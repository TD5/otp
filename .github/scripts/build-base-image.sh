--- conflicted
+++ resolved
@@ -24,14 +24,7 @@
 LATEST_ERLANG_VERSION="unknown"
 
 case "${BASE_BRANCH}" in
-<<<<<<< HEAD
-    maint-*)
-        LATEST_ERLANG_VERSION=${BASE_BRANCH#"maint-"}
-        ;;
-    master|maint)
-        ;;
-=======
-   OTP-*)
+	OTP-*)
         ## Calculate the base branch if this is a tag push
         BASE_BRANCH="maint-$(echo $BASE_BRANCH | sed 's:OTP-\([^.]\+\).*:\1:g')"
         ;;
@@ -40,9 +33,11 @@
 esac
 
 case "${BASE_BRANCH}" in
-    master|maint|maint-*)
-    ;;
->>>>>>> e1e6bf02
+    maint-*)
+        LATEST_ERLANG_VERSION=${BASE_BRANCH#"maint-"}
+        ;;
+    master|maint)
+        ;;
     *)
         BASE_BRANCH="master"
         ;;
