#!/bin/bash

## %CopyrightBegin%
##
## Copyright Ericsson AB 2024. All Rights Reserved.
##
## Licensed under the Apache License, Version 2.0 (the "License");
## you may not use this file except in compliance with the License.
## You may obtain a copy of the License at
##
##     http://www.apache.org/licenses/LICENSE-2.0
##
## Unless required by applicable law or agreed to in writing, software
## distributed under the License is distributed on an "AS IS" BASIS,
## WITHOUT WARRANTIES OR CONDITIONS OF ANY KIND, either express or implied.
## See the License for the specific language governing permissions and
## limitations under the License.
##
## %CopyrightEnd%

set -eo pipefail

BASE_BRANCH="$1"

case "${BASE_BRANCH}" in
    master|maint|maint-*)
    ;;
    *)
        BASE_BRANCH="master"
        ;;
esac

if [ -z "${BASE_TAG}" ]; then
    BASE_TAG=$(grep "ARG BASE=" ".github/dockerfiles/Dockerfile.${2}" | head -1 | tr '=' ' ' | awk '{print $3}')
    ## If this script is used on pre 25 releases
    if [ -z "${BASE_TAG}" ]; then
        BASE_TAG=$(grep "FROM " ".github/dockerfiles/Dockerfile.${2}" | head -1 | awk '{print $2}')
    fi
fi

case "${BASE_TAG}" in
    *i386-debian-base)
        BASE="i386/debian:bookworm"
        BASE_TYPE=debian-base
        ;;
    *debian-base)
        BASE="debian:bookworm"
        BASE_TYPE=debian-base
        ;;
    *ubuntu-base)
        BASE="ubuntu:22.04"
        BASE_TYPE=ubuntu-base
        ;;
esac

echo "BASE=${BASE}" >> $GITHUB_OUTPUT
echo "BASE_TAG=${BASE_TAG}" >> $GITHUB_OUTPUT
echo "BASE_TYPE=${BASE_TYPE}" >> $GITHUB_OUTPUT

if [ -f "otp_docker_base.tar" ]; then
    docker load -i "otp_docker_base.tar"
    echo "BASE_BUILD=loaded" >> $GITHUB_OUTPUT
elif [ -f "otp_docker_base/otp_docker_base.tar" ]; then
    docker load -i "otp_docker_base/otp_docker_base.tar"
    echo "BASE_BUILD=loaded" >> $GITHUB_OUTPUT
else
    if [ "${BASE_USE_CACHE}" != "false" ]; then
        if docker pull "${BASE_TAG}:${BASE_BRANCH}"; then
            docker tag "${BASE_TAG}:${BASE_BRANCH}" "${BASE_TAG}:latest"
<<<<<<< HEAD
            BASE_CACHE="--cache-from ${BASE_TAG}"
        fi
=======
        fi
        BASE_CACHE="--cache-from type=registry,ref=${BASE_TAG}:${BASE_BRANCH}"
>>>>>>> 4ae7b8b8
    fi

    BASE_IMAGE_ID=$(docker images -q "${BASE_TAG}:latest")

    DOCKER_BUILDKIT=1 docker build --pull --tag "${BASE_TAG}:latest" \
       ${BASE_CACHE} \
       --file ".github/dockerfiles/Dockerfile.${BASE_TYPE}" \
       --build-arg MAKEFLAGS=-j6 \
       --build-arg USER=otptest --build-arg GROUP=uucp \
       --build-arg uid="$(id -u)" \
       --build-arg BASE="${BASE}" \
       --build-arg BUILDKIT_INLINE_CACHE=1 \
       .github/

    NEW_BASE_IMAGE_ID=$(docker images -q "${BASE_TAG}:latest")
    if [ "${BASE_IMAGE_ID}" = "${NEW_BASE_IMAGE_ID}" ]; then
        echo "BASE_BUILD=cached" >> $GITHUB_OUTPUT
    else
        echo "BASE_BUILD=re-built" >> $GITHUB_OUTPUT
        docker save "${BASE_TAG}:latest" > "otp_docker_base.tar"
    fi
fi<|MERGE_RESOLUTION|>--- conflicted
+++ resolved
@@ -67,13 +67,8 @@
     if [ "${BASE_USE_CACHE}" != "false" ]; then
         if docker pull "${BASE_TAG}:${BASE_BRANCH}"; then
             docker tag "${BASE_TAG}:${BASE_BRANCH}" "${BASE_TAG}:latest"
-<<<<<<< HEAD
-            BASE_CACHE="--cache-from ${BASE_TAG}"
-        fi
-=======
         fi
         BASE_CACHE="--cache-from type=registry,ref=${BASE_TAG}:${BASE_BRANCH}"
->>>>>>> 4ae7b8b8
     fi
 
     BASE_IMAGE_ID=$(docker images -q "${BASE_TAG}:latest")
