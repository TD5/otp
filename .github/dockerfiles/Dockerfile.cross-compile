--- conflicted
+++ resolved
@@ -42,13 +42,9 @@
 WORKDIR /buildroot/otp
 
 ## Build the cross system
-<<<<<<< HEAD
-RUN ./configure --prefix=/otp/ --host=$HOST --build=`make/autoconf/config.guess`
-=======
 # We cannot use config.guess for --build since its value clashes with the
 # canonical value of host...
 RUN ./configure --prefix=/otp/ --host=$HOST --build=x86-pc-linux-gnu
->>>>>>> 90ba2382
 RUN OTP_SMALL_BUILD=true V=1 make
 
 RUN make odbc && make install
