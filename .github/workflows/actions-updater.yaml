--- conflicted
+++ resolved
@@ -12,14 +12,9 @@
     runs-on: ubuntu-latest
 
     steps:
-<<<<<<< HEAD
-
       - name: Generate token
         id: generate_token
         uses: actions/create-github-app-token@v1
-=======
-      - uses: actions/checkout@v4.1.0
->>>>>>> cbddf30c
         with:
           app_id: ${{ secrets.APP_ID }}
           private_key: ${{ secrets.APP_PEM }}
@@ -27,6 +22,7 @@
       - uses: actions/checkout@v4
         with:
           token: ${{ steps.generate_token.outputs.token }}
+
       - name: Run GitHub Actions Version Updater
         uses: saadmk11/github-actions-version-updater@v0.8.1
         with:
