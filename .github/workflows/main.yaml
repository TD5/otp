##
## This workflow handles testing of pull requests and pushes.
## It also publishes some packages to any new Erlang/OTP release
##
## To speed this up it would be nice if one could share docker
## images inbetween different jobs, but at the moment this is
## not possible so we need to rebuild all of Erlang/OTP multiple
## times.
##
## Now that we have migrated to ghcr.io we use the
## built-in caching mechanisms of docker/build-push-action@v2.
## However as things are now we use docker directly to make things
## work due to historical reasons.
##

name: Build and check Erlang/OTP

on:
  push:
  pull_request:
  schedule:
      - cron: 0 1 * * *

## We cancel any multiple runs from PRs, while runs from tags/branches are allowed
concurrency:
  group: ${{ github.workflow }}-${{ github.ref }}-${{ github.event.pull_request.number || github.sha }}
  cancel-in-progress: true

env:
    ## Equivalent to github.event_name == 'pull_request' ? github.base_ref : github.ref_name
    BASE_BRANCH: ${{ github.event_name == 'pull_request' && github.base_ref || github.ref_name }}

jobs:

  pack:
    name: Build Erlang/OTP (64-bit)
    runs-on: ubuntu-latest
    outputs:
        BASE_BUILD: ${{ steps.base-build.outputs.BASE_BUILD }}
        changes: ${{ steps.changes.outputs.changes }}
        c-code-changes: ${{ steps.c-code-changes.outputs.changes }}
        all: ${{ steps.apps.outputs.all }}
    steps:
      - uses: actions/checkout@v4.1.4
      - uses: ./.github/actions/build-base-image
        with:
            BASE_BRANCH: ${{ env.BASE_BRANCH }}
            BUILD_IMAGE: false
      - name: Get applications
        id: apps
        run: |
          .github/scripts/path-filters.sh > .github/scripts/path-filters.yaml
          .github/scripts/c-code-path-filters.sh > .github/scripts/c-code-path-filters.yaml
          ## Print path-filters for debug purposes
          cat .github/scripts/path-filters.yaml
          cat .github/scripts/c-code-path-filters.yaml
          ALL_APPS=$(grep '^[a-z_]*:' .github/scripts/path-filters.yaml | sed 's/:.*$//')
          ALL_APPS=$(jq -n --arg inarr "${ALL_APPS}" '$inarr | split("\n")' | tr '\n' ' ')
          echo "all=${ALL_APPS}" >> $GITHUB_OUTPUT
<<<<<<< HEAD
      - name: Check which applications have changed
        uses: dorny/paths-filter@v3.0.0
=======
      - uses: dorny/paths-filter@v3.0.2
>>>>>>> a2371bf8
        id: app-changes
        with:
          filters: .github/scripts/path-filters.yaml
      - name: Override which applications have changed
        id: changes
        env:
            ALL_APPS: ${{ steps.apps.outputs.all }}
            CHANGED_APPS: ${{ steps.app-changes.outputs.changes }}
        run: |
          if ${{ github.event_name == 'pull_request' && contains(github.event.pull_request.labels.*.name, 'full-build-and-check') }} || ${{ github.event_name == 'schedule' }}; then
              echo "changes=${ALL_APPS}" >> "$GITHUB_OUTPUT"
          else
              echo "changes=${CHANGED_APPS}" >> "$GITHUB_OUTPUT"
          fi
      - name: Check if there are any C-code changes, if not then limit CI run
        uses: dorny/paths-filter@v3.0.0
        id: c-code-changes
        with:
          filters: .github/scripts/c-code-path-filters.yaml
      - name: Cache pre-built src
        uses: actions/cache@v4.0.2
        with:
            path: otp_src.tar.gz
            key: prebuilt-src-${{ github.ref_name }}-${{ github.sha }}
            restore-keys: |
                prebuilt-src-${{ github.base_ref }}-${{ github.event.pull_request.base.sha }}
      - name: Cache pre-built binaries
        uses: actions/cache@v4.0.2
        with:
            path: otp_cache.tar.gz
            key: prebuilt-cache-64-bit-${{ github.ref_name }}-${{ github.sha }}
            restore-keys: |
                prebuilt-cache-64-bit-${{ github.base_ref }}-${{ github.event.pull_request.base.sha }}
      - name: Create initial pre-release tar
        run: .github/scripts/init-pre-release.sh otp_archive.tar.gz otp_src.tar.gz
      - name: Upload source tar archive
        uses: actions/upload-artifact@v4.3.3
        with:
          name: otp_git_archive
          path: otp_archive.tar.gz
<<<<<<< HEAD
      - name: Check how we can use the pre-built cache
        uses: dorny/paths-filter@v3.0.0
=======
      - uses: dorny/paths-filter@v3.0.2
>>>>>>> a2371bf8
        id: cache
        with:
          filters: |
              no-cache:
                  - '.github/**'
                  - deleted: '**/*.h'
              deleted:
                  - deleted: '**'
              bootstrap:
                  - 'bootstrap/**'
              configure:
                  - '**.ac'
                  - '**.in'
          list-files: shell
      - name: "Check '@github-action disable-cache' in PR Comment"
        id: issue_comment
        env:
          GITHUB_TOKEN: ${{secrets.GITHUB_TOKEN}}
        shell: /usr/bin/bash {0}
        run: |
            ISSUE_COMMENTS=$(gh api -H "Accept: application/vnd.github+json" /repos/${{ github.repository }}/issues/${{ github.event.pull_request.number }}/comments | jq ".[] | .body")
            if echo "${ISSUE_COMMENTS}" | grep "@github-actions disable-cache"; then
              echo "DISABLE_CACHE=true" >> $GITHUB_OUTPUT
            else
              echo "DISABLE_CACHE=false" >> $GITHUB_OUTPUT
            fi
      - name: Restore from cache
        env:
            NO_CACHE: ${{ fromJson(steps.cache.outputs.no-cache) || fromJson(steps.issue_comment.outputs.DISABLE_CACHE) || fromJson(steps.cache.outputs.deleted_count) > 20 }}
            BOOTSTRAP: ${{ steps.cache.outputs.bootstrap }}
            CONFIGURE: ${{ steps.cache.outputs.configure }}
            EVENT: ${{ github.event_name }}
            DELETED: ${{ steps.cache.outputs.deleted_files }}
        run: |
            .github/scripts/restore-from-prebuilt.sh "`pwd`" \
              "`pwd`/.github/otp.tar.gz" \
              "`pwd`/otp_archive.tar.gz"
      - name: Upload restored cache
        uses: actions/upload-artifact@v4.3.3
        if: runner.debug == 1
        with:
          name: restored-cache
          path: .github/otp.tar.gz
      - name: Build image
        run: |
          docker build --tag otp \
            --build-arg MAKEFLAGS=-j$(($(nproc) + 2)) \
            --file ".github/dockerfiles/Dockerfile.64-bit" \
            .github/
      - name: Build pre-built tar archives
        run: |
          docker run -v $PWD:/github --entrypoint "" otp \
            scripts/build-otp-tar -o /github/otp_clean_src.tar.gz /github/otp_src.tar.gz -b /buildroot/otp/ /github/otp_archive.tar.gz
      - name: Build cache
        run: |
          if [ -f otp_cache.tar.gz ]; then
            gunzip otp_cache.tar.gz
          else
            docker run -v $PWD:/github --entrypoint "" otp \
              bash -c 'cp ../otp_cache.tar /github/'
          fi
          docker run -v $PWD:/github --entrypoint "" otp \
            bash -c 'set -x; C_APPS=$(ls -d ./lib/*/c_src); find Makefile ./make ./erts ./bin/`erts/autoconf/config.guess` ./lib/erl_interface ./lib/jinterface ${C_APPS} `echo "${C_APPS}" | sed -e 's:c_src$:priv:'` -type f -newer README.md \! -name "*.beam" \! -path "*/doc/*" | xargs tar --transform "s:^./:otp/:" -uvf /github/otp_cache.tar'
          gzip otp_cache.tar
      - name: Upload pre-built tar archives
        uses: actions/upload-artifact@v4.3.3
        with:
          name: otp_prebuilt
          path: |
              otp_src.tar.gz
              otp_cache.tar.gz

  build-macos:
    name: Build Erlang/OTP (macOS)
    runs-on: macos-12
    needs: pack
    if: needs.pack.outputs.c-code-changes
    env:
      WXWIDGETS_VERSION: 3.1.5
    steps:
      - uses: actions/checkout@v4.1.4

      - name: Download source archive
        uses: actions/download-artifact@v4.1.7
        with:
          name: otp_prebuilt

      - name: Cache wxWidgets
        id: wxwidgets-cache
        uses: actions/cache@v4.0.2
        with:
          path: wxWidgets
          key: wxWidgets-${{ env.WXWIDGETS_VERSION }}-${{ runner.os }}-12

      - name: Compile wxWidgets
        if: steps.wxwidgets-cache.outputs.cache-hit != 'true'
        run: .github/scripts/build-macos-wxwidgets.sh

      - name: Compile Erlang
        run: |
          tar -xzf ./otp_src.tar.gz
          export PATH=$PWD/wxWidgets/release/bin:$PATH
          cd otp
          $GITHUB_WORKSPACE/.github/scripts/build-macos.sh build_docs --disable-dynamic-ssl-lib
          tar -czf otp_macos_$(cat OTP_VERSION)_x86-64.tar.gz -C release .

      - name: Test Erlang
        run: |
          cd otp/release
          ./Install -sasl $PWD
          ./bin/erl -noshell -eval 'io:format("~s", [erlang:system_info(system_version)]), halt().'
          ./bin/erl -noshell -eval 'ok = crypto:start(), io:format("crypto ok~n"), halt().'
          ./bin/erl -noshell -eval '{wx_ref,_,_,_} = wx:new(), io:format("wx ok~n"), halt().'

      - name: Upload tarball
        uses: actions/upload-artifact@v4.3.3
        with:
          name: otp_prebuilt_macos_x86-64
          path: otp/otp_macos_*_x86-64.tar.gz

  build-ios:
    env:
      RELEASE_LIBBEAM: yes
      TARGET_ARCH: aarch64-apple-ios
    name: Build Erlang/OTP (iOS)
    runs-on: macos-12
    needs: pack
    steps:
      - uses: actions/checkout@v4.1.4
      - name: Download source archive
        uses: actions/download-artifact@v4.1.7
        with:
          name: otp_prebuilt

      - name: Compile Erlang
        run: |
          tar -xzf ./otp_src.tar.gz
          cd otp
          $GITHUB_WORKSPACE/.github/scripts/build-macos.sh --xcomp-conf=./xcomp/erl-xcomp-arm64-ios.conf --without-ssl

      - name: Package .xcframework
        run: |
          cd otp
          export BUILD_ARCH=`./erts/autoconf/config.guess`
          export LIBS=`find . -not -path "*${BUILD_ARCH}*" -path "*${TARGET_ARCH}*" -not -name "*_st.a" -not -name "*_r.a" -name "*.a" | awk '{ "basename " $1 | getline name; names[name] = $1 } END { for (n in names) { print names[n] }}'`
          libtool -static -o liberlang.a $LIBS
          xcodebuild -create-xcframework -output ./liberlang.xcframework -library liberlang.a

      - name: Upload framework
        uses: actions/upload-artifact@v4.3.3
        with:
          name: ios_framework_${{ env.TARGET_ARCH }}
          path: otp/liberlang.xcframework

  build-windows:
    defaults:
      run:
        shell: wsl-bash {0}
    env:
      WXWIDGETS_VERSION: 3.1.4
    name: Build Erlang/OTP (Windows)
    runs-on: windows-2022
    needs: pack
    if: needs.pack.outputs.c-code-changes
    steps:
      - uses: Vampire/setup-wsl@v3.0.0
        with:
          distribution: Ubuntu-18.04

      - name: Install WSL dependencies
        run: apt update && apt install -y g++-mingw-w64 gcc-mingw-w64 make autoconf unzip

      - name: Install openssl
        shell: cmd
        run: |
          choco install openssl --version=3.1.1
          IF EXIST "c:\\Program Files\\OpenSSL-Win64" (move "c:\\Program Files\\OpenSSL-Win64" "c:\\OpenSSL-Win64") ELSE (move "c:\\Program Files\\OpenSSL" "c:\\OpenSSL-Win64")

      - name: Cache wxWidgets
        uses: actions/cache@v4.0.2
        with:
          path: wxWidgets
          key: wxWidgets-${{ env.WXWIDGETS_VERSION }}-${{ runner.os }}

      # actions/cache on Windows sometimes does not set cache-hit even though there was one. Setting it manually.
      - name: Set wxWidgets cache
        id: wxwidgets-cache
        env:
          WSLENV: GITHUB_OUTPUT/p
        run: |
          if [ -d wxWidgets ]; then
            echo "cache-hit=true" >> $GITHUB_OUTPUT
          else
            echo "cache-hit=false" >> $GITHUB_OUTPUT
          fi

      - name: Download wxWidgets
        if: steps.wxwidgets-cache.outputs.cache-hit != 'true'
        run: |
          wget https://github.com/wxWidgets/wxWidgets/releases/download/v${{ env.WXWIDGETS_VERSION }}/wxWidgets-${{ env.WXWIDGETS_VERSION }}.zip
          unzip wxWidgets-${{ env.WXWIDGETS_VERSION }}.zip -d wxWidgets
          sed -i -r -e 's/wxUSE_POSTSCRIPT +0/wxUSE_POSTSCRIPT 1/' wxWidgets/include/wx/msw/setup.h
          sed -i -r -e 's/wxUSE_WEBVIEW_EDGE +0/wxUSE_WEBVIEW_EDGE 1/' wxWidgets/include/wx/msw/setup.h

      - name: Install WebView2
        if: steps.wxwidgets-cache.outputs.cache-hit != 'true'
        shell: cmd
        run: |
          cd wxWidgets\\3rdparty
          nuget install Microsoft.Web.WebView2 -Version 1.0.705.50 -Source https://api.nuget.org/v3/index.json
          rename Microsoft.Web.WebView2.1.0.705.50 webview2

      - name: Build wxWidgets
        if: steps.wxwidgets-cache.outputs.cache-hit != 'true'
        shell: cmd
        run: |
          cd wxWidgets\\build\\msw
          call "C:\\Program Files\\Microsoft Visual Studio\\2022\\Enterprise\\VC\Auxiliary\\Build\\vcvars64.bat"
          nmake TARGET_CPU=amd64 BUILD=release SHARED=0 DIR_SUFFIX_CPU= -f makefile.vc

      - name: Download source archive
        uses: actions/download-artifact@v4.1.7
        with:
          name: otp_prebuilt

      - name: Compile Erlang
        run: |
          mkdir -p /mnt/c/opt/local64/pgm/
          cp -R wxWidgets /mnt/c/opt/local64/pgm/wxWidgets-${{ env.WXWIDGETS_VERSION }}
          tar -xzf ./otp_src.tar.gz
          cd otp
          export ERL_TOP=`pwd`
          export MAKEFLAGS=-j$(($(nproc) + 2))
          export ERLC_USE_SERVER=true
          export ERTS_SKIP_DEPEND=true
          eval `./otp_build env_win32 x64`
          ./otp_build configure
          if cat erts/CONF_INFO ||
             grep -v "Static linking with OpenSSL 3.0" lib/*/CONF_INFO ||
             cat lib/*/SKIP ||
             cat lib/SKIP-APPLICATIONS; then
             exit 1
          fi
          ./otp_build boot -a
          ./otp_build release -a
          cp /mnt/c/opt/local64/pgm/wxWidgets-${{ env.WXWIDGETS_VERSION }}/3rdparty/webview2/runtimes/win-x64/native/WebView2Loader.dll $ERL_TOP/release/win32/erts-*/bin/
          ./otp_build installer_win32

      - name: Upload installer
        uses: actions/upload-artifact@v4.3.3
        with:
          name: otp_win32_installer
          path: otp/release/win32/otp*.exe

  build-flavors:
    name: Build Erlang/OTP (Types and Flavors)
    runs-on: ubuntu-latest
    needs: pack
    if: needs.pack.outputs.c-code-changes

    steps:
      - uses: actions/checkout@v4.1.4
      - uses: ./.github/actions/build-base-image
        with:
            BASE_BRANCH: ${{ env.BASE_BRANCH }}
      - name: Build Erlang/OTP flavors and types
        run: |
            TYPES="opt debug lcnt"
            FLAVORS="emu jit"
            for TYPE in ${TYPES}; do
              for FLAVOR in ${FLAVORS}; do
                echo "::group::{TYPE=$TYPE FLAVOR=$FLAVOR}"
                docker run otp "make TYPE=$TYPE FLAVOR=$FLAVOR"
                echo "::endgroup::"
              done
            done

  build:
    name: Build Erlang/OTP
    runs-on: ubuntu-latest
    needs: pack
    if: needs.pack.outputs.c-code-changes

    strategy:
      matrix:
        type: [32-bit,cross-compile,clang]
      fail-fast: false

    steps:
      - uses: actions/checkout@v4.1.4
      - uses: ./.github/actions/build-base-image
        with:
            BASE_BRANCH: ${{ env.BASE_BRANCH }}
            TYPE: ${{ matrix.type }}

  documentation:
    name: Build and check documentation
    runs-on: ubuntu-latest
    needs: pack
    steps:
      - uses: actions/checkout@v4.1.4
      - uses: ./.github/actions/build-base-image
        with:
            BASE_BRANCH: ${{ env.BASE_BRANCH }}

      ## Build all the documentation
      - name: Build documentation
        run: |
          docker build -t otp - <<EOF
          FROM otp
          RUN make release docs release_docs && sudo make install-docs
          EOF
      - name: Release docs to publish
        run: |
          docker run -v $PWD/:/github otp \
            "make release_docs DOC_TARGETS='man html pdf' RELEASE_ROOT=/github/docs"
            sudo chown -R `whoami` docs
            cd docs
            tar czf ../otp_doc_man.tar.gz man
            rm -rf man
            tar czf ../otp_doc_html.tar.gz *
      - name: Upload html documentation archive
        uses: actions/upload-artifact@v4.3.3
        with:
          name: otp_doc_html
          path: otp_doc_html.tar.gz
      - name: Upload man documentation archive
        uses: actions/upload-artifact@v4.3.0
        with:
          name: otp_doc_man
          path: otp_doc_man.tar.gz
      ## Documentation checks
      - name: Run xmllint
        run: docker run otp "make xmllint"
      - name: Run html link check
        run: docker run -v $PWD/:/github otp "/github/scripts/otp_html_check /github/docs doc/index.html"

  static:
    name: Run static analysis
    runs-on: ubuntu-latest
    needs: pack
    steps:
      - uses: actions/checkout@v4.1.4
      - uses: ./.github/actions/build-base-image
        with:
            BASE_BRANCH: ${{ env.BASE_BRANCH }}
      - name: Install clang-format
        run: |
          docker build -t otp - <<EOF
          FROM otp
          RUN sudo apt-get install -y clang-format
          EOF
        ## Check formatting of cpp code
      - name: Check format
        run: docker run otp "make format-check"
        ## Run dialyzer
      - name: Run dialyzer
        run: docker run -v $PWD/:/github otp '/github/scripts/run-dialyzer'

  test:
    name: Test Erlang/OTP
    runs-on: ubuntu-latest
    needs: pack
    if: needs.pack.outputs.changes != '[]'
    strategy:
      matrix:
        # type: ${{ fromJson(needs.pack.outputs.all) }}
        type: ${{ fromJson(needs.pack.outputs.changes) }}
        # type: ["os_mon","sasl"]
      fail-fast: false
    steps:
      - uses: actions/checkout@v4.1.4
      - uses: ./.github/actions/build-base-image
        with:
            BASE_BRANCH: ${{ env.BASE_BRANCH }}
      - name: Run tests
        id: run-tests
        run: |
          set -x
          mkdir $PWD/make_test_dir
          APP="${{ matrix.type }}"
          ## Need to specialize for epmd, emulator and debug
          case "${APP}" in
            emulator) DIR=erts/emulator/ ;;
            epmd) DIR=erts/epmd ;;
            debug) DIR=lib/os_mon; APP=os_mon; TYPE=debug ;;
            *) DIR=lib/${{ matrix.type }} ;;
          esac
          sudo service apport stop
          sudo bash -c "echo 'core.%p' > /proc/sys/kernel/core_pattern"
          docker run --ulimit core=-1 --ulimit nofile=5000:5000 --pids-limit 1024 \
            -e CTRUN_TIMEOUT=90 -e SPEC_POSTFIX=gh \
            -e TEST_NEEDS_RELEASE=true -e "RELEASE_ROOT=/buildroot/otp/Erlang ∅⊤℞" \
            -e EXTRA_ARGS="-ct_hooks cth_surefire [{path,\"/buildroot/otp/$DIR/make_test_dir/${{ matrix.type }}_junit.xml\"}]" \
            -v "$PWD/make_test_dir:/buildroot/otp/$DIR/make_test_dir" \
            -v "$PWD/scripts:/buildroot/otp/scripts" \
            otp "make TYPE=${TYPE} && make ${APP}_test TYPE=${TYPE}"
          ## Rename os_mon to debug for debug build
          if [ "$APP" != "${{ matrix.type }}" ]; then
            mv make_test_dir/${APP}_test "make_test_dir/${{ matrix.type }}_test"
          fi
      - name: Cleanup tests
        if: ${{ !cancelled() }}
        run: |
          rm -rf make_test_dir/otp || true
          sudo bash -c "chown -R `whoami` make_test_dir && chmod -R +r make_test_dir"
          tar czf ${{ matrix.type }}_test_results.tar.gz make_test_dir
      - name: Upload test results
        uses: actions/upload-artifact@v4.3.3
        if: ${{ !cancelled() }}
        with:
          name: ${{ matrix.type }}_test_results
          path: ${{ matrix.type }}_test_results.tar.gz

  system-test:
    name: Test Erlang/OTP (system)
    runs-on: ubuntu-latest
    if: ${{ !cancelled() }} # Run even if the need has failed
    needs: test
    steps:
      - uses: actions/checkout@v4.1.4
      - uses: ./.github/actions/build-base-image
        with:
            BASE_BRANCH: ${{ env.BASE_BRANCH }}
      - name: Download test results
        uses: actions/download-artifact@v4.1.7
      - name: Merge test results
        run: |
          shopt -s nullglob
          mkdir -p make_test_dir
          for file in *_test_results/*.tar.gz; do
            tar xzf $file
          done
          docker run -v $PWD/make_test_dir:/buildroot/otp/erts/make_test_dir otp \
            "ct_run -refresh_logs /buildroot/otp/erts/make_test_dir"
      - name: Run system tests
        run: |
          docker run --ulimit core=-1 --ulimit nofile=5000:5000 --pids-limit 512 \
            -e CTRUN_TIMEOUT=90 -e SPEC_POSTFIX=gh \
            -e EXTRA_ARGS="-ct_hooks cth_surefire [{path,\"/buildroot/otp/erts/make_test_dir/system_junit.xml\"}]" \
            -e OTP_DAILY_BUILD_TOP_DIR=/buildroot/otp/erts/make_test_dir \
            -v $PWD/make_test_dir:/buildroot/otp/erts/make_test_dir otp \
            "make system_test"
      - name: Cleanup tests
        if: ${{ !cancelled() }}
        run: |
          rm -rf make_test_dir/otp || true
          tar czf test_results.tar.gz make_test_dir
          # Translate file="/buildroot/otp/lib/os_mon/make_test_dir/os_mon_test/cpu_sup_SUITE.erl"
          # to file="lib/os_mon/test/cpu_sup_SUITE.erl"
          sed -i -e 's:file="/buildroot/otp/:file=":g' \
              -e 's:\(file="[^/]*/[^/]*/\)make_test_dir/[^/]*:\1test:g' \
              -e 's:\(file="erts/\)make_test_dir/[^/]*:\1test:g' \
              make_test_dir/*_junit.xml
      - name: Upload test results
        uses: actions/upload-artifact@v4.3.3
        if: ${{ !cancelled() }}
        with:
          name: test_results
          path: test_results.tar.gz
      - name: Upload Test Results
        if: ${{ !cancelled() }}
        uses: actions/upload-artifact@v4.3.3
        with:
          name: Unit Test Results
          path: |
            make_test_dir/*_junit.xml

  ## If this is a tag that has been pushed we do some release work
  release:
    name: Release Erlang/OTP
    runs-on: ubuntu-latest
    needs: documentation
    if: startsWith(github.ref, 'refs/tags/') && github.repository == 'erlang/otp'
    ## Needed to create releases
    permissions:
      contents: write
    steps:
      ## This step outputs the tag name and whether the tag is a release or patch
      ## (all releases have only two version identifiers, while patches have three
      ##  or more)
      - name: Get Tag Name
        id: tag
        run: |
          TAG=${GITHUB_REF#refs/tags/}
          VSN=${TAG#OTP-}
          echo "tag=${TAG}" >> $GITHUB_OUTPUT
          echo "vsn=${VSN}" >> $GITHUB_OUTPUT

      - uses: actions/checkout@v4.1.4

      ## Publish the pre-built archive and docs
      - name: Download source archive
        uses: actions/download-artifact@v4.1.7
        with:
          name: otp_prebuilt
      - name: Download html docs
        uses: actions/download-artifact@v4.1.7
        with:
          name: otp_doc_html
      - name: Download man docs
        uses: actions/download-artifact@v4.1.1
        with:
          name: otp_doc_man

      ## We add the correct version name into the file names
      ## and create the hash files for all assets
      - name: Create pre-build and doc archives
        run: .github/scripts/create-artifacts.sh artifacts ${{ steps.tag.outputs.tag }}

      ## Create hash files
      - name: Create pre-build and doc archives
        run: |
          shopt -s nullglob
          cd artifacts
          FILES=$(ls {*.tar.gz,*.txt})
          md5sum $FILES > MD5.txt
          sha256sum $FILES > SHA256.txt

      - name: Upload pre-built and doc tar archives
        uses: softprops/action-gh-release@v2.0.4
        with:
          name: OTP ${{ steps.tag.outputs.vsn }}
          files: |
            artifacts/*.tar.gz
            artifacts/*.txt
        env:
          GITHUB_TOKEN: ${{ secrets.GITHUB_TOKEN }}
      - name: Deploy on erlang.org
        env:
          GITHUB_TOKEN: ${{ secrets.TRIGGER_ERLANG_ORG_BUILD }}
        run: |
          curl -H "Authorization: token ${GITHUB_TOKEN}" -X POST -H "Accept: application/vnd.github.v3+json" "https://api.github.com/repos/erlang/erlang-org/actions/workflows/update-gh-cache.yaml/dispatches" -d '{"ref":"master"}'

  event_file:
    name: "Event File"
    runs-on: ubuntu-latest
    steps:
      - name: Upload
        uses: actions/upload-artifact@v4.3.3
        with:
          name: Event File
          path: ${{ github.event_path }}<|MERGE_RESOLUTION|>--- conflicted
+++ resolved
@@ -57,12 +57,8 @@
           ALL_APPS=$(grep '^[a-z_]*:' .github/scripts/path-filters.yaml | sed 's/:.*$//')
           ALL_APPS=$(jq -n --arg inarr "${ALL_APPS}" '$inarr | split("\n")' | tr '\n' ' ')
           echo "all=${ALL_APPS}" >> $GITHUB_OUTPUT
-<<<<<<< HEAD
       - name: Check which applications have changed
-        uses: dorny/paths-filter@v3.0.0
-=======
-      - uses: dorny/paths-filter@v3.0.2
->>>>>>> a2371bf8
+        uses: dorny/paths-filter@v3.0.2
         id: app-changes
         with:
           filters: .github/scripts/path-filters.yaml
@@ -103,12 +99,8 @@
         with:
           name: otp_git_archive
           path: otp_archive.tar.gz
-<<<<<<< HEAD
       - name: Check how we can use the pre-built cache
-        uses: dorny/paths-filter@v3.0.0
-=======
-      - uses: dorny/paths-filter@v3.0.2
->>>>>>> a2371bf8
+        uses: dorny/paths-filter@v3.0.2
         id: cache
         with:
           filters: |
