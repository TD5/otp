name: Sync all github releases with erlang.org

## Sync all github releases every hour
on:
  workflow_dispatch:
  schedule:
  ## In UTC
  - cron: '0 * * * *'

## Build base images to be used by other github workflows
jobs:

  sync-releases:
    if: github.repository == 'erlang/otp'
    concurrency: sync-github-releases
    runs-on: ubuntu-latest
    steps:
      - uses: actions/checkout@v4.1.0
      ## We need to login to the package registry in order to pull
      ## the base debian image.
      - name: Docker login
        run: docker login https://ghcr.io -u ${{ github.actor }} -p ${{ secrets.GITHUB_TOKEN }}
      - name: Sync releases
        env:
          ERLANG_ORG_TOKEN: ${{ secrets.TRIGGER_ERLANG_ORG_BUILD }}
        run: >
          .github/scripts/sync-github-releases.sh ${{ github.repository }}
<<<<<<< HEAD
          "Bearer ${{ secrets.GITHUB_TOKEN }}" "^[2-9][1-9]\\..*" 25m
=======
          "Bearer ${{ secrets.GITHUB_TOKEN }}" "^[2-9][1-9]\\..*" 25m

  sync-prs:
    if: github.repository == 'erlang/otp'
    concurrency: erlang.github.io-deploy
    runs-on: ubuntu-20.04
    steps:
      - uses: actions/checkout@v4.1.0
        with:
          token: ${{ secrets.ERLANG_TOKEN }}
          repository: 'erlang/erlang.github.io'
          path: erlang.github.io
      - uses: actions/checkout@v4.1.0
      - name: Update PRs
        env:
          GITHUB_TOKEN: ${{secrets.GITHUB_TOKEN}}
        run: |
            git clone https://github.com/talentdeficit/jsx
            (cd jsx && rebar3 compile)
            rm -rf "${GITHUB_WORKSPACE}/erlang.github.io/.git"
            mkdir -p "${GITHUB_WORKSPACE}/erlang.github.io/prs/"
            touch "${GITHUB_WORKSPACE}/erlang.github.io/.nojekyll"
            .github/scripts/sync-github-prs.es erlang/otp "${GITHUB_WORKSPACE}/erlang.github.io/prs/"

      - name: Deploy to github pages 🚀
        uses: JamesIves/github-pages-deploy-action@v4.4.1
        with:
          token: ${{ secrets.ERLANG_TOKEN }}
          branch: master # The branch the action should deploy to.
          folder: erlang.github.io # The folder the action should deploy.
          repository-name: erlang/erlang.github.io
          single-commit: true
>>>>>>> cbddf30c
<|MERGE_RESOLUTION|>--- conflicted
+++ resolved
@@ -25,39 +25,4 @@
           ERLANG_ORG_TOKEN: ${{ secrets.TRIGGER_ERLANG_ORG_BUILD }}
         run: >
           .github/scripts/sync-github-releases.sh ${{ github.repository }}
-<<<<<<< HEAD
-          "Bearer ${{ secrets.GITHUB_TOKEN }}" "^[2-9][1-9]\\..*" 25m
-=======
-          "Bearer ${{ secrets.GITHUB_TOKEN }}" "^[2-9][1-9]\\..*" 25m
-
-  sync-prs:
-    if: github.repository == 'erlang/otp'
-    concurrency: erlang.github.io-deploy
-    runs-on: ubuntu-20.04
-    steps:
-      - uses: actions/checkout@v4.1.0
-        with:
-          token: ${{ secrets.ERLANG_TOKEN }}
-          repository: 'erlang/erlang.github.io'
-          path: erlang.github.io
-      - uses: actions/checkout@v4.1.0
-      - name: Update PRs
-        env:
-          GITHUB_TOKEN: ${{secrets.GITHUB_TOKEN}}
-        run: |
-            git clone https://github.com/talentdeficit/jsx
-            (cd jsx && rebar3 compile)
-            rm -rf "${GITHUB_WORKSPACE}/erlang.github.io/.git"
-            mkdir -p "${GITHUB_WORKSPACE}/erlang.github.io/prs/"
-            touch "${GITHUB_WORKSPACE}/erlang.github.io/.nojekyll"
-            .github/scripts/sync-github-prs.es erlang/otp "${GITHUB_WORKSPACE}/erlang.github.io/prs/"
-
-      - name: Deploy to github pages 🚀
-        uses: JamesIves/github-pages-deploy-action@v4.4.1
-        with:
-          token: ${{ secrets.ERLANG_TOKEN }}
-          branch: master # The branch the action should deploy to.
-          folder: erlang.github.io # The folder the action should deploy.
-          repository-name: erlang/erlang.github.io
-          single-commit: true
->>>>>>> cbddf30c
+          "Bearer ${{ secrets.GITHUB_TOKEN }}" "^[2-9][1-9]\\..*" 25m