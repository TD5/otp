--- conflicted
+++ resolved
@@ -59,14 +59,9 @@
           name: otp_prebuilt
 
       - name: Cache pre-built binaries
-<<<<<<< HEAD
-        if: inputs.BUILD_IMAGE == 'true'
-        uses: actions/cache@v4.2.3
-=======
         id: cache-binary
         if: inputs.BUILD_IMAGE == 'true' && steps.cache-src.outputs.cache-hit == 'true'
-        uses: actions/cache@v4.1.1
->>>>>>> 7b75bc03
+        uses: actions/cache@v4.2.3
         with:
             path: otp_cache.tar.gz
             key: prebuilt-cache-${{ inputs.TYPE }}-${{ github.ref_name }}-${{ github.sha }}
