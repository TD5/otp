<?xml version="1.0" encoding="utf-8" ?>
<!DOCTYPE chapter SYSTEM "chapter.dtd">

<chapter>
  <header>
    <copyright>
      <year>1999</year><year>2020</year>
      <holder>Ericsson AB. All Rights Reserved.</holder>
    </copyright>
    <legalnotice>
      Licensed under the Apache License, Version 2.0 (the "License");
      you may not use this file except in compliance with the License.
      You may obtain a copy of the License at
 
          http://www.apache.org/licenses/LICENSE-2.0

      Unless required by applicable law or agreed to in writing, software
      distributed under the License is distributed on an "AS IS" BASIS,
      WITHOUT WARRANTIES OR CONDITIONS OF ANY KIND, either express or implied.
      See the License for the specific language governing permissions and
      limitations under the License.

    </legalnotice>

    <title>Crypto Release Notes</title>
    <prepared>Peter H&ouml;gfeldt</prepared>
    <docno></docno>
    <date>2003-06-06</date>
    <rev>B</rev>
    <file>notes.xml</file>
  </header>
  <p>This document describes the changes made to the Crypto application.</p>

<<<<<<< HEAD
<section><title>Crypto 5.0.1</title>
=======
<section><title>Crypto 4.9.0.2</title>
>>>>>>> a6424394

    <section><title>Fixed Bugs and Malfunctions</title>
      <list>
        <item>
          <p>
<<<<<<< HEAD
	    Removed a risk for coredump.</p>
          <p>
	    Own Id: OTP-17391 Aux Id: GH-4810 </p>
        </item>
        <item>
          <p>
	    Fixed and documented the <c>DED_LDFLAGS_CONFTEST</c>
	    configuration variable in
	    <c>$ERL_TOP/HOWTO/INSTALL.md</c>.</p>
          <p>
	    Own Id: OTP-17419 Aux Id: GH-4821 </p>
        </item>
        <item>
          <p>
	    Commit of generated <c>configure</c> script.</p>
          <p>
	    Own Id: OTP-17420 Aux Id: OTP-17398, GH-4821 </p>
        </item>
      </list>
    </section>

</section>

<section><title>Crypto 5.0</title>

    <section><title>Fixed Bugs and Malfunctions</title>
      <list>
        <item>
          <p>
	    Add <c>/usr/local/opt/openssl</c> to the openssl
	    configure search path. This path is where some tools on
	    OS X place openssl.</p>
          <p>
	    Own Id: OTP-16882</p>
        </item>
        <item>
          <p>
	    Fix compiler warnings produced by the clang compiler.</p>
          <p>
	    Own Id: OTP-17105 Aux Id: PR-2872 </p>
        </item>
        <item>
	    <p> The <c>configure</c> scripts in <c>crypto</c> and
	    <c>erts</c> now fail if a requested feature cannot be
	    enabled. </p> <p> Large parts of the <c>configure</c>
	    script of <c>crypto</c> have been rewritten with various
	    improvements and bug fixes. It is now better at finding
	    usable OpenSSL libraries, but will in the following cases
	    fail to detect OpenSSL libraries where it previously
	    sometimes detected the libraries by chance: </p> <list>
	    <item> OpenSSL installations with <c>include</c>
	    directory and <c>lib</c> directory parts installed in
	    different base directories. In order to detect such
	    installations after this change, the user must explicitly
	    specify the locations using the <seeguide
	    marker="system/installation_guide:INSTALL#Advanced-configuration-and-build-of-ErlangOTP_Configuring"><c>--with-ssl=&lt;path&gt;</c></seeguide>
	    and the <seeguide
	    marker="system/installation_guide:INSTALL#Advanced-configuration-and-build-of-ErlangOTP_Configuring"><c>--with-ssl-incl=&lt;path&gt;</c></seeguide>
	    <c>configure</c> command line arguments. </item> <item>
	    When building with old <c>gcc</c> compilers or other
	    compilers on Debian derivatives with multiarch
	    directories under the <c>lib</c> directory. In order to
	    detect such installations after this change, the user
	    must explicitly specify the multiarch directory name
	    using the <seeguide
	    marker="system/installation_guide:INSTALL#Advanced-configuration-and-build-of-ErlangOTP_Configuring"><c>--with-ssl-lib-subdir=lib/&lt;multiarch-dir&gt;</c></seeguide>
	    <c>configure</c> command line argument. </item> </list>
          <p>
	    Own Id: OTP-17254 Aux Id: ERIERL-618, GH-4230 </p>
        </item>
        <item>
          <p>
	    The value 'none' was missing in the specs of
	    crypto:sign/4 and crypto:verify/6.</p>
          <p>
	    Own Id: OTP-17312 Aux Id: PR-4723 </p>
        </item>
      </list>
    </section>


    <section><title>Improvements and New Features</title>
      <list>
        <item>
          <p>
	    The functions and cipher names that were deprecated in
	    OTP-23.0 are now removed.</p>
          <p>
	    *** POTENTIAL INCOMPATIBILITY ***</p>
          <p>
	    Own Id: OTP-16656</p>
        </item>
        <item>
          <p>
	    Removed installed directory priv/obj/ containing
	    superfluous object files.</p>
          <p>
	    Own Id: OTP-17001 Aux Id: PR-2852 </p>
        </item>
        <item>
          <p>
	    TLS connections now support EdDSA certificates.</p>
          <p>
	    Own Id: OTP-17142 Aux Id: PR-4756, GH-4637, GH-4650 </p>
        </item>
        <item>
          <p>
	    Add prop_aead attribute to map from crypto:cipher_info/1.</p>
          <p>
	    Own Id: OTP-17313 Aux Id: PR-4686 </p>
=======
	    EC keys are now zero-padded to the expected length if
	    needed.</p>
          <p>
	    Own Id: OTP-17442 Aux Id: GH-4861 </p>
>>>>>>> a6424394
        </item>
      </list>
    </section>

</section>

<section><title>Crypto 4.9.0.1</title>

    <section><title>Fixed Bugs and Malfunctions</title>
      <list>
        <item>
          <p>
	    Removed a risk for coredump.</p>
          <p>
	    Own Id: OTP-17391 Aux Id: GH-4810 </p>
        </item>
        <item>
          <p>
	    Commit of generated <c>configure</c> script.</p>
          <p>
	    Own Id: OTP-17420 Aux Id: OTP-17398, GH-4821 </p>
        </item>
      </list>
    </section>

</section>

<section><title>Crypto 4.9</title>

    <section><title>Fixed Bugs and Malfunctions</title>
      <list>
        <item>
          <p>
	    Fix minor memory leaks in crypto ENGINE and robustify the
	    code.</p>
          <p>
	    Own Id: OTP-17212</p>
        </item>
        <item>
          <p>
	    The otp_test_engine no longer fails if NO_EC* is set in
	    the OpenSSL configuration.</p>
          <p>
	    Own Id: OTP-17256 Aux Id: PR-4580, GH-4573 </p>
        </item>
      </list>
    </section>


    <section><title>Improvements and New Features</title>
      <list>
        <item>
          <p>
	    Various address sanitizer support.</p>
          <p>
	    Own Id: OTP-16959 Aux Id: PR-2965 </p>
        </item>
        <item>
          <p>
	    EVP is now disabled for OpenSSL cryptolib versions up to
	    and including 1.0.2</p>
          <p>
	    Own Id: OTP-17116 Aux Id: PR-2972 </p>
        </item>
        <item>
          <p>
	    Warning for unused C function removed</p>
          <p>
	    Own Id: OTP-17145 Aux Id: OTP-17105, PR-2872 </p>
        </item>
      </list>
    </section>

</section>

<section><title>Crypto 4.8.3</title>

    <section><title>Fixed Bugs and Malfunctions</title>
      <list>
        <item>
          <p>
	    Adding missing flag in BN-calls in SRP.</p>
          <p>
	    Own Id: OTP-17107</p>
        </item>
      </list>
    </section>

</section>

<section><title>Crypto 4.8.2</title>

    <section><title>Fixed Bugs and Malfunctions</title>
      <list>
        <item>
          <p>
	    Fixed usage of <c>AC_CONFIG_AUX_DIRS()</c> macros in
	    configure script sources.</p>
          <p>
	    Own Id: OTP-17093 Aux Id: ERL-1447, PR-2948 </p>
        </item>
      </list>
    </section>

</section>

<section><title>Crypto 4.8.1</title>

    <section><title>Fixed Bugs and Malfunctions</title>
      <list>
        <item>
          <p>
	    Build the supported curves cache in the NIF when crypto
	    is loaded, no matter how it is loaded.</p>
          <p>
	    This prevents a possible problem with different processes
	    starting the crypto application concurrently.</p>
          <p>
	    Own Id: OTP-16819 Aux Id: PR-2720 </p>
        </item>
        <item>
          <p>
	    It is now possible to build with crypto and openssl
	    gprof-enabled and statically link them into the VM.</p>
          <p>
	    Own Id: OTP-17029</p>
        </item>
      </list>
    </section>


    <section><title>Improvements and New Features</title>
      <list>
        <item>
          <p>
	    Fixed performance loss in HMAC when using older OpenSSL
	    due to mutex issues.</p>
          <p>
	    A workaround is implemented to allow fallback from using
	    the EVP API for HMAC operations. On some architectures
	    this may improve the performance, especially with old
	    OpenSSL versions. This fallback to low-level functions is
	    always enabled for openssl versions before 1.0.2.</p>
          <p>
	    Own Id: OTP-17025 Aux Id: ERL-1400, PR-2877 </p>
        </item>
      </list>
    </section>

</section>

<section><title>Crypto 4.8</title>

    <section><title>Fixed Bugs and Malfunctions</title>
      <list>
        <item>
          <p>
	    Fix type spec bug in crypto for crypto_init and
	    crypto:one_time</p>
          <p>
	    Own Id: OTP-16658 Aux Id: OTP-15884, ERL-1257 </p>
        </item>
        <item>
          <p>
	    The deprecation message for crypto:rand_uniform/2
	    indicated a non-existent function. The correct one
	    (rand:uniform/1) is now suggested.</p>
          <p>
	    Own Id: OTP-16846 Aux Id: PR-2741 </p>
        </item>
      </list>
    </section>


    <section><title>Improvements and New Features</title>
      <list>
        <item>
          <p>
	    Implemented a workaround to allow fallback from using the
	    EVP API for Diffie-Hellman key generation</p>
          <p>
	    Own Id: OTP-16771 Aux Id: ERIERL-509 </p>
        </item>
        <item>
          <p>
	    The internal Diffie-Hellman high level API for key
	    generation was slow in old and by OpenSSL now unsupported
	    cryptolib versions (1.0.1 and earlier).</p>
          <p>
	    If such a cryptolib is used anyhow, the low-level API is
	    used internally in the crypto application.</p>
          <p>
	    Own Id: OTP-16774</p>
        </item>
      </list>
    </section>

</section>

<section><title>Crypto 4.7</title>

    <section><title>Fixed Bugs and Malfunctions</title>
      <list>
        <item>
          <p>
	    Crypto reported unsupported elliptic curves as supported
	    on e.g Fedora distros.</p>
          <p>
	    Own Id: OTP-16579 Aux Id: ERL-825 </p>
        </item>
      </list>
    </section>


    <section><title>Improvements and New Features</title>
      <list>
        <item>
          <p>
	    Support for ed25519 and ed448 added to
	    <c>crypto:generate_key</c>.</p>
          <p>
	    Own Id: OTP-15967 Aux Id: PR-2329 </p>
        </item>
        <item>
          <p>
	    The <seeguide marker="crypto:new_api#the-new-api">new
	    crypto functions api</seeguide> (crypto_init,
	    crypto_update and crypto_one_time) has been updated.</p>
          <p>
	    There is now a function <seemfa
	    marker="crypto:crypto#crypto_final/1"><c>crypto_final/1</c></seemfa>
	    and a possibility to set options in <seemfa
	    marker="crypto:crypto#crypto_init/3"><c>crypto_init/3</c></seemfa>
	    and <seemfa
	    marker="crypto:crypto#crypto_init/4"><c>crypto_init/4</c></seemfa>.
	    See the manual for details.</p>
          <p>
	    Own Id: OTP-16160</p>
        </item>
        <item>
          <p>
	    As <seeguide
	    marker="crypto:notes#crypto-4.5">announced</seeguide> in
	    OTP 22.0, a New API was introduced in CRYPTO. See the
	    <seeguide marker="crypto:new_api"><i>New and Old
	    API</i></seeguide> chapter in the CRYPTO User's Guide for
	    more information and suggested replacement functions.</p>
          <p>
	    <seeguide marker="crypto:new_api#the-old-api">The Old
	    API</seeguide> is now deprecated in OTP-23.0 and will be
	    removed in OTP-24.0.</p>
          <p>
	    This deprecation includes cipher names. See the section
	    <seeguide
	    marker="crypto:new_api#retired-cipher-names">Retired
	    cipher names</seeguide> in the crypto User's Guide,
	    chapter <seeguide marker="crypto:new_api#the-old-api">The
	    Old API</seeguide>.</p>
          <p>
	    Own Id: OTP-16232</p>
        </item>
        <item>
          <p>
	    Fix C-compilation without deprecated OpenSSL cryptolib
	    APIs</p>
          <p>
	    Own Id: OTP-16369 Aux Id: PR-2474 </p>
        </item>
        <item>
	    <p>Refactored the internal handling of deprecated and
	    removed functions.</p>
          <p>
	    Own Id: OTP-16469</p>
        </item>
        <item>
          <p>
	    Added missing 'eddh' to <seemfa
	    marker="crypto:crypto#supports/1">crypto:supports(public_keys)</seemfa>.</p>
          <p>
	    Own Id: OTP-16583</p>
        </item>
      </list>
    </section>

</section>

<section><title>Crypto 4.6.5.3</title>

    <section><title>Fixed Bugs and Malfunctions</title>
      <list>
        <item>
          <p>
	    Removed a risk for coredump.</p>
          <p>
	    Own Id: OTP-17391 Aux Id: GH-4810 </p>
        </item>
        <item>
          <p>
	    Commit of generated <c>configure</c> script.</p>
          <p>
	    Own Id: OTP-17420 Aux Id: OTP-17398, GH-4821 </p>
        </item>
      </list>
    </section>

</section>

<section><title>Crypto 4.6.5.2</title>

    <section><title>Fixed Bugs and Malfunctions</title>
      <list>
        <item>
          <p>
	    Adding missing flag in BN-calls in SRP.</p>
          <p>
	    Own Id: OTP-17107</p>
        </item>
      </list>
    </section>

</section>

<section><title>Crypto 4.6.5.1</title>

    <section><title>Improvements and New Features</title>
      <list>
        <item>
          <p>
	    Implemented a workaround to allow fallback from using the
	    EVP API for Diffie-Hellman key generation</p>
          <p>
	    Own Id: OTP-16771 Aux Id: ERIERL-509 </p>
        </item>
      </list>
    </section>

</section>

<section><title>Crypto 4.6.5</title>

    <section><title>Fixed Bugs and Malfunctions</title>
      <list>
        <item>
          <p>
	    Fixed potential memory leaks involving calls to the
	    crypto ng_api.</p>
          <p>
	    Own Id: OTP-16428 Aux Id: PR-2511 </p>
        </item>
      </list>
    </section>

</section>

<section><title>Crypto 4.6.4</title>

    <section><title>Fixed Bugs and Malfunctions</title>
      <list>
        <item>
          <p>
	    Constant time comparisons added.</p>
          <p>
	    Own Id: OTP-16376</p>
        </item>
      </list>
    </section>

</section>

<section><title>Crypto 4.6.3</title>

    <section><title>Improvements and New Features</title>
      <list>
        <item>
          <p>
	    The chipers aes_cfb8 and aes_cfb128 are now using the EVP
	    interface. The supported key lengths are 128, 192 and 256
	    bits.</p>
          <p>
	    Own Id: OTP-16133 Aux Id: PR-2407 </p>
        </item>
        <item>
          <p>
	    The chipers aes_cfb8 and aes_cfb128 are now available in
	    FIPS enabled mode.</p>
          <p>
	    Own Id: OTP-16134 Aux Id: PR-2407 </p>
        </item>
      </list>
    </section>

</section>

<section><title>Crypto 4.6.2</title>

    <section><title>Fixed Bugs and Malfunctions</title>
      <list>
        <item>
          <p>
	    The AEAD tag was not previously checked on decrypt with
	    chacha20_poly1305</p>
          <p>
	    Own Id: OTP-16242 Aux Id: ERL-1078 </p>
        </item>
      </list>
    </section>

</section>

<section><title>Crypto 4.6.1</title>

    <section><title>Fixed Bugs and Malfunctions</title>
      <list>
        <item>
          <p>
	    FIxed a bug if the erlang emulator was linked with a very
	    old cryptolib version (1.0.1 or earlier).</p>
          <p>
	    The bug now fixed could have triggered a core dump if an
	    unknown cipher name was used in crypto functions.</p>
          <p>
	    Own Id: OTP-16202</p>
        </item>
      </list>
    </section>

</section>

<section><title>Crypto 4.6</title>

    <section><title>Fixed Bugs and Malfunctions</title>
      <list>
        <item>
          <p>
	    The implementation of <c>crypto_one_time/4</c> is
	    adjusted to match the type specification. The spec and
	    the black-box behaviour of the function are unchanged.</p>
          <p>
	    Some details: Both the spec and the implementation were
	    correct seen separately. But with both of them combined
	    simultaneously with <c>crypto_one_time/5</c> which was
	    called by the implementation of <c>crypto_one_time/4</c>,
	    an (obvious) error was detected by a Dialyzer with more
	    thorough checking than usual.</p>
          <p>
	    Own Id: OTP-15884 Aux Id: ERL-974 </p>
        </item>
        <item>
          <p>
	    When using crypto with FIPS mode enabled, the digests
	    were not correctly handled.</p>
          <p>
	    Own Id: OTP-15911</p>
        </item>
        <item>
          <p>
	    A memory leak in error handling code in
	    <c>ng_crypto_init_nif</c> is fixed.</p>
          <p>
	    Own Id: OTP-15924</p>
        </item>
        <item>
          <p>
	    Fixed the broken static build of the crypto nifs</p>
          <p>
	    Own Id: OTP-15928 Aux Id: PR-2296 </p>
        </item>
      </list>
    </section>


    <section><title>Improvements and New Features</title>
      <list>
        <item>
          <p>
	    The Message Authentication Codes (MAC) CMAC, HMAC and
	    Poly1305 are unified into common functions in the New
	    Crypto API. See the manual for CRYPTO.</p>
          <p>
	    Own Id: OTP-13872</p>
        </item>
      </list>
    </section>

</section>

<section><title>Crypto 4.5.1</title>

    <section><title>Fixed Bugs and Malfunctions</title>
      <list>
        <item>
          <p>
	    The cipher aes-ctr was disabled by misstake in
	    crypto:supports for cryptolibs before 1.0.1. It worked
	    however in the encrypt and decrypt functions.</p>
          <p>
	    Own Id: OTP-15829</p>
        </item>
      </list>
    </section>

</section>

<section><title>Crypto 4.5</title>

    <section><title>Fixed Bugs and Malfunctions</title>
      <list>
        <item>
          <p>
	    Fixed a bug in error return for <c>crypto:poly1305/2</c>.
	    It returned the atom <c>notsup</c> instead of the
	    exception <c>notsup</c>.</p>
          <p>
	    *** POTENTIAL INCOMPATIBILITY ***</p>
          <p>
	    Own Id: OTP-15677</p>
        </item>
        <item>
          <p>
	    The cipher chacha20 was introduced in OpenSSL 1.1.0.
	    However, it could in a very odd situation, fail for
	    versions less than OpenSSL 1.1.0d. It is therefore
	    disabled for those versions.</p>
          <p>
	    *** POTENTIAL INCOMPATIBILITY ***</p>
          <p>
	    Own Id: OTP-15678</p>
        </item>
      </list>
    </section>


    <section><title>Improvements and New Features</title>
      <list>
        <item>
	    <p> A new <c>rand</c> module algorithm, <c>exro928ss</c>
	    (Xoroshiro928**), has been implemented. It has got a
	    really long period and good statistical quality for all
	    output bits, while still being only about 50% slower than
	    the default algorithm. </p><p> The same generator is also
	    used as a long period counter in a new <c>crypto</c>
	    plugin for the <c>rand</c> module, algorithm
	    <c>crypto_aes</c>. This plugin uses AES-256 to scramble
	    the counter which buries any detectable statistical
	    artifacts. Scrambling is done in chunks which are cached
	    to get good amortized speed (about half of the default
	    algorithm). </p>
          <p>
	    Own Id: OTP-14461 Aux Id: PR-1857 </p>
        </item>
        <item>
          <p>
	    Crypto's single C-file is split into multiple files. The
	    different coding styles in the different parts are
	    unified into a single style.</p>
          <p>
	    Own Id: OTP-14732 Aux Id: PR-2068, PR-2095 </p>
        </item>
        <item>
          <p>
	    Build configuration of the <c>crypto</c> application has
	    been moved from the <c>erts</c> application into the
	    <c>crypto</c> application.</p>
          <p>
	    Own Id: OTP-15129</p>
        </item>
        <item>
          <p>
	    Adds two hash functions <c>blake2b</c> and <c>blake2s</c>
	    (64 bit hash and 32 bit hash respectively). These are
	    modern and standard hash functions used in blockchains
	    and encrypted communication protocols. The hash functions
	    are available in OpenSSL since version 1.1.1.</p>
          <p>
	    Own Id: OTP-15564 Aux Id: PR-2129 </p>
        </item>
        <item>
          <p>
	    A new API is implemented in crypto. See the CRYPTO user's
	    guide, chapter <i>New and Old API</i> for more
	    information.</p>
          <p>
	    The old api with the <c>crypto:block_*</c> and
	    <c>crypto:stream_*</c> interfaces are kept for
	    compatibility, but implemented with the new api. Please
	    note that since the error checking is more thorough,
	    there <i>might</i> be arguments with for example faulty
	    lengths that are no longer accepted.</p>
          <p>
	    *** POTENTIAL INCOMPATIBILITY ***</p>
          <p>
	    Own Id: OTP-15644 Aux Id: OTP-14732 , OTP-15451, PR-1857
	    , PR-2068, PR-2095 </p>
        </item>
        <item>
          <p>
	    The new hash_info/1 and cipher_info/1 functions returns
	    maps with information about the hash or cipher in the
	    argument.</p>
          <p>
	    Own Id: OTP-15655 Aux Id: PR-2173, ERL-864, PR-2186 </p>
        </item>
        <item>
          <p>
	    Obey additional OpenSSL configure flags when compiling
	    the C-part of the CRYPTO application: <c>no-bf</c>,
	    <c>no-blake2</c>, <c>no-chacha</c>, <c>no-cmac</c>,
	    <c>no-dh</c>, <c>no-dsa</c>, <c>no-md4</c>,
	    <c>no-poly1305</c>, <c>no-rc2</c>, <c>no-rc4</c> and
	    <c>no-rmd160</c>.</p>
          <p>
	    Own Id: OTP-15683</p>
        </item>
        <item>
          <p>
	    A new function <c>crypto:supports/1</c> is introduced.
	    The single argument takes an atom as argument:
	    <c>hashes</c>, <c>public_keys</c>, <c>ciphers</c>,
	    <c>macs</c>, <c>curves</c> or <c>rsa_opts</c>. The return
	    value is a list of supported algorithms.</p>
          <p>
	    The difference with the existing <c>crypto:supports/0</c>
	    is, apart from the argument and the return value, that
	    the old function reports what is supported by the old
	    api, and the new function reports algorithms in the new
	    api.</p>
          <p>
	    Own Id: OTP-15771</p>
        </item>
      </list>
    </section>

</section>

<section><title>Crypto 4.4.2.3</title>

    <section><title>Fixed Bugs and Malfunctions</title>
      <list>
        <item>
          <p>
	    Adding missing flag in BN-calls in SRP.</p>
          <p>
	    Own Id: OTP-17107</p>
        </item>
      </list>
    </section>

</section>

<section><title>Crypto 4.4.2.2</title>

    <section><title>Fixed Bugs and Malfunctions</title>
      <list>
        <item>
          <p>
	    Constant time comparisons added.</p>
          <p>
	    Own Id: OTP-16376</p>
        </item>
      </list>
    </section>

</section>

<section><title>Crypto 4.4.2.1</title>

    <section><title>Improvements and New Features</title>
      <list>
        <item>
          <p>
	    The chipers aes_cfb8 and aes_cfb128 are now using the EVP
	    interface. The supported key lengths are 128, 192 and 256
	    bits.</p>
          <p>
	    Own Id: OTP-16133 Aux Id: PR-2407 </p>
        </item>
        <item>
          <p>
	    The chipers aes_cfb8 and aes_cfb128 are now available in
	    FIPS enabled mode.</p>
          <p>
	    Own Id: OTP-16134 Aux Id: PR-2407 </p>
        </item>
      </list>
    </section>

</section>

<section><title>Crypto 4.4.2</title>

    <section><title>Fixed Bugs and Malfunctions</title>
      <list>
        <item>
          <p>
	    Fixed build link error on Windows. Unresolved symbol
	    'bcmp'.</p>
          <p>
	    Own Id: OTP-15750 Aux Id: ERL-905 </p>
        </item>
      </list>
    </section>

</section>

<section><title>Crypto 4.4.1</title>

    <section><title>Fixed Bugs and Malfunctions</title>
      <list>
        <item>
          <p>
	    Fixes a bug that caused <c>crypto:sign</c> and
	    <c>crypto:verify</c> to return the error message
	    <c>badarg</c> instead of <c>notsup</c> in one case. That
	    case was when signing or verifying with eddsa keys (that
	    is, ed15519 or ed448), but only when FIPS was supported
	    and enabled.</p>
          <p>
	    Own Id: OTP-15634</p>
        </item>
      </list>
    </section>


    <section><title>Improvements and New Features</title>
      <list>
        <item>
          <p>
	    Added a crypto benchmark test suite.</p>
          <p>
	    Own Id: OTP-15447</p>
        </item>
      </list>
    </section>

</section>

<section><title>Crypto 4.4</title>

    <section><title>Fixed Bugs and Malfunctions</title>
      <list>
        <item>
          <p>
	    Updated the RSA options part in the crypto application's
	    C-code, documentation and tests.</p>
          <p>
	    Own Id: OTP-15302</p>
        </item>
      </list>
    </section>


    <section><title>Improvements and New Features</title>
      <list>
        <item>
          <p>
	    Added ed25519 and ed448 sign/verify.</p>
          <p>
	    Requires OpenSSL 1.1.1 or higher as cryptolib under the
	    OTP application <c>crypto</c>.</p>
          <p>
	    Own Id: OTP-15419 Aux Id: OTP-15094 </p>
        </item>
        <item>
          <p>
	    Fixed valgrind warnings.</p>
          <p>
	    Own Id: OTP-15467</p>
        </item>
      </list>
    </section>

</section>

<section><title>Crypto 4.3.3</title>

    <section><title>Fixed Bugs and Malfunctions</title>
      <list>
        <item>
          <p>
	    The RSA options <c>rsa_mgf1_md</c>, <c>rsa_oaep_md</c>,
	    and <c>rsa_oaep_label</c> were always disabled. They will
	    now be enabled when a suitable cryptolib is used.</p>
          <p>
	    They are still experimental and may change without prior
	    notice.</p>
          <p>
	    Own Id: OTP-15212 Aux Id: ERL-675, PR1899, PR838 </p>
        </item>
        <item>
          <p>
	    The ciphers <c>aes_ige256</c> and <c>blowfish_cbc</c> had
	    naming issues in <c>crypto:next_iv/2</c>.</p>
          <p>
	    Own Id: OTP-15283</p>
        </item>
        <item>
          <p>
	    the <c>RSA_SSLV23_PADDING</c> is disabled if LibreSSL is
	    used as cryptlib. This is due to compilation problems.</p>
          <p>
	    This will be investigated further in the future.</p>
          <p>
	    Own Id: OTP-15303</p>
        </item>
      </list>
    </section>


    <section><title>Improvements and New Features</title>
      <list>
        <item>
          <p>
	    The supported named elliptic curves are now reported in
	    <c>crypto:supports/0</c> in a new entry tagged by
	    <c>'curves'</c>.</p>
          <p>
	    The function <c>crypto:ec_curves/0</c> is kept for
	    compatibility.</p>
          <p>
	    Own Id: OTP-14717 Aux Id: OTP-15244 </p>
        </item>
        <item>
          <p>
	    The typing in the CRYPTO and PUBLIC_KEY applications are
	    reworked and a few mistakes are corrected.</p>
          <p>
	    The documentation is now generated from the typing and
	    some clarifications are made.</p>
          <p>
	    A new chapter on Algorithm Details such as key sizes and
	    availability is added to the CRYPTO User's Guide.</p>
          <p>
	    Own Id: OTP-15134</p>
        </item>
        <item>
          <p>
	    Support for SHA3 both as a separate hash and in HMAC is
	    now available if OpenSSL 1.1.1 or higher is used as
	    cryptolib.</p>
          <p>
	    Available lengths are reported in the <c>'hashs'</c>
	    entry in <c>crypto:supports/0</c> as <c>sha3_*</c>.</p>
          <p>
	    Own Id: OTP-15153</p>
        </item>
        <item>
          <p>
	    The mac algorithm <c>poly1305</c> and the cipher
	    algorithm <c>chacha20</c> are now supported if OpenSSL
	    1.1.1 or higher is used as cryptolib.</p>
          <p>
	    Own Id: OTP-15164 Aux Id: OTP-15209 </p>
        </item>
        <item>
          <p>
	    The key exchange Edward curves <c>x25519</c> and
	    <c>x448</c> are now supported if OpenSSL 1.1.1 or higher
	    is used as cryptolib.</p>
          <p>
	    Own Id: OTP-15240 Aux Id: OTP-15133 </p>
        </item>
        <item>
          <p>
	    The supported RSA options for sign/verify and
	    encrypt/decrypt are now reported in
	    <c>crypto:supports/0</c> in a new entry tagged by
	    '<c>rsa_opts</c>'.</p>
          <p>
	    The exakt set is still experimental and may change
	    without prior notice.</p>
          <p>
	    Own Id: OTP-15260</p>
        </item>
        <item>
          <p>
	    The cipher <c>aes_ccm</c> is added.</p>
          <p>
	    Own Id: OTP-15286</p>
        </item>
      </list>
    </section>

</section>

<section><title>Crypto 4.3.2</title>

    <section><title>Fixed Bugs and Malfunctions</title>
      <list>
        <item>
	    <p> Update the crypto engine functions to handle multiple
	    loads of an engine. </p> <p><c>engine_load/3/4</c> is
	    updated so it doesn't add the engine ID to OpenSSLs
	    internal list of engines which makes it possible to run
	    the engine_load more than once if it doesn't contain
	    global data.</p> <p>Added <c>ensure_engine_loaded/2/3</c>
	    which guarantees that the engine just is loaded once and
	    the following calls just returns a reference to it. This
	    is done by add the ID to the internal OpenSSL list and
	    check if it is already registered when the function is
	    called.</p> <p>Added <c>ensure_engine_unloaded/1/2</c> to
	    unload engines loaded with ensure_engine_loaded.</p>
	    <p>Then some more utility functions are added.</p>
	    <p><c>engine_add/1</c>, adds the engine to OpenSSL
	    internal list</p> <p><c>engine_remove/1</c>, remove the
	    engine from OpenSSL internal list</p>
	    <p><c>engine_get_id/1</c>, fetch the engines id</p>
	    <p><c>engine_get_name/1</c>, fetch the engine name</p>
          <p>
	    Own Id: OTP-15233</p>
        </item>
      </list>
    </section>

</section>

<section><title>Crypto 4.3.1</title>

    <section><title>Fixed Bugs and Malfunctions</title>
      <list>
        <item>
	    <p>Fixed a node crash in <c>crypto:compute_key(ecdh,
	    ...)</c> when passing a wrongly typed Others
	    argument.</p>
          <p>
	    Own Id: OTP-15194 Aux Id: ERL-673 </p>
        </item>
      </list>
    </section>

</section>

<section><title>Crypto 4.3</title>

    <section><title>Fixed Bugs and Malfunctions</title>
      <list>
        <item>
          <p>
	    Removed two undocumented and erroneous functions
	    (<c>crypto:dh_generate_parameters/2</c> and
	    <c>crypto:dh_check/1</c>).</p>
          <p>
	    Own Id: OTP-14956 Aux Id: ERL-579 </p>
        </item>
        <item>
          <p>
	    Fixed bug causing VM crash if doing runtime upgrade of a
	    crypto module built against OpenSSL older than 0.9.8h.
	    Bug exists since OTP-20.2.</p>
          <p>
	    Own Id: OTP-15088</p>
        </item>
      </list>
    </section>


    <section><title>Improvements and New Features</title>
      <list>
        <item>
          <p>
	    A new <c>rand</c> plugin algorithm has been implemented
	    in <c>crypto</c>, that is: <c>crypto_cache</c>. It uses
	    strong random bytes as randomness source and caches them
	    to get good speed. See <c>crypto:rand_seed_alg/1</c>.</p>
          <p>
	    Own Id: OTP-13370 Aux Id: PR-1573 </p>
        </item>
        <item>
          <p>
	    Diffie-Hellman key functions are re-written with the
	    EVP_PKEY api.</p>
          <p>
	    Own Id: OTP-14864</p>
        </item>
      </list>
    </section>

</section>

<section><title>Crypto 4.2.2.4</title>

    <section><title>Fixed Bugs and Malfunctions</title>
      <list>
        <item>
          <p>
	    Constant time comparisons added.</p>
          <p>
	    Own Id: OTP-16376</p>
        </item>
      </list>
    </section>

</section>

<section><title>Crypto 4.2.2.3</title>

    <section><title>Improvements and New Features</title>
      <list>
        <item>
          <p>
	    The chipers aes_cfb8 and aes_cfb128 are now using the EVP
	    interface. The supported key lengths are 128, 192 and 256
	    bits.</p>
          <p>
	    Own Id: OTP-16133 Aux Id: PR-2407 </p>
        </item>
      </list>
    </section>

</section>

<section><title>Crypto 4.2.2.1</title>

    <section><title>Fixed Bugs and Malfunctions</title>
      <list>
        <item>
	    <p>Fixed a node crash in <c>crypto:compute_key(ecdh,
	    ...)</c> when passing a wrongly typed Others
	    argument.</p>
          <p>
	    Own Id: OTP-15194 Aux Id: ERL-673 </p>
        </item>
      </list>
    </section>

</section>

<section><title>Crypto 4.2.2</title>

    <section><title>Fixed Bugs and Malfunctions</title>
      <list>
        <item>
          <p>
	    If OPENSSL_NO_EC was set, the compilation of the crypto
	    nifs failed.</p>
          <p>
	    Own Id: OTP-15073</p>
        </item>
        <item>
          <p>
	    C-compile errors for LibreSSL 2.7.0 - 2.7.2 fixed</p>
          <p>
	    Own Id: OTP-15074 Aux Id: ERL-618 </p>
        </item>
      </list>
    </section>

</section>

<section><title>Crypto 4.2.1</title>

    <section><title>Fixed Bugs and Malfunctions</title>
      <list>
        <item>
          <p>
	    Fix build error caused by removed RSA padding functions
	    in LibreSSL >= 2.6.1</p>
          <p>
	    Own Id: OTP-14873</p>
        </item>
      </list>
    </section>

</section>

<section><title>Crypto 4.2</title>

    <section><title>Fixed Bugs and Malfunctions</title>
      <list>
        <item>
          <p>
	    The compatibility function <c>void HMAC_CTX_free</c> in
	    <c>crypto.c</c> erroneously tried to return a value.</p>
          <p>
	    Own Id: OTP-14720</p>
        </item>
      </list>
    </section>


    <section><title>Improvements and New Features</title>
      <list>
        <item>
          <p>
	    Rewrite public and private key encode/decode with EVP
	    api. New RSA padding options added. This is a modified
	    half of PR-838.</p>
          <p>
	    Own Id: OTP-14446</p>
        </item>
        <item>
          <p>
	    The crypto API is extended to use private/public keys
	    stored in an Engine for sign/verify or encrypt/decrypt
	    operations.</p>
          <p>
	    The ssl application provides an API to use this new
	    engine concept in TLS.</p>
          <p>
	    Own Id: OTP-14448</p>
        </item>
        <item>
	    <p> Add support to plug in alternative implementations
	    for some or all of the cryptographic operations supported
	    by the OpenSSL Engine API. When configured appropriately,
	    OpenSSL calls the engine's implementation of these
	    operations instead of its own. </p>
          <p>
	    Own Id: OTP-14567</p>
        </item>
        <item>
          <p>
	    Replaced a call of the OpenSSL deprecated function
	    <c>DH_generate_parameters</c> in <c>crypto.c</c>.</p>
          <p>
	    Own Id: OTP-14639</p>
        </item>
        <item>
          <p>
	    Documentation added about how to use keys stored in an
	    Engine.</p>
          <p>
	    Own Id: OTP-14735 Aux Id: OTP-14448 </p>
        </item>
        <item>
	    <p> Add engine_ ctrl_cmd_string/3,4 the OpenSSL Engine
	    support in crypto. </p>
          <p>
	    Own Id: OTP-14801</p>
        </item>
      </list>
    </section>

</section>

<section><title>Crypto 4.1</title>

    <section><title>Fixed Bugs and Malfunctions</title>
      <list>
        <item>
	    <p>On macOS, <c>crypto</c> would crash if <c>observer</c>
	    had been started before <c>crypto</c>. On the beta for
	    macOS 10.13 (High Sierra), <c>crypto</c> would crash.
	    Both of those bugs have been fixed.</p>
          <p>
	    Own Id: OTP-14499 Aux Id: ERL-251 ERL-439 </p>
        </item>
      </list>
    </section>


    <section><title>Improvements and New Features</title>
      <list>
        <item>
          <p>
	    Extend crypto:sign, crypto:verify, public_key:sign and
	    public_key:verify with:</p>
          <p>
	    * support for RSASSA-PS padding for signatures and for
	    saltlength setting<br/> * X9.31 RSA padding.<br/> * sha,
	    sha224, sha256, sha384, and sha512 for dss signatures as
	    mentioned in NIST SP 800-57 Part 1.<br/> * ripemd160 to
	    be used for rsa signatures.</p>
          <p>
	    This is a manual merge of half of the pull request 838 by
	    potatosalad from Sept 2015.</p>
          <p>
	    Own Id: OTP-13704 Aux Id: PR838 </p>
        </item>
        <item>
          <p>
	    A new tuple in <c>crypto:supports/0</c> reports supported
	    MAC algorithms.</p>
          <p>
	    Own Id: OTP-14504</p>
        </item>
      </list>
    </section>

</section>

<section><title>Crypto 4.0</title>

    <section><title>Fixed Bugs and Malfunctions</title>
      <list>
        <item>
          <p>
	    LibreSSL can now be used by the modernized crypto app.</p>
          <p>
	    Own Id: OTP-14247</p>
        </item>
        <item>
          <p>
	    Add compile option <c>-compile(no_native)</c> in modules
	    with <c>on_load</c> directive which is not yet supported
	    by HiPE.</p>
          <p>
	    Own Id: OTP-14316 Aux Id: PR-1390 </p>
        </item>
        <item>
          <p>
	    Fix a bug in aes cfb128 function introduced by the bug
	    fix in GitHub pull request <url
	    href="https://github.com/erlang/otp/pull/1393">#1393</url>.</p>
          <p>
	    Own Id: OTP-14435 Aux Id: PR-1462, PR-1393, OTP-14313 </p>
        </item>
      </list>
    </section>


    <section><title>Improvements and New Features</title>
      <list>
        <item>
          <p>
	    Add basic support for CMAC</p>
          <p>
	    Own Id: OTP-13779 Aux Id: ERL-82 PR-1138 </p>
        </item>
        <item>
          <p>
	    Removed functions deprecated in crypto-3.0 first released
	    in OTP-R16B01</p>
          <p>
	    *** POTENTIAL INCOMPATIBILITY ***</p>
          <p>
	    Own Id: OTP-13873</p>
        </item>
        <item>
          <p>
	    The <c>crypto</c> application now supports OpenSSL 1.1.</p>
          <p>
	    Own Id: OTP-13900</p>
        </item>
        <item>
          <p>
	    Allow Erlang/OTP to use OpenSSL in FIPS-140 mode, in
	    order to satisfy specific security requirements (mostly
	    by different parts of the US federal government). </p>
          <p>
	    See the new crypto users guide "FIPS mode" chapter about
	    building and using the FIPS support which is disabled by
	    default.</p>
          <p>
	    (Thanks to dszoboszlay and legoscia)</p>
          <p>
	    Own Id: OTP-13921 Aux Id: PR-1180 </p>
        </item>
        <item>
          <p>
	    Crypto chacha20-poly1305 as in RFC 7539 enabled for
	    OpenSSL >= 1.1.</p>
          <p>
	    Thanks to mururu.</p>
          <p>
	    Own Id: OTP-14092 Aux Id: PR-1291 </p>
        </item>
        <item>
          <p>
	    RSA key generation added to <c>crypto:generate_key/2</c>.
	    Thanks to wiml.</p>
          <p>
	    An interface is also added to
	    <c>public_key:generate_key/1</c>.</p>
          <p>
	    Own Id: OTP-14140 Aux Id: ERL-165, PR-1299 </p>
        </item>
        <item>
          <p>
	    Raised minimum requirement for OpenSSL version to
	    OpenSSL-0.9.8.c although we recommend a much higher
	    version, that is a version that is still maintained
	    officially by the OpenSSL project. Note that using such
	    an old version may restrict the crypto algorithms
	    supported.</p>
          <p>
	    *** POTENTIAL INCOMPATIBILITY ***</p>
          <p>
	    Own Id: OTP-14171</p>
        </item>
        <item>
          <p>
	    Deprecate crypto:rand_uniform/2 as it is not
	    cryptographically strong</p>
          <p>
	    Own Id: OTP-14274</p>
        </item>
        <item>
          <p>
	    The Crypto application now supports generation of
	    cryptographically strong random numbers (floats &lt; 1.0
	    and integer arbitrary ranges) as a plugin to the 'rand'
	    module.</p>
          <p>
	    Own Id: OTP-14317 Aux Id: PR-1372 </p>
        </item>
        <item>
          <p>
	    This replaces the hard coded test values for AES, CMAC
	    and GCM ciphers with the full validation set from NIST's
	    CAVP program.</p>
          <p>
	    Own Id: OTP-14436 Aux Id: PR-1396 </p>
        </item>
      </list>
    </section>

</section>

<section><title>Crypto 3.7.4</title>

    <section><title>Fixed Bugs and Malfunctions</title>
      <list>
        <item>
          <p>
	    Fix a bug with AES CFB 128 for 192 and 256 bit keys.
	    Thanks to kellymclaughlin !</p>
          <p>
	    Own Id: OTP-14313 Aux Id: PR-1393 </p>
        </item>
      </list>
    </section>

</section>

<section><title>Crypto 3.7.3</title>

    <section><title>Improvements and New Features</title>
      <list>
        <item>
          <p>
	    The implementation of the key exchange algorithms
	    diffie-hellman-group-exchange-sha* are optimized, up to a
	    factor of 11 for the slowest ( = biggest and safest)
	    group size.</p>
          <p>
	    Own Id: OTP-14169 Aux Id: seq-13261 </p>
        </item>
      </list>
    </section>

</section>

<section><title>Crypto 3.7.2</title>

    <section><title>Fixed Bugs and Malfunctions</title>
      <list>
        <item>
          <p>
	    The crypto application has been fixed to not use RC2
	    against OpenSSL built with RC2 disabled.</p>
          <p>
	    Own Id: OTP-13895 Aux Id: PR-1163 </p>
        </item>
        <item>
          <p>
	    The crypto application has been fixed to not use RC4
	    against OpenSSL built with RC4 disabled.</p>
          <p>
	    Own Id: OTP-13896 Aux Id: PR-1169 </p>
        </item>
      </list>
    </section>


    <section><title>Improvements and New Features</title>
      <list>
        <item>
          <p>
	    To ease troubleshooting, <c>erlang:load_nif/2</c> now
	    includes the return value from a failed call to
	    load/reload/upgrade in the text part of the error tuple.
	    The <c>crypto</c> NIF makes use of this feature by
	    returning the source line where/if the initialization
	    fails.</p>
          <p>
	    Own Id: OTP-13951</p>
        </item>
      </list>
    </section>

</section>

<section><title>Crypto 3.7.1</title>

    <section><title>Fixed Bugs and Malfunctions</title>
      <list>
        <item>
          <p>
	    Crypto has been fixed to work against OpenSSL versions
	    with disabled DES ciphers. Correct spelling of cipher
	    algorithm 'des3_cfb' has been introduced; the previous
	    misspeling still works.</p>
          <p>
	    Own Id: OTP-13783 Aux Id: ERL-203 </p>
        </item>
        <item>
          <p>
	    The size of an internal array in crypto has been fixed to
	    not segfault when having all possible ciphers. Bug fix by
	    Duncan Overbruck.</p>
          <p>
	    Own Id: OTP-13789 Aux Id: PR-1140 </p>
        </item>
      </list>
    </section>

</section>

<section><title>Crypto 3.7</title>

    <section><title>Improvements and New Features</title>
      <list>
        <item>
          <p>
	    Refactor <c>crypto</c> to use the EVP interface of
	    OpenSSL, which is the recommended interface that also
	    enables access to hardware acceleration for some
	    operations.</p>
          <p>
	    Own Id: OTP-12217</p>
        </item>
        <item>
          <p>
	    Add support for 192-bit keys for the <c>aes_cbc</c>
	    cipher.</p>
          <p>
	    Own Id: OTP-13206 Aux Id: pr 832 </p>
        </item>
        <item>
          <p>
	    Add support for 192-bit keys for <c>aes_ecb</c>.</p>
          <p>
	    Own Id: OTP-13207 Aux Id: pr829 </p>
        </item>
        <item>
          <p>
	    Deprecate the function <c>crypto:rand_bytes</c> and make
	    sure that <c>crypto:strong_rand_bytes</c> is used in all
	    places that are cryptographically significant.</p>
          <p>
	    Own Id: OTP-13214</p>
        </item>
        <item>
          <p>
	    Enable AES-GCM encryption/decryption to change the tag
	    length between 1 to 16 bytes.</p>
          <p>
	    Own Id: OTP-13483 Aux Id: PR-998 </p>
        </item>
      </list>
    </section>

</section>

<section><title>Crypto 3.6.3</title>

    <section><title>Fixed Bugs and Malfunctions</title>
      <list>
        <item>
          <p>
	    Fix bug for <c>aes_ecb</c> block crypto when data is
	    larger than 16 bytes.</p>
          <p>
	    Own Id: OTP-13249</p>
        </item>
        <item>
          <p>
	    Improve portability of ECC tests in Crypto and SSL for
	    "exotic" OpenSSL versions.</p>
          <p>
	    Own Id: OTP-13311</p>
        </item>
      </list>
    </section>

</section>

<section><title>Crypto 3.6.2</title>

    <section><title>Fixed Bugs and Malfunctions</title>
      <list>
        <item>
          <p>
	    Small documentation fixes</p>
          <p>
	    Own Id: OTP-13017</p>
        </item>
      </list>
    </section>

</section>

<section><title>Crypto 3.6.1</title>

    <section><title>Fixed Bugs and Malfunctions</title>
      <list>
        <item>
          <p>
	    Make <c>crypto:ec_curves/0</c> return empty list if
	    elliptic curve is not supported at all.</p>
          <p>
	    Own Id: OTP-12944</p>
        </item>
      </list>
    </section>

</section>

<section><title>Crypto 3.6</title>

    <section><title>Fixed Bugs and Malfunctions</title>
      <list>
        <item>
          <p>
	    Enhance crypto:generate_key to calculate ECC public keys
	    from private key.</p>
          <p>
	    Own Id: OTP-12394</p>
        </item>
        <item>
          <p>
	    Fix bug in <c>crypto:generate_key</c> for <c>ecdh</c>
	    that could cause VM crash for faulty input.</p>
          <p>
	    Own Id: OTP-12733</p>
        </item>
      </list>
    </section>


    <section><title>Improvements and New Features</title>
      <list>
        <item>
          <p>
	    Use the EVP API for AES-CBC crypto to enables the use of
	    hardware acceleration for AES-CBC crypto on newer Intel
	    CPUs (AES-NI), among other platforms.</p>
          <p>
	    Own Id: OTP-12380</p>
        </item>
        <item>
          <p>
	    Add AES ECB block encryption.</p>
          <p>
	    Own Id: OTP-12403</p>
        </item>
      </list>
    </section>

</section>

<section><title>Crypto 3.5</title>

    <section><title>Improvements and New Features</title>
      <list>
        <item>
          <p>
	    Extend block_encrypt/decrypt for aes_cfb8 and aes_cfb128
	    to accept keys of length 128, 192 and 256 bits. Before
	    only 128 bit keys were accepted.</p>
          <p>
	    Own Id: OTP-12467</p>
        </item>
      </list>
    </section>

</section>

<section><title>Crypto 3.4.2</title>

    <section><title>Improvements and New Features</title>
      <list>
        <item>
          <p>
	    Add configure option --with-ssl-incl=PATH to support
	    OpenSSL installations with headers and libraries at
	    different places.</p>
          <p>
	    Own Id: OTP-12215 Aux Id: seq12700 </p>
        </item>
        <item>
          <p>
	    Add configure option --with-ssl-rpath to control which
	    runtime library path to use for dynamic linkage toward
	    OpenSSL.</p>
          <p>
	    Own Id: OTP-12316 Aux Id: seq12753 </p>
        </item>
      </list>
    </section>

</section>

<section><title>Crypto 3.4.1</title>

    <section><title>Fixed Bugs and Malfunctions</title>
      <list>
        <item>
          <p>
	    Make <c>crypto</c> verify major version number of OpenSSL
	    header files and runtime library. Loading of
	    <c>crypto</c> will fail if there is a version mismatch.</p>
          <p>
	    Own Id: OTP-12146 Aux Id: seq12700 </p>
        </item>
      </list>
    </section>

</section>

<section><title>Crypto 3.4</title>

    <section><title>Fixed Bugs and Malfunctions</title>
      <list>
        <item>
          <p>
	    Fix memory leak in <c>crypto:hmac_init/upgrade/final</c>
	    functions for all data and in <c>crypto:hmac/3/4</c> for
	    data larger than 20000 bytes. Bug exists since OTP 17.0.</p>
          <p>
	    Own Id: OTP-11953</p>
        </item>
        <item>
          <p>
	    Fix memory leak in <c>crypto</c> for elliptic curve.</p>
          <p>
	    Own Id: OTP-11999</p>
        </item>
      </list>
    </section>


    <section><title>Improvements and New Features</title>
      <list>
        <item>
          <p>
	    Add <c>aes_cfb8</c> cypher to <c>crypto:block_encrypt</c>
	    and <c>block_decrypt</c>.</p>
          <p>
	    Own Id: OTP-11911</p>
        </item>
      </list>
    </section>

</section>

<section><title>Crypto 3.3</title>

    <section><title>Fixed Bugs and Malfunctions</title>
      <list>
        <item>
          <p>
	    Fix memory leaks and invalid deallocations in
	    <c>mod_pow</c>, <c>mod_exp</c> and
	    <c>generate_key(srp,...)</c> when bad arguments are
	    passed. (Thanks to Florian Zumbiehi)</p>
          <p>
	    Own Id: OTP-11550</p>
        </item>
        <item>
          <p>
	    Correction of the word 'ChipherText' throughout the
	    documentation (Thanks to Andrew Tunnell-Jones)</p>
          <p>
	    Own Id: OTP-11609</p>
        </item>
        <item>
          <p>
	    Fix fatal bug when using a hmac context variable in more
	    than one call to <c>hmac_update</c> or <c>hmac_final</c>.
	    The reuse of hmac contexts has never worked as the
	    underlying OpenSSL implementation does not support it. It
	    is now documented as having undefined behaviour, but it
	    does not crash or corrupt the VM anymore.</p>
          <p>
	    Own Id: OTP-11724</p>
        </item>
        <item>
          <p>
	    Crypto handles out-of-memory with a controlled abort
	    instead of crash/corruption. (Thanks to Florian Zumbiehi)</p>
          <p>
	    Own Id: OTP-11725</p>
        </item>
        <item>
          <p>
	    Application upgrade (appup) files are corrected for the
	    following applications: </p>
          <p>
	    <c>asn1, common_test, compiler, crypto, debugger,
	    dialyzer, edoc, eldap, erl_docgen, et, eunit, gs, hipe,
	    inets, observer, odbc, os_mon, otp_mibs, parsetools,
	    percept, public_key, reltool, runtime_tools, ssh,
	    syntax_tools, test_server, tools, typer, webtool, wx,
	    xmerl</c></p>
          <p>
	    A new test utility for testing appup files is added to
	    test_server. This is now used by most applications in
	    OTP.</p>
          <p>
	    (Thanks to Tobias Schlager)</p>
          <p>
	    Own Id: OTP-11744</p>
        </item>
      </list>
    </section>


    <section><title>Improvements and New Features</title>
      <list>
        <item>
          <p>
	    By giving --enable-static-{nifs,drivers} to configure it
	    is now possible to statically linking of nifs and drivers
	    to the main Erlang VM binary. At the moment only the asn1
	    and crypto nifs of the Erlang/OTP nifs and drivers have
	    been prepared to be statically linked. For more details
	    see the Installation Guide in the System documentation.</p>
          <p>
	    Own Id: OTP-11258</p>
        </item>
        <item>
          <p>
	    Add IGE mode for AES cipher in crypto (Thanks to Yura
	    Beznos).</p>
          <p>
	    Own Id: OTP-11522</p>
        </item>
        <item>
          <p>
	    Moved elliptic curve definition from the crypto
	    NIF/OpenSSL into Erlang code, adds the RFC-5639 brainpool
	    curves and makes TLS use them (RFC-7027).</p>
          <p>
	    Thanks to Andreas Schultz</p>
          <p>
	    Own Id: OTP-11578</p>
        </item>
        <item>
          <p>
	    Remove all obsolete application processes from crypto and
	    make it into a pure library application.</p>
          <p>
	    Own Id: OTP-11619</p>
        </item>
      </list>
    </section>

</section>

<section><title>Crypto 3.2</title>

    <section><title>Fixed Bugs and Malfunctions</title>
      <list>
        <item>
          <p>
	    Fix uninitialized pointers in crypto (Thanks to Anthony
	    Ramine)</p>
          <p>
	    Own Id: OTP-11510</p>
        </item>
      </list>
    </section>

</section>

<section><title>Crypto 3.1</title>

    <section><title>Improvements and New Features</title>
      <list>
        <item>
          <p>
	    Refactor ecdsa cipher to simplify code and improve
	    performance.</p>
          <p>
	    Own Id: OTP-11320</p>
        </item>
      </list>
    </section>

</section>

<section><title>Crypto 3.0</title>

    <section><title>Improvements and New Features</title>
      <list>
        <item>
          <p>
	    Integrate elliptic curve contribution from Andreas
	    Schultz </p>
          <p>
	    In order to be able to support elliptic curve cipher
	    suites in SSL/TLS, additions to handle elliptic curve
	    infrastructure has been added to public_key and crypto.</p>
          <p>
	    This also has resulted in a rewrite of the crypto API to
	    gain consistency and remove unnecessary overhead. All OTP
	    applications using crypto has been updated to use the new
	    API.</p>
          <p>
	    Impact: Elliptic curve cryptography (ECC) offers
	    equivalent security with smaller key sizes than other
	    public key algorithms. Smaller key sizes result in
	    savings for power, memory, bandwidth, and computational
	    cost that make ECC especially attractive for constrained
	    environments.</p>
          <p>
	    Own Id: OTP-11009</p>
        </item>
        <item>
          <p>
	    Fixed a spelling mistake in crypto docs. Thanks to Klaus
	    Trainer</p>
          <p>
	    Own Id: OTP-11058</p>
        </item>
      </list>
    </section>


    <section><title>Known Bugs and Problems</title>
      <list>
        <item>
          <p>
	    Make the crypto functions interruptible by chunking input
	    when it is very large and bumping reductions in the nifs.</p>
          <p>
	    Not yet implemented for block_encrypt|decrypt/4</p>
          <p>
	    Impact: Individual calls to crypto functions may take
	    longer time but over all system performance should
	    improve as crypto calls will not become throughput
	    bottlenecks.</p>
          <p>
	    Own Id: OTP-11142</p>
        </item>
      </list>
    </section>

</section>

<section><title>Crypto 2.3</title>

    <section><title>Improvements and New Features</title>
      <list>
        <item>
          <p>
	    Enable runtime upgrade of crypto including the OpenSSL
	    library used by crypto.</p>
          <p>
	    Own Id: OTP-10596</p>
        </item>
        <item>
          <p>
	    Improve documentation and tests for hmac functions in
	    crypto. Thanks to Daniel White</p>
          <p>
	    Own Id: OTP-10640</p>
        </item>
        <item>
          <p>
	    Added ripemd160 support to crypto. Thanks to Michael
	    Loftis</p>
          <p>
	    Own Id: OTP-10667</p>
        </item>
      </list>
    </section>

</section>

<section><title>Crypto 2.2</title>

    <section><title>Fixed Bugs and Malfunctions</title>
      <list>
        <item>
          <p>
	    Remove unnecessary dependency to libssl from crypto NIF
	    library. This dependency was introduced by accident in
	    R14B04.</p>
          <p>
	    Own Id: OTP-10064</p>
        </item>
      </list>
    </section>


    <section><title>Improvements and New Features</title>
      <list>
        <item>
          <p>
	    Add crypto and public_key support for the hash functions
	    SHA224, SHA256, SHA384 and SHA512 and also hmac and
	    rsa_sign/verify support using these hash functions.
	    Thanks to Andreas Schultz for making a prototype.</p>
          <p>
	    Own Id: OTP-9908</p>
        </item>
        <item>
          <p>
	    Optimize RSA private key handling in <c>crypto</c> and
	    <c>public_key</c>.</p>
          <p>
	    Own Id: OTP-10065</p>
        </item>
        <item>
          <p>
	    Make <c>crypto:aes_cfb_128_encrypt</c> and
	    <c>crypto:aes_cfb_128_decrypt</c> handle data and cipher
	    with arbitrary length. (Thanks to Stefan Zegenhagen)</p>
          <p>
	    Own Id: OTP-10136</p>
        </item>
      </list>
    </section>

</section>

<section><title>Crypto 2.1</title>

    <section><title>Improvements and New Features</title>
      <list>
        <item>
          <p>
	    public_key, ssl and crypto now supports PKCS-8</p>
          <p>
	    Own Id: OTP-9312</p>
        </item>
        <item>
	    <p>Erlang/OTP can now be built using parallel make if you
	    limit the number of jobs, for instance using '<c>make
	    -j6</c>' or '<c>make -j10</c>'. '<c>make -j</c>' does not
	    work at the moment because of some missing
	    dependencies.</p>
          <p>
	    Own Id: OTP-9451</p>
        </item>
        <item>
          <p>
	    Add DES and Triple DES cipher feedback (CFB) mode
	    functions to <c>crypto</c>. (Thanks to Paul Guyot)</p>
          <p>
	    Own Id: OTP-9640</p>
        </item>
        <item>
          <p>
	    Add sha256, sha384 and sha512 support for
	    <c>crypto:rsa_verify</c>.</p>
          <p>
	    Own Id: OTP-9778</p>
        </item>
      </list>
    </section>

</section>

<section><title>Crypto 2.0.4</title>

    <section><title>Fixed Bugs and Malfunctions</title>
      <list>
        <item>
          <p>
	    <c>crypto:rand_uniform</c> works correctly for negative
	    integers. Fails with <c>badarg</c> exception for invalid
	    ranges (when <c>Hi =&lt; Lo</c>) instead of returning
	    incorrect output.</p>
          <p>
	    Own Id: OTP-9526</p>
        </item>
        <item>
          <p>
	    Fix win32 OpenSSL static linking (Thanks to Dave
	    Cottlehuber)</p>
          <p>
	    Own Id: OTP-9532</p>
        </item>
      </list>
    </section>

</section>

<section><title>Crypto 2.0.3</title>

    <section><title>Fixed Bugs and Malfunctions</title>
      <list>
        <item>
          <p>
	    Various small documentation fixes (Thanks to Bernard
	    Duggan)</p>
          <p>
	    Own Id: OTP-9172</p>
        </item>
      </list>
    </section>


    <section><title>Improvements and New Features</title>
      <list>
        <item>
          <p>
	    New <c>crypto</c> support for streaming of AES CTR and
	    HMAC. (Thanks to Travis Jensen)</p>
          <p>
	    Own Id: OTP-9275</p>
        </item>
        <item>
          <p>
	    Due to standard library DLL mismatches between versions
	    of OpenSSL and Erlang/OTP, OpenSSL is now linked
	    statically to the crypto driver on Windows. This fixes
	    problems starting crypto when running Erlang as a service
	    on all Windows versions.</p>
          <p>
	    Own Id: OTP-9280</p>
        </item>
      </list>
    </section>

</section>

<section><title>Crypto 2.0.2.2</title>

    <section><title>Improvements and New Features</title>
      <list>
        <item>
          <p>
	    Strengthened random number generation. (Thanks to Geoff Cant)</p>
          <p>
	    Own Id: OTP-9225</p>
        </item>
      </list>
    </section>

</section>

<section><title>Crypto 2.0.2.1</title>

    <section><title>Improvements and New Features</title>
      <list>
        <item>
          <p>
	    Misc. Updates.</p>
          <p>
	    Own Id: OTP-9132</p>
        </item>
      </list>
    </section>

</section>

<section><title>Crypto 2.0.2</title>

    <section><title>Improvements and New Features</title>
      <list>
        <item>
          <p>
	    AES CTR encryption support in <c>crypto</c>.</p>
          <p>
	    Own Id: OTP-8752 Aux Id: seq11642 </p>
        </item>
      </list>
    </section>

</section>

<section><title>Crypto 2.0.1</title>

    <section><title>Fixed Bugs and Malfunctions</title>
      <list>
        <item>
          <p>
	    Crypto dialyzer type error in md5_mac and sha_mac.</p>
          <p>
	    Own Id: OTP-8718</p>
        </item>
        <item>
          <p>
	    RC4 stream cipher didn't work. This since the new NIF
	    implementation of <c>crypto:rc4_encrypt_with_state/2</c>
	    introduced in <c>crypto-2.0</c> didn't return an updated
	    state. (Thanks to Paul Guyot)</p>
          <p>
	    Own Id: OTP-8781</p>
        </item>
        <item>
          <p>
	    A number of memory leaks in the crypto NIF library have
	    been fixed.</p>
          <p>
	    Own Id: OTP-8810</p>
        </item>
      </list>
    </section>


    <section><title>Improvements and New Features</title>
      <list>
        <item>
          <p>
	    Added erlang:system_info(build_type) which makes it
	    easier to chose drivers, NIF libraries, etc based on
	    build type of the runtime system.</p>
          <p>
	    The NIF library for crypto can now be built for valgrind
	    and/or debug as separate NIF libraries that will be
	    automatically loaded if the runtime system has been built
	    with a matching build type.</p>
          <p>
	    Own Id: OTP-8760</p>
        </item>
      </list>
    </section>

</section>

<section><title>Crypto 2.0</title>

    <section><title>Improvements and New Features</title>
      <list>
        <item>
          <p>
	    crypto application changed to use NIFs instead of driver.</p>
          <p>
	    Own Id: OTP-8333</p>
        </item>
        <item>
          <p>
	    des_ecb_encrypt/2 and des_ecb_decrypt/2 has been added to
	    the crypto module. The crypto:md4/1 function has been
	    documented.</p>
          <p>
	    Own Id: OTP-8551</p>
        </item>
        <item>
	    <p>The undocumented, unsupport, and deprecated function
	    <c>lists:flat_length/1</c> has been removed.</p>
          <p>
	    Own Id: OTP-8584</p>
        </item>
        <item>
          <p>
	    New variants of <c>crypto:dss_sign</c> and
	    <c>crypto:dss_verify</c> with an extra argument to
	    control how the digest is calculated.</p>
          <p>
	    Own Id: OTP-8700</p>
        </item>
      </list>
    </section>

</section>

<section><title>Crypto 1.6.4</title>

    <section><title>Improvements and New Features</title>
      <list>
        <item>
	    <p>Cross compilation improvements and other build system
	    improvements.</p>
	    <p>Most notable:</p> <list><item> Lots of cross
	    compilation improvements. The old cross compilation
	    support was more or less non-existing as well as broken.
	    Please, note that the cross compilation support should
	    still be considered as experimental. Also note that old
	    cross compilation configurations cannot be used without
	    modifications. For more information on cross compiling
	    Erlang/OTP see the <c>$ERL_TOP/INSTALL-CROSS.md</c> file.
	    </item><item> Support for staged install using <url
	    href="http://www.gnu.org/prep/standards/html_node/DESTDIR.html">DESTDIR</url>.
	    The old broken <c>INSTALL_PREFIX</c> has also been fixed.
	    For more information see the <c>$ERL_TOP/INSTALL.md</c>
	    file. </item><item> Documentation of the <c>release</c>
	    target of the top <c>Makefile</c>. For more information
	    see the <c>$ERL_TOP/INSTALL.md</c> file. </item><item>
	    <c>make install</c> now by default creates relative
	    symbolic links instead of absolute ones. For more
	    information see the <c>$ERL_TOP/INSTALL.md</c> file.
	    </item><item> <c>$ERL_TOP/configure --help=recursive</c>
	    now works and prints help for all applications with
	    <c>configure</c> scripts. </item><item> Doing <c>make
	    install</c>, or <c>make release</c> directly after
	    <c>make all</c> no longer triggers miscellaneous
	    rebuilds. </item><item> Existing bootstrap system is now
	    used when doing <c>make install</c>, or <c>make
	    release</c> without a preceding <c>make all</c>.
	    </item><item> The <c>crypto</c> and <c>ssl</c>
	    applications use the same runtime library path when
	    dynamically linking against <c>libssl.so</c> and
	    <c>libcrypto.so</c>. The runtime library search path has
	    also been extended. </item><item> The <c>configure</c>
	    scripts of <c>erl_interface</c> and <c>odbc</c> now
	    search for thread libraries and thread library quirks the
	    same way as ERTS do. </item><item> The
	    <c>configure</c> script of the <c>odbc</c> application
	    now also looks for odbc libraries in <c>lib64</c> and
	    <c>lib/64</c> directories when building on a 64-bit
	    system. </item><item> The <c>config.h.in</c> file in the
	    <c>erl_interface</c> application is now automatically
	    generated in instead of statically updated which reduces
	    the risk of <c>configure</c> tests without any effect.
	    </item></list>
	    <p>(Thanks to Henrik Riomar for suggestions and
	    testing)</p>
	    <p>(Thanks to Winston Smith for the AVR32-Linux cross
	    configuration and testing)</p>
          <p>
	    *** POTENTIAL INCOMPATIBILITY ***</p>
          <p>
	    Own Id: OTP-8323</p>
        </item>
        <item>
          <p>
	    The crypto module now supports Blowfish in ECB, CBC and
	    OFB modes. (Thanks to Paul Oliver.)</p>
          <p>
	    Own Id: OTP-8331</p>
        </item>
        <item>
	    <p>The documentation is now possible to build in an open
	    source environment after a number of bugs are fixed and
	    some features are added in the documentation build
	    process. </p>
	    <p>- The arity calculation is updated.</p>
	    <p>- The module prefix used in the function names for
	    bif's are removed in the generated links so the links
	    will look like
	    "http://www.erlang.org/doc/man/erlang.html#append_element-2"
	    instead of
	    "http://www.erlang.org/doc/man/erlang.html#erlang:append_element-2".</p>
	    <p>- Enhanced the menu positioning in the html
	    documentation when a new page is loaded.</p>
	    <p>- A number of corrections in the generation of man
	    pages (thanks to Sergei Golovan)</p>
	    <p>- The legal notice is taken from the xml book file so
	    OTP's build process can be used for non OTP
	    applications.</p>
          <p>
	    Own Id: OTP-8343</p>
        </item>
      </list>
    </section>

</section>

<section><title>Crypto 1.6.3</title>

    <section><title>Fixed Bugs and Malfunctions</title>
      <list>
        <item>
          <p>
	    Suppressed false valgrind errors caused by libcrypto
	    using uninitialized data as entropy.</p>
          <p>
	    Own Id: OTP-8200</p>
        </item>
      </list>
    </section>


    <section><title>Improvements and New Features</title>
      <list>
        <item>
          <p>
	    The documentation is now built with open source tools
	    (xsltproc and fop) that exists on most platforms. One
	    visible change is that the frames are removed.</p>
          <p>
	    Own Id: OTP-8201</p>
        </item>
        <item>
          <p>
	    When the crypto application failed to load the
	    OpenSSL/LibEAY shared object, error indication was
	    sparse. Now a more specific error message is sent to the
	    error logger.</p>
          <p>
	    Own Id: OTP-8281</p>
        </item>
      </list>
    </section>

</section>

<section><title>Crypto 1.6.2</title>

    <section><title>Fixed Bugs and Malfunctions</title>
      <list>
        <item>
          <p>
            Fixed emulator crash caused by crypto using an old
            openssl version that did not cope with large file
            descriptors.</p>
          <p>
            Own Id: OTP-8261 Aux Id: seq11434 </p>
        </item>
      </list>
    </section>

</section>

<section><title>Crypto 1.6.1</title>

    <section><title>Fixed Bugs and Malfunctions</title>
      <list>
        <item>
          <p>
	    <c>Makefile.in</c> has been updated to use the LDFLAGS
	    environment variable (if set). (Thanks to Davide
	    Pesavento.)</p>
          <p>
	    Own Id: OTP-8157</p>
        </item>
      </list>
    </section>


    <section><title>Improvements and New Features</title>
      <list>
        <item>
          <p>
	    Support for Blowfish cfb64 added to <c>crypto</c>.</p>
          <p>
	    Own Id: OTP-8096</p>
        </item>
        <item>
          <p>
	    New function <c>crypto:aes_cbc_ivec</c></p>
          <p>
	    Own Id: OTP-8141</p>
        </item>
      </list>
    </section>

</section>

<section><title>Crypto 1.6</title>

    <section><title>Fixed Bugs and Malfunctions</title>
      <list>
        <item>
          <p>
	    The <c>dh_compute_key</c> sometimes returned a
	    SharedSecret of incorrect size.</p>
          <p>
	    Own Id: OTP-7674</p>
        </item>
      </list>
    </section>


    <section><title>Improvements and New Features</title>
      <list>
        <item>
          <p>
	    Optimization for drivers by creating small binaries
	    direct on process heap.</p>
          <p>
	    Own Id: OTP-7762</p>
        </item>
      </list>
    </section>

</section>

<section><title>Crypto 1.5.3</title>

    <section><title>Improvements and New Features</title>
      <list>
        <item>
          <p>
            Added new functions: dss_verify/3, rsa_verify/3,
            rsa_verify/4, dss_sign/2, rsa_sign/2, rsa_sign/3,
            rsa_public_encrypt, rsa_private_decrypt/3,
            rsa_private_encrypt/3, rsa_public_decrypt/3,
            dh_generate_key/1, dh_generate_key/2, dh_compute_key/3.</p>
          <p>
            Own Id: OTP-7545</p>
        </item>
      </list>
    </section>

</section>

<section><title>Crypto 1.5.2.1</title>

    <section><title>Improvements and New Features</title>
      <list>
        <item>
          <p>
	    Minor performance optimization.</p>
          <p>
	    Own Id: OTP-7521</p>
        </item>
      </list>
    </section>

</section>

<section><title>Crypto 1.5.2</title>

    <section><title>Fixed Bugs and Malfunctions</title>
      <list>
        <item>
          <p>
	    ./configure has been improved to find 64-bit OpenSSL
	    libraries.</p>
          <p>
	    Own Id: OTP-7270</p>
        </item>
      </list>
    </section>


    <section><title>Improvements and New Features</title>
      <list>
        <item>
          <p>
	    crypto and zlib drivers improved to allow concurent smp
	    access.</p>
          <p>
	    Own Id: OTP-7262</p>
        </item>
      </list>
    </section>

</section>

  <section>
    <title>Crypto 1.5.1.1</title>

    <section>
      <title>Improvements and New Features</title>
      <list type="bulleted">
        <item>
          <p>The linked in driver for the crypto application is now
            linked statically against the OpenSSL libraries, to avoid
            installation and runtime problems in connection to the
            OpenSSL library locations.</p>
          <p>Own Id: OTP-6680</p>
        </item>
        <item>
          <p>Minor Makefile changes.</p>
          <p>Own Id: OTP-6689</p>
        </item>
      </list>
    </section>
  </section>

  <section>
    <title>Crypto 1.5</title>

    <section>
      <title>Improvements and New Features</title>
      <list type="bulleted">
        <item>
          <p>It is now explicitly checked at start-up that the crypto
            driver is properly loaded (Thanks to Claes Wikstrom).</p>
          <p>Own Id: OTP-6109</p>
        </item>
      </list>
    </section>
  </section>

  <section>
    <title>Crypto 1.4</title>

    <section>
      <title>Improvements and New Features</title>
      <list type="bulleted">
        <item>
          <p>The previously undocumented and UNSUPPORTED <c>ssh</c>
            application has been updated and documented. This release
            of the <c>ssh</c> application is still considered to be a
            beta release and (if necessary) there could still be
            changes in its API before it reaches 1.0.</p>
          <p>Also, more cryptographic algorithms have been added to
            the <c>crypto</c> application.</p>
          <p>*** POTENTIAL INCOMPATIBILITY ***</p>
          <p>Own Id: OTP-5631</p>
        </item>
      </list>
    </section>
  </section>

  <section>
    <title>Crypto 1.3</title>

    <section>
      <title>Improvements and New Features</title>
      <list type="bulleted">
        <item>
          <p>Added support for RFC 3826 - The Advanced Encryption Standard 
            (AES) Cipher Algorithm in the SNMP User-based Security Model.
                        <br></br>
Martin Bj&ouml;rklund</p>
        </item>
      </list>
    </section>
  </section>

  <section>
    <title>Crypto 1.2.3</title>

    <section>
      <title>Fixed Bugs and Malfunctions</title>
      <list type="bulleted">
        <item>
          <p>Linked in drivers in the crypto, and asn1 applications
            are now compiled with the -D_THREAD_SAFE and -D_REENTRANT
            switches on unix when the emulator has thread support
            enabled.</p>
          <p>Linked in drivers on MacOSX are not compiled with the
            undocumented -lbundle1.o switch anymore. Thanks to Sean
            Hinde who sent us a patch.</p>
          <p>Linked in driver in crypto, and port programs in ssl, now
            compiles on OSF1.</p>
          <p>Minor makefile improvements in runtime_tools.</p>
          <p>Own Id: OTP-5346</p>
        </item>
      </list>
    </section>
  </section>

  <section>
    <title>Crypto 1.2.2</title>

    <section>
      <title>Improvements and New Features</title>
      <list type="bulleted">
        <item>
          <p>Corrected error handling. If the port to the driver that
            crypto uses is unexpectedly closed (which should not
            happen during normal operation of crypto), crypto will
            terminate immediately (rather than crashing the next time
            crypto is used). Also corrected build problems on Mac OS
            X.</p>
          <p>Own Id: OTP-5279</p>
        </item>
      </list>
    </section>
  </section>

  <section>
    <title>Crypto 1.2.1</title>

    <section>
      <title>Fixed Bugs and Malfunctions</title>
      <list type="bulleted">
        <item>
          <p>It was not possible in R9 to relink the crypto driver.
            The object file was missing as well as an example
            makefile. The crypto driver object file is now released
            with the application (installed in priv/obj). An example
            makefile has also been added to the priv/obj directory.
            The makefile serves as an example of how to relink the
            driver on Unix (crypto_drv.so) or Windows
            (crypto_drv.dll).</p>
          <p>Own Id: OTP-4828 Aux Id: seq8193 </p>
        </item>
      </list>
    </section>
  </section>

  <section>
    <title>Crypto 1.2</title>

    <section>
      <title>Improvements and New Features</title>
      <list type="bulleted">
        <item>
          <p>Previous versions of Crypto where delivered with
            statically linked binaries based on SSLeay. That is not
            longer the case.  The current version of Crypto requires
            dynamically linked OpenSSL libraries that the user has to
            install. The library needed is <c>libcrypto.so</c> (Unix)
            or <c>libeay32.[lib|dll]</c> (Win32). For further details
            see the crypto(6) application manual page.</p>
        </item>
        <item>
          <p>This version of Crypto uses the new DES interface of
            OpenSSL 0.9.7, which is not backward compatible with
            earlier versions of OpenSSL.
            </p>
        </item>
        <item>The functions <c>des_ede3_cbc_encrypt/5</c> and
        <c>des_ede3_cbc_decrypt/5</c> have been renamed to
        <c>des3_cbc_encrypt/5</c> and <c>des3_cbc_decrypt/5</c>,
         respectively. The old functions have been retained (they are
         deprecated and not listed in the crypto(3) manual page).</item>
      </list>
    </section>

    <section>
      <title>Reported Fixed Bugs and Malfunctions</title>
      <list type="bulleted">
        <item>
          <p>The start of crypto failed on Windows, due to erroneous addition
            of a DES3 algorithm.</p>
          <p>Own Id: OTP-4684
                        <br></br>
Aux Id: seq7864</p>
        </item>
      </list>
    </section>
  </section>

  <section>
    <title>Crypto 1.1.3</title>

    <section>
      <title>Reported Fixed Bugs and Malfunctions</title>
      <list type="bulleted">
        <item>To obtain backward compatibility with the old SSLeay
         package, and with earlier versions of OpenSSL, the macro
         OPENSSL_DES_LIBDES_COMPATIBILITY has been added to
        <c>crypto_drv.c</c>. This is of importance only for the open
         source version of Crypto.
        </item>
      </list>
    </section>
  </section>

  <section>
    <title>Crypto 1.1.2</title>

    <section>
      <title>Reported Fixed Bugs and Malfunctions</title>
      <list type="bulleted">
        <item>
          <p>In the manual page <c>crypto(3)</c> the function names
            <c>md5_finish</c> and <c>sha_finish</c> have been changed to
            <c>md5_final</c> and <c>sha_final</c> to correctly document
            the implementation.</p>
          <p>Own Id: OTP-3409
            </p>
        </item>
      </list>
    </section>
  </section>

  <section>
    <title>Crypto 1.1.1</title>
    <p>Code replacement in runtime is supported. Upgrade can be done from
      from version 1.1 and downgrade to version 1.1.
      </p>

    <section>
      <title>Improvements and New Features</title>
      <list type="bulleted">
        <item>
          <p>The driver part of the Crypto application has been
            updated to use the erl_driver header file. Version 1.1.1
            requires emulator version 4.9.1 or later.</p>
        </item>
      </list>
    </section>
  </section>

  <section>
    <title>Crypto 1.1</title>

    <section>
      <title>Reported Fixed Bugs and Malfunctions</title>
      <list type="bulleted">
        <item>
          <p>On Windows the crypto_drv was incorrectly linked to
            static run-time libraries instead of dynamic ones.</p>
          <p>Own Id: OTP-3240
            </p>
        </item>
      </list>
    </section>
  </section>

  <section>
    <title>Crypto 1.0</title>
    <p>New application.
      </p>
  </section>
</chapter><|MERGE_RESOLUTION|>--- conflicted
+++ resolved
@@ -31,17 +31,12 @@
   </header>
   <p>This document describes the changes made to the Crypto application.</p>
 
-<<<<<<< HEAD
 <section><title>Crypto 5.0.1</title>
-=======
-<section><title>Crypto 4.9.0.2</title>
->>>>>>> a6424394
-
-    <section><title>Fixed Bugs and Malfunctions</title>
-      <list>
-        <item>
-          <p>
-<<<<<<< HEAD
+
+    <section><title>Fixed Bugs and Malfunctions</title>
+      <list>
+        <item>
+          <p>
 	    Removed a risk for coredump.</p>
           <p>
 	    Own Id: OTP-17391 Aux Id: GH-4810 </p>
@@ -152,12 +147,22 @@
 	    Add prop_aead attribute to map from crypto:cipher_info/1.</p>
           <p>
 	    Own Id: OTP-17313 Aux Id: PR-4686 </p>
-=======
+        </item>
+      </list>
+    </section>
+
+</section>
+
+<section><title>Crypto 4.9.0.2</title>
+
+    <section><title>Fixed Bugs and Malfunctions</title>
+      <list>
+        <item>
+          <p>
 	    EC keys are now zero-padded to the expected length if
 	    needed.</p>
           <p>
 	    Own Id: OTP-17442 Aux Id: GH-4861 </p>
->>>>>>> a6424394
         </item>
       </list>
     </section>
