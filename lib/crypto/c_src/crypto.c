/*
 * %CopyrightBegin%
 *
 * Copyright Ericsson AB 2010-2021. All Rights Reserved.
 *
 * Licensed under the Apache License, Version 2.0 (the "License");
 * you may not use this file except in compliance with the License.
 * You may obtain a copy of the License at
 *
 *     http://www.apache.org/licenses/LICENSE-2.0
 *
 * Unless required by applicable law or agreed to in writing, software
 * distributed under the License is distributed on an "AS IS" BASIS,
 * WITHOUT WARRANTIES OR CONDITIONS OF ANY KIND, either express or implied.
 * See the License for the specific language governing permissions and
 * limitations under the License.
 *
 * %CopyrightEnd%
 */

/*
 * Purpose:  Dynamically loadable NIF library for cryptography.
 * Based on OpenSSL.
 */

#include "common.h"

#include "aead.h"
#include "aes.h"
#include "algorithms.h"
#include "api_ng.h"
#include "bn.h"
#include "cipher.h"
#include "mac.h"
#include "dh.h"
#include "digest.h"
#include "dss.h"
#include "ec.h"
#include "ecdh.h"
#include "eddsa.h"
#include "engine.h"
#include "evp.h"
#include "fips.h"
#include "hash.h"
#include "hash_equals.h"
#include "hmac.h"
#include "info.h"
#include "math.h"
#include "pbkdf2_hmac.h"
#include "pkey.h"
#include "rand.h"
#include "rsa.h"
#include "srp.h"

/* NIF interface declarations */
static int load(ErlNifEnv* env, void** priv_data, ERL_NIF_TERM load_info);
static int upgrade(ErlNifEnv* env, void** priv_data, void** old_priv_data, ERL_NIF_TERM load_info);
static void unload(ErlNifEnv* env, void* priv_data);

static int library_refc = 0; /* number of users of this dynamic library */
static int library_initialized = 0;

static ErlNifFunc nif_funcs[] = {
    {"info_nif", 0, info_nif, 0},
    {"info_lib", 0, info_lib, 0},
    {"info_fips", 0, info_fips, 0},
    {"enable_fips_mode_nif", 1, enable_fips_mode_nif, 0},
    {"hash_algorithms", 0, hash_algorithms, 0},
    {"pubkey_algorithms", 0, pubkey_algorithms, 0},
    {"cipher_algorithms", 0, cipher_algorithms, 0},
    {"mac_algorithms", 0, mac_algorithms, 0},
    {"curve_algorithms", 0, curve_algorithms, 0},
    {"rsa_opts_algorithms", 0, rsa_opts_algorithms, 0},
    {"hash_info", 1, hash_info_nif, 0},
    {"hash_nif", 2, hash_nif, 0},
    {"hash_init_nif", 1, hash_init_nif, 0},
    {"hash_update_nif", 2, hash_update_nif, 0},
    {"hash_final_nif", 1, hash_final_nif, 0},
    {"mac_nif", 4, mac_nif, 0},
    {"mac_init_nif", 3, mac_init_nif, 0},
    {"mac_update_nif", 2, mac_update_nif, 0},
    {"mac_final_nif", 1, mac_final_nif, 0},
    {"cipher_info_nif", 1, cipher_info_nif, 0},
    {"ng_crypto_init_nif", 4, ng_crypto_init_nif, 0},
    {"ng_crypto_update_nif", 2, ng_crypto_update_nif, 0},
    {"ng_crypto_update_nif", 3, ng_crypto_update_nif, 0},
    {"ng_crypto_final_nif", 1, ng_crypto_final_nif, 0},
    {"ng_crypto_get_data_nif", 1, ng_crypto_get_data_nif, 0},
    {"ng_crypto_one_time_nif", 5, ng_crypto_one_time_nif, 0},
    {"strong_rand_bytes_nif", 1, strong_rand_bytes_nif, 0},
    {"strong_rand_range_nif", 1, strong_rand_range_nif, 0},
    {"rand_uniform_nif", 2, rand_uniform_nif, 0},
    {"mod_exp_nif", 4, mod_exp_nif, 0},
    {"do_exor", 2, do_exor, 0},

    {"hash_equals_nif", 2, hash_equals_nif, 0},
    
    {"pbkdf2_hmac_nif", 5, pbkdf2_hmac_nif, 0},
    {"pkey_sign_nif", 5, pkey_sign_nif, 0},
    {"pkey_verify_nif", 6, pkey_verify_nif, 0},
    {"pkey_crypt_nif", 6, pkey_crypt_nif, 0},
    {"rsa_generate_key_nif", 2, rsa_generate_key_nif, 0},
    {"dh_generate_key_nif", 4, dh_generate_key_nif, 0},
    {"dh_compute_key_nif", 3, dh_compute_key_nif, 0},
    {"evp_compute_key_nif", 3, evp_compute_key_nif, 0},
    {"evp_generate_key_nif", 2, evp_generate_key_nif, 0},
    {"privkey_to_pubkey_nif", 2, privkey_to_pubkey_nif, 0},
    {"srp_value_B_nif", 5, srp_value_B_nif, 0},
    {"srp_user_secret_nif", 7, srp_user_secret_nif, 0},
    {"srp_host_secret_nif", 5, srp_host_secret_nif, 0},

    {"ec_key_generate", 2, ec_key_generate, 0},
    {"ecdh_compute_key_nif", 3, ecdh_compute_key_nif, 0},

    {"rand_seed_nif", 1, rand_seed_nif, 0},

    {"aead_cipher_nif", 7, aead_cipher_nif, 0},

    {"engine_by_id_nif", 1, engine_by_id_nif, 0},
    {"engine_init_nif", 1, engine_init_nif, 0},
    {"engine_free_nif", 1, engine_free_nif, 0},
    {"engine_load_dynamic_nif", 0, engine_load_dynamic_nif, 0},
    {"engine_ctrl_cmd_strings_nif", 3, engine_ctrl_cmd_strings_nif, 0},
    {"engine_register_nif", 2, engine_register_nif, 0},
    {"engine_unregister_nif", 2, engine_unregister_nif, 0},
    {"engine_add_nif", 1, engine_add_nif, 0},
    {"engine_remove_nif", 1, engine_remove_nif, 0},
    {"engine_get_first_nif", 0, engine_get_first_nif, 0},
    {"engine_get_next_nif", 1, engine_get_next_nif, 0},
    {"engine_get_id_nif", 1, engine_get_id_nif, 0},
    {"engine_get_name_nif", 1, engine_get_name_nif, 0},
    {"engine_get_all_methods_nif", 0, engine_get_all_methods_nif, 0}
};

#ifdef HAS_3_0_API
OSSL_PROVIDER *prov[MAX_NUM_PROVIDERS];
int prov_cnt;
#endif

ERL_NIF_INIT(crypto,nif_funcs,load,NULL,upgrade,unload)


static int verify_lib_version(void)
{
#if OPENSSL_VERSION_NUMBER < PACKED_OPENSSL_VERSION_PLAIN(1,1,0) \
    || defined(HAS_LIBRESSL)
    const unsigned long libv = SSLeay();
#else
    const unsigned long libv = OpenSSL_version_num();
#endif
    const unsigned long hdrv = OPENSSL_VERSION_NUMBER;

#   define MAJOR_VER(V) ((unsigned long)(V) >> (7*4))

    if (MAJOR_VER(libv) != MAJOR_VER(hdrv)) {
	PRINTF_ERR2("CRYPTO: INCOMPATIBLE SSL VERSION"
		    " lib=%lx header=%lx\n", libv, hdrv);
	return 0;
    }
    return 1;
}


static int initialize(ErlNifEnv* env, ERL_NIF_TERM load_info)
{
#if OPENSSL_VERSION_NUMBER < PACKED_OPENSSL_VERSION_PLAIN(1,1,0)
#ifdef OPENSSL_THREADS
    ErlNifSysInfo sys_info;
#endif
#endif
    get_crypto_callbacks_t* funcp;
    struct crypto_callbacks* ccb;
    int nlocks = 0;
    int tpl_arity;
    const ERL_NIF_TERM* tpl_array;
    int vernum;
    ErlNifBinary lib_bin;
#ifdef HAVE_DYNAMIC_CRYPTO_LIB
    char lib_buf[1000];
    void *handle;
#endif

    if (!verify_lib_version())
	return __LINE__;

    /* load_info: {302, <<"/full/path/of/this/library">>,true|false} */
    if (!enif_get_tuple(env, load_info, &tpl_arity, &tpl_array))
        return __LINE__;
    if (tpl_arity != 3)
        return __LINE__;
    if (!enif_get_int(env, tpl_array[0], &vernum))
        return __LINE__;
    if (vernum != 302)
        return __LINE__;
    if (!enif_inspect_binary(env, tpl_array[1], &lib_bin))
        return __LINE__;

#ifdef HAS_EVP_PKEY_CTX
    if (!init_mac_ctx(env)) {
	return __LINE__;
    }
#else
    if (!init_hmac_ctx(env)) {
	return __LINE__;
    }
#endif
    if (!init_hash_ctx(env)) {
        return __LINE__;
    }
    if (!init_cipher_ctx(env)) {
        return __LINE__;
    }
    if (!init_engine_ctx(env)) {
        return __LINE__;
    }

#ifdef HAS_3_0_API
    prov_cnt = 0;
# ifdef FIPS_SUPPORT
    if ((prov_cnt<MAX_NUM_PROVIDERS) && !(prov[prov_cnt++] = OSSL_PROVIDER_load(NULL, "fips"))) return __LINE__;
#endif
    if ((prov_cnt<MAX_NUM_PROVIDERS) && !(prov[prov_cnt++] = OSSL_PROVIDER_load(NULL, "default"))) return __LINE__;
    if ((prov_cnt<MAX_NUM_PROVIDERS) && !(prov[prov_cnt++] = OSSL_PROVIDER_load(NULL, "base"))) return __LINE__;
    if ((prov_cnt<MAX_NUM_PROVIDERS) && !(prov[prov_cnt++] = OSSL_PROVIDER_load(NULL, "legacy"))) return __LINE__;
#endif

    if (library_initialized) {
	/* Repeated loading of this library (module upgrade).
	 * Atoms and callbacks are already set, we are done.
	 */
	return 0;
    }

    if (!init_atoms(env)) {
        return __LINE__;
    }

    /* Check if enter FIPS mode at module load (happening now) */
    if (enable_fips_mode(env, tpl_array[2]) != atom_true)
        return __LINE__;

#ifdef HAVE_DYNAMIC_CRYPTO_LIB
    if (!change_basename(&lib_bin, lib_buf, sizeof(lib_buf), crypto_callback_name))
        return __LINE__;
    if ((handle = enif_dlopen(lib_buf, &error_handler, NULL)) == NULL)
        return __LINE__;
    if ((funcp = (get_crypto_callbacks_t*) enif_dlsym(handle, "get_crypto_callbacks",
                                                       &error_handler, NULL)) == NULL)
        return __LINE__;
#else /* !HAVE_DYNAMIC_CRYPTO_LIB */
    funcp = &get_crypto_callbacks;
#endif

#if OPENSSL_VERSION_NUMBER < PACKED_OPENSSL_VERSION_PLAIN(1,1,0)
#ifdef OPENSSL_THREADS
    enif_system_info(&sys_info, sizeof(sys_info));
    if (sys_info.scheduler_threads > 1) {
	nlocks = CRYPTO_num_locks();
    }
    /* else no need for locks */
#endif
#endif

    ccb = (*funcp)(nlocks);

    if (!ccb || ccb->sizeof_me != sizeof(*ccb)) {
	PRINTF_ERR0("Invalid 'crypto_callbacks'");
	return __LINE__;
    }

#ifdef HAS_CRYPTO_MEM_FUNCTIONS
    if (!CRYPTO_set_mem_functions(ccb->crypto_alloc, ccb->crypto_realloc, ccb->crypto_free))
        return __LINE__;
#endif

#if OPENSSL_VERSION_NUMBER < PACKED_OPENSSL_VERSION_PLAIN(1,1,0)
#ifdef OPENSSL_THREADS
    if (nlocks > 0) {
	CRYPTO_set_add_lock_callback(ccb->add_lock_function);
	CRYPTO_set_locking_callback(ccb->locking_function);
	CRYPTO_set_id_callback(ccb->id_function);
	CRYPTO_set_dynlock_create_callback(ccb->dyn_create_function);
	CRYPTO_set_dynlock_lock_callback(ccb->dyn_lock_function);
	CRYPTO_set_dynlock_destroy_callback(ccb->dyn_destroy_function);
    }
#endif /* OPENSSL_THREADS */
#endif

    init_digest_types(env);
    init_mac_types(env);
    init_cipher_types(env);
    init_algorithms_types(env);

    library_initialized = 1;
    return 0;
}

static int load(ErlNifEnv* env, void** priv_data, ERL_NIF_TERM load_info)
{
    int errline = initialize(env, load_info);
    if (errline) {
	return errline;
    }

    *priv_data = NULL;
    library_refc++;
    return 0;
}

static int upgrade(ErlNifEnv* env, void** priv_data, void** old_priv_data,
		   ERL_NIF_TERM load_info)
{
    int errline;
    if (*old_priv_data != NULL) {
	return __LINE__; /* Don't know how to do that */
    }
    if (*priv_data != NULL) {
	return __LINE__; /* Don't know how to do that */
    }
    errline = initialize(env, load_info);
    if (errline) {
	return errline;
    }
    library_refc++;
    return 0;
}

static void unload(ErlNifEnv* env, void* priv_data)
{
    if (--library_refc == 0)
        cleanup_algorithms_types(env);
<<<<<<< HEAD
}
=======

#ifdef HAS_3_0_API
    while (prov_cnt>0)
        OSSL_PROVIDER_unload(prov[--prov_cnt]);
#endif

}
>>>>>>> d2903830
<|MERGE_RESOLUTION|>--- conflicted
+++ resolved
@@ -329,9 +329,6 @@
 {
     if (--library_refc == 0)
         cleanup_algorithms_types(env);
-<<<<<<< HEAD
-}
-=======
 
 #ifdef HAS_3_0_API
     while (prov_cnt>0)
@@ -339,4 +336,3 @@
 #endif
 
 }
->>>>>>> d2903830
