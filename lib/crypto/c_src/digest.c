--- conflicted
+++ resolved
@@ -127,7 +127,6 @@
 #ifdef HAVE_SHAKE256
     {&EVP_shake256, NULL},
     32,  /* xof_default_length */
-<<<<<<< HEAD
 #else
     {NULL,NULL}
 #endif
@@ -136,8 +135,6 @@
     {"sm3", "SM3", 0, 0,
 #ifdef HAVE_SM3
     {&EVP_sm3, NULL}
-=======
->>>>>>> 57f154f5
 #else
     {NULL,NULL}
 #endif
