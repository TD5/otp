--- conflicted
+++ resolved
@@ -1,5 +1 @@
-<<<<<<< HEAD
-CRYPTO_VSN = 5.0.3
-=======
-CRYPTO_VSN = 5.0.4
->>>>>>> 0706178d
+CRYPTO_VSN = 5.0.4