--- conflicted
+++ resolved
@@ -223,13 +223,9 @@
      info,
      cipher_info,
      hash_info,
-<<<<<<< HEAD
      hash_equals,
-     pbkdf2_hmac
-=======
      pbkdf2_hmac,
      pbkdf2_hmac_invalid_input
->>>>>>> 9cc9190b
     ].
 
 -define(NEW_CIPHER_TYPE_SCHEMA,
