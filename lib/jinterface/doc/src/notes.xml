--- conflicted
+++ resolved
@@ -31,11 +31,7 @@
   </header>
   <p>This document describes the changes made to the Jinterface application.</p>
 
-<<<<<<< HEAD
 <section><title>Jinterface 1.12.2</title>
-=======
-<section><title>Jinterface 1.11.1.1</title>
->>>>>>> dfce8fcb
 
     <section><title>Fixed Bugs and Malfunctions</title>
       <list>
@@ -52,7 +48,6 @@
 
 </section>
 
-<<<<<<< HEAD
 <section><title>Jinterface 1.12.1</title>
 
     <section><title>Fixed Bugs and Malfunctions</title>
@@ -109,8 +104,23 @@
 
 </section>
 
-=======
->>>>>>> dfce8fcb
+<section><title>Jinterface 1.11.1.1</title>
+
+    <section><title>Fixed Bugs and Malfunctions</title>
+      <list>
+        <item>
+          <p>
+	    Fix bug in <c>OtpOutputStream.write_pid/4</c> and
+	    <c>write_ref/3</c> causing faulty encodig. Bug exists
+	    since OTP 23.0.</p>
+          <p>
+	    Own Id: OTP-17887 Aux Id: ERIERL-750, PR-5640 </p>
+        </item>
+      </list>
+    </section>
+
+</section>
+
 <section><title>Jinterface 1.11.1</title>
 
     <section><title>Fixed Bugs and Malfunctions</title>
@@ -1009,4 +1019,4 @@
       </list>
     </section>
   </section>
-</chapter>
+</chapter>