#-*-makefile-*-   ; force emacs to enter makefile-mode

<<<<<<< HEAD
SSH_VSN = 5.2.9
APP_VSN    = "ssh-$(SSH_VSN)"

# %CopyrightBegin%
#
# SPDX-License-Identifier: Apache-2.0
#
# Copyright Ericsson AB 1996-2025. All Rights Reserved.
#
# %CopyrightEnd%
=======
SSH_VSN = 5.2.10
APP_VSN    = "ssh-$(SSH_VSN)"
>>>>>>> f0cf4410
<|MERGE_RESOLUTION|>--- conflicted
+++ resolved
@@ -1,7 +1,6 @@
 #-*-makefile-*-   ; force emacs to enter makefile-mode
 
-<<<<<<< HEAD
-SSH_VSN = 5.2.9
+SSH_VSN = 5.2.10
 APP_VSN    = "ssh-$(SSH_VSN)"
 
 # %CopyrightBegin%
@@ -10,8 +9,4 @@
 #
 # Copyright Ericsson AB 1996-2025. All Rights Reserved.
 #
-# %CopyrightEnd%
-=======
-SSH_VSN = 5.2.10
-APP_VSN    = "ssh-$(SSH_VSN)"
->>>>>>> f0cf4410
+# %CopyrightEnd%