%%
%% %CopyrightBegin%
%%
%% Copyright Ericsson AB 2004-2018. All Rights Reserved.
%%
%% Licensed under the Apache License, Version 2.0 (the "License");
%% you may not use this file except in compliance with the License.
%% You may obtain a copy of the License at
%%
%%     http://www.apache.org/licenses/LICENSE-2.0
%%
%% Unless required by applicable law or agreed to in writing, software
%% distributed under the License is distributed on an "AS IS" BASIS,
%% WITHOUT WARRANTIES OR CONDITIONS OF ANY KIND, either express or implied.
%% See the License for the specific language governing permissions and
%% limitations under the License.
%%
%% %CopyrightEnd%
%%

%%

%%% Description: SSH transport protocol

-module(ssh_transport).

-include_lib("public_key/include/public_key.hrl").
-include_lib("kernel/include/inet.hrl").

-include("ssh_transport.hrl").
-include("ssh.hrl").

-export([versions/2, hello_version_msg/1]).
-export([next_seqnum/1, 
	 supported_algorithms/0, supported_algorithms/1,
	 default_algorithms/0, default_algorithms/1,
         algo_classes/0, algo_class/1,
         algo_two_spec_classes/0, algo_two_spec_class/1,
	 handle_packet_part/5,
	 handle_hello_version/1,
	 key_exchange_init_msg/1,
	 key_init/3, new_keys_message/1,
         ext_info_message/1,
	 handle_kexinit_msg/3, handle_kexdh_init/2,
	 handle_kex_dh_gex_group/2, handle_kex_dh_gex_init/2, handle_kex_dh_gex_reply/2,
	 handle_new_keys/2, handle_kex_dh_gex_request/2,
	 handle_kexdh_reply/2, 
	 handle_kex_ecdh_init/2,
	 handle_kex_ecdh_reply/2,
         parallell_gen_key/1,
	 extract_public_key/1,
	 ssh_packet/2, pack/2,
         valid_key_sha_alg/2,
	 sha/1, sign/3, verify/5,
         get_host_key/2,
         call_KeyCb/3]).

-export([dbg_trace/3]).

%%% For test suites
-export([pack/3, adjust_algs_for_peer_version/2]).
-export([decompress/2,  decrypt_blocks/3, is_valid_mac/3 ]). % FIXME: remove

%%%----------------------------------------------------------------------------
%%%
%%% There is a difference between supported and default algorithms. The
%%% SUPPORTED algorithms can be handled (maybe untested...). The DEFAULT ones
%%% are announced in ssh_msg_kexinit and in ssh:default_algorithms/0 to the
%%% user.
%%%
%%% A supported algorithm can be requested in the option 'preferred_algorithms',
%%% but may give unexpected results before being promoted to default.
%%%
%%% This makes it possible to add experimental algorithms (in supported_algorithms)
%%% and test them without letting the default users know about them.
%%%

default_algorithms() -> [{K,default_algorithms(K)} || K <- algo_classes()].

algo_classes() -> [kex, public_key, cipher, mac, compression].

algo_class(kex) -> true;
algo_class(public_key) -> true;
algo_class(cipher) -> true;
algo_class(mac) -> true;
algo_class(compression) -> true;
algo_class(_) -> false.


algo_two_spec_classes() -> [cipher, mac, compression].

algo_two_spec_class(cipher) -> true;
algo_two_spec_class(mac) -> true;
algo_two_spec_class(compression) -> true;
algo_two_spec_class(_) -> false.

    

default_algorithms(kex) ->
    supported_algorithms(kex, [
                               %%  Gone in OpenSSH 7.3.p1:
                               'diffie-hellman-group1-sha1'
                              ]);

default_algorithms(cipher) ->
    supported_algorithms(cipher, same(['AEAD_AES_128_GCM',
				       'AEAD_AES_256_GCM'
                                      ]));
default_algorithms(mac) ->
    supported_algorithms(mac, same(['AEAD_AES_128_GCM',
				    'AEAD_AES_256_GCM',
                                    'hmac-sha1-96'
                                   ]));

default_algorithms(Alg) ->
    supported_algorithms(Alg, []).


supported_algorithms() -> [{K,supported_algorithms(K)} || K <- algo_classes()].

supported_algorithms(kex) ->
    select_crypto_supported(
      [
       {'ecdh-sha2-nistp384',                   [{public_keys,ecdh}, {curves,secp384r1}, {hashs,sha384}]},
       {'ecdh-sha2-nistp521',                   [{public_keys,ecdh}, {curves,secp521r1}, {hashs,sha512}]},
       {'ecdh-sha2-nistp256',                   [{public_keys,ecdh}, {curves,secp256r1}, {hashs,sha256}]},
       {'diffie-hellman-group-exchange-sha256', [{public_keys,dh},   {hashs,sha256}]},
       {'diffie-hellman-group16-sha512',        [{public_keys,dh},   {hashs,sha512}]}, % In OpenSSH 7.3.p1
       {'diffie-hellman-group18-sha512',        [{public_keys,dh},   {hashs,sha512}]}, % In OpenSSH 7.3.p1
       {'diffie-hellman-group14-sha256',        [{public_keys,dh},   {hashs,sha256}]}, % In OpenSSH 7.3.p1
       %% https://tools.ietf.org/html/draft-ietf-curdle-ssh-curves
       %% Secure Shell (SSH) Key Exchange Method using Curve25519 and Curve448
       {'curve25519-sha256',                    [{public_keys,ecdh}, {curves,x25519}, {hashs,sha256}]},
       {'curve25519-sha256@libssh.org',         [{public_keys,ecdh}, {curves,x25519}, {hashs,sha256}]},
       {'curve448-sha512',                      [{public_keys,ecdh}, {curves,x448},   {hashs,sha512}]},
       {'diffie-hellman-group14-sha1',          [{public_keys,dh},   {hashs,sha}]},
       {'diffie-hellman-group-exchange-sha1',   [{public_keys,dh},   {hashs,sha}]},
       {'diffie-hellman-group1-sha1',           [{public_keys,dh},   {hashs,sha}]}
      ]);
supported_algorithms(public_key) ->
    select_crypto_supported(
      [
       {'ecdsa-sha2-nistp384',  [{public_keys,ecdsa}, {hashs,sha384}, {curves,secp384r1}]},
       {'ecdsa-sha2-nistp521',  [{public_keys,ecdsa}, {hashs,sha512}, {curves,secp521r1}]},
       {'ecdsa-sha2-nistp256',  [{public_keys,ecdsa}, {hashs,sha256}, {curves,secp256r1}]},
       {'ssh-ed25519',          [{public_keys,eddsa}, {curves,ed25519}                    ]},
       {'ssh-ed448',            [{public_keys,eddsa}, {curves,ed448}                      ]},
       {'ssh-rsa',              [{public_keys,rsa},   {hashs,sha}                         ]},
       {'rsa-sha2-256',         [{public_keys,rsa},   {hashs,sha256}                      ]},
       {'rsa-sha2-512',         [{public_keys,rsa},   {hashs,sha512}                      ]},
       {'ssh-dss',              [{public_keys,dss},   {hashs,sha}                         ]} % Gone in OpenSSH 7.3.p1
      ]);
 
supported_algorithms(cipher) ->
    same(
      select_crypto_supported(
	[
         {'chacha20-poly1305@openssh.com', [{ciphers,chacha20}, {macs,poly1305}]},
         {'aes256-gcm@openssh.com', [{ciphers,aes_256_gcm}]},
         {'aes256-ctr',       [{ciphers,aes_256_ctr}]},
         {'aes192-ctr',       [{ciphers,aes_192_ctr}]},
	 {'aes128-gcm@openssh.com', [{ciphers,aes_128_gcm}]},
	 {'aes128-ctr',       [{ciphers,aes_128_ctr}]},
	 {'AEAD_AES_256_GCM', [{ciphers,aes_256_gcm}]},
	 {'AEAD_AES_128_GCM', [{ciphers,aes_128_gcm}]},
	 {'aes256-cbc',       [{ciphers,aes_256_cbc}]},
	 {'aes192-cbc',       [{ciphers,aes_192_cbc}]},
	 {'aes128-cbc',       [{ciphers,aes_128_cbc}]},
	 {'3des-cbc',         [{ciphers,des_ede3_cbc}]}
	]
       ));
supported_algorithms(mac) ->
    same(
      select_crypto_supported(
	[{'hmac-sha2-256',    [{macs,hmac}, {hashs,sha256}]},
	 {'hmac-sha2-512',    [{macs,hmac}, {hashs,sha512}]},
	 {'hmac-sha1',        [{macs,hmac}, {hashs,sha}]},
	 {'hmac-sha1-96',     [{macs,hmac}, {hashs,sha}]},
	 {'AEAD_AES_128_GCM', [{ciphers,aes_128_gcm}]},
	 {'AEAD_AES_256_GCM', [{ciphers,aes_256_gcm}]}
	]
       ));
supported_algorithms(compression) ->
    same(['none',
 	  'zlib@openssh.com',
	  'zlib'
	 ]).

%%%----------------------------------------------------------------------------
versions(client, Options)->
    Vsn = ?GET_INTERNAL_OPT(vsn, Options, ?DEFAULT_CLIENT_VERSION),
    {Vsn, format_version(Vsn, software_version(Options))};
versions(server, Options) ->
    Vsn = ?GET_INTERNAL_OPT(vsn, Options, ?DEFAULT_SERVER_VERSION),
    {Vsn, format_version(Vsn, software_version(Options))}.

software_version(Options) -> 
    case ?GET_OPT(id_string, Options) of
	undefined ->
	    "Erlang"++ssh_vsn();
	{random,Nlo,Nup} ->
	    random_id(Nlo,Nup);
	ID ->
	    ID
    end.

ssh_vsn() ->
    try {ok,L} = application:get_all_key(ssh),
	 proplists:get_value(vsn, L, "")
    of 
	"" -> "";
	VSN when is_list(VSN) -> "/" ++ VSN;
	_ -> ""
    catch
	_:_ -> ""
    end.
    
random_id(Nlo, Nup) ->
    [$a + rand:uniform($z-$a+1) - 1 || _<- lists:duplicate(Nlo + rand:uniform(Nup-Nlo+1) - 1, x)].

hello_version_msg(Data) ->
    [Data,"\r\n"].

next_seqnum(SeqNum) ->
    (SeqNum + 1) band 16#ffffffff.

decrypt_blocks(Bin, Length, Ssh0) ->
    <<EncBlocks:Length/binary, EncData/binary>> = Bin,
    {Ssh, DecData} = decrypt(Ssh0, EncBlocks),
    {Ssh, DecData, EncData}.

is_valid_mac(_, _ , #ssh{recv_mac_size = 0}) ->
    true;
is_valid_mac(Mac, Data, #ssh{recv_mac = Algorithm,
			     recv_mac_key = Key, recv_sequence = SeqNum}) ->
    crypto:equal_const_time(Mac, mac(Algorithm, Key, SeqNum, Data)).

format_version({Major,Minor}, SoftwareVersion) ->
    "SSH-" ++ integer_to_list(Major) ++ "." ++ 
	integer_to_list(Minor) ++ "-" ++ SoftwareVersion.

handle_hello_version(Version) ->
    try
	StrVersion = trim_tail(Version),
	case string:tokens(Version, "-") of
	    [_, "2.0" | _] ->
		{{2,0}, StrVersion};
	    [_, "1.99" | _] ->
		{{2,0}, StrVersion};
	    [_, "1.3" | _] ->
		{{1,3}, StrVersion};
	    [_, "1.5" | _] ->
		{{1,5}, StrVersion}
	end
    catch
	error:_ ->
	    {undefined, "unknown version"}
    end.

key_exchange_init_msg(Ssh0) ->
    Msg = kex_init(Ssh0),
    {SshPacket, Ssh} = ssh_packet(Msg, Ssh0),
    {Msg, SshPacket, Ssh}.

kex_init(#ssh{role = Role, opts = Opts, available_host_keys = HostKeyAlgs} = Ssh) ->
    Random = ssh_bits:random(16),
    PrefAlgs = adjust_algs_for_peer_version(Role, ?GET_OPT(preferred_algorithms, Opts), Ssh),
    kexinit_message(Role, Random, PrefAlgs, HostKeyAlgs, Opts).

key_init(client, Ssh, Value) ->
    Ssh#ssh{c_keyinit = Value};
key_init(server, Ssh, Value) ->
    Ssh#ssh{s_keyinit = Value}.

adjust_algs_for_peer_version(client, PrefAlgs, #ssh{s_version=V}) ->
    adjust_algs_for_peer_version(V, PrefAlgs);
adjust_algs_for_peer_version(server, PrefAlgs, #ssh{c_version=V}) ->
    adjust_algs_for_peer_version(V, PrefAlgs).
%%
adjust_algs_for_peer_version("SSH-2.0-OpenSSH_6.2"++_, PrefAlgs) ->
    C0 = proplists:get_value(cipher, PrefAlgs, same([])),
    C = [{D,L} || D <- [client2server, server2client],
                  L <- [[K || K <- proplists:get_value(D, C0, []),
                              K =/= 'aes256-gcm@openssh.com',
                              K =/= 'aes128-gcm@openssh.com']]
        ],
    lists:keyreplace(cipher, 1, PrefAlgs, {cipher,C});
adjust_algs_for_peer_version(_, PrefAlgs) ->
    PrefAlgs.
    
kexinit_message(Role, Random, Algs, HostKeyAlgs, Opts) ->
    #ssh_msg_kexinit{
		  cookie = Random,
		  kex_algorithms = to_strings( get_algs(kex,Algs) )
                                   ++ kex_ext_info(Role,Opts),
		  server_host_key_algorithms = HostKeyAlgs,
		  encryption_algorithms_client_to_server = c2s(cipher,Algs),
		  encryption_algorithms_server_to_client = s2c(cipher,Algs),
		  mac_algorithms_client_to_server = c2s(mac,Algs),
		  mac_algorithms_server_to_client = s2c(mac,Algs),
		  compression_algorithms_client_to_server = c2s(compression,Algs),
		  compression_algorithms_server_to_client = s2c(compression,Algs),
		  languages_client_to_server = [],
		  languages_server_to_client = []
		 }.

c2s(Key, Algs) -> x2y(client2server, Key, Algs).
s2c(Key, Algs) -> x2y(server2client, Key, Algs).

x2y(DirectionKey, Key, Algs) -> to_strings(proplists:get_value(DirectionKey, get_algs(Key,Algs))).

get_algs(Key, Algs) -> proplists:get_value(Key, Algs, default_algorithms(Key)).

to_strings(L) -> lists:map(fun erlang:atom_to_list/1, L).

new_keys_message(Ssh0) ->
    {SshPacket, Ssh1} = ssh_packet(#ssh_msg_newkeys{}, Ssh0),
    Ssh = install_alg(snd, Ssh1),
    {ok, SshPacket, Ssh}.


handle_kexinit_msg(#ssh_msg_kexinit{} = CounterPart, #ssh_msg_kexinit{} = Own,
                   #ssh{role = client} = Ssh) ->
    try
        {ok, Algorithms} = select_algorithm(client, Own, CounterPart, Ssh#ssh.opts),
        true = verify_algorithm(Algorithms),
        Algorithms
    of
	Algos ->
	    key_exchange_first_msg(Algos#alg.kex, 
				   Ssh#ssh{algorithms = Algos})
    catch
        Class:Error ->
            ?DISCONNECT(?SSH_DISCONNECT_KEY_EXCHANGE_FAILED,
                        io_lib:format("Kexinit failed in client: ~p:~p",
                                      [Class,Error])
                       )
    end;

handle_kexinit_msg(#ssh_msg_kexinit{} = CounterPart, #ssh_msg_kexinit{} = Own,
                   #ssh{role = server} = Ssh) ->
    try
        {ok, Algorithms} = select_algorithm(server, CounterPart, Own, Ssh#ssh.opts),
        true = verify_algorithm(Algorithms),
        Algorithms
    of
	Algos ->
            {ok, Ssh#ssh{algorithms = Algos}}
    catch
        Class:Error ->
            ?DISCONNECT(?SSH_DISCONNECT_KEY_EXCHANGE_FAILED,
                        io_lib:format("Kexinit failed in server: ~p:~p",
                                      [Class,Error])
                       )
    end.


verify_algorithm(#alg{kex = undefined})       ->  {false, "kex"};
verify_algorithm(#alg{hkey = undefined})      ->  {false, "hkey"};
verify_algorithm(#alg{send_mac = undefined})  ->  {false, "send_mac"};
verify_algorithm(#alg{recv_mac = undefined})  ->  {false, "recv_mac"};
verify_algorithm(#alg{encrypt = undefined})   ->  {false, "encrypt"};
verify_algorithm(#alg{decrypt = undefined})   ->  {false, "decrypt"};
verify_algorithm(#alg{compress = undefined})  ->  {false, "compress"};
verify_algorithm(#alg{decompress = undefined}) -> {false, "decompress"};
verify_algorithm(#alg{kex = Kex}) -> 
    %% This also catches the error if 'ext-info-s' or 'ext-info-c' is selected.
    %% (draft-ietf-curdle-ssh-ext-info-04 2.2)
    case lists:member(Kex, supported_algorithms(kex)) of
        true -> true;
        false -> {false, "kex"}
    end.

%%%----------------------------------------------------------------
%%%
%%% Key exchange initialization
%%%
key_exchange_first_msg(Kex, Ssh0) when Kex == 'diffie-hellman-group1-sha1' ;
				       Kex == 'diffie-hellman-group14-sha1' ;
                                       Kex == 'diffie-hellman-group14-sha256' ;
                                       Kex == 'diffie-hellman-group16-sha512' ;
                                       Kex == 'diffie-hellman-group18-sha512'
                                       ->
    {G, P} = dh_group(Kex),
    Sz = dh_bits(Ssh0#ssh.algorithms),
    {Public, Private} = generate_key(dh, [P,G,2*Sz]),
    {SshPacket, Ssh1} = ssh_packet(#ssh_msg_kexdh_init{e = Public}, Ssh0),
    {ok, SshPacket, 
     Ssh1#ssh{keyex_key = {{Private, Public}, {G, P}}}};

key_exchange_first_msg(Kex, Ssh0=#ssh{opts=Opts}) when Kex == 'diffie-hellman-group-exchange-sha1' ;
						       Kex == 'diffie-hellman-group-exchange-sha256' ->
    {Min,NBits0,Max} = ?GET_OPT(dh_gex_limits, Opts),
    DhBits = dh_bits(Ssh0#ssh.algorithms),
    NBits1 = 
        %% NIST Special Publication 800-57 Part 1 Revision 4: Recommendation for Key Management
        if 
            DhBits =< 112 -> 2048;
            DhBits =< 128 -> 3072;
            DhBits =< 192 -> 7680;
            true -> 8192
        end,
    NBits = min(max(max(NBits0,NBits1),Min), Max),
    
    {SshPacket, Ssh1} = 
	ssh_packet(#ssh_msg_kex_dh_gex_request{min = Min, 
					       n = NBits,
					       max = Max}, 
		   Ssh0),
    {ok, SshPacket, 
     Ssh1#ssh{keyex_info = {Min, Max, NBits}}};

key_exchange_first_msg(Kex, Ssh0) when Kex == 'ecdh-sha2-nistp256' ;
				       Kex == 'ecdh-sha2-nistp384' ;
				       Kex == 'ecdh-sha2-nistp521' ;
                                       Kex == 'curve25519-sha256' ;
                                       Kex == 'curve25519-sha256@libssh.org';
                                       Kex == 'curve448-sha512' ->
    Curve = ecdh_curve(Kex),
    {Public, Private} = generate_key(ecdh, Curve),
    {SshPacket, Ssh1} = ssh_packet(#ssh_msg_kex_ecdh_init{q_c=Public},  Ssh0),
    {ok, SshPacket, 
     Ssh1#ssh{keyex_key = {{Public,Private},Curve}}}.

%%%----------------------------------------------------------------
%%%
%%% diffie-hellman-group1-sha1
%%% diffie-hellman-group14-sha1
%%% diffie-hellman-group14-sha256
%%% diffie-hellman-group16-sha512
%%% diffie-hellman-group18-sha512
%%% 
handle_kexdh_init(#ssh_msg_kexdh_init{e = E}, 
		  Ssh0 = #ssh{algorithms = #alg{kex=Kex,
                                                hkey=SignAlg} = Algs,
                              opts = Opts}) ->
    %% server
    {G, P} = dh_group(Kex),
    if
	1=<E, E=<(P-1) ->
            Sz = dh_bits(Algs),
	    {Public, Private} = generate_key(dh, [P,G,2*Sz]),
	    K = compute_key(dh, E, Private, [P,G]),
	    MyPrivHostKey = get_host_key(SignAlg, Opts),
	    MyPubHostKey = extract_public_key(MyPrivHostKey),
            H = kex_hash(Ssh0, MyPubHostKey, sha(Kex), {E,Public,K}),
            H_SIG = sign(H, sha(SignAlg), MyPrivHostKey),
	    {SshPacket, Ssh1} = 
		ssh_packet(#ssh_msg_kexdh_reply{public_host_key = {MyPubHostKey,SignAlg},
						f = Public,
						h_sig = H_SIG
					       }, Ssh0),
	    {ok, SshPacket, Ssh1#ssh{keyex_key = {{Private, Public}, {G, P}},
				     shared_secret = ssh_bits:mpint(K),
				     exchanged_hash = H,
				     session_id = sid(Ssh1, H)}};

	true ->
            ?DISCONNECT(?SSH_DISCONNECT_KEY_EXCHANGE_FAILED,
                        io_lib:format("Kexdh init failed, received 'e' out of bounds~n  E=~p~n  P=~p",
                                      [E,P])
                       )
    end.

handle_kexdh_reply(#ssh_msg_kexdh_reply{public_host_key = PeerPubHostKey,
					f = F,
					h_sig = H_SIG}, 
		   #ssh{keyex_key = {{Private, Public}, {G, P}},
                        algorithms = #alg{kex=Kex}} = Ssh0) ->
    %% client
    if 
	1=<F, F=<(P-1)->
	    K = compute_key(dh, F, Private, [P,G]),
            H = kex_hash(Ssh0, PeerPubHostKey, sha(Kex), {Public,F,K}),
	    case verify_host_key(Ssh0, PeerPubHostKey, H, H_SIG) of
		ok ->
		    {SshPacket, Ssh} = ssh_packet(#ssh_msg_newkeys{}, Ssh0),
		    {ok, SshPacket, install_alg(snd, Ssh#ssh{shared_secret  = ssh_bits:mpint(K),
                                                             exchanged_hash = H,
                                                             session_id = sid(Ssh, H)})};
		Error ->
                    ?DISCONNECT(?SSH_DISCONNECT_KEY_EXCHANGE_FAILED,
                                io_lib:format("Kexdh init failed. Verify host key: ~p",[Error])
                               )
	    end;

	true ->
            ?DISCONNECT(?SSH_DISCONNECT_KEY_EXCHANGE_FAILED,
                        io_lib:format("Kexdh init failed, received 'f' out of bounds~n  F=~p~n  P=~p",
                                      [F,P])
                       )
    end.


%%%----------------------------------------------------------------
%%%
%%% diffie-hellman-group-exchange-sha1
%%% 
handle_kex_dh_gex_request(#ssh_msg_kex_dh_gex_request{min = Min0,
						      n   = NBits,
						      max = Max0}, 
			  Ssh0=#ssh{opts=Opts}) when Min0=<NBits, NBits=<Max0 ->
    %% server
    {Min, Max} = adjust_gex_min_max(Min0, Max0, Opts),
    case public_key:dh_gex_group(Min, NBits, Max,
				 ?GET_OPT(dh_gex_groups,Opts)) of
	{ok, {_, {G,P}}} ->
	    {SshPacket, Ssh} = 
		ssh_packet(#ssh_msg_kex_dh_gex_group{p = P, g = G}, Ssh0),
	    {ok, SshPacket, 
             Ssh#ssh{keyex_key = {x, {G, P}},
		     keyex_info = {Min0, Max0, NBits}
		    }};
	{error,_} ->
            ?DISCONNECT(?SSH_DISCONNECT_KEY_EXCHANGE_FAILED,
                        io_lib:format("No possible diffie-hellman-group-exchange group found",[])
                       )
    end;

handle_kex_dh_gex_request(#ssh_msg_kex_dh_gex_request_old{n = NBits}, 
			  Ssh0=#ssh{opts=Opts}) ->
    %% server
    %%
    %% This message was in the draft-00 of rfc4419
    %% (https://tools.ietf.org/html/draft-ietf-secsh-dh-group-exchange-00)
    %% In later drafts and the rfc is "is used for backward compatibility".
    %% Unfortunately the rfc does not specify how to treat the parameter n
    %% if there is no group of that modulus length :(
    %% The draft-00 however specifies that n is the "... number of bits
    %% the subgroup should have at least".
    %% Further, it says that "Servers and clients SHOULD support groups
    %% with a modulus length of k bits, where 1024 <= k <= 8192."
    %%
    Min0 = NBits,
    Max0 = 8192,
    {Min, Max} = adjust_gex_min_max(Min0, Max0, Opts),
    case public_key:dh_gex_group(Min, NBits, Max,
				 ?GET_OPT(dh_gex_groups,Opts)) of
	{ok, {_, {G,P}}} ->
	    {SshPacket, Ssh} = 
		ssh_packet(#ssh_msg_kex_dh_gex_group{p = P, g = G}, Ssh0),
	    {ok, SshPacket, 
	     Ssh#ssh{keyex_key = {x, {G, P}},
		     keyex_info = {-1, -1, NBits} % flag for kex_hash calc
		    }};
	{error,_} ->
            ?DISCONNECT(?SSH_DISCONNECT_KEY_EXCHANGE_FAILED,
                        io_lib:format("No possible diffie-hellman-group-exchange group found",[])
                       )
    end;

handle_kex_dh_gex_request(_, _) ->
    ?DISCONNECT(?SSH_DISCONNECT_KEY_EXCHANGE_FAILED,
                "Key exchange failed, bad values in ssh_msg_kex_dh_gex_request").

adjust_gex_min_max(Min0, Max0, Opts) ->
    {Min1, Max1} = ?GET_OPT(dh_gex_limits, Opts),
    Min2 = max(Min0, Min1),
    Max2 = min(Max0, Max1),
    if
        Min2 =< Max2 ->
            {Min2, Max2};
        Max2 < Min2 ->
            ?DISCONNECT(?SSH_DISCONNECT_PROTOCOL_ERROR,
                        "No possible diffie-hellman-group-exchange group possible")
    end.
		    

handle_kex_dh_gex_group(#ssh_msg_kex_dh_gex_group{p = P, g = G}, Ssh0) ->
    %% client
    Sz = dh_bits(Ssh0#ssh.algorithms),
    {Public, Private} = generate_key(dh, [P,G,2*Sz]),
    {SshPacket, Ssh1} = 
	ssh_packet(#ssh_msg_kex_dh_gex_init{e = Public}, Ssh0),	% Pub = G^Priv mod P (def)

    {ok, SshPacket, 
     Ssh1#ssh{keyex_key = {{Private, Public}, {G, P}}}}.

handle_kex_dh_gex_init(#ssh_msg_kex_dh_gex_init{e = E}, 
		       #ssh{keyex_key = {{Private, Public}, {G, P}},
			    keyex_info = {Min, Max, NBits},
                            algorithms = #alg{kex=Kex,
                                              hkey=SignAlg},
                            opts = Opts} = Ssh0) ->
    %% server
    if
	1=<E, E=<(P-1) ->
	    K = compute_key(dh, E, Private, [P,G]),
	    if
		1<K, K<(P-1) ->
		    MyPrivHostKey = get_host_key(SignAlg, Opts),
		    MyPubHostKey = extract_public_key(MyPrivHostKey),
                    H = kex_hash(Ssh0, MyPubHostKey, sha(Kex), {Min,NBits,Max,P,G,E,Public,K}),
                    H_SIG = sign(H, sha(SignAlg), MyPrivHostKey),
		    {SshPacket, Ssh} = 
			ssh_packet(#ssh_msg_kex_dh_gex_reply{public_host_key = {MyPubHostKey,SignAlg},
							     f = Public,
							     h_sig = H_SIG}, Ssh0),
		    {ok, SshPacket, Ssh#ssh{shared_secret = ssh_bits:mpint(K),
					    exchanged_hash = H,
					    session_id = sid(Ssh, H)
					   }};
		true ->
                    ?DISCONNECT(?SSH_DISCONNECT_KEY_EXCHANGE_FAILED,
                                "Kexdh init failed, received 'k' out of bounds"
                               )
	    end;
	true ->
            ?DISCONNECT(?SSH_DISCONNECT_KEY_EXCHANGE_FAILED,
                        io_lib:format("Kexdh gex init failed, received 'e' out of bounds~n  E=~p~n  P=~p",
                                      [E,P])
                       )
    end.

handle_kex_dh_gex_reply(#ssh_msg_kex_dh_gex_reply{public_host_key = PeerPubHostKey, 
						  f = F,
						  h_sig = H_SIG},
			#ssh{keyex_key = {{Private, Public}, {G, P}},
			     keyex_info = {Min, Max, NBits},
                             algorithms = #alg{kex=Kex}} = 
			    Ssh0) ->
    %% client
    if 
	1=<F, F=<(P-1)->
	    K = compute_key(dh, F, Private, [P,G]),
	    if
		1<K, K<(P-1) ->
                    H = kex_hash(Ssh0, PeerPubHostKey, sha(Kex), {Min,NBits,Max,P,G,Public,F,K}),
		    case verify_host_key(Ssh0, PeerPubHostKey, H, H_SIG) of
			ok ->
			    {SshPacket, Ssh} = ssh_packet(#ssh_msg_newkeys{}, Ssh0),
			    {ok, SshPacket, install_alg(snd, Ssh#ssh{shared_secret  = ssh_bits:mpint(K),
                                                                     exchanged_hash = H,
                                                                     session_id = sid(Ssh, H)})};
                        Error ->
                            ?DISCONNECT(?SSH_DISCONNECT_KEY_EXCHANGE_FAILED,
                                        io_lib:format("Kexdh gex reply failed. Verify host key: ~p",[Error])
                                       )
		    end;

		true ->
                    ?DISCONNECT(?SSH_DISCONNECT_KEY_EXCHANGE_FAILED,
                                "Kexdh gex init failed, 'K' out of bounds"
                               )
	    end;
	true ->
            ?DISCONNECT(?SSH_DISCONNECT_KEY_EXCHANGE_FAILED,
                        io_lib:format("Kexdh gex init failed, received 'f' out of bounds~n  F=~p~n  P=~p",
                                      [F,P])
                       )
    end.

%%%----------------------------------------------------------------
%%%
%%% diffie-hellman-ecdh-sha2-*
%%% 
handle_kex_ecdh_init(#ssh_msg_kex_ecdh_init{q_c = PeerPublic},
		     Ssh0 = #ssh{algorithms = #alg{kex=Kex,
                                                   hkey=SignAlg},
                                 opts = Opts}) ->
    %% at server
    Curve = ecdh_curve(Kex),
    {MyPublic, MyPrivate} = generate_key(ecdh, Curve),
    try
	compute_key(ecdh, PeerPublic, MyPrivate, Curve)
    of
	K ->
	    MyPrivHostKey = get_host_key(SignAlg, Opts),
	    MyPubHostKey = extract_public_key(MyPrivHostKey),
            H = kex_hash(Ssh0, MyPubHostKey, sha(Curve), {PeerPublic, MyPublic, K}),
            H_SIG = sign(H, sha(SignAlg), MyPrivHostKey),
	    {SshPacket, Ssh1} = 
		ssh_packet(#ssh_msg_kex_ecdh_reply{public_host_key = {MyPubHostKey,SignAlg},
						   q_s = MyPublic,
						   h_sig = H_SIG},
			   Ssh0),
    	    {ok, SshPacket, Ssh1#ssh{keyex_key = {{MyPublic,MyPrivate},Curve},
				     shared_secret = ssh_bits:mpint(K),
				     exchanged_hash = H,
				     session_id = sid(Ssh1, H)}}
    catch
        Class:Error ->
            ?DISCONNECT(?SSH_DISCONNECT_KEY_EXCHANGE_FAILED,
                        io_lib:format("ECDH compute key failed in server: ~p:~p~n"
                                      "Kex: ~p, Curve: ~p~n"
                                      "PeerPublic: ~p",
                                      [Class,Error,Kex,Curve,PeerPublic])
                       )
    end.

handle_kex_ecdh_reply(#ssh_msg_kex_ecdh_reply{public_host_key = PeerPubHostKey,
					      q_s = PeerPublic,
					      h_sig = H_SIG},
		      #ssh{keyex_key = {{MyPublic,MyPrivate}, Curve}
                          } = Ssh0
		     ) ->
    %% at client
    try
	compute_key(ecdh, PeerPublic, MyPrivate, Curve)
    of
	K ->
            H = kex_hash(Ssh0, PeerPubHostKey, sha(Curve), {MyPublic,PeerPublic,K}),
	    case verify_host_key(Ssh0, PeerPubHostKey, H, H_SIG) of
		ok ->
		    {SshPacket, Ssh} = ssh_packet(#ssh_msg_newkeys{}, Ssh0),
		    {ok, SshPacket, install_alg(snd, Ssh#ssh{shared_secret  = ssh_bits:mpint(K),
                                                             exchanged_hash = H,
                                                             session_id = sid(Ssh, H)})};
		Error ->
                    ?DISCONNECT(?SSH_DISCONNECT_KEY_EXCHANGE_FAILED,
                                io_lib:format("ECDH reply failed. Verify host key: ~p",[Error])
                               )
	    end
    catch
        Class:Error ->
            ?DISCONNECT(?SSH_DISCONNECT_KEY_EXCHANGE_FAILED,
                        io_lib:format("Peer ECDH public key seem invalid: ~p:~p",
                                      [Class,Error])
                       )
    end.


%%%----------------------------------------------------------------
handle_new_keys(#ssh_msg_newkeys{}, Ssh0) ->
    try install_alg(rcv, Ssh0) of
	#ssh{} = Ssh ->
	    {ok, Ssh}
    catch 
        Class:Error -> %% TODO: Throw earlier ...
            ?DISCONNECT(?SSH_DISCONNECT_PROTOCOL_ERROR,
                        io_lib:format("Install alg failed: ~p:~p",
                                      [Class,Error])
                       )
    end. 


%%%----------------------------------------------------------------
kex_ext_info(Role, Opts) ->
    case ?GET_OPT(recv_ext_info,Opts) of
        true when Role==client -> ["ext-info-c"];
        true when Role==server -> ["ext-info-s"];
        false -> []
    end.
    
ext_info_message(#ssh{role=client,
                      send_ext_info=true,
                      opts=Opts} = Ssh0) ->
    %% Since no extension sent by the client is implemented, we add a fake one
    %% to be able to test the framework.
    %% Remove this when there is one and update ssh_protocol_SUITE whare it is used.
    case proplists:get_value(ext_info_client, ?GET_OPT(tstflg,Opts)) of
        true ->
            Msg = #ssh_msg_ext_info{nr_extensions = 1,
                                    data = [{"test@erlang.org", "Testing,PleaseIgnore"}]
                                   },
            {SshPacket, Ssh} = ssh_packet(Msg, Ssh0),
            {ok, SshPacket, Ssh};
        _ ->
            {ok, "", Ssh0}
    end;

ext_info_message(#ssh{role=server,
                      send_ext_info=true,
                      opts = Opts} = Ssh0) ->
    AlgsList = lists:map(fun erlang:atom_to_list/1,
                         ?GET_OPT(pref_public_key_algs, Opts)),
    Msg = #ssh_msg_ext_info{nr_extensions = 1,
                            data = [{"server-sig-algs", string:join(AlgsList,",")}]
                           },
    {SshPacket, Ssh} = ssh_packet(Msg, Ssh0),
    {ok, SshPacket, Ssh};

ext_info_message(Ssh0) ->
    {ok, "", Ssh0}.                          % "" means: 'do not send'

%%%----------------------------------------------------------------
%% select session id
sid(#ssh{session_id = undefined}, H) ->  H;
sid(#ssh{session_id = Id},        _) -> Id.

%%
%% The host key should be read from storage
%%
get_host_key(SignAlg, Opts) ->
    case call_KeyCb(host_key, [SignAlg], Opts) of
	{ok, PrivHostKey} ->
            %% Check the key - the KeyCb may be a buggy plugin
            case valid_key_sha_alg(PrivHostKey, SignAlg) of
                true -> PrivHostKey;
                false -> exit({error, bad_hostkey})
            end;
	Result ->
            exit({error, {Result, unsupported_key_type}})
    end.

call_KeyCb(F, Args, Opts) ->
    {KeyCb,KeyCbOpts} = ?GET_OPT(key_cb, Opts),
    UserOpts = ?GET_OPT(user_options, Opts),
    apply(KeyCb, F, Args ++ [[{key_cb_private,KeyCbOpts}|UserOpts]]).

extract_public_key(#'RSAPrivateKey'{modulus = N, publicExponent = E}) ->
    #'RSAPublicKey'{modulus = N, publicExponent = E};
extract_public_key(#'DSAPrivateKey'{y = Y, p = P, q = Q, g = G}) ->
    {Y,  #'Dss-Parms'{p=P, q=Q, g=G}};
extract_public_key(#'ECPrivateKey'{parameters = {namedCurve,OID},
				   publicKey = Q}) ->
    {#'ECPoint'{point=Q}, {namedCurve,OID}};
extract_public_key({ed_pri, Alg, Pub, _Priv}) ->
    {ed_pub, Alg, Pub};
extract_public_key(#{engine:=_, key_id:=_, algorithm:=Alg} = M) ->
    case {Alg, crypto:privkey_to_pubkey(Alg, M)} of
        {rsa, [E,N]} ->
            #'RSAPublicKey'{modulus = N, publicExponent = E};
        {dss, [P,Q,G,Y]} ->
            {Y, #'Dss-Parms'{p=P, q=Q, g=G}}
    end.



verify_host_key(#ssh{algorithms=Alg}=SSH, PublicKey, Digest, {AlgStr,Signature}) ->
    case atom_to_list(Alg#alg.hkey) of
        AlgStr ->
            case verify(Digest, sha(Alg#alg.hkey), Signature, PublicKey, SSH) of
                false ->
                    {error, bad_signature};
                true ->
                    known_host_key(SSH, PublicKey, public_algo(PublicKey))
            end;
        _ ->
            {error, bad_signature_name}
    end.


%%% -> boolean() | {error,_}
accepted_host(Ssh, PeerName, Public, Opts) ->
    case ?GET_OPT(silently_accept_hosts, Opts) of

        %% Original option values; User question and no host key fingerprints known.
        %% Keep the original question unchanged:
	false -> yes == yes_no(Ssh, "New host " ++ PeerName ++ " accept");
	true -> true;

        %% Variant: User question but with host key fingerprint in the question:
        {false,Alg} ->
            HostKeyAlg = (Ssh#ssh.algorithms)#alg.hkey,
            Prompt = io_lib:format("The authenticity of the host can't be established.~n"
                                   "~s host key fingerprint is ~s.~n"
                                   "New host ~p accept",
                                   [fmt_hostkey(HostKeyAlg),
                                    public_key:ssh_hostkey_fingerprint(Alg,Public),
                                    PeerName]),
            yes == yes_no(Ssh, Prompt);

        %% Call-back alternatives: A user provided fun is called for the decision:
        F when is_function(F,2) ->
            case catch F(PeerName, public_key:ssh_hostkey_fingerprint(Public)) of
                true -> true;
                _ -> {error, fingerprint_check_failed}
            end;

	{DigestAlg,F} when is_function(F,2) ->
            case catch F(PeerName, public_key:ssh_hostkey_fingerprint(DigestAlg,Public)) of
                true -> true;
                _ -> {error, {fingerprint_check_failed,DigestAlg}}
            end
    end.


yes_no(#ssh{opts=Opts}, Prompt)  ->
    IoCb = ?GET_INTERNAL_OPT(io_cb, Opts, ssh_io),
    IoCb:yes_no(Prompt, Opts).


fmt_hostkey('ssh-rsa') -> "RSA";
fmt_hostkey('ssh-dss') -> "DSA";
fmt_hostkey('ssh-ed25519') -> "ED25519";
fmt_hostkey('ssh-ed448') -> "ED448";
fmt_hostkey(A) when is_atom(A) -> fmt_hostkey(atom_to_list(A));
fmt_hostkey("ecdsa"++_) -> "ECDSA";
fmt_hostkey(X) -> X.


known_host_key(#ssh{opts = Opts, peer = {PeerName,_}} = Ssh, 
	       Public, Alg) ->
    case call_KeyCb(is_host_key, [Public, PeerName, Alg], Opts) of
	true ->
	    ok;
	false ->
            DoAdd = ?GET_OPT(save_accepted_host, Opts),
	    case accepted_host(Ssh, PeerName, Public, Opts) of
		true when DoAdd == true ->
		    call_KeyCb(add_host_key, [PeerName, Public], Opts);
		true when DoAdd == false ->
                    ok;
		false ->
		    {error, rejected_by_user};
                {error,E} ->
                    {error,E}
	    end
    end.
	    
%%   Each of the algorithm strings MUST be a comma-separated list of
%%   algorithm names (see ''Algorithm Naming'' in [SSH-ARCH]).  Each
%%   supported (allowed) algorithm MUST be listed in order of preference.
%%
%%   The first algorithm in each list MUST be the preferred (guessed)
%%   algorithm.  Each string MUST contain at least one algorithm name.
select_algorithm(Role, Client, Server, Opts) ->
    {Encrypt0, Decrypt0} = select_encrypt_decrypt(Role, Client, Server),
    {SendMac0, RecvMac0} = select_send_recv_mac(Role, Client, Server),

    {Encrypt, SendMac} = aead_gcm_simultan(Encrypt0, SendMac0),
    {Decrypt, RecvMac} = aead_gcm_simultan(Decrypt0, RecvMac0),

    {Compression, Decompression} = 
	select_compression_decompression(Role, Client, Server),

    C_Lng = select(Client#ssh_msg_kexinit.languages_client_to_server,
		   Server#ssh_msg_kexinit.languages_client_to_server),
    S_Lng = select(Client#ssh_msg_kexinit.languages_server_to_client,
		   Server#ssh_msg_kexinit.languages_server_to_client),
    HKey = select_all(Client#ssh_msg_kexinit.server_host_key_algorithms,
		      Server#ssh_msg_kexinit.server_host_key_algorithms),
    HK = case HKey of
	     [] -> undefined;
	     [HK0|_] -> HK0
	 end,
    %% Fixme verify Kex against HKey list and algorithms
    
    Kex = select(Client#ssh_msg_kexinit.kex_algorithms,
		 Server#ssh_msg_kexinit.kex_algorithms),

    SendExtInfo =
        %% To send we must have that option enabled and ...
        ?GET_OPT(send_ext_info,Opts) andalso
        %% ... the peer must have told us to send:
        case Role of
            server -> lists:member("ext-info-c", Client#ssh_msg_kexinit.kex_algorithms);
            client -> lists:member("ext-info-s", Server#ssh_msg_kexinit.kex_algorithms)
        end,

    RecvExtInfo =
        %% The peer should not send unless told so by us (which is
        %% guided by an option).
        %% (However a malicious peer could send anyway, so we must be prepared)
        ?GET_OPT(recv_ext_info,Opts),

    {ok, #alg{kex = Kex,
              hkey = HK,
              encrypt = Encrypt,
              decrypt = Decrypt,
              send_mac = SendMac,
              recv_mac = RecvMac,
              compress = Compression,
              decompress = Decompression,
              c_lng = C_Lng,
              s_lng = S_Lng,
              send_ext_info = SendExtInfo,
              recv_ext_info = RecvExtInfo
             }}.


%%% It is an agreed problem with RFC 5674 that if the selection is
%%%   Cipher = AEAD_AES_x_GCM and
%%%      Mac = AEAD_AES_y_GCM (where x =/= y)
%%% then it is undefined what length should be selected.
%%%
%%% If only one of the two lengths (128,256) is available, I claim that
%%% there is no such ambiguity.

%%% From https://anongit.mindrot.org/openssh.git/plain/PROTOCOL
%%% (read Nov 20, 2015)
%%% 1.6 transport: AES-GCM
%%% 
%%% OpenSSH supports the AES-GCM algorithm as specified in RFC 5647.
%%% Because of problems with the specification of the key exchange
%%% the behaviour of OpenSSH differs from the RFC as follows:
%%% 
%%% AES-GCM is only negotiated as the cipher algorithms
%%% "aes128-gcm@openssh.com" or "aes256-gcm@openssh.com" and never as
%%% an MAC algorithm. Additionally, if AES-GCM is selected as the cipher
%%% the exchanged MAC algorithms are ignored and there doesn't have to be
%%% a matching MAC.

aead_gcm_simultan('aes128-gcm@openssh.com', _)         -> {'AEAD_AES_128_GCM', 'AEAD_AES_128_GCM'};
aead_gcm_simultan('aes256-gcm@openssh.com', _)         -> {'AEAD_AES_256_GCM', 'AEAD_AES_256_GCM'};
aead_gcm_simultan('AEAD_AES_128_GCM'=C, _)             -> {C, C};
aead_gcm_simultan('AEAD_AES_256_GCM'=C, _)             -> {C, C};
aead_gcm_simultan(_, 'AEAD_AES_128_GCM'=C)             -> {C, C};
aead_gcm_simultan(_, 'AEAD_AES_256_GCM'=C)             -> {C, C};
aead_gcm_simultan('chacha20-poly1305@openssh.com'=C, _)-> {C, C};
aead_gcm_simultan(Cipher, Mac)                         -> {Cipher,Mac}.


select_encrypt_decrypt(client, Client, Server) ->
    Encrypt = 
	select(Client#ssh_msg_kexinit.encryption_algorithms_client_to_server,
	       Server#ssh_msg_kexinit.encryption_algorithms_client_to_server),
    Decrypt = 
	select(Client#ssh_msg_kexinit.encryption_algorithms_server_to_client,
	       Server#ssh_msg_kexinit.encryption_algorithms_server_to_client),
    {Encrypt, Decrypt};
select_encrypt_decrypt(server, Client, Server) ->
    Decrypt = 
	select(Client#ssh_msg_kexinit.encryption_algorithms_client_to_server,
	       Server#ssh_msg_kexinit.encryption_algorithms_client_to_server),
    Encrypt = 
	select(Client#ssh_msg_kexinit.encryption_algorithms_server_to_client,
	       Server#ssh_msg_kexinit.encryption_algorithms_server_to_client),
    {Encrypt, Decrypt}.

select_send_recv_mac(client, Client, Server) ->
    SendMac = select(Client#ssh_msg_kexinit.mac_algorithms_client_to_server,
		     Server#ssh_msg_kexinit.mac_algorithms_client_to_server),
    RecvMac = select(Client#ssh_msg_kexinit.mac_algorithms_server_to_client,
		     Server#ssh_msg_kexinit.mac_algorithms_server_to_client),
    {SendMac, RecvMac};
select_send_recv_mac(server, Client, Server) ->
    RecvMac = select(Client#ssh_msg_kexinit.mac_algorithms_client_to_server,
		      Server#ssh_msg_kexinit.mac_algorithms_client_to_server),
    SendMac = select(Client#ssh_msg_kexinit.mac_algorithms_server_to_client,
		      Server#ssh_msg_kexinit.mac_algorithms_server_to_client),
    {SendMac, RecvMac}.

select_compression_decompression(client, Client, Server) ->
    Compression = 
	select(Client#ssh_msg_kexinit.compression_algorithms_client_to_server,
	       Server#ssh_msg_kexinit.compression_algorithms_client_to_server),
    Decompression = 
	select(Client#ssh_msg_kexinit.compression_algorithms_server_to_client,
	       Server#ssh_msg_kexinit.compression_algorithms_server_to_client),
    {Compression, Decompression};
select_compression_decompression(server, Client, Server) ->
    Decompression = 
	select(Client#ssh_msg_kexinit.compression_algorithms_client_to_server,
	       Server#ssh_msg_kexinit.compression_algorithms_client_to_server),
    Compression = 
	select(Client#ssh_msg_kexinit.compression_algorithms_server_to_client,
	       Server#ssh_msg_kexinit.compression_algorithms_server_to_client),
    {Compression, Decompression}.

%% DIr = rcv | snd
install_alg(Dir, SSH) ->
    SSH1 = alg_final(Dir, SSH),
    SSH2 = alg_setup(Dir, SSH1),
    alg_init(Dir, SSH2).

alg_setup(snd, SSH) ->
    ALG = SSH#ssh.algorithms,
    SSH#ssh{encrypt = ALG#alg.encrypt,
	    send_mac = ALG#alg.send_mac,
	    send_mac_size = mac_digest_size(ALG#alg.send_mac),
	    compress = ALG#alg.compress,
	    c_lng = ALG#alg.c_lng,
	    s_lng = ALG#alg.s_lng,
            send_ext_info = ALG#alg.send_ext_info,
            recv_ext_info = ALG#alg.recv_ext_info
	   };

alg_setup(rcv, SSH) ->
    ALG = SSH#ssh.algorithms,
    SSH#ssh{decrypt = ALG#alg.decrypt,
	    recv_mac = ALG#alg.recv_mac,
	    recv_mac_size = mac_digest_size(ALG#alg.recv_mac),
	    decompress = ALG#alg.decompress,
	    c_lng = ALG#alg.c_lng,
	    s_lng = ALG#alg.s_lng,
            send_ext_info = ALG#alg.send_ext_info,
            recv_ext_info = ALG#alg.recv_ext_info
	   }.


alg_init(snd, SSH0) ->
    {ok,SSH1} = send_mac_init(SSH0),
    {ok,SSH2} = encrypt_init(SSH1),
    {ok,SSH3} = compress_init(SSH2),
    SSH3;

alg_init(rcv, SSH0) ->
    {ok,SSH1} = recv_mac_init(SSH0),
    {ok,SSH2} = decrypt_init(SSH1),
    {ok,SSH3} = decompress_init(SSH2),
    SSH3.


alg_final(snd, SSH0) ->
    {ok,SSH1} = send_mac_final(SSH0),
    {ok,SSH2} = encrypt_final(SSH1),
    {ok,SSH3} = compress_final(SSH2),
    SSH3;

alg_final(rcv, SSH0) ->
    {ok,SSH1} = recv_mac_final(SSH0),
    {ok,SSH2} = decrypt_final(SSH1),
    {ok,SSH3} = decompress_final(SSH2),
    SSH3.


select_all(CL, SL) when length(CL) + length(SL) < ?MAX_NUM_ALGORITHMS ->
    %% algortihms only used by client
    %% NOTE: an algorithm occuring more than once in CL will still be present
    %%       in CLonly. This is not a problem for nice clients.
    CLonly = CL -- SL,

    %% algorithms used by client and server (client pref)
    lists:foldr(fun(ALG, Acc) -> 
                      try [list_to_existing_atom(ALG) | Acc]
                      catch
                          %% If an malicious client uses the same non-existing algorithm twice,
                          %% we will end up here
                          _:_ -> Acc
                      end
              end, [], (CL -- CLonly));

select_all(CL, SL) ->
    Error = lists:concat(["Received too many algorithms (",length(CL),"+",length(SL)," >= ",?MAX_NUM_ALGORITHMS,")."]),
    ?DISCONNECT(?SSH_DISCONNECT_PROTOCOL_ERROR,
                Error).


select([], []) ->
    none;
select(CL, SL) ->
    C = case select_all(CL,SL) of
	    [] -> undefined;
	    [ALG|_] -> ALG
	end,
    C.
	    
ssh_packet(#ssh_msg_kexinit{} = Msg, Ssh0) ->
    BinMsg = ssh_message:encode(Msg),
    Ssh = key_init(Ssh0#ssh.role, Ssh0, BinMsg),
    pack(BinMsg, Ssh);

ssh_packet(Msg, Ssh) ->
    BinMsg = ssh_message:encode(Msg),
    pack(BinMsg, Ssh).

pack(Data, Ssh=#ssh{}) ->
    pack(Data, Ssh, 0).

%%% Note: pack/3 is only to be called from tests that wants
%%% to deliberetly send packets with wrong PacketLength!
%%% Use pack/2 for all other purposes!
pack(PlainText,
     #ssh{send_sequence = SeqNum,
	  send_mac = MacAlg,
	  send_mac_key = MacKey,
	  encrypt = CryptoAlg} = Ssh0,  PacketLenDeviationForTests) when is_binary(PlainText) ->

    {Ssh1, CompressedPlainText} = compress(Ssh0, PlainText),
    {FinalPacket, Ssh3} =
	case pkt_type(CryptoAlg) of
	    common ->
		PaddingLen = padding_length(4+1+size(CompressedPlainText), Ssh0),
		Padding =  ssh_bits:random(PaddingLen),
		PlainPacketLen = 1 + PaddingLen + size(CompressedPlainText) + PacketLenDeviationForTests,
		PlainPacketData = <<?UINT32(PlainPacketLen),?BYTE(PaddingLen), CompressedPlainText/binary, Padding/binary>>,
		{Ssh2, EcryptedPacket0} = encrypt(Ssh1, PlainPacketData),
		MAC0 = mac(MacAlg, MacKey, SeqNum, PlainPacketData),
                {<<EcryptedPacket0/binary,MAC0/binary>>, Ssh2};
	    aead ->
		PaddingLen = padding_length(1+size(CompressedPlainText), Ssh0),
		Padding =  ssh_bits:random(PaddingLen),
		PlainPacketLen = 1 + PaddingLen + size(CompressedPlainText) + PacketLenDeviationForTests,
		PlainPacketData = <<?BYTE(PaddingLen), CompressedPlainText/binary, Padding/binary>>,
                {Ssh2, {EcryptedPacket0,MAC0}} = encrypt(Ssh1, <<?UINT32(PlainPacketLen),PlainPacketData/binary>>),
                {<<EcryptedPacket0/binary,MAC0/binary>>, Ssh2}
	end,
    Ssh = Ssh3#ssh{send_sequence = (SeqNum+1) band 16#ffffffff},
    {FinalPacket, Ssh}.


padding_length(Size, #ssh{encrypt_block_size = BlockSize,
			  random_length_padding = RandomLengthPadding}) ->
    PL = (BlockSize - (Size rem BlockSize)) rem BlockSize,
    MinPaddingLen = if PL <  4 -> PL + BlockSize;
		       true -> PL
		    end,
    PadBlockSize =  max(BlockSize,4),
    MaxExtraBlocks = (max(RandomLengthPadding,MinPaddingLen) - MinPaddingLen) div PadBlockSize,
    ExtraPaddingLen = try (rand:uniform(MaxExtraBlocks+1) - 1) * PadBlockSize
		      catch _:_ -> 0
		      end,
    MinPaddingLen + ExtraPaddingLen.



handle_packet_part(<<>>, Encrypted0, AEAD0, undefined, #ssh{decrypt = CryptoAlg} = Ssh0) ->
    %% New ssh packet
    case get_length(pkt_type(CryptoAlg), Encrypted0, Ssh0) of
	get_more ->
	    %% too short to get the length
	    {get_more, <<>>, Encrypted0, AEAD0, undefined, Ssh0};

	{ok, PacketLen, _, _, _, _} when PacketLen > ?SSH_MAX_PACKET_SIZE ->
	    %% far too long message than expected
	    {error, {exceeds_max_size,PacketLen}};
	
	{ok, PacketLen, Decrypted, Encrypted1, AEAD,
	 #ssh{recv_mac_size = MacSize} = Ssh1} ->
	    %% enough bytes so we got the length and can calculate how many
	    %% more bytes to expect for a full packet
	    TotalNeeded = (4 + PacketLen + MacSize),
	    handle_packet_part(Decrypted, Encrypted1, AEAD, TotalNeeded, Ssh1)
    end;

handle_packet_part(DecryptedPfx, EncryptedBuffer, AEAD, TotalNeeded, Ssh0) 
  when (size(DecryptedPfx)+size(EncryptedBuffer)) < TotalNeeded ->
    %% need more bytes to finalize the packet
    {get_more, DecryptedPfx, EncryptedBuffer, AEAD, TotalNeeded, Ssh0};

handle_packet_part(DecryptedPfx, EncryptedBuffer, AEAD, TotalNeeded, 
		   #ssh{recv_mac_size = MacSize,
			decrypt = CryptoAlg} = Ssh0) ->
    %% enough bytes to decode the packet.
    DecryptLen = TotalNeeded - size(DecryptedPfx) - MacSize,
    <<EncryptedSfx:DecryptLen/binary, Mac:MacSize/binary, NextPacketBytes/binary>> = EncryptedBuffer,
    case pkt_type(CryptoAlg) of
	common ->
	    {Ssh1, DecryptedSfx} = decrypt(Ssh0, EncryptedSfx),
	    DecryptedPacket = <<DecryptedPfx/binary, DecryptedSfx/binary>>,
	    case is_valid_mac(Mac, DecryptedPacket, Ssh1) of
		false ->
		    {bad_mac, Ssh1};
		true ->
		    {Ssh, DecompressedPayload} = decompress(Ssh1, payload(DecryptedPacket)),
		    {packet_decrypted, DecompressedPayload, NextPacketBytes, Ssh}
	    end;
	aead ->
            case decrypt(Ssh0, {AEAD,EncryptedSfx,Mac}) of
		{Ssh1, error} ->
		    {bad_mac, Ssh1};
		{Ssh1, DecryptedSfx} ->
                    DecryptedPacket = <<DecryptedPfx/binary, DecryptedSfx/binary>>,
		    {Ssh, DecompressedPayload} = decompress(Ssh1, payload(DecryptedPacket)),
		    {packet_decrypted, DecompressedPayload, NextPacketBytes, Ssh}
	    end
    end.
    
    
get_length(common, EncryptedBuffer, #ssh{decrypt_block_size = BlockSize} = Ssh0) ->
    case size(EncryptedBuffer) >= erlang:max(8, BlockSize) of
	true ->
	    <<EncBlock:BlockSize/binary, EncryptedRest/binary>> = EncryptedBuffer,
	    {Ssh, 
	     <<?UINT32(PacketLen),_/binary>> = Decrypted} = decrypt(Ssh0, EncBlock),
	    {ok, PacketLen, Decrypted, EncryptedRest, <<>>, Ssh};
	false ->
	    get_more
    end;

get_length(aead, EncryptedBuffer, Ssh) ->
    case {size(EncryptedBuffer) >= 4, Ssh#ssh.decrypt} of
       {true, 'chacha20-poly1305@openssh.com'} ->
            <<EncryptedLen:4/binary, EncryptedRest/binary>> = EncryptedBuffer,
            {Ssh1,  PacketLenBin} = decrypt(Ssh, {length,EncryptedLen}),
            <<?UINT32(PacketLen)>> = PacketLenBin,
            {ok, PacketLen, PacketLenBin, EncryptedRest, EncryptedLen, Ssh1};
        {true, _} ->
	    <<?UINT32(PacketLen), EncryptedRest/binary>> = EncryptedBuffer,
            {ok, PacketLen, <<?UINT32(PacketLen)>>, EncryptedRest, <<?UINT32(PacketLen)>>, Ssh};
        {false, _} ->
	    get_more
    end.


payload(<<PacketLen:32, PaddingLen:8, PayloadAndPadding/binary>>) ->
    PayloadLen = PacketLen - PaddingLen - 1,
    <<Payload:PayloadLen/binary, _/binary>> = PayloadAndPadding,
    Payload.

sign(SigData, HashAlg, #{algorithm:=dss} = Key) ->
    mk_dss_sig(crypto:sign(dss, HashAlg, SigData, Key));
sign(SigData, HashAlg, #{algorithm:=SigAlg} = Key) ->
    crypto:sign(SigAlg, HashAlg, SigData, Key);
sign(SigData, HashAlg,  #'DSAPrivateKey'{} = Key) ->
    mk_dss_sig(public_key:sign(SigData, HashAlg, Key));
sign(SigData, HashAlg, Key = #'ECPrivateKey'{}) ->
    DerEncodedSign =  public_key:sign(SigData, HashAlg, Key),
    #'ECDSA-Sig-Value'{r=R, s=S} = public_key:der_decode('ECDSA-Sig-Value', DerEncodedSign),
    <<?Empint(R),?Empint(S)>>;
sign(SigData, HashAlg, Key) ->
    public_key:sign(SigData, HashAlg, Key).


mk_dss_sig(DerSignature) ->
    #'Dss-Sig-Value'{r = R, s = S} = public_key:der_decode('Dss-Sig-Value', DerSignature),
    <<R:160/big-unsigned-integer, S:160/big-unsigned-integer>>.


verify(PlainText, HashAlg, Sig, {_,  #'Dss-Parms'{}} = Key, _) ->
    case Sig of
        <<R:160/big-unsigned-integer, S:160/big-unsigned-integer>> ->
            Signature = public_key:der_encode('Dss-Sig-Value', #'Dss-Sig-Value'{r = R, s = S}),
            public_key:verify(PlainText, HashAlg, Signature, Key);
        _ ->
            false
    end;
verify(PlainText, HashAlg, Sig, {#'ECPoint'{},_} = Key, _) ->
    case Sig of
        <<?UINT32(Rlen),R:Rlen/big-signed-integer-unit:8,
          ?UINT32(Slen),S:Slen/big-signed-integer-unit:8>> ->
            Sval = #'ECDSA-Sig-Value'{r=R, s=S},
            DerEncodedSig = public_key:der_encode('ECDSA-Sig-Value',Sval),
            public_key:verify(PlainText, HashAlg, DerEncodedSig, Key);
        _ ->
            false
    end;

verify(PlainText, HashAlg, Sig, #'RSAPublicKey'{}=Key, #ssh{role = server,
                                                            c_version = "SSH-2.0-OpenSSH_7."++_})
  when HashAlg == sha256; HashAlg == sha512 ->
    %% Public key signing bug in in OpenSSH >= 7.2
    public_key:verify(PlainText, HashAlg, Sig, Key)
        orelse public_key:verify(PlainText, sha, Sig, Key);

verify(PlainText, HashAlg, Sig, Key, _) ->
    public_key:verify(PlainText, HashAlg, Sig, Key).


%%%%%%%%%%%%%%%%%%%%%%%%%%%%%%%%%%%%%%%%%%%%%%%%%%%%%%%%%%%%%%%%%%%%%%%%%%%%%%
%%
%% Encryption
%%  
%%%%%%%%%%%%%%%%%%%%%%%%%%%%%%%%%%%%%%%%%%%%%%%%%%%%%%%%%%%%%%%%%%%%%%%%%%%%%%

%%% Unit: bytes

-record(cipher, {
                 impl,
                 key_bytes,
                 iv_bytes,
                 block_bytes,
                 pkt_type = common
                }).

%%% Start of a more parameterized crypto handling.
cipher('AEAD_AES_128_GCM') ->
    #cipher{impl = aes_128_gcm,
            key_bytes = 16,
            iv_bytes = 12,
            block_bytes = 16,
            pkt_type = aead};

cipher('AEAD_AES_256_GCM') ->
    #cipher{impl = aes_256_gcm,
            key_bytes = 32,
            iv_bytes = 12,
            block_bytes = 16,
            pkt_type = aead};

cipher('3des-cbc') ->
    #cipher{impl = des_ede3_cbc,
            key_bytes = 24,
            iv_bytes = 8,
            block_bytes = 8};
    
cipher('aes128-cbc') ->
    #cipher{impl = aes_128_cbc,
            key_bytes = 16,
            iv_bytes = 16,
            block_bytes = 16};

cipher('aes192-cbc') ->
    #cipher{impl = aes_192_cbc,
            key_bytes = 24,
            iv_bytes = 16,
            block_bytes = 16};

cipher('aes256-cbc') ->
    #cipher{impl = aes_256_cbc,
            key_bytes = 32,
            iv_bytes = 16,
            block_bytes = 16};

cipher('aes128-ctr') ->
    #cipher{impl = aes_128_ctr,
            key_bytes = 16,
            iv_bytes = 16,
            block_bytes = 16};

cipher('aes192-ctr') ->
    #cipher{impl = aes_192_ctr,
            key_bytes = 24,
            iv_bytes = 16,
            block_bytes = 16};

cipher('aes256-ctr') ->
    #cipher{impl = aes_256_ctr,
            key_bytes = 32,
            iv_bytes = 16,
            block_bytes = 16};

cipher('chacha20-poly1305@openssh.com') -> % FIXME: Verify!!
    #cipher{impl = chacha20_poly1305,
            key_bytes = 32,
            iv_bytes = 12,
            block_bytes = 8,
            pkt_type = aead};

cipher(_) -> 
    #cipher{}.


pkt_type(SshCipher) -> (cipher(SshCipher))#cipher.pkt_type.

decrypt_magic(server) -> {"A", "C"};
decrypt_magic(client) -> {"B", "D"}.

encrypt_magic(client) -> decrypt_magic(server);
encrypt_magic(server) -> decrypt_magic(client).



encrypt_init(#ssh{encrypt = none} = Ssh) ->
    {ok, Ssh};

encrypt_init(#ssh{encrypt = 'chacha20-poly1305@openssh.com', role = Role} = Ssh) ->
    %% chacha20-poly1305@openssh.com uses two independent crypto streams, one (chacha20)
    %% for the length used in stream mode, and the other (chacha20-poly1305) as AEAD for
    %% the payload and to MAC the length||payload.
    %% See draft-josefsson-ssh-chacha20-poly1305-openssh-00
    {_, KeyMagic} = encrypt_magic(Role),
    <<K2:32/binary,K1:32/binary>> = hash(Ssh, KeyMagic, 8*64),
    {ok, Ssh#ssh{encrypt_keys = {K1,K2}
                % encrypt_block_size = 16, %default = 8.  What to set it to? 64 (openssl chacha.h)
                 % ctx and iv is setup for each packet
                }};

encrypt_init(#ssh{encrypt = SshCipher, role = Role} = Ssh) when SshCipher == 'AEAD_AES_128_GCM';
                                                                SshCipher == 'AEAD_AES_256_GCM' ->
    {IvMagic, KeyMagic} = encrypt_magic(Role),
    #cipher{impl = CryptoCipher,
            key_bytes = KeyBytes,
            iv_bytes = IvBytes,
            block_bytes = BlockBytes} = cipher(SshCipher),
    IV = hash(Ssh, IvMagic, 8*IvBytes),
    K = hash(Ssh, KeyMagic, 8*KeyBytes),
    {ok, Ssh#ssh{encrypt_cipher = CryptoCipher,
                 encrypt_keys = K,
		 encrypt_block_size = BlockBytes,
		 encrypt_ctx = IV}};

encrypt_init(#ssh{encrypt = SshCipher, role = Role} = Ssh) ->
    {IvMagic, KeyMagic} = encrypt_magic(Role),
    #cipher{impl = CryptoCipher,
            key_bytes = KeyBytes,
            iv_bytes = IvBytes,
            block_bytes = BlockBytes} = cipher(SshCipher),
    IV = hash(Ssh, IvMagic, 8*IvBytes),
    K = hash(Ssh, KeyMagic, 8*KeyBytes),
    Ctx0 = crypto:crypto_init(CryptoCipher, K, IV, true),
    {ok, Ssh#ssh{encrypt_cipher = CryptoCipher,
                 encrypt_block_size = BlockBytes,
                 encrypt_ctx = Ctx0}}.

encrypt_final(Ssh) ->
    {ok, Ssh#ssh{encrypt = none,
		 encrypt_keys = undefined,
		 encrypt_block_size = 8,
		 encrypt_ctx = undefined
		}}.


encrypt(#ssh{encrypt = none} = Ssh, Data) ->
    {Ssh, Data};

encrypt(#ssh{encrypt = 'chacha20-poly1305@openssh.com',
             encrypt_keys = {K1,K2},
             send_sequence = Seq} = Ssh,
        <<LenData:4/binary, PayloadData/binary>>) ->
    %% Encrypt length
    IV1 = <<0:8/unit:8, Seq:8/unit:8>>,
    EncLen = crypto:crypto_one_time(chacha20, K1, IV1, LenData, true),
    %% Encrypt payload
    IV2 = <<1:8/little-unit:8, Seq:8/unit:8>>,
    EncPayloadData = crypto:crypto_one_time(chacha20, K2, IV2, PayloadData, true),
    %% MAC tag
    PolyKey = crypto:crypto_one_time(chacha20, K2, <<0:8/unit:8,Seq:8/unit:8>>, <<0:32/unit:8>>, true),
    EncBytes = <<EncLen/binary,EncPayloadData/binary>>,
    Ctag = crypto:mac(poly1305, PolyKey, EncBytes),
    %% Result
    {Ssh, {EncBytes,Ctag}};

encrypt(#ssh{encrypt = SshCipher,
             encrypt_cipher = CryptoCipher,
             encrypt_keys = K,
             encrypt_ctx = IV0} = Ssh,
        <<LenData:4/binary, PayloadData/binary>>) when SshCipher == 'AEAD_AES_128_GCM' ;
                                                       SshCipher == 'AEAD_AES_256_GCM' ->
    {Ctext,Ctag} = crypto:crypto_one_time_aead(CryptoCipher, K, IV0, PayloadData, LenData, true),
    IV = next_gcm_iv(IV0),
    {Ssh#ssh{encrypt_ctx = IV}, {<<LenData/binary,Ctext/binary>>,Ctag}};

encrypt(#ssh{encrypt_ctx = Ctx0} = Ssh, Data) ->
    Enc = crypto:crypto_update(Ctx0, Data),
    {Ssh, Enc}.

%%%%%%%%%%%%%%%%%%%%%%%%%%%%%%%%%%%%%%%%%%%%%%%%%%%%%%%%%%%%%%%%%%%%%%%%%%%%%%
%% Decryption
%%%%%%%%%%%%%%%%%%%%%%%%%%%%%%%%%%%%%%%%%%%%%%%%%%%%%%%%%%%%%%%%%%%%%%%%%%%%%%

decrypt_init(#ssh{decrypt = none} = Ssh) ->
    {ok, Ssh};

decrypt_init(#ssh{decrypt = 'chacha20-poly1305@openssh.com', role = Role} = Ssh) ->
    {_, KeyMagic} = decrypt_magic(Role),
    <<K2:32/binary,K1:32/binary>> = hash(Ssh, KeyMagic, 8*64),
    {ok, Ssh#ssh{decrypt_keys = {K1,K2}
                }};

decrypt_init(#ssh{decrypt = SshCipher, role = Role} = Ssh) when SshCipher == 'AEAD_AES_128_GCM';
                                                                SshCipher == 'AEAD_AES_256_GCM' ->
    {IvMagic, KeyMagic} = decrypt_magic(Role),
    #cipher{impl = CryptoCipher,
            key_bytes = KeyBytes,
            iv_bytes = IvBytes,
            block_bytes = BlockBytes} = cipher(SshCipher),
    IV = hash(Ssh, IvMagic, 8*IvBytes),
    K = hash(Ssh, KeyMagic, 8*KeyBytes),
    {ok, Ssh#ssh{decrypt_cipher = CryptoCipher,
                 decrypt_keys = K,
		 decrypt_block_size = BlockBytes,
		 decrypt_ctx = IV}};

decrypt_init(#ssh{decrypt = SshCipher, role = Role} = Ssh) ->
    {IvMagic, KeyMagic} = decrypt_magic(Role),
    #cipher{impl = CryptoCipher,
            key_bytes = KeyBytes,
            iv_bytes = IvBytes,
            block_bytes = BlockBytes} = cipher(SshCipher),
    IV = hash(Ssh, IvMagic, 8*IvBytes),
    K = hash(Ssh, KeyMagic, 8*KeyBytes),
    Ctx0 = crypto:crypto_init(CryptoCipher, K, IV, false),
    {ok, Ssh#ssh{decrypt_cipher = CryptoCipher,
                 decrypt_block_size = BlockBytes,
                 decrypt_ctx = Ctx0}}.


decrypt_final(Ssh) ->
    {ok, Ssh#ssh {decrypt = none, 
		  decrypt_keys = undefined,
		  decrypt_ctx = undefined,
		  decrypt_block_size = 8}}.


decrypt(Ssh, <<>>) ->
    {Ssh, <<>>};

decrypt(#ssh{decrypt = 'chacha20-poly1305@openssh.com',
             decrypt_keys = {K1,K2},
             recv_sequence = Seq} = Ssh, Data) ->
    case Data of
        {length,EncryptedLen} ->
            %% The length is decrypted separately in a first step
            PacketLenBin = crypto:crypto_one_time(chacha20, K1, <<0:8/unit:8, Seq:8/unit:8>>, EncryptedLen, false),
            {Ssh, PacketLenBin};
         {AAD,Ctext,Ctag} ->
            %% The length is already decrypted and used to divide the input
            %% Check the mac (important that it is timing-safe):
            PolyKey = crypto:crypto_one_time(chacha20, K2, <<0:8/unit:8,Seq:8/unit:8>>, <<0:32/unit:8>>, false),
<<<<<<< HEAD
            case equal_const_time(Ctag, crypto:mac(poly1305, PolyKey, <<AAD/binary,Ctext/binary>>)) of
=======
            case crypto:equal_const_time(Ctag, crypto:poly1305(PolyKey, <<AAD/binary,Ctext/binary>>)) of
>>>>>>> 427e5580
                true ->
                    %% MAC is ok, decode
                    IV2 = <<1:8/little-unit:8, Seq:8/unit:8>>,
                    PlainText = crypto:crypto_one_time(chacha20, K2, IV2, Ctext, false),
                    {Ssh, PlainText};
                false ->
                    {Ssh,error}
            end
    end;

decrypt(#ssh{decrypt = none} = Ssh, Data) ->
    {Ssh, Data};

decrypt(#ssh{decrypt = SshCipher,
             decrypt_cipher = CryptoCipher,
	     decrypt_keys = K,
	     decrypt_ctx = IV0} = Ssh, {AAD,Ctext,Ctag}) when SshCipher == 'AEAD_AES_128_GCM' ;
                                                              SshCipher == 'AEAD_AES_256_GCM' ->
    Dec = crypto:crypto_one_time_aead(CryptoCipher, K, IV0, Ctext, AAD, Ctag, false),
    IV = next_gcm_iv(IV0),
    {Ssh#ssh{decrypt_ctx = IV}, Dec};

decrypt(#ssh{decrypt_ctx = Ctx0} = Ssh, Data) ->
    Dec = crypto:crypto_update(Ctx0, Data),
    {Ssh, Dec}.

next_gcm_iv(<<Fixed:32, InvCtr:64>>) -> <<Fixed:32, (InvCtr+1):64>>.

%%%%%%%%%%%%%%%%%%%%%%%%%%%%%%%%%%%%%%%%%%%%%%%%%%%%%%%%%%%%%%%%%%%%%%%%%%%%%%
%% Compression
%%
%%     none             REQUIRED        no compression
%%     zlib             OPTIONAL        ZLIB (LZ77) compression
%%     openssh_zlib     OPTIONAL        ZLIB (LZ77) compression
%%%%%%%%%%%%%%%%%%%%%%%%%%%%%%%%%%%%%%%%%%%%%%%%%%%%%%%%%%%%%%%%%%%%%%%%%%%%%%

compress_init(SSH) ->
    compress_init(SSH, 1).

compress_init(#ssh{compress = none} = Ssh, _) ->
    {ok, Ssh};
compress_init(#ssh{compress = zlib} = Ssh, Level) ->
    Zlib = zlib:open(),
    ok = zlib:deflateInit(Zlib, Level),
    {ok, Ssh#ssh{compress_ctx = Zlib}};
compress_init(#ssh{compress = 'zlib@openssh.com'} = Ssh, Level) ->
    Zlib = zlib:open(),
    ok = zlib:deflateInit(Zlib, Level),
    {ok, Ssh#ssh{compress_ctx = Zlib}}.

compress_final(#ssh{compress = none} = Ssh) ->
    {ok, Ssh};
compress_final(#ssh{compress = zlib, compress_ctx = Context} = Ssh) ->
    zlib:close(Context),
    {ok, Ssh#ssh{compress = none, compress_ctx = undefined}};
compress_final(#ssh{compress = 'zlib@openssh.com', authenticated = false} = Ssh) ->
    {ok, Ssh};
compress_final(#ssh{compress = 'zlib@openssh.com', compress_ctx = Context, authenticated = true} = Ssh) ->
    zlib:close(Context),
    {ok, Ssh#ssh{compress = none, compress_ctx = undefined}}.

compress(#ssh{compress = none} = Ssh, Data) ->
    {Ssh, Data};
compress(#ssh{compress = zlib, compress_ctx = Context} = Ssh, Data) ->
    Compressed = zlib:deflate(Context, Data, sync),
    {Ssh, list_to_binary(Compressed)};
compress(#ssh{compress = 'zlib@openssh.com', authenticated = false} = Ssh, Data) ->
    {Ssh, Data};
compress(#ssh{compress = 'zlib@openssh.com', compress_ctx = Context, authenticated = true} = Ssh, Data) ->
    Compressed = zlib:deflate(Context, Data, sync),
    {Ssh, list_to_binary(Compressed)}.

%%%%%%%%%%%%%%%%%%%%%%%%%%%%%%%%%%%%%%%%%%%%%%%%%%%%%%%%%%%%%%%%%%%%%%%%%%%%%%
%% Decompression
%%%%%%%%%%%%%%%%%%%%%%%%%%%%%%%%%%%%%%%%%%%%%%%%%%%%%%%%%%%%%%%%%%%%%%%%%%%%%%

decompress_init(#ssh{decompress = none} = Ssh) ->
    {ok, Ssh};
decompress_init(#ssh{decompress = zlib} = Ssh) ->
    Zlib = zlib:open(),
    ok = zlib:inflateInit(Zlib),
    {ok, Ssh#ssh{decompress_ctx = Zlib}};
decompress_init(#ssh{decompress = 'zlib@openssh.com'} = Ssh) ->
    Zlib = zlib:open(),
    ok = zlib:inflateInit(Zlib),
    {ok, Ssh#ssh{decompress_ctx = Zlib}}.

decompress_final(#ssh{decompress = none} = Ssh) ->
    {ok, Ssh};
decompress_final(#ssh{decompress = zlib, decompress_ctx = Context} = Ssh) ->
    zlib:close(Context),
    {ok, Ssh#ssh{decompress = none, decompress_ctx = undefined}};
decompress_final(#ssh{decompress = 'zlib@openssh.com', authenticated = false} = Ssh) ->
    {ok, Ssh};
decompress_final(#ssh{decompress = 'zlib@openssh.com', decompress_ctx = Context, authenticated = true} = Ssh) ->
    zlib:close(Context),
    {ok, Ssh#ssh{decompress = none, decompress_ctx = undefined}}.

decompress(#ssh{decompress = none} = Ssh, Data) ->
    {Ssh, Data};
decompress(#ssh{decompress = zlib, decompress_ctx = Context} = Ssh, Data) ->
    Decompressed = zlib:inflate(Context, Data),
    {Ssh, list_to_binary(Decompressed)};
decompress(#ssh{decompress = 'zlib@openssh.com', authenticated = false} = Ssh, Data) ->
    {Ssh, Data};
decompress(#ssh{decompress = 'zlib@openssh.com', decompress_ctx = Context, authenticated = true} = Ssh, Data) ->
    Decompressed = zlib:inflate(Context, Data),
    {Ssh, list_to_binary(Decompressed)}.

%%%%%%%%%%%%%%%%%%%%%%%%%%%%%%%%%%%%%%%%%%%%%%%%%%%%%%%%%%%%%%%%%%%%%%%%%%%%%%
%%
%% MAC calculation
%%
%%%%%%%%%%%%%%%%%%%%%%%%%%%%%%%%%%%%%%%%%%%%%%%%%%%%%%%%%%%%%%%%%%%%%%%%%%%%%%

send_mac_init(SSH) ->
    case pkt_type(SSH#ssh.send_mac) of
	common ->
	    case SSH#ssh.role of
		client ->
		    KeySize = 8*mac_key_bytes(SSH#ssh.send_mac),
		    Key = hash(SSH, "E", KeySize),
		    {ok, SSH#ssh { send_mac_key = Key }};
		server ->
		    KeySize = 8*mac_key_bytes(SSH#ssh.send_mac),
		    Key = hash(SSH, "F", KeySize),
		    {ok, SSH#ssh { send_mac_key = Key }}
	    end;
	_ ->
	    %% Not applicable
	    {ok, SSH}
    end.

send_mac_final(SSH) ->
    {ok, SSH#ssh {send_mac = none, 
		  send_mac_key = undefined }}.


recv_mac_init(SSH) ->
    case pkt_type(SSH#ssh.recv_mac) of
	common ->
	    case SSH#ssh.role of
		client ->
		    Key = hash(SSH, "F", 8*mac_key_bytes(SSH#ssh.recv_mac)),
		    {ok, SSH#ssh { recv_mac_key = Key }};
		server ->
		    Key = hash(SSH, "E", 8*mac_key_bytes(SSH#ssh.recv_mac)),
		    {ok, SSH#ssh { recv_mac_key = Key }}
	    end;
	_ ->
	    %% Not applicable
	    {ok, SSH}
    end.

recv_mac_final(SSH) ->
    {ok, SSH#ssh { recv_mac = none, recv_mac_key = undefined }}.

mac(none, _ , _, _) ->
    <<>>;
mac('hmac-sha1', Key, SeqNum, Data) ->
    crypto:mac(hmac, sha, Key, [<<?UINT32(SeqNum)>>, Data]);
mac('hmac-sha1-96', Key, SeqNum, Data) ->
    crypto:macN(hmac, sha, Key, [<<?UINT32(SeqNum)>>, Data], mac_digest_size('hmac-sha1-96'));
mac('hmac-md5', Key, SeqNum, Data) ->
    crypto:mac(hmac, md5, Key, [<<?UINT32(SeqNum)>>, Data]);
mac('hmac-md5-96', Key, SeqNum, Data) ->
    crypto:macN(hmac, md5, Key, [<<?UINT32(SeqNum)>>, Data], mac_digest_size('hmac-md5-96'));
mac('hmac-sha2-256', Key, SeqNum, Data) ->
    crypto:mac(hmac, sha256, Key, [<<?UINT32(SeqNum)>>, Data]);
mac('hmac-sha2-512', Key, SeqNum, Data) ->
    crypto:mac(hmac, sha512, Key, [<<?UINT32(SeqNum)>>, Data]).


%%%----------------------------------------------------------------
%% return N hash bytes (HASH)
hash(_SSH, _Char, 0) ->
    <<>>;
hash(SSH, Char, N) ->
    HashAlg = sha(SSH#ssh.algorithms#alg.kex),
    K = SSH#ssh.shared_secret,
    H = SSH#ssh.exchanged_hash,
    K1 = crypto:hash(HashAlg, [K, H, Char,  SSH#ssh.session_id]),
    Sz = N div 8,
    <<Key:Sz/binary, _/binary>> = hash(K, H, K1, N-128, HashAlg),
    Key.

hash(_K, _H, Ki, N, _HashAlg) when N =< 0 ->
    Ki;
hash(K, H, Ki, N, HashAlg) ->
    Kj = crypto:hash(HashAlg, [K, H, Ki]),
    hash(K, H, <<Ki/binary, Kj/binary>>, N-128, HashAlg).

%%%----------------------------------------------------------------
kex_hash(SSH, Key, HashAlg, Args) ->
    crypto:hash(HashAlg, kex_plaintext(SSH,Key,Args)).


kex_plaintext(SSH, Key, Args) ->
    EncodedKey = public_key:ssh_encode(Key, ssh2_pubkey),
    <<?Estring(SSH#ssh.c_version), ?Estring(SSH#ssh.s_version),
      ?Ebinary(SSH#ssh.c_keyinit), ?Ebinary(SSH#ssh.s_keyinit),
      ?Ebinary(EncodedKey),
      (kex_alg_dependent(Args))/binary>>.


kex_alg_dependent({Q_c, Q_s, K}) when is_binary(Q_c), is_binary(Q_s) ->
    %% ecdh
    <<?Ebinary(Q_c), ?Ebinary(Q_s), ?Empint(K)>>;

kex_alg_dependent({E, F, K}) ->
    %% diffie-hellman
    <<?Empint(E), ?Empint(F), ?Empint(K)>>;

kex_alg_dependent({-1, NBits, -1, Prime, Gen, E, F, K}) ->
    %% ssh_msg_kex_dh_gex_request_old
    <<?Euint32(NBits),
      ?Empint(Prime), ?Empint(Gen), ?Empint(E), ?Empint(F), ?Empint(K)>>;

kex_alg_dependent({Min, NBits, Max, Prime, Gen, E, F, K}) ->
    %% diffie-hellman group exchange
    <<?Euint32(Min), ?Euint32(NBits), ?Euint32(Max),
      ?Empint(Prime), ?Empint(Gen), ?Empint(E), ?Empint(F), ?Empint(K)>>.

%%%----------------------------------------------------------------

valid_key_sha_alg(#{engine:=_, key_id:=_}, _Alg) -> true; % Engine key

valid_key_sha_alg(#'RSAPublicKey'{}, 'rsa-sha2-512') -> true;
valid_key_sha_alg(#'RSAPublicKey'{}, 'rsa-sha2-384') -> true;
valid_key_sha_alg(#'RSAPublicKey'{}, 'rsa-sha2-256') -> true;
valid_key_sha_alg(#'RSAPublicKey'{}, 'ssh-rsa'     ) -> true;

valid_key_sha_alg(#'RSAPrivateKey'{}, 'rsa-sha2-512') -> true;
valid_key_sha_alg(#'RSAPrivateKey'{}, 'rsa-sha2-384') -> true;
valid_key_sha_alg(#'RSAPrivateKey'{}, 'rsa-sha2-256') -> true;
valid_key_sha_alg(#'RSAPrivateKey'{}, 'ssh-rsa'     ) -> true;

valid_key_sha_alg({_, #'Dss-Parms'{}}, 'ssh-dss') -> true;
valid_key_sha_alg(#'DSAPrivateKey'{},  'ssh-dss') -> true;

valid_key_sha_alg({ed_pub, ed25519,_},  'ssh-ed25519') -> true;
valid_key_sha_alg({ed_pri, ed25519,_,_},'ssh-ed25519') -> true;
valid_key_sha_alg({ed_pub, ed448,_},    'ssh-ed448') -> true;
valid_key_sha_alg({ed_pri, ed448,_,_},  'ssh-ed448') -> true;

valid_key_sha_alg({#'ECPoint'{},{namedCurve,OID}},                Alg) -> valid_key_sha_alg_ec(OID, Alg);
valid_key_sha_alg(#'ECPrivateKey'{parameters = {namedCurve,OID}}, Alg) -> valid_key_sha_alg_ec(OID, Alg);
valid_key_sha_alg(_, _) -> false.
    
valid_key_sha_alg_ec(OID, Alg) -> 
    Curve = public_key:oid2ssh_curvename(OID),
    try Alg == list_to_existing_atom("ecdsa-sha2-" ++ binary_to_list(Curve))
    catch
        _:_ -> false
    end.
    

-dialyzer({no_match, public_algo/1}).

public_algo(#'RSAPublicKey'{}) ->   'ssh-rsa';  % FIXME: Not right with draft-curdle-rsa-sha2
public_algo({_, #'Dss-Parms'{}}) -> 'ssh-dss';
public_algo({ed_pub, ed25519,_}) -> 'ssh-ed25519';
public_algo({ed_pub, ed448,_}) -> 'ssh-ed448';
public_algo({#'ECPoint'{},{namedCurve,OID}}) -> 
    Curve = public_key:oid2ssh_curvename(OID),
    try list_to_existing_atom("ecdsa-sha2-" ++ binary_to_list(Curve))
    catch
        _:_ -> undefined
    end.


sha('ssh-rsa') -> sha;
sha('rsa-sha2-256') -> sha256;
sha('rsa-sha2-384') -> sha384;
sha('rsa-sha2-512') -> sha512;
sha('ssh-dss') -> sha;
sha('ecdsa-sha2-nistp256') -> sha(secp256r1);
sha('ecdsa-sha2-nistp384') -> sha(secp384r1);
sha('ecdsa-sha2-nistp521') -> sha(secp521r1);
sha('ssh-ed25519') -> undefined; % Included in the spec of ed25519
sha('ssh-ed448') -> undefined; % Included in the spec of ed448
sha(secp256r1) -> sha256;
sha(secp384r1) -> sha384;
sha(secp521r1) -> sha512;
sha('diffie-hellman-group1-sha1') -> sha;
sha('diffie-hellman-group14-sha1') -> sha;
sha('diffie-hellman-group14-sha256') -> sha256;
sha('diffie-hellman-group16-sha512') -> sha512;
sha('diffie-hellman-group18-sha512') -> sha512;
sha('diffie-hellman-group-exchange-sha1')   -> sha;
sha('diffie-hellman-group-exchange-sha256') -> sha256;
sha(?'secp256r1') -> sha(secp256r1);
sha(?'secp384r1') -> sha(secp384r1);
sha(?'secp521r1') -> sha(secp521r1);
sha('ecdh-sha2-nistp256') -> sha(secp256r1);
sha('ecdh-sha2-nistp384') -> sha(secp384r1);
sha('ecdh-sha2-nistp521') -> sha(secp521r1);
sha('curve25519-sha256' ) -> sha256;
sha('curve25519-sha256@libssh.org' ) -> sha256;
sha('curve448-sha512') -> sha512;
sha(x25519) -> sha256;
sha(x448) -> sha512;
sha(Str) when is_list(Str), length(Str)<50 -> sha(list_to_existing_atom(Str)).


mac_key_bytes('hmac-sha1')    -> 20;
mac_key_bytes('hmac-sha1-96') -> 20;
mac_key_bytes('hmac-md5')     -> 16;
mac_key_bytes('hmac-md5-96')  -> 16;
mac_key_bytes('hmac-sha2-256')-> 32;
mac_key_bytes('hmac-sha2-512')-> 64;
mac_key_bytes('AEAD_AES_128_GCM') -> 0;
mac_key_bytes('AEAD_AES_256_GCM') -> 0;
mac_key_bytes('chacha20-poly1305@openssh.com') -> 0;
mac_key_bytes(none) -> 0.

mac_digest_size('hmac-sha1')    -> 20;
mac_digest_size('hmac-sha1-96') -> 12;
mac_digest_size('hmac-md5')    -> 20;
mac_digest_size('hmac-md5-96') -> 12;
mac_digest_size('hmac-sha2-256') -> 32;
mac_digest_size('hmac-sha2-512') -> 64;
mac_digest_size('AEAD_AES_128_GCM') -> 16;
mac_digest_size('AEAD_AES_256_GCM') -> 16;
mac_digest_size('chacha20-poly1305@openssh.com') -> 16;
mac_digest_size(none) -> 0.

%%%%%%%%%%%%%%%%%%%%%%%%%%%%%%%%%%%%%%%%%%%%%%%%%%%%%%%%%%%%%%%%%%%%%%%%%%%%%%
%%
%% Diffie-Hellman utils
%%
%%%%%%%%%%%%%%%%%%%%%%%%%%%%%%%%%%%%%%%%%%%%%%%%%%%%%%%%%%%%%%%%%%%%%%%%%%%%%%

dh_group('diffie-hellman-group1-sha1') ->  ?dh_group1;
dh_group('diffie-hellman-group14-sha1') -> ?dh_group14;
dh_group('diffie-hellman-group14-sha256') -> ?dh_group14;
dh_group('diffie-hellman-group16-sha512') -> ?dh_group16;
dh_group('diffie-hellman-group18-sha512') -> ?dh_group18.

%%%----------------------------------------------------------------
parallell_gen_key(Ssh = #ssh{keyex_key = {x, {G, P}},
                             algorithms = Algs}) ->
    Sz = dh_bits(Algs),
    {Public, Private} = generate_key(dh, [P,G,2*Sz]),
    Ssh#ssh{keyex_key = {{Private, Public}, {G, P}}}.


generate_key(ecdh = Algorithm, Args) ->
    crypto:generate_key(Algorithm, Args);
generate_key(Algorithm, Args) ->
    {Public,Private} = crypto:generate_key(Algorithm, Args),
    {crypto:bytes_to_integer(Public), crypto:bytes_to_integer(Private)}.


compute_key(Algorithm, OthersPublic, MyPrivate, Args) ->
    Shared = crypto:compute_key(Algorithm, OthersPublic, MyPrivate, Args),
    crypto:bytes_to_integer(Shared).


dh_bits(#alg{encrypt = Encrypt,
             send_mac = SendMac}) ->
    C = cipher(Encrypt),
    8 * lists:max([C#cipher.key_bytes,
                   C#cipher.block_bytes,
                   C#cipher.iv_bytes,
                   mac_key_bytes(SendMac)
                  ]).

ecdh_curve('ecdh-sha2-nistp256') -> secp256r1;
ecdh_curve('ecdh-sha2-nistp384') -> secp384r1;
ecdh_curve('ecdh-sha2-nistp521') -> secp521r1;
ecdh_curve('curve448-sha512'   ) -> x448;
ecdh_curve('curve25519-sha256' ) -> x25519;
ecdh_curve('curve25519-sha256@libssh.org' ) -> x25519.

%%%%%%%%%%%%%%%%%%%%%%%%%%%%%%%%%%%%%%%%%%%%%%%%%%%%%%%%%%%%%%%%%%%%%%%%%%%%%%
%%
%% Utils for default_algorithms/1 and supported_algorithms/1
%%
%%%%%%%%%%%%%%%%%%%%%%%%%%%%%%%%%%%%%%%%%%%%%%%%%%%%%%%%%%%%%%%%%%%%%%%%%%%%%%

supported_algorithms(Key, [{client2server,BL1},{server2client,BL2}]) ->
    [{client2server,As1},{server2client,As2}] = supported_algorithms(Key),
    [{client2server,As1--BL1},{server2client,As2--BL2}];
supported_algorithms(Key, BlackList) ->
    supported_algorithms(Key) -- BlackList.


select_crypto_supported(L) ->    
    Sup = crypto:supports(),
    [Name || {Name,CryptoRequires} <- L,
	     crypto_supported(CryptoRequires, Sup)].

crypto_supported(Conditions, Supported) ->
    lists:all( fun({Tag,CryptoName}) when is_atom(CryptoName) ->
		       crypto_name_supported(Tag,CryptoName,Supported)
	       end, Conditions).

crypto_name_supported(Tag, CryptoName, Supported) ->
    Vs = proplists:get_value(Tag,Supported,[]),
    lists:member(CryptoName, Vs).

same(Algs) ->  [{client2server,Algs}, {server2client,Algs}].

%%%%%%%%%%%%%%%%%%%%%%%%%%%%%%%%%%%%%%%%%%%%%%%%%%%%%%%%%%%%%%%%%%%%%%%%%%%%%%
%%
%% Other utils
%%
%%%%%%%%%%%%%%%%%%%%%%%%%%%%%%%%%%%%%%%%%%%%%%%%%%%%%%%%%%%%%%%%%%%%%%%%%%%%%%

%%%-------- Remove CR, LF and following characters from a line

trim_tail(Str) ->
    lists:takewhile(fun(C) -> 
			    C=/=$\r andalso C=/=$\n
		    end, Str).

%%%################################################################
%%%#
%%%# Tracing
%%%#

dbg_trace(points,    _, _) -> [alg, ssh_messages, raw_messages, hello];

dbg_trace(flags, hello, _) -> [c];
dbg_trace(on,    hello, _) -> dbg:tp(?MODULE,hello_version_msg,1,x),
                              dbg:tp(?MODULE,handle_hello_version,1,x);
dbg_trace(off,   hello, _) -> dbg:ctpg(?MODULE,hello_version_msg,1),
                              dbg:ctpg(?MODULE,handle_hello_version,1);

dbg_trace(C, raw_messages, A) -> dbg_trace(C, hello, A);
dbg_trace(C, ssh_messages, A) -> dbg_trace(C, hello, A);

dbg_trace(flags, alg,   _) -> [c];
dbg_trace(on,    alg,   _) -> dbg:tpl(?MODULE,select_algorithm,4,x);
dbg_trace(off,   alg,   _) -> dbg:ctpl(?MODULE,select_algorithm,4);


dbg_trace(format, hello, {return_from,{?MODULE,hello_version_msg,1},Hello}) ->
    ["Going to send hello message:\n",
     Hello
    ];
dbg_trace(format, hello, {call,{?MODULE,handle_hello_version,[Hello]}}) ->
    ["Received hello message:\n",
     Hello
    ];

dbg_trace(format, alg, {return_from,{?MODULE,select_algorithm,4},{ok,Alg}}) ->
    ["Negotiated algorithms:\n",
     wr_record(Alg)
    ].

?wr_record(alg).<|MERGE_RESOLUTION|>--- conflicted
+++ resolved
@@ -1560,11 +1560,7 @@
             %% The length is already decrypted and used to divide the input
             %% Check the mac (important that it is timing-safe):
             PolyKey = crypto:crypto_one_time(chacha20, K2, <<0:8/unit:8,Seq:8/unit:8>>, <<0:32/unit:8>>, false),
-<<<<<<< HEAD
-            case equal_const_time(Ctag, crypto:mac(poly1305, PolyKey, <<AAD/binary,Ctext/binary>>)) of
-=======
-            case crypto:equal_const_time(Ctag, crypto:poly1305(PolyKey, <<AAD/binary,Ctext/binary>>)) of
->>>>>>> 427e5580
+            case crypto:equal_const_time(Ctag, crypto:mac(poly1305, PolyKey, <<AAD/binary,Ctext/binary>>)) of
                 true ->
                     %% MAC is ok, decode
                     IV2 = <<1:8/little-unit:8, Seq:8/unit:8>>,
