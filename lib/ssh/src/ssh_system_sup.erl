--- conflicted
+++ resolved
@@ -1,14 +1,8 @@
 %%
 %% %CopyrightBegin%
-<<<<<<< HEAD
 %%
 %% Copyright Ericsson AB 2008-2010. All Rights Reserved.
 %%
-=======
-%% 
-%% Copyright Ericsson AB 2008-2010. All Rights Reserved.
-%% 
->>>>>>> 489be05f
 %% The contents of this file are subject to the Erlang Public License,
 %% Version 1.1, (the "License"); you may not use this file except in
 %% compliance with the License. You should have received a copy of the
@@ -91,11 +85,7 @@
     supervisor:start_child(SystemSup, Spec).
 
 stop_subsystem(SystemSup, SubSys) ->
-<<<<<<< HEAD
-    case lists:keyfind(SubSys, 2, supervisor:which_children(SystemSup)) of
-=======
     case catch lists:keyfind(SubSys, 2, supervisor:which_children(SystemSup)) of
->>>>>>> 489be05f
 	false ->
 	    {error, not_found};
 	{Id, _, _, _} ->
