--- conflicted
+++ resolved
@@ -160,19 +160,12 @@
 start_channel(Cm, UserOptions) when is_pid(Cm) ->
     Timeout = proplists:get_value(timeout, UserOptions, infinity),
     {_SshOpts, ChanOpts, SftpOpts} = handle_options(UserOptions),
-<<<<<<< HEAD
-    case ssh_xfer:attach(Cm, [], ChanOpts) of
-	{ok, ChannelId, Cm} ->
-            case ssh_connection_handler:start_channel(Cm, ?MODULE, ChannelId,
-                                                      [Cm,ChannelId,SftpOpts], undefined) of
-=======
     WindowSize = proplists:get_value(window_size, ChanOpts, ?XFER_WINDOW_SIZE),
     PacketSize = proplists:get_value(packet_size, ChanOpts, ?XFER_PACKET_SIZE),
     case ssh_connection:session_channel(Cm, WindowSize, PacketSize, Timeout) of
 	{ok, ChannelId} ->
 	    case ssh_client_channel:start(Cm, ChannelId,
 				   ?MODULE, [Cm, ChannelId, SftpOpts]) of
->>>>>>> c46f6b36
 		{ok, Pid} ->
 		    case wait_for_version_negotiation(Pid, Timeout) of
 			ok ->
@@ -203,24 +196,6 @@
 start_channel(Host, Port, UserOptions) ->
     {SshOpts, _ChanOpts, _SftpOpts} = handle_options(UserOptions),
     Timeout =   % A mixture of ssh:connect and ssh_sftp:start_channel:
-<<<<<<< HEAD
-        proplists:get_value(connect_timeout, SshOpts,
-                            proplists:get_value(timeout, SftpOpts, infinity)),
-    case ssh_xfer:connect(Host, Port, SshOpts, ChanOpts, Timeout) of
-	{ok, ChannelId, Cm} ->
-            case ssh_connection_handler:start_channel(Cm, ?MODULE, ChannelId,
-                                                      [Cm,ChannelId,SftpOpts], undefined) of
-		{ok, Pid} ->
-		    case wait_for_version_negotiation(Pid, Timeout) of
-			ok ->
-			    {ok, Pid, Cm};
-			TimeOut ->
-			    TimeOut
-		    end;
-		{error, Reason} ->
-		    {error, format_channel_start_error(Reason)}
-	    end;
-=======
         case proplists:get_value(connect_timeout, UserOptions) of
             undefined ->
                 proplists:get_value(timeout, UserOptions, infinity);
@@ -237,7 +212,6 @@
             end;
 	{error, Timeout} ->
             {error, timeout};
->>>>>>> c46f6b36
 	Error ->
 	    Error
     end.
