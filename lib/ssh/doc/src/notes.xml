<?xml version="1.0" encoding="utf-8" ?>
<!DOCTYPE chapter SYSTEM "chapter.dtd">

<chapter>
  <header>
    <copyright>
      <year>2004</year><year>2023</year>
      <holder>Ericsson AB. All Rights Reserved.</holder>
    </copyright>
    <legalnotice>
      Licensed under the Apache License, Version 2.0 (the "License");
      you may not use this file except in compliance with the License.
      You may obtain a copy of the License at
 
          http://www.apache.org/licenses/LICENSE-2.0

      Unless required by applicable law or agreed to in writing, software
      distributed under the License is distributed on an "AS IS" BASIS,
      WITHOUT WARRANTIES OR CONDITIONS OF ANY KIND, either express or implied.
      See the License for the specific language governing permissions and
      limitations under the License.

    </legalnotice>

    <title>SSH Release Notes</title>
    <prepared></prepared>
    <docno></docno>
    <date></date>
    <rev>%VSN%</rev>
    <file>notes.xml</file>
  </header>

<<<<<<< HEAD
<section><title>Ssh 5.1.1</title>

    <section><title>Fixed Bugs and Malfunctions</title>
      <list>
        <item>
          <p>
	    With this change (being response to CVE-2023-48795), ssh
	    can negotiate "strict KEX" OpenSSH extension with peers
	    supporting it; also 'chacha20-poly1305@openssh.com'
	    algorithm becomes a less preferred cipher.</p>
          <p>
	    If strict KEX availability cannot be ensured on both
	    connection sides, affected encryption modes(CHACHA and
	    CBC) can be disabled with standard ssh configuration.
	    This will provide protection against vulnerability, but
	    at a cost of affecting interoperability. See <seeguide
	    marker="configure_algos">Configuring algorithms in
	    SSH</seeguide>.</p>
          <p>
	    *** POTENTIAL INCOMPATIBILITY ***</p>
          <p>
	    Own Id: OTP-18897</p>
        </item>
      </list>
    </section>

</section>

<section><title>Ssh 5.1</title>

    <section><title>Fixed Bugs and Malfunctions</title>
      <list>
        <item>
          <p>
	    Replaced unintentional Erlang Public License 1.1 headers
	    in some files with the intended Apache License 2.0
	    header.</p>
          <p>
	    Own Id: OTP-18815 Aux Id: PR-7780 </p>
        </item>
        <item>
          <p>
	    Avoid outputting ansi escape sequences to dumb ssh
	    clients.</p>
          <p>
	    Own Id: OTP-18861 Aux Id: PR-7627 </p>
        </item>
        <item>
          <p>
	    With this change, connection handler does not execute
	    socket operations until it becomes socket owner.
	    Previously errors could occur if connection handler tried
	    to work with socket whose owner exited.</p>
          <p>
	    Own Id: OTP-18869 Aux Id: PR-7849,GH-7571 </p>
        </item>
      </list>
    </section>


    <section><title>Improvements and New Features</title>
      <list>
        <item>
          <p>
	    With this change, reverse search works with ssh shell and
	    non dumb terminals.</p>
          <p>
	    Own Id: OTP-18730 Aux Id: PR-7499 </p>
        </item>
      </list>
    </section>

</section>

<section><title>Ssh 5.0.1</title>

    <section><title>Fixed Bugs and Malfunctions</title>
      <list>
        <item>
          <p>
	    Added multiline editing support to ssh clients connected
	    through OTP ssh daemon.</p>
          <p>
	    Own Id: OTP-18653 Aux Id: PR-7242 </p>
        </item>
      </list>
    </section>

</section>

<section><title>Ssh 5.0</title>

    <section><title>Improvements and New Features</title>
      <list>
        <item>
          <p>
	    The ssh_cli has been updated to work with the changes
	    introduced in the new Erlang shell implementation.</p>
          <p>
	    Own Id: OTP-18231 Aux Id: OTP-17932 PR-6144 </p>
        </item>
        <item>
          <p>
	    Typing <c>Ctrl+L</c> in a shell now clears the screen and
	    redraws the current line instead of only redrawing the
	    current line. To only redraw the current line, you must
	    now type <c>Alt+L</c>. This brings the behaviour of
	    <c>Ctrl+L</c> closer to how bash and other shells work.</p>
          <p>
	    *** POTENTIAL INCOMPATIBILITY ***</p>
          <p>
	    Own Id: OTP-18285 Aux Id: PR-6262 </p>
        </item>
        <item>
          <p>
	    Deprecates <c>dbg:stop_clear/0</c> because it is simply a
	    function alias to <c>dbg:stop/0</c></p>
          <p>
	    Own Id: OTP-18478 Aux Id: GH-6903 </p>
        </item>
        <item>
	    <p> The implementation has been fixed to use
	    <c>proc_lib:init_fail/2,3</c> where appropriate, instead
	    of <c>proc_lib:init_ack/1,2</c>. </p>
          <p>
	    *** POTENTIAL INCOMPATIBILITY ***</p>
          <p>
	    Own Id: OTP-18490 Aux Id: OTP-18471, GH-6339, PR-6843 </p>
        </item>
      </list>
    </section>

</section>

<section><title>Ssh 4.15.3.1</title>
=======
<section><title>Ssh 4.13.2.4</title>
>>>>>>> 85be379c

    <section><title>Fixed Bugs and Malfunctions</title>
      <list>
        <item>
          <p>
	    With this change, connection handler does not execute
	    socket operations until it becomes socket owner.
	    Previously errors could occur if connection handler tried
	    to work with socket whose owner exited.</p>
          <p>
	    Own Id: OTP-18869 Aux Id: PR-7849,GH-7571 </p>
        </item>
        <item>
          <p>
	    With this change (being response to CVE-2023-48795), ssh
	    can negotiate "strict KEX" OpenSSH extension with peers
	    supporting it; also 'chacha20-poly1305@openssh.com'
	    algorithm becomes a less preferred cipher.</p>
          <p>
	    If strict KEX availability cannot be ensured on both
	    connection sides, affected encryption modes(CHACHA and
	    CBC) can be disabled with standard ssh configuration.
	    This will provide protection against vulnerability, but
	    at a cost of affecting interoperability. See <seeguide
	    marker="configure_algos">Configuring algorithms in
	    SSH</seeguide>.</p>
          <p>
	    *** POTENTIAL INCOMPATIBILITY ***</p>
          <p>
	    Own Id: OTP-18897</p>
        </item>
      </list>
    </section>

</section>

<<<<<<< HEAD
<section><title>Ssh 4.15.3</title>

    <section><title>Fixed Bugs and Malfunctions</title>
      <list>
        <item>
          <p>
	    With this change, PKCS8 formatted private key file is
	    properly decoded and SSH daemon with such key can be
	    started.</p>
          <p>
	    Own Id: OTP-18446 Aux Id: GH-6475 </p>
        </item>
      </list>
    </section>


    <section><title>Improvements and New Features</title>
      <list>
        <item>
          <p>
	    Replace size/1 with either tuple_size/1 or byte_size/1</p>
          <p>
	    The <c>size/1</c> BIF is not optimized by the JIT, and
	    its use can result in worse types for Dialyzer.</p>
          <p>
	    When one knows that the value being tested must be a
	    tuple, <c>tuple_size/1</c> should always be preferred.</p>
          <p>
	    When one knows that the value being tested must be a
	    binary, <c>byte_size/1</c> should be preferred. However,
	    <c>byte_size/1</c> also accepts a bitstring (rounding up
	    size to a whole number of bytes), so one must make sure
	    that the call to <c>byte_size/</c> is preceded by a call
	    to <c>is_binary/1</c> to ensure that bitstrings are
	    rejected. Note that the compiler removes redundant calls
	    to <c>is_binary/1</c>, so if one is not sure whether
	    previous code had made sure that the argument is a
	    binary, it does not harm to add an <c>is_binary/1</c>
	    test immediately before the call to <c>byte_size/1</c>.</p>
          <p>
	    Own Id: OTP-18432 Aux Id:
	    GH-6672,PR-6793,PR-6784,PR-6787,PR-6785,PR-6682,PR-6800,PR-6797,PR-6798,PR-6799,PR-6796,PR-6813,PR-6671,PR-6673,PR-6684,PR-6694,GH-6677,PR-6696,PR-6670,PR-6674 </p>
        </item>
      </list>
    </section>

</section>

<section><title>Ssh 4.15.2</title>

    <section><title>Fixed Bugs and Malfunctions</title>
      <list>
        <item>
          <p>
	    With this change, ssh application does not crash when
	    formatting some of info reports for unsuccessful
	    connections.</p>
          <p>
	    Own Id: OTP-18386 Aux Id: PR-6611 </p>
        </item>
        <item>
          <p>
	    With this change, ssh does not log extensively long
	    messages.</p>
          <p>
	    Own Id: OTP-18417 Aux Id: DAFH-1349,ERIERL-888,IA18357 </p>
        </item>
      </list>
    </section>

</section>

<section><title>Ssh 4.15.1</title>

    <section><title>Fixed Bugs and Malfunctions</title>
      <list>
        <item>
          <p>
	    graceful shutdown of ssh_conection_handler when
	    connection is closed by peer</p>
          <p>
	    Own Id: OTP-18326 Aux Id: ERIERL-865 </p>
        </item>
      </list>
    </section>

</section>

<section><title>Ssh 4.15</title>

    <section><title>Fixed Bugs and Malfunctions</title>
      <list>
        <item>
          <p>
	    Handling rare race condition at channel close.</p>
          <p>
	    Own Id: OTP-18220 Aux Id: ERIERL-666, ERIERL-661 </p>
        </item>
      </list>
    </section>


    <section><title>Improvements and New Features</title>
      <list>
        <item>
          <p>
	    New ssh option <c>no_auth_needed</c> to skip the ssh
	    authentication. Use with caution!</p>
          <p>
	    Own Id: OTP-18134 Aux Id: GH-6021 </p>
        </item>
        <item>
          <p>
	    This change fixes dialyzer warnings generated for
	    inets/httpd examples (includes needed adjustment of spec
	    for ssh_sftp module).</p>
          <p>
	    Own Id: OTP-18178 Aux Id: ERIERL-833, ERIERL-834,
	    ERIERL-835 </p>
        </item>
        <item>
          <p>
	    The new function <c>ssh:daemon_replace_options/2</c>
	    makes it possible to change the <c>Options</c> in a
	    running SSH server.</p>
          <p>
	    Established connections are not affected, only those
	    created after the call to this new function.</p>
          <p>
	    Own Id: OTP-18196</p>
        </item>
        <item>
          <p>
	    Add a timeout as option <c>max_initial_idle_time</c>. It
	    closes a connection that does not allocate a channel
	    within the timeout time.</p>
          <p>
	    For more information about timeouts, see the <seeguide
	    marker="hardening#timeouts">Timeouts section </seeguide>
	    in the User's Guide <seeguide
	    marker="hardening">Hardening</seeguide> chapter.</p>
          <p>
	    Own Id: OTP-18207 Aux Id: PR-6231 </p>
        </item>
      </list>
    </section>

</section>

<section><title>Ssh 4.14.1</title>

    <section><title>Fixed Bugs and Malfunctions</title>
      <list>
        <item>
          <p>
	    Binaries can be limited in logs with the parameter
	    <c>max_log_item_len</c>. The default value is 500 bytes.</p>
          <p>
	    Own Id: OTP-18094</p>
        </item>
      </list>
    </section>

</section>

<section><title>Ssh 4.14</title>

    <section><title>Improvements and New Features</title>
      <list>
        <item>
          <p>
	    The representation of Edward curves (ed25519 and ed448)
	    inside ssh had a temporary representation (ed_pri and
	    ed_pub).</p>
          <p>
	    That is now changed to the public_key form. See the
	    manual for more information.</p>
          <p>
	    *** POTENTIAL INCOMPATIBILITY ***</p>
          <p>
	    Own Id: OTP-17920</p>
        </item>
        <item>
          <p>
	    Former internal function
	    <c>ssh_file:extract_public_key/1</c> documented publicly.</p>
          <p>
	    Internally it was previously in ssh_transport.</p>
          <p>
	    Own Id: OTP-18079 Aux Id: GH-5767 </p>
        </item>
      </list>
    </section>

</section>

=======
>>>>>>> 85be379c
<section><title>Ssh 4.13.2.3</title>

    <section><title>Fixed Bugs and Malfunctions</title>
      <list>
        <item>
          <p>
	    With this change, error logging related crashes in
	    ssh_connection_handler module are fixed.</p>
          <p>
	    Own Id: OTP-18620 Aux Id: OTP-18386,PR-6611 </p>
        </item>
      </list>
    </section>

</section>

<section><title>Ssh 4.13.2.2</title>

    <section><title>Fixed Bugs and Malfunctions</title>
      <list>
        <item>
          <p>
	    With this change, ssh application does not crash when
	    formatting some of info reports for unsuccessful
	    connections.</p>
          <p>
	    Own Id: OTP-18386 Aux Id: PR-6611 </p>
        </item>
        <item>
          <p>
	    With this change, ssh does not log extensively long
	    messages.</p>
          <p>
	    Own Id: OTP-18417 Aux Id: DAFH-1349,ERIERL-888,IA18357 </p>
        </item>
      </list>
    </section>

</section>

<section><title>Ssh 4.13.2.1</title>

    <section><title>Fixed Bugs and Malfunctions</title>
      <list>
        <item>
          <p>
	    Binaries can be limited in logs with the parameter
	    <c>max_log_item_len</c>. The default value is 500 bytes.</p>
          <p>
	    Own Id: OTP-18094</p>
        </item>
      </list>
    </section>

</section>

<section><title>Ssh 4.13.2</title>

    <section><title>Fixed Bugs and Malfunctions</title>
      <list>
        <item>
          <p>
	    Fix makefile dependency bugs.</p>
          <p>
	    Own Id: OTP-17847 Aux Id: PR-5574 GH-5548 </p>
        </item>
        <item>
          <p>
	    Fixed faulty OpenSSH decoding of Ed25519/Ed448 keys in
	    the OpenSSH format <c>openssh_key_v1</c>.</p>
          <p>
	    Own Id: OTP-17868 Aux Id: PR-5520 </p>
        </item>
        <item>
          <p>
	    Correction of ssh_file typing, specially for the
	    experimental openssh-key-v1 encoding.</p>
          <p>
	    Own Id: OTP-17912 Aux Id: GH-5680 </p>
        </item>
        <item>
          <p>
	    Improper tag for private ED keys when encoding with
	    ssh:encode/2.</p>
          <p>
	    The tuple had <c>ed_priv</c> as first element, but should
	    have had <c>ed_pri</c>. This is now corrected.</p>
          <p>
	    *** POTENTIAL INCOMPATIBILITY ***</p>
          <p>
	    Own Id: OTP-17928 Aux Id: PR-5679 </p>
        </item>
      </list>
    </section>


    <section><title>Improvements and New Features</title>
      <list>
        <item>
          <p>
	    Add support for Ed25519/Ed448 SSH host keys in the RFC
	    4716 format ("<c>-----BEGIN EC PRIVATE KEY-----</c>")
	    generated by for example openssl or via Erlang functions
	    (i.e. <c>public_key:generate_key({namedCurve,
	    ed25519})</c>).</p>
          <p>
	    Ed25519 SSH host keys generated by <c>ssh-keygen</c> was,
	    and are still, supported.</p>
          <p>
	    Own Id: OTP-17857 Aux Id: PR-5532 </p>
        </item>
      </list>
    </section>

</section>

<section><title>Ssh 4.13.1</title>

    <section><title>Fixed Bugs and Malfunctions</title>
      <list>
        <item>
          <p>
	    The ssh sever <c>parallel_login</c> option was missing in
	    OTP-24</p>
          <p>
	    Own Id: OTP-17850 Aux Id: ERIERL-764 </p>
        </item>
      </list>
    </section>

</section>

<section><title>Ssh 4.13</title>

    <section><title>Fixed Bugs and Malfunctions</title>
      <list>
        <item>
          <p>
	    The value of the <c>connect_timeout</c> option is now
	    used as default value for the negotiation timeout.</p>
          <p>
	    Own Id: OTP-17707 Aux Id: ERIERL-706 </p>
        </item>
      </list>
    </section>


    <section><title>Improvements and New Features</title>
      <list>
        <item>
          <p>
	    Add better error handling in connect/2,3,4. Detect
	    incorrect arguments and return an informative error tuple
	    instead of throwing a function_clause or similar.</p>
          <p>
	    Own Id: OTP-17515 Aux Id: ERIERL-648 </p>
        </item>
        <item>
          <p>
	    Make ssh algorithm selection better handle dynamic
	    changes changes in crypto fips mode.</p>
          <p>
	    Own Id: OTP-17795</p>
        </item>
      </list>
    </section>

</section>

<section><title>Ssh 4.12.5</title>

    <section><title>Fixed Bugs and Malfunctions</title>
      <list>
        <item>
          <p>
	    Fixed a race condition in the acceptor loop: if a client
	    disconnected immediately after the tcp connect, the
	    server could cease handling connection on that
	    address:port.</p>
          <p>
	    Own Id: OTP-17764 Aux Id: ERIERL-726 </p>
        </item>
      </list>
    </section>

</section>

<section><title>Ssh 4.12.4</title>

    <section><title>Fixed Bugs and Malfunctions</title>
      <list>
        <item>
          <p>
	    Fixed that a slow start (&gt;30s) of a client subsystem
	    could cause a log entry with the password.</p>
          <p>
	    Own Id: OTP-17390 Aux Id: ERIERL-648 </p>
        </item>
        <item>
          <p>
	    Fixed an error when running as an sftp server and a
	    client requests a directory contents listing. </p>
          <p>
	    The fix is to handle the error code <c>{error,
	    eacces}</c> as <c>{error, enoent}</c> in the
	    <c>ssh_sftpd:get_attrs/5</c> internal function; that is,
	    just skip it.</p>
          <p>
	    Own Id: OTP-17586 Aux Id: GH-5014 </p>
        </item>
      </list>
    </section>


    <section><title>Improvements and New Features</title>
      <list>
        <item>
          <p>
	    The "Key exchange failed" Info Report is now more
	    informative.</p>
          <p>
	    Own Id: OTP-17450 Aux Id: ERIERL-655 </p>
        </item>
      </list>
    </section>

</section>

<section><title>Ssh 4.12.3</title>

    <section><title>Fixed Bugs and Malfunctions</title>
      <list>
        <item>
          <p>
	    Filter out sensitive data (passwords etc) from progress
	    reports and supervisor reports.</p>
          <p>
	    Own Id: OTP-17468 Aux Id: ERIERL-656 </p>
        </item>
      </list>
    </section>

</section>

<section><title>Ssh 4.12.2</title>

    <section><title>Fixed Bugs and Malfunctions</title>
      <list>
        <item>
          <p>
	    Avoid an extra blank line in the ssh known_hosts file</p>
          <p>
	    Own Id: OTP-17427</p>
        </item>
      </list>
    </section>

</section>

<section><title>Ssh 4.12.1</title>

    <section><title>Improvements and New Features</title>
      <list>
        <item>
          <p>
	    Add missing <c>known_hosts</c> and <c>authorized_keys</c>
	    file types to <c>ssh_file:decode/2</c> and
	    <c>ssh_file:encode/2</c>.</p>
          <p>
	    Own Id: OTP-17397</p>
        </item>
      </list>
    </section>

</section>

<section><title>Ssh 4.12</title>

    <section><title>Fixed Bugs and Malfunctions</title>
      <list>
        <item>
	    <p>Missing runtime dependencies has been added to this
	    application.</p>
          <p>
	    Own Id: OTP-17243 Aux Id: PR-4557 </p>
        </item>
        <item>
          <p>
	    The send window handling is changed to not initialize a
	    too large window on some occasions.</p>
          <p>
	    Own Id: OTP-17353</p>
        </item>
      </list>
    </section>


    <section><title>Improvements and New Features</title>
      <list>
        <item>
          <p>
	    Removed usage of <c>erlang:is_port/1</c> from the SSH
	    implementation.</p>
          <p>
	    Own Id: OTP-16750</p>
        </item>
        <item>
          <p>
	    Internal connection setup refactoring.</p>
          <p>
	    Own Id: OTP-17051</p>
        </item>
        <item>
          <p>
	    Refactor SSH fsm into a (hopefully) more comprehensible
	    set of gen_statem callback-files.</p>
          <p>
	    Own Id: OTP-17140</p>
        </item>
        <item>
          <p>
	    The RSA SHA1 sign/verify variants are disabled by
	    default. That is, ssh-rsa is disabled by default as well
	    as the SHA1 sign/verify with RSA keys from id_rsa and
	    ssh_host_rsa_key. All SHA2 sign/verify are enabled by
	    default.</p>
          <p>
	    The reason is that SHA1 is now considered easy to break.</p>
          <p>
	    To enable RSA with SHA1, for example for a very old and
	    unsafe peer, see <seeguide
	    marker="configure_algos#example-9">Example 9</seeguide>
	    in the User's Guide chapter <seeguide
	    marker="configure_algos">Configuring algorithms in
	    SSH</seeguide>.</p>
          <p>
	    *** POTENTIAL INCOMPATIBILITY ***</p>
          <p>
	    Own Id: OTP-17259 Aux Id: OTP-16511, ERIERL-619 </p>
        </item>
        <item>
          <p>
	    Adapt ssh supervisors to the new 'significant' and
	    'auto_shutdown' flags in supervisor.</p>
          <p>
	    Own Id: OTP-17322 Aux Id: PR-4638, EEP-56, OTP-17334 </p>
        </item>
        <item>
          <p>
	    The functions public_key:ssh_encode/2,
	    public_key:ssh_decode/2,
	    public_key:ssh_hostkey_fingerprint/1 and
	    public_key:ssh_hostkey_fingerprint/2 are deprecated.</p>
          <p>
	    Replacement functions are available in SSH, see the
	    <seeguide
	    marker="system/general_info:deprecations#otp-24">Deprecations</seeguide>
	    chapter in the Erlang/OTP documentation.</p>
          <p>
	    Own Id: OTP-17352</p>
        </item>
      </list>
    </section>

</section>

<section><title>Ssh 4.11.1.6</title>

    <section><title>Fixed Bugs and Malfunctions</title>
      <list>
        <item>
          <p>
	    Binaries can be limited in logs with the parameter
	    <c>max_log_item_len</c>. The default value is 500 bytes.</p>
          <p>
	    Own Id: OTP-18094</p>
        </item>
      </list>
    </section>

</section>

<section><title>Ssh 4.11.1.5</title>

    <section><title>Fixed Bugs and Malfunctions</title>
      <list>
        <item>
          <p>
	    Fixed problem with blocked server after multiple
	    restarts. Applies to daemons with options
	    <c>{parallel_login,true}</c> and also <c>{max_sessions,
	    int()&gt;0}</c>.</p>
          <p>
	    Own Id: OTP-17835 Aux Id: ERIERL-721 </p>
        </item>
      </list>
    </section>

</section>

<section><title>Ssh 4.11.1.4</title>

    <section><title>Fixed Bugs and Malfunctions</title>
      <list>
        <item>
          <p>
	    The value of the <c>connect_timeout</c> option is now
	    used as default value for the negotiation timeout.</p>
          <p>
	    Own Id: OTP-17707 Aux Id: ERIERL-706 </p>
        </item>
      </list>
    </section>

</section>

<section><title>Ssh 4.11.1.3</title>

    <section><title>Fixed Bugs and Malfunctions</title>
      <list>
        <item>
          <p>
	    Filter out sensitive data (passwords etc) from progress
	    reports and supervisor reports.</p>
          <p>
	    Own Id: OTP-17468 Aux Id: ERIERL-656 </p>
        </item>
      </list>
    </section>


    <section><title>Improvements and New Features</title>
      <list>
        <item>
          <p>
	    The "Key exchange failed" Info Report is now more
	    informative.</p>
          <p>
	    Own Id: OTP-17450 Aux Id: ERIERL-655 </p>
        </item>
      </list>
    </section>

</section>

<section><title>Ssh 4.11.1.2</title>

    <section><title>Fixed Bugs and Malfunctions</title>
      <list>
        <item>
          <p>
	    Avoid an extra blank line in the ssh known_hosts file</p>
          <p>
	    Own Id: OTP-17427</p>
        </item>
      </list>
    </section>

</section>

<section><title>Ssh 4.11.1.1</title>

    <section><title>Fixed Bugs and Malfunctions</title>
      <list>
        <item>
          <p>
	    Fixed that a slow start (>30s) of a client subsystem
	    could cause a log entry with the password.</p>
          <p>
	    Own Id: OTP-17390 Aux Id: ERIERL-648 </p>
        </item>
      </list>
    </section>

</section>

<section><title>Ssh 4.11.1</title>

    <section><title>Fixed Bugs and Malfunctions</title>
      <list>
        <item>
          <p>
	    The idle_time timer was not cancelled when a channel was
	    opened within the timeout time on an empty connection
	    that have had channels previously.</p>
          <p>
	    Own Id: OTP-17279</p>
        </item>
      </list>
    </section>

</section>

<section><title>Ssh 4.11</title>

    <section><title>Improvements and New Features</title>
      <list>
        <item>
          <p>
	    The long name field in SSH_FXP_NAME responses to display
	    file information in sftp version 3 now contains the
	    expanded format defined in the sftp draft. It is similar
	    to what is returned by "ls -l" on Unix systems.</p>
          <p>
	    Own Id: OTP-17197 Aux Id: PR- 3049 </p>
        </item>
      </list>
    </section>

</section>

<section><title>Ssh 4.10.8</title>

    <section><title>Fixed Bugs and Malfunctions</title>
      <list>
        <item>
          <p>
	    Don't timeout slow connection setups and tear-downs. A
	    rare crash risk for the controller is also removed.</p>
          <p>
	    Own Id: OTP-17173 Aux Id: ERIERL-581 </p>
        </item>
      </list>
    </section>

</section>

<section><title>Ssh 4.10.7</title>

    <section><title>Fixed Bugs and Malfunctions</title>
      <list>
        <item>
          <p>
	    The SSH daemon erroneously replaced LF with CRLF also
	    when there was no pty requested from the server.</p>
          <p>
	    Own Id: OTP-17108 Aux Id: ERL-1442 </p>
        </item>
      </list>
    </section>

</section>

<section><title>Ssh 4.10.6</title>

    <section><title>Fixed Bugs and Malfunctions</title>
      <list>
        <item>
          <p>
	    Fixed problems in the ssh cli/shell handling. Most
	    important are:</p>
          <p>
	    1) the ssh:shell function did sometimes cause the input
	    to be echoed twice,</p>
          <p>
	    2) the ssh:shell function didn't transfer the LANG and
	    LC_ALL shell variables to the connected server which
	    sometimes made Unicode handling erroneous,</p>
          <p>
	    3) Unicode was not always transferred correctly to and
	    from the peer.</p>
          <p>
	    Own Id: OTP-16799</p>
        </item>
        <item>
          <p>
	    The SSH protocol message SSH_MSG_DISCONNECT was sometimes
	    sent instead of SSH_MSG_CHANNEL_FAILURE</p>
          <p>
	    Own Id: OTP-16900</p>
        </item>
        <item>
          <p>
	    The ssh_cli module now always sends the exit-status to
	    connected clients so they can use that to check for
	    successful command execution.</p>
          <p>
	    Own Id: OTP-16908 Aux Id: PR-2753 </p>
        </item>
      </list>
    </section>


    <section><title>Improvements and New Features</title>
      <list>
        <item>
          <p>
	    A new option <seeerl
	    marker="ssh:ssh#option-pk_check_user"><c>pk_check_user</c></seeerl>
	    enables checking of the client's user name in the server
	    when doing public key authentication.</p>
          <p>
	    Own Id: OTP-16889</p>
        </item>
      </list>
    </section>

</section>

<section><title>Ssh 4.10.5</title>

    <section><title>Fixed Bugs and Malfunctions</title>
      <list>
        <item>
          <p>
	    An ssh-client can take an accepted socket from a
	    listening socket and do an ssh:connect/2 on it.</p>
          <p>
	    Multiple clients on sockets accepted from the same
	    listening socket had stopped working. This is corrected
	    now.</p>
          <p>
	    Own Id: OTP-17021 Aux Id: ERIERL-567 </p>
        </item>
      </list>
    </section>

</section>

<section><title>Ssh 4.10.4.1</title>

    <section><title>Fixed Bugs and Malfunctions</title>
      <list>
        <item>
          <p>
	    Filter out sensitive data (passwords etc) from progress
	    reports and supervisor reports.</p>
          <p>
	    Own Id: OTP-17468 Aux Id: ERIERL-656 </p>
        </item>
      </list>
    </section>

</section>

<section><title>Ssh 4.10.4</title>

    <section><title>Fixed Bugs and Malfunctions</title>
      <list>
        <item>
          <p>
	    The inet option raw was not passed on from the ssh option
	    list to inet.</p>
          <p>
	    Own Id: OTP-17016 Aux Id: ERIERL-562 </p>
        </item>
      </list>
    </section>

</section>

<section><title>Ssh 4.10.3</title>

    <section><title>Fixed Bugs and Malfunctions</title>
      <list>
        <item>
          <p>
	    A supervisor sub-tree could be left if the connection
	    handler process is brutally killed. This will make the
	    max_sessions checking option to count the existing
	    sessions erroneously and could finally block further
	    sessions.</p>
          <p>
	    Own Id: OTP-17006 Aux Id: ERIERL-556 </p>
        </item>
      </list>
    </section>

</section>

<section><title>Ssh 4.10.2</title>

    <section><title>Fixed Bugs and Malfunctions</title>
      <list>
        <item>
          <p>
	    Fix decoder bug.</p>
          <p>
	    Own Id: OTP-16904</p>
        </item>
      </list>
    </section>

</section>

<section><title>Ssh 4.10.1</title>

    <section><title>Fixed Bugs and Malfunctions</title>
      <list>
        <item>
          <p>
	    Fixed a bug when a message to ssh-agent was divided into
	    separate packets.</p>
          <p>
	    Own Id: OTP-16761 Aux Id: PR-2679 </p>
        </item>
        <item>
          <p>
	    Fix a bug that could crash the cli server if a too large
	    cli-window was requested from the client.</p>
          <p>
	    Own Id: OTP-16791 Aux Id: ERIERL-520 </p>
        </item>
      </list>
    </section>


    <section><title>Improvements and New Features</title>
      <list>
        <item>
          <p>
	    Increased test coverage.</p>
          <p>
	    Own Id: OTP-14106</p>
        </item>
        <item>
          <p>
	    A chapter about <seeguide
	    marker="ssh:hardening">hardening the OTP SSH</seeguide>
	    is added to the User's Guide.</p>
          <p>
	    Own Id: OTP-16411</p>
        </item>
        <item>
          <p>
	    The internal Diffie-Hellman high level API for key
	    generation was slow in old and by OpenSSL now unsupported
	    cryptolib versions (1.0.1 and earlier).</p>
          <p>
	    If such a cryptolib is used anyhow, the low-level API is
	    used internally in the crypto application.</p>
          <p>
	    Own Id: OTP-16774</p>
        </item>
        <item>
          <p>
	    A new timeout is defined for daemons: <seetype
	    marker="ssh:ssh#hello_timeout_daemon_option">hello_timeout</seetype>.</p>
          <p>
	    The timeout is supposed to be used as a simple <seeguide
	    marker="ssh:hardening#resilience-to-dos-attacks">DoS
	    attack protection</seeguide>. It closes an incoming
	    TCP-connection if no valid first SSH message is received
	    from the client within the timeout limit after the TCP
	    initial connection setup.</p>
          <p>
	    The initial value is 30s by compatibility reasons, but
	    could be lowered if needed, for example in the code or in
	    a <seeguide marker="ssh:configurations">config
	    file</seeguide>.</p>
          <p>
	    Own Id: OTP-16803</p>
        </item>
      </list>
    </section>

</section>

<section><title>Ssh 4.10</title>

    <section><title>Fixed Bugs and Malfunctions</title>
      <list>
        <item>
          <p>
	    Fix error in ssh_sftpd typespec.</p>
          <p>
	    Own Id: OTP-16363</p>
        </item>
      </list>
    </section>


    <section><title>Improvements and New Features</title>
      <list>
        <item>
          <p>
	    The plug-in file ssh_file.erl, that is responsible for
	    default file handling, is re-factored, optimized and
	    re-written.</p>
          <p>
	    Own Id: OTP-11688 Aux Id: OTP-12699 </p>
        </item>
        <item>
          <p>
	    OpenSSH 6.5 introduced a new file representation of keys
	    called <url
	    href="https://cvsweb.openbsd.org/src/usr.bin/ssh/PROTOCOL.key?annotate=1.1">openssh-key-v1</url>.</p>
          <p>
	    OTP/SSH had an experimental implementation of this
	    format. That implementation is now improved and supported
	    with the exception of handling encrypted keys.</p>
          <p>
	    Own Id: OTP-15434</p>
        </item>
        <item>
          <p>
	    TCP/IP port forwarding, a.k.a tunneling a.k.a
	    tcp-forward/direct-tcp is implemented. In the OpenSSH
	    client, this corresponds to the options -L and -R.</p>
          <p>
	    The client or server listens to a specified socket, and
	    when something connects to it with TCP/IP, that
	    connection is forwarded in an encrypted tunnel to the
	    peer. The peer then connects to a predefined IP/port pair
	    and then acts as a proxy.</p>
          <p>
	    See the manual, <seemfa
	    marker="ssh:ssh#tcpip_tunnel_to_server/6"><c>ssh:tcpip_tunnel_to_server/6</c></seemfa>
	    and <seemfa
	    marker="ssh:ssh#tcpip_tunnel_from_server/6"><c>ssh:tcpip_tunnel_from_server/6</c></seemfa>.</p>
          <p>
	    The functionality is disabled per default but can be
	    enabled when starting a daemon.</p>
          <p>
	    Own Id: OTP-15998 Aux Id: PR-2376, PR-2368 </p>
        </item>
        <item>
          <p>
	    The client-side of the supervisor tree (under sshc_sup)
	    was previously not complete; the channel handling
	    processes were handled with links but had no supervisors.</p>
          <p>
	    This is now corrected with a client-side supervisor tree
	    under <c>sshc_sup</c>, similar to the server-side
	    supervisor tree under <c>sshd_sup</c>.</p>
          <p>
	    Own Id: OTP-16026 Aux Id: PR-2368, (OTP-15998) </p>
        </item>
        <item>
          <p>
	    The extension <url
	    href="https://cvsweb.openbsd.org/src/usr.bin/ssh/PROTOCOL?annotate=HEAD">posix-rename@openssh.com</url>
	    is added to the <seemfa
	    marker="ssh:ssh_sftp#rename/3">ssh/sftp rename</seemfa>
	    operation.</p>
          <p>
	    Own Id: OTP-16289 Aux Id: PR-2448 </p>
        </item>
        <item>
          <p>
	    Calls of deprecated functions in the <seeguide
	    marker="crypto:new_api#the-old-api">Old Crypto
	    API</seeguide> are replaced by calls of their <seeguide
	    marker="crypto:new_api#the-new-api">substitutions</seeguide>.</p>
          <p>
	    Own Id: OTP-16346</p>
        </item>
        <item>
          <p>
	    The default known_hosts file handling is improved to
	    include ports.</p>
          <p>
	    The handling of the contents in that file is updated to
	    support the <url
	    href="https://man.openbsd.org/sshd#SSH_KNOWN_HOSTS_FILE_FORMAT">full
	    syntax</url>, with exception of 1) the wildcard '?', 2)
	    wildcards in canonical names and 3) the option
	    '@cert-authority'</p>
          <p>
	    Own Id: OTP-16506</p>
        </item>
        <item>
          <p>
	    The MAC (Message Authorization Code) algorithms</p>
	    <list> <item>hmac-sha1-etm@openssh.com</item>
	    <item>hmac-sha2-256-etm@openssh.com</item>
	    <item>hmac-sha2-512-etm@openssh.com</item> </list> <p>are
	    implemented.</p>
          <p>
	    Own Id: OTP-16508</p>
        </item>
        <item>
          <p>
	    The key-exchange algorithms
	    <c>'diffie-hellman-group14-sha1'</c> and
	    <c>'diffie-hellman-group-exchange-sha1'</c> are disabled
	    per default. The reason is that SHA1 now is considered
	    insecure.</p>
          <p>
	    They can be enabled if needed, see <seeapp
	    marker="ssh:SSH_app#algorithms">SSH (App)</seeapp>.</p>
          <p>
	    *** POTENTIAL INCOMPATIBILITY ***</p>
          <p>
	    Own Id: OTP-16509</p>
        </item>
        <item>
          <p>
	    The public key algorithm <c>'ssh-dss'</c> is disabled per
	    default. The reason is that it is now considered as
	    insecure.</p>
          <p>
	    It can be enabled if needed, see <seeapp
	    marker="ssh:SSH_app#algorithms">SSH (App)</seeapp>.</p>
          <p>
	    *** POTENTIAL INCOMPATIBILITY ***</p>
          <p>
	    Own Id: OTP-16510</p>
        </item>
        <item>
          <p>
	    The public key <c>'ssh-rsa'</c> is now considered as
	    insecure because of its usage of SHA1.</p>
          <p>
	    It is therefore deprecated and will no longer be enabled
	    per default in OTP-24.0.</p>
          <p>
	    *** POTENTIAL INCOMPATIBILITY ***</p>
          <p>
	    Own Id: OTP-16511</p>
        </item>
        <item>
          <p>
	    An option <seetype
	    marker="ssh:ssh_file#optimize_key_lookup">optimize
	    (optimize_key_lookup)</seetype> is introduced for the
	    file interface ssh_file.erl</p>
          <p>
	    The option enables the user to select between the default
	    handling which is fast but memory consuming vs memory
	    efficient but not as fast. The effect might be observable
	    only for large files.</p>
          <p>
	    See the manual for <seemfa
	    marker="ssh:ssh_file#is_host_key/5">ssh_file:is_host_key/5</seemfa>
	    and <seemfa
	    marker="ssh:ssh_file#is_auth_key/3">ssh_file:is_auth_key/3</seemfa>.</p>
          <p>
	    Own Id: OTP-16512</p>
        </item>
        <item>
          <p>
	    The ssh agent is now implemented in the ssh_agent key
	    callback module. </p>
          <p>
	    Enable with the the option <c> {key_cb, {ssh_agent,
	    []}}</c> in for example ssh:connect/3.</p>
          <p>
	    See the <seeerl marker="ssh:ssh_agent">ssh_agent
	    manual</seeerl> for details.</p>
          <p>
	    Own Id: OTP-16513</p>
        </item>
        <item>
          <p>
	    Algorithm configuration could now be done in a .config
	    file.</p>
          <p>
	    This is useful for example to enable an algorithm that is
	    disabled by default. It could now be enabled in an
	    .config-file without changing the code,</p>
          <p>
	    See the SSH User's Guide chapter <seeguide
	    marker="ssh:configurations">"Configuration in
	    SSH"</seeguide>.</p>
          <p>
	    Own Id: OTP-16540</p>
        </item>
        <item>
          <p>
	    Documented which gen_tcp socket options can't be used in
	    calls to ssh:connect and ssh:daemon.</p>
          <p>
	    Own Id: OTP-16589</p>
        </item>
        <item>
          <p>
	    Added <seetype
	    marker="ssh:ssh#kb_int_fun_4">kb_int_fun_4()</seetype> to
	    the <seetype
	    marker="ssh:ssh#authentication_daemon_options">authentication_daemon_options()</seetype>
	    to enable generating dynamic keyboard-interactive prompts
	    from the user's state returned from the authentication
	    fun <seetype
	    marker="ssh:ssh#pwdfun_4">pwdfun_4()</seetype>.</p>
          <p>
	    Own Id: OTP-16622 Aux Id: PR-2604 </p>
        </item>
      </list>
    </section>

</section>

<section><title>Ssh 4.9.1.4</title>

    <section><title>Fixed Bugs and Malfunctions</title>
      <list>
        <item>
          <p>
	    The value of the <c>connect_timeout</c> option is now
	    used as default value for the negotiation timeout.</p>
          <p>
	    Own Id: OTP-17707 Aux Id: ERIERL-706 </p>
        </item>
      </list>
    </section>

</section>

<section><title>Ssh 4.9.1.3</title>

    <section><title>Fixed Bugs and Malfunctions</title>
      <list>
        <item>
          <p>
	    The idle_time timer was not cancelled when a channel was
	    opened within the timeout time on an empty connection
	    that have had channels previously.</p>
          <p>
	    Own Id: OTP-17279</p>
        </item>
      </list>
    </section>

</section>

<section><title>Ssh 4.9.1.2</title>

    <section><title>Fixed Bugs and Malfunctions</title>
      <list>
        <item>
          <p>
	    Fix decoder bug.</p>
          <p>
	    Own Id: OTP-16904</p>
        </item>
      </list>
    </section>

</section>

<section><title>Ssh 4.9.1.1</title>

    <section><title>Fixed Bugs and Malfunctions</title>
      <list>
        <item>
          <p>
	    Fix a bug that could crash the cli server if a too large
	    cli-window was requested from the client.</p>
          <p>
	    Own Id: OTP-16791 Aux Id: ERIERL-520 </p>
        </item>
      </list>
    </section>


    <section><title>Improvements and New Features</title>
      <list>
        <item>
          <p>
	    A new timeout is defined for daemons:
	    <c>hello_timeout</c>.</p>
          <p>
	    It closes an incoming TCP-connection if no valid 1st
	    message is received from the client within the timeout
	    limit.</p>
          <p>
	    Own Id: OTP-16803</p>
        </item>
      </list>
    </section>

</section>

<section><title>Ssh 4.9.1</title>

    <section><title>Fixed Bugs and Malfunctions</title>
      <list>
        <item>
          <p>
	    Potential hazard between re-keying decision and socket
	    close.</p>
          <p>
	    Own Id: OTP-16462 Aux Id: ERIERL-464 </p>
        </item>
      </list>
    </section>

</section>

<section><title>Ssh 4.9</title>

    <section><title>Fixed Bugs and Malfunctions</title>
      <list>
        <item>
          <p>
	    Unicode problems for ssh_sftp:write fixed.</p>
          <p>
	    Own Id: OTP-16377</p>
        </item>
      </list>
    </section>


    <section><title>Improvements and New Features</title>
      <list>
        <item>
          <p>
	    Changes to the internal api of the experimental ssh_dbg
	    tool.</p>
          <p>
	    Own Id: OTP-16353</p>
        </item>
        <item>
          <p>
	    The new functions <seemfa
	    marker="ssh:ssh#set_sock_opts/2">ssh:set_sock_opts/2</seemfa>
	    and <seemfa
	    marker="ssh:ssh#get_sock_opts/2">ssh:get_sock_opts/2</seemfa>
	    sets and reads option values for the underlying TCP
	    stream.</p>
          <p>
	    Own Id: OTP-16485</p>
        </item>
      </list>
    </section>

</section>

<section><title>Ssh 4.8.2</title>

    <section><title>Fixed Bugs and Malfunctions</title>
      <list>
        <item>
          <p>
	    Fixed that <c>ssh_connection:send</c> could allocate a
	    large amount of memory if given an iolist() as input
	    data.</p>
          <p>
	    Own Id: OTP-16373</p>
        </item>
        <item>
          <p>
	    Safe atom conversions.</p>
          <p>
	    Own Id: OTP-16375</p>
        </item>
        <item>
          <p>
	    Constant time comparisons added.</p>
          <p>
	    Own Id: OTP-16376</p>
        </item>
      </list>
    </section>

</section>

<section><title>Ssh 4.8.1</title>

    <section><title>Fixed Bugs and Malfunctions</title>
      <list>
        <item>
          <p>
	    The ssh cli (e.g shell) server behaved strangely when
	    characters were inserted in a string such that the last
	    characters tried to wrap the line.</p>
          <p>
	    Own Id: OTP-14849 Aux Id: ERL-545 </p>
        </item>
        <item>
          <p>
	    If an OTP SSH server was serving an "exec" request and
	    the executed code used Erlang <c>standard_io</c> for
	    input/output, the I/O was erroneously handled by the
	    *server's* group leader, so the I/O turned up in the the
	    server's Erlang shell (if any). The user at the client
	    side did therefore not see that I/O.</p>
          <p>
	    This is corrected now, so the client - for example the
	    ssh OS shell command - handles the I/O. The user could
	    send input to the server side exec handling code by
	    writing on the terminal, and server side output from for
	    example io:format is presented on the terminal - not only
	    the functional result.</p>
          <p>
	    NOTE 1: Servers executing exec requests with the old,
	    undocumented ways of specifying the custom exec handler
	    is not changed. Changed are only the two cases where the
	    server's 'exec' option either:<br/> 1) is not specified
	    (i.e. using the default shell) or, <br/> 2) it has the
	    <c>{direct, fun(...) -&gt; ... end}</c> value format.</p>
          <p>
	    NOTE 2: Previously an end-of-line marker was appended on
	    the result and error reports at the client side. They are
	    removed now and the error reports are slightly enhanced.</p>
          <p>
	    TECHNICAL DETAILS: The server's device
	    <c>standard_input</c> receives data events from the exec
	    request's channel, and the device <c>standard_output</c>
	    is sending its data by data events to the client on that
	    channel. The result is that <c>standard_io</c> is now
	    performed by the client's group leader.</p>
          <p>
	    Own Id: OTP-15417 Aux Id: OTP-16108 </p>
        </item>
        <item>
          <p>
	    The functions ssh:shell/1,2,3 left the connection open
	    when they returned. That leakage is fixed now.</p>
          <p>
	    Own Id: OTP-16047</p>
        </item>
        <item>
          <p>
	    Corrected that an Erlang SSH server could return the
	    status code 4294967295 instead of 255 on some errors of
	    an exec request.</p>
          <p>
	    Own Id: OTP-16123</p>
        </item>
      </list>
    </section>


    <section><title>Improvements and New Features</title>
      <list>
        <item>
          <p>
	    Internal simplification of ssh_sftp/ssh_xfer</p>
          <p>
	    Own Id: OTP-15972</p>
        </item>
        <item>
          <p>
	    The documentation of <seeguide
	    marker="ssh:using_ssh#one-time-execution">One-Time
	    Execution</seeguide> in the User's Guide is updated with
	    more examples.</p>
          <p>
	    Own Id: OTP-16108 Aux Id: OTP-15417 </p>
        </item>
        <item>
          <p>
	    The new value <c>'disabled'</c> is introduced in the SSH
	    daemon options 'exec' and 'shell'. Previously they lacked
	    a clear way of disabling them.</p>
          <p>
	    Own Id: OTP-16113</p>
        </item>
        <item>
          <p>
	    The old algorithms 'aes192_cbc', 'aes256_cbc' and
	    'hmac-sha1-96' are added for compatibility with older
	    peers.</p>
          <p>
	    The mac 'hmac-sha1-96' is nowadays not recommended and
	    must therefore be explicitly enabled. Use for example the
	    Option value <c>{modify_algorithms, [{append,
	    [{mac,['hmac-sha1-96']}]}]}</c></p>
          <p>
	    Own Id: OTP-16170</p>
        </item>
      </list>
    </section>

</section>

<section><title>Ssh 4.8</title>

    <section><title>Fixed Bugs and Malfunctions</title>
      <list>
        <item>
          <p>
	    Fixed wrong type definition for the daemon option
	    <c>subsystems</c>.</p>
          <p>
	    Own Id: OTP-15820</p>
        </item>
        <item>
          <p>
	    Fixed a possible SSH logging crash if there was a problem
	    in an early stage of session setup.</p>
          <p>
	    Own Id: OTP-15962 Aux Id: ERL-990 </p>
        </item>
      </list>
    </section>


    <section><title>Improvements and New Features</title>
      <list>
        <item>
          <p>
	    The documentation for the modules ssh_connection,
	    ssh_sftp and ssh_sftpd are now generated from the
	    -spec:s.</p>
          <p>
	    Own Id: OTP-15395</p>
        </item>
        <item>
          <p>
	    Internal cleanup including removal of the internal file
	    <c>ssh_userauth.hrl</c>.</p>
          <p>
	    Own Id: OTP-15876 Aux Id: PR-2255, PR-2256 </p>
        </item>
        <item>
          <p>
	    Removed unused definitions in <c>ssh.hrl</c>.</p>
          <p>
	    Own Id: OTP-15929 Aux Id: PR-2297 </p>
        </item>
        <item>
          <p>
	    Removed unused fields in the internal
	    <c>#connection{}</c> record.</p>
          <p>
	    Own Id: OTP-15984</p>
        </item>
        <item>
          <p>
	    To get information of a <c>connection_ref()</c> from for
	    example <c>ssh:connect/3</c>, there was previously one
	    function available namely <c>ssh:connection_info/2</c>.
	    This ticket adds <c>ssh:connection_info/1</c> which
	    returns all information.</p>
          <p>
	    For daemons (servers) started with for example
	    <c>ssh:daemon/2</c> the function <c>ssh:daemon_info/1</c>
	    returning all information was available. This ticket adds
	    <c>ssh:daemon_info/2</c> which returns only the
	    information specified in the second argument.</p>
          <p>
	    The info of connections and of daemons now also includes
	    the item '<c>options</c>'. Only those options that does
	    not have their default values are returned.</p>
          <p>
	    For a connection also the items '<c>algorithms</c>' and
	    '<c>channels</c>' are added.</p>
          <p>
	    Own Id: OTP-16040</p>
        </item>
      </list>
    </section>

</section>

<section><title>Ssh 4.7.7</title>

    <section><title>Improvements and New Features</title>
      <list>
        <item>
          <p>
	    SSH uses the new crypto API.</p>
          <p>
	    Own Id: OTP-15673</p>
        </item>
      </list>
    </section>

</section>

<section><title>Ssh 4.7.6.6</title>

    <section><title>Fixed Bugs and Malfunctions</title>
      <list>
        <item>
          <p>
	    The idle_time timer was not cancelled when a channel was
	    opened within the timeout time on an empty connection
	    that have had channels previously.</p>
          <p>
	    Own Id: OTP-17279</p>
        </item>
      </list>
    </section>

</section>

<section><title>Ssh 4.7.6.5</title>

    <section><title>Fixed Bugs and Malfunctions</title>
      <list>
        <item>
          <p>
	    Fix decoder bug.</p>
          <p>
	    Own Id: OTP-16904</p>
        </item>
      </list>
    </section>

</section>

<section><title>Ssh 4.7.6.4</title>

    <section><title>Fixed Bugs and Malfunctions</title>
      <list>
        <item>
          <p>
	    Potential hazard between re-keying decision and socket
	    close.</p>
          <p>
	    Own Id: OTP-16462 Aux Id: ERIERL-464 </p>
        </item>
      </list>
    </section>

</section>

<section><title>Ssh 4.7.6.3</title>

    <section><title>Fixed Bugs and Malfunctions</title>
      <list>
        <item>
          <p>
	    Fixed that <c>ssh_connection:send</c> could allocate a
	    large amount of memory if given an iolist() as input
	    data.</p>
          <p>
	    Own Id: OTP-16373</p>
        </item>
        <item>
          <p>
	    Safe atom conversions.</p>
          <p>
	    Own Id: OTP-16375</p>
        </item>
        <item>
          <p>
	    Constant time comparisons added.</p>
          <p>
	    Own Id: OTP-16376</p>
        </item>
      </list>
    </section>

</section>

<section><title>Ssh 4.7.6.2</title>

    <section><title>Fixed Bugs and Malfunctions</title>
      <list>
        <item>
          <p>
	    The ssh cli (e.g shell) server behaved strangely when
	    characters were inserted in a string so that the last
	    characters tried to wrap the line.</p>
          <p>
	    Own Id: OTP-14849 Aux Id: ERL-545 </p>
        </item>
      </list>
    </section>

</section>

<section><title>Ssh 4.7.6.1</title>

    <section><title>Fixed Bugs and Malfunctions</title>
      <list>
        <item>
          <p>
	    Fixed a possible SSH logging crash if there was a problem
	    in an early stage of session setup.</p>
          <p>
	    Own Id: OTP-15962 Aux Id: ERL-990 </p>
        </item>
      </list>
    </section>

</section>

<section><title>Ssh 4.7.6</title>

    <section><title>Improvements and New Features</title>
      <list>
        <item>
          <p>
	    When an SSH server receives the very first message on a
	    new TCP connection, and that message is not the expected
	    one, the 64 first bytes of the received message are now
	    dumped in the INFO REPORT that reports the Protocol
	    Error.</p>
          <p>
	    This facilitates the debugging of who sends the bad
	    message or of detecting a possible port scanning.</p>
          <p>
	    Own Id: OTP-15772</p>
        </item>
      </list>
    </section>

</section>

<section><title>Ssh 4.7.5</title>

    <section><title>Fixed Bugs and Malfunctions</title>
      <list>
        <item>
          <p>
	    The callback <c>ssh_channel:init/1</c> was missing in
	    OTP-21</p>
          <p>
	    Own Id: OTP-15762</p>
        </item>
        <item>
          <p>
	    If a client was connected to an server on an already open
	    socket, the callback <c>fun(PeerName,FingerPrint)</c> in
	    the <c>accept_callback</c> option passed the local name
	    in the argument PeerName instead of the remote name.</p>
          <p>
	    Own Id: OTP-15763</p>
        </item>
      </list>
    </section>

</section>

<section><title>Ssh 4.7.4</title>

    <section><title>Fixed Bugs and Malfunctions</title>
      <list>
        <item>
          <p>
	    SSH sftp daemon now accepts an SSH_FXP_STAT message
	    encoded according to the wrong sftp version. Some clients
	    sends such messages.</p>
          <p>
	    Own Id: OTP-15498 Aux Id: ERL-822, PR-2077 </p>
        </item>
      </list>
    </section>

</section>

<section><title>Ssh 4.7.3</title>

    <section><title>Fixed Bugs and Malfunctions</title>
      <list>
        <item>
          <p>
	    Fixed port leakage if a ssh:daemon call failed.</p>
          <p>
	    Own Id: OTP-15397 Aux Id: ERL-801 </p>
        </item>
      </list>
    </section>

</section>

<section><title>Ssh 4.7.2</title>

    <section><title>Fixed Bugs and Malfunctions</title>
      <list>
        <item>
          <p>
	    Incompatibility with newer OpenSSH fixed. Previously
	    versions 7.8 and later could cause Erlang SSH to exit.</p>
          <p>
	    Own Id: OTP-15413</p>
        </item>
        <item>
          <p>
	    The '<c>exec</c>' option for ssh daemons had wrong format
	    in the documentation.</p>
          <p>
	    Own Id: OTP-15416</p>
        </item>
      </list>
    </section>


    <section><title>Improvements and New Features</title>
      <list>
        <item>
          <p>
	    Added public key methods ssh-ed25519 and ssh-ed448.</p>
          <p>
	    Requires OpenSSL 1.1.1 or higher as cryptolib under the
	    OTP application <c>crypto</c>.</p>
          <p>
	    Own Id: OTP-15094 Aux Id: OTP-15419 </p>
        </item>
        <item>
          <p>
	    The SSH property tests are now adapted to the PropEr
	    testing tool.</p>
          <p>
	    Own Id: OTP-15312</p>
        </item>
        <item>
          <p>
	    The term "user" was not documented in the SSH app. A new
	    chapter with terminology is added to the User's Manual
	    where the term "user" is defined.</p>
          <p>
	    A reference manual page about the module <c>ssh_file</c>
	    is also added. This is the default callback module for
	    user's keys, host keys etc.</p>
          <p>
	    Own Id: OTP-15314</p>
        </item>
        <item>
          <p>
	    Host and user key checking is made more robust.</p>
          <p>
	    Own Id: OTP-15424</p>
        </item>
      </list>
    </section>

</section>

<section><title>Ssh 4.7.1</title>

    <section><title>Improvements and New Features</title>
      <list>
        <item>
          <p>
	    Extended the undocumented <c>ssh_dbg</c> debug module
	    with an api for a circular trace buffer. This makes it
	    easy to record the last low-level events before an error
	    is detected. It is intended for solving difficult errors.</p>
          <p>
	    Own Id: OTP-15020</p>
        </item>
        <item>
          <p>
	    The key exchange methods
	    <c>'curve25519-sha256@libssh.org'</c>,
	    <c>'curve25519-sha256'</c> and <c>'curve448-sha512'</c>
	    are implemented. The last two are defined in
	    https://tools.ietf.org/html/draft-ietf-curdle-ssh-curves</p>
          <p>
	    They all depends on that OpenSSL 1.1.1 or higher is used
	    as cryptolib.</p>
          <p>
	    Own Id: OTP-15133 Aux Id: OTP-15240 </p>
        </item>
        <item>
          <p>
	    The cipher '<c>chacha20-poly1305@openssh.com</c>' is now
	    supported if OpenSSL 1.1.1 or higher is used as
	    cryptolib.</p>
          <p>
	    Own Id: OTP-15209 Aux Id: OTP-15164 </p>
        </item>
      </list>
    </section>

</section>

<section><title>Ssh 4.7</title>
    <section><title>Fixed Bugs and Malfunctions</title>
      <list>
        <item>
          <p>
	    If the daemon port listener is restarted, it could
	    potentially fail with <c>eaddrinuse</c> if the timing is
	    unlucky. It will now retry and exponentially back off the
	    listener restart a few times before failing.</p>
          <p>
	    Own Id: OTP-14955</p>
        </item>
        <item>
          <p>
	    A channel callback module always got the module name as
	    reason in a call to terminate. Now it will get the proper
	    Reason, usually 'normal'.</p>
          <p>
	    Own Id: OTP-15084</p>
        </item>
      </list>
    </section>


    <section><title>Improvements and New Features</title>
      <list>
        <item>
          <p>
	    The option <c>exec</c> has new option values defined to
	    make it much more easy to implement an own <c>exec</c>
	    server.</p>
          <p>
	    An option called <c>exec</c> for daemons implementing the
	    handling of 'exec' requests has existed a long time but
	    has been undocumented. The old undocumented value - as
	    well as its behavior - is kept for compatibility EXCEPT
	    that error messages are changed and are sent as
	    "stderror" text.</p>
          <p>
	    *** POTENTIAL INCOMPATIBILITY ***</p>
          <p>
	    Own Id: OTP-14851</p>
        </item>
        <item>
          <p>
	    Updated ssh_connection:shell/2 documentation.</p>
          <p>
	    Own Id: OTP-14880</p>
        </item>
        <item>
          <p>
	    The experimental <c>ssh_dbg</c> module is completely
	    re-written. Its purpose is to make tracing and debugging
	    easier on deployed systems.</p>
          <p>
	    Own Id: OTP-14896</p>
        </item>
        <item>
          <p>
	    The SSH supervisor structure has been slightly changed.
	    This makes stopping the ssh application considerably
	    faster if there are open connections. This is important
	    in for example restarts.</p>
          <p>
	    Own Id: OTP-14988</p>
        </item>
        <item>
          <p>
	    The type specifications in SSH are completely reworked and
	    the following types are renamed:</p>
          <p>
	    <c>ssh:ssh_connection_ref()</c> is changed to
	    <c>ssh:connection_ref()</c>, </p>
          <p>
	    <c>ssh:ssh_daemon_ref()</c> is changed to
	    <c>ssh:daemon_ref()</c>,</p>
          <p>
	    <c>ssh:ssh_channel_id()</c> is changed to
	    <c>ssh:channel_id()</c>.</p>
          <p>
	    *** POTENTIAL INCOMPATIBILITY ***</p>
          <p>
	    Own Id: OTP-15002 Aux Id: OTP-15030 </p>
        </item>
        <item>
          <p>
	    The internal timer handling in SSH is now based on the
	    gen_statem timers.</p>
          <p>
	    Own Id: OTP-15019</p>
        </item>
        <item>
          <p>
	    Removed the undocumented and unused modules
	    <c>ssh_client_key.erl</c> and <c>ssh_server_key.erl</c>.</p>
          <p>
	    Own Id: OTP-15028</p>
        </item>
        <item>
          <p>
	    The Reference Manual pages are partly updated.</p>
          <p>
	    The ssh page is now generated from specs and types, is
	    restructured and is partly rephrased.</p>
          <p>
	    The ssh_channel, ssh_connection, ssh_client_key_api,
	    ssh_server_key_api and ssh_sftp pages are updated with
	    links, correct type names and some minor changes.</p>
          <p>
	    Own Id: OTP-15030 Aux Id: OTP-15002 </p>
        </item>
        <item>
          <p>
	    The behaviors <c>ssh_channel</c> and
	    <c>ssh_daemon_channel</c> are renamed to
	    <c>ssh_client_channel</c> and <c>ssh_server_channel</c>
	    respectively.</p>
          <p>
	    The old modules are kept for compatibility but should
	    preferably be replaced when updating callback modules
	    referring them.</p>
          <p>
	    Own Id: OTP-15041</p>
        </item>
        <item>
          <p>
	    New test suite for channels.</p>
          <p>
	    Own Id: OTP-15051</p>
        </item>
        <item>
          <p>
	    The <c>rekey_limit</c> option could now set the max time
	    as well as the previously max data amount.</p>
          <p>
	    Own Id: OTP-15069 Aux Id: ERL-617 </p>
        </item>
        <item>
          <p>
	    Changed process exit supervision from links to monitors.</p>
          <p>
	    Own Id: OTP-15082</p>
        </item>
        <item>
          <p>
	    Better handling of misbehaving channel callback modules.</p>
          <p>
	    Own Id: OTP-15083</p>
        </item>
        <item>
          <p>
	    A new moduli file is generated. This file is used for the
	    recommended <c>diffie-hellman-group-exchange-sha256</c>
	    key exchange algorithm in SSH.</p>
          <p>
	    Own Id: OTP-15113</p>
        </item>
      </list>
    </section>
</section>

<section><title>Ssh 4.6.9.7</title>

    <section><title>Fixed Bugs and Malfunctions</title>
      <list>
        <item>
          <p>
	    Fixed possible hanging in <c>ssh_sftp:stop_channel/1</c>.</p>
          <p>
	    Own Id: OTP-16507 Aux Id: ERIERL-470 </p>
        </item>
      </list>
    </section>

</section>

<section><title>Ssh 4.6.9.6</title>

    <section><title>Fixed Bugs and Malfunctions</title>
      <list>
        <item>
          <p>
	    Fixed that <c>ssh_connection:send</c> could allocate a
	    large amount of memory if given an iolist() as input
	    data.</p>
          <p>
	    Own Id: OTP-16373</p>
        </item>
        <item>
          <p>
	    Safe atom conversions.</p>
          <p>
	    Own Id: OTP-16375</p>
        </item>
        <item>
          <p>
	    Constant time comparisons added.</p>
          <p>
	    Own Id: OTP-16376</p>
        </item>
      </list>
    </section>

</section>

<section><title>Ssh 4.6.9.5</title>

    <section><title>Fixed Bugs and Malfunctions</title>
      <list>
        <item>
          <p>
	    The ssh cli (e.g shell) server behaved strangely when
	    characters were inserted in a string so that the last
	    characters tried to wrap the line.</p>
          <p>
	    Own Id: OTP-14849 Aux Id: ERL-545 </p>
        </item>
      </list>
    </section>

</section>

<section><title>Ssh 4.6.9.4</title>

    <section><title>Fixed Bugs and Malfunctions</title>
      <list>
        <item>
          <p>
	    If a client was connected to an server on an already open
	    socket, the callback <c>fun(PeerName,FingerPrint)</c> in
	    the <c>accept_callback</c> option passed the local name
	    in the argument PeerName instead of the remote name.</p>
          <p>
	    Own Id: OTP-15763</p>
        </item>
      </list>
    </section>

</section>

<section><title>Ssh 4.6.9.3</title>

    <section><title>Fixed Bugs and Malfunctions</title>
      <list>
        <item>
          <p>
	    Fixed port leakage if a ssh:daemon call failed.</p>
          <p>
	    Own Id: OTP-15397 Aux Id: ERL-801 </p>
        </item>
      </list>
    </section>

</section>

<section><title>Ssh 4.6.9.2</title>

    <section><title>Fixed Bugs and Malfunctions</title>
      <list>
        <item>
          <p>
	    Incompatibility with newer OpenSSH fixed. Previously
	    versions 7.8 and later could cause Erlang SSH to exit.</p>
          <p>
	    Own Id: OTP-15413</p>
        </item>
      </list>
    </section>

</section>

<section><title>Ssh 4.6.9.1</title>
    <section><title>Fixed Bugs and Malfunctions</title>
      <list>
        <item>
          <p>
	    SFTP clients reported the error reason <c>""</c> if a
	    non-OTP sftp server was killed during a long file
	    transmission.</p>
          <p>
	    Now the signal name (for example <c>"KILL"</c>) will be
	    the error reason if the server's reason is empty.</p>
          <p>
	    The documentation also lacked type information about this
	    class of errors.</p>
          <p>
	    Own Id: OTP-15148 Aux Id: ERIERL-194 </p>
        </item>
        <item>
          <p>
	    Fix ssh_sftp decode error for sftp protocol version 4</p>
          <p>
	    Own Id: OTP-15149 Aux Id: ERIERL-199 </p>
        </item>
      </list>
    </section>

</section>

<section><title>Ssh 4.6.9</title>

    <section><title>Fixed Bugs and Malfunctions</title>
      <list>
        <item>
          <p>
	    Host key hash erroneously calculated for clients
	    following draft-00 of RFC 4419, for example PuTTY</p>
          <p>
	    Own Id: OTP-15064</p>
        </item>
        <item>
          <p>
	    Renegotiation could fail in some states</p>
          <p>
	    Own Id: OTP-15066</p>
        </item>
      </list>
    </section>

</section>

<section><title>Ssh 4.6.8</title>
    <section><title>Fixed Bugs and Malfunctions</title>
      <list>
        <item>
          <p>
	    An ssh_sftp server (running version 6) could fail if it
	    is told to remove a file which in fact is a directory.</p>
          <p>
	    Own Id: OTP-15004</p>
        </item>
        <item>
          <p>
	    Fix rare spurious shutdowns of ssh servers when receiving
	    <c>{'EXIT',_,normal}</c> messages.</p>
          <p>
	    Own Id: OTP-15018</p>
        </item>
      </list>
    </section>

</section>

<section><title>Ssh 4.6.7</title>

    <section><title>Fixed Bugs and Malfunctions</title>
      <list>
        <item>
          <p>
	    Fix bad spec in ssh.hrl: <c>double_algs()</c>.</p>
          <p>
	    Own Id: OTP-14990</p>
        </item>
      </list>
    </section>

</section>

<section><title>Ssh 4.6.6</title>

    <section><title>Fixed Bugs and Malfunctions</title>
      <list>
        <item>
          <p>
	    Remove a blocking risk when a channel is closed and an
	    operation is tried on that channel after at least a
	    second's time gap.</p>
          <p>
	    Own Id: OTP-14939</p>
        </item>
      </list>
    </section>
    <section><title>Improvements and New Features</title>
      <list>
        <item>
          <p>
	    Added ssh_compat_SUITE.</p>
          <p>
	    This suite contains a number of interoperability tests
	    mainly with OpenSSH. The tests start docker containers
	    with different OpenSSH and OpenSSL/LibreSSLcryptolib
	    versions and performs a number of tests of supported
	    algorithms.</p>
          <p>
	    All login methods and all user's public key types are
	    tested both for the client and the server.</p>
          <p>
	    All algorithms for kex, cipher, host key, mac and
	    compressions are tested with a number of exec and sftp
	    tests, both for the client and the server.</p>
          <p>
	    Own Id: OTP-14194 Aux Id: OTP-12487 </p>
        </item>
        <item>
          <p>
	    Default exec is disabled when a user-defined shell is
	    enabled.</p>
          <p>
	    Own Id: OTP-14881</p>
        </item>
      </list>
    </section>

</section>

<section><title>Ssh 4.6.5</title>

    <section><title>Fixed Bugs and Malfunctions</title>
      <list>
        <item>
          <p>
	    Adjusted supervisor timeouts</p>
          <p>
	    Own Id: OTP-14907</p>
        </item>
        <item>
          <p>
	    Remove ERROR messages for slow process exits</p>
          <p>
	    Own Id: OTP-14930</p>
        </item>
      </list>
    </section>

    <section><title>Improvements and New Features</title>
      <list>
        <item>
          <p>
	    Add option <c>save_accepted_host</c> to
	    <c>ssh:connection</c>. This option, if set to false,
	    inhibits saving host keys to e.g the file
	    <c>known_hosts</c>.</p>
          <p>
	    Own Id: OTP-14935</p>
        </item>
      </list>
    </section>

</section>

<section><title>Ssh 4.6.4</title>

    <section><title>Fixed Bugs and Malfunctions</title>
      <list>
        <item>
          <p>
	    Fix problem with OpenSSH 7.2 (and later) clients that has
	    used sha1 instead of sha2 for rsa-sha-256/512 user's
	    public keys.</p>
          <p>
	    Own Id: OTP-14827 Aux Id: ERL-531 </p>
        </item>
      </list>
    </section>

</section>

<section><title>Ssh 4.6.3</title>

    <section><title>Fixed Bugs and Malfunctions</title>
      <list>
        <item>
          <p>
	    Passphrase option for ecdsa public keys was missing.</p>
          <p>
	    Own Id: OTP-14602</p>
        </item>
      </list>
    </section>

    <section><title>Improvements and New Features</title>
      <list>
        <item>
          <p>
	    The host and user public key handling is hardened so that
	    a faulty plugin can't deliver a key of wrong type.</p>
          <p>
	    Better checks in the server of the available hostkey's
	    types at start and at each accept.</p>
          <p>
	    Better checks in the client of the available user public
	    key types at connect.</p>
          <p>
	    Own Id: OTP-14676 Aux Id: ERIERL-52, OTP-14570 </p>
        </item>
        <item>
          <p>
	    SSH can now fetch the host key from the private keys
	    stored in an Engine. See the crypto application for
	    details about Engines.</p>
          <p>
	    Own Id: OTP-14757</p>
        </item>
      </list>
    </section>

</section>

<section><title>Ssh 4.6.2</title>
    <section><title>Fixed Bugs and Malfunctions</title>
      <list>
        <item>
          <p>
	    Trailing white space was removed at end of the
	    hello-string. This caused interoperability problems with
	    some other ssh-implementations (e.g OpenSSH 7.3p1 on
	    Solaris 11)</p>
          <p>
	    Own Id: OTP-14763 Aux Id: ERIERL-74 </p>
        </item>
        <item>
          <p>
	    Fixes that tcp connections that was immediately closed
	    (SYN, SYNACK, ACK, RST) by a client could be left in a
	    zombie state.</p>
          <p>
	    Own Id: OTP-14778 Aux Id: ERIERL-104 </p>
        </item>
      </list>
    </section>

</section>

<section><title>Ssh 4.6.1</title>
    <section><title>Fixed Bugs and Malfunctions</title>
      <list>
        <item>
          <p>
	    Fixed broken printout</p>
          <p>
	    Own Id: OTP-14645</p>
        </item>
      </list>
    </section>


    <section><title>Improvements and New Features</title>
      <list>
        <item>
          <p>
	    Disable aes_gcm ciphers if peer is OpenSSH 6.2 which is
	    known to have trouble with them in some cases.</p>
          <p>
	    Own Id: OTP-14638</p>
        </item>
      </list>
    </section>

</section>

<section><title>Ssh 4.6</title>

    <section><title>Fixed Bugs and Malfunctions</title>
      <list>
        <item>
          <p>
	    Enables the <c>ssh_io module</c> to also accept binary
	    values when reading standard_io instead of getting stuck
	    in the receive clause.</p>
          <p>
	    Own Id: OTP-14506 Aux Id: PR1503 </p>
        </item>
        <item>
          <p>
	    Previously, the file owner access permission in response
	    to ssh_sftp:read_file_info/2 function was always
	    <c>read_write</c>. With this fix, the actual value of
	    file owner access permission is added to the returning
	    record. That value is calculated from file mode value.</p>
          <p>
	    Own Id: OTP-14550 Aux Id: PR1533 </p>
        </item>
      </list>
    </section>


    <section><title>Improvements and New Features</title>
      <list>
        <item>
          <p>
	    A new option <c>modify_algorithms</c> is implemented. It
	    enables specifying changes on the default algorithms
	    list. See the reference manual and the SSH User's Guide
	    chapter "Configuring algorithms in SSH".</p>
          <p>
	    Own Id: OTP-14568</p>
        </item>
      </list>
    </section>

</section>

<section><title>Ssh 4.5.1</title>

    <section><title>Fixed Bugs and Malfunctions</title>
      <list>
        <item>
          <p>
	    All unknown options are sent to the transport handler
	    regardless of type.</p>
          <p>
	    Own Id: OTP-14541 Aux Id: EIRERL-63 </p>
        </item>
      </list>
    </section>

</section>

<section><title>Ssh 4.5</title>

    <section><title>Improvements and New Features</title>
      <list>
        <item>
          <p>
	    The internal handling of SSH options is re-written.</p>
          <p>
	    Previously there were no checks if a client option was
	    given to a daemon or vice versa. This is corrected now.
	    If your code has e.g. a client-only option in a call to
	    start a daemon, the call will fail.</p>
          <p>
	    *** POTENTIAL INCOMPATIBILITY ***</p>
          <p>
	    Own Id: OTP-12872</p>
        </item>
        <item>
          <p>
	    Modernization of key exchange algorithms. See
	    draft-ietf-curdle-ssh-kex-sha2 for a discussion.</p>
          <p>
	    Removed an outdated weak algorithm and added stronger
	    replacements to keep interoperability with other modern
	    ssh clients and servers. The default ordering of the
	    algorithms is also adjusted.</p>
          <p>
	    Retired: The nowadays unsecure key-exchange
	    <c>diffie-hellman-group1-sha1</c> is not enabled by
	    default, but can be enabled with the option
	    <c>preferred-algorithms</c>.</p>
          <p>
	    Added: The new stronger key-exchange
	    <c>diffie-hellman-group16-sha512</c>,
	    <c>diffie-hellman-group18-sha512</c> and
	    <c>diffie-hellman-group14-sha256</c> are added and
	    enabled by default.</p>
          <p>
	    The questionable [RFC 6194] sha1-based algorithms
	    <c>diffie-hellman-group-exchange-sha1</c> and
	    <c>diffie-hellman-group14-sha1</c> are however still kept
	    enabled by default for compatibility with ancient clients
	    and servers that lack modern key-exchange alternatives.
	    When the draft-ietf-curdle-ssh-kex-sha2 becomes an rfc,
	    those sha1-based algorithms and
	    <c>diffie-hellman-group1-sha1</c> will be deprecated by
	    IETF. They might then be removed from the default list in
	    Erlang/OTP.</p>
          <p>
	    *** POTENTIAL INCOMPATIBILITY ***</p>
          <p>
	    Own Id: OTP-14110</p>
        </item>
        <item>
          <p>
	    Modernized internal representation of sftp by use of
	    maps.</p>
          <p>
	    Own Id: OTP-14117</p>
        </item>
        <item>
          <p>
	    The Extension Negotiation Mechanism and the extension
	    <c>server-sig-algs</c> in
	    draft-ietf-curdle-ssh-ext-info-05 are implemented.</p>
          <p>
	    The related draft-ietf-curdle-rsa-sha2-05 is implemented
	    and introduces the signature algorithms
	    <c>rsa-sha2-256</c> and <c>rsa-sha2-512</c>.</p>
          <p>
	    Own Id: OTP-14193</p>
        </item>
        <item>
          <p>
	    The 'timeout' and 'connect_timeout' handling in
	    ssh_sftp:start_channel documentation is clarified.</p>
          <p>
	    Own Id: OTP-14216</p>
        </item>
        <item>
          <p>
	    The functions <c>ssh:connect</c>, <c>ssh:shell</c> and
	    <c>ssh:start_channel</c> now accept an IP-tuple as Host
	    destination argument.</p>
          <p>
	    Own Id: OTP-14243</p>
        </item>
        <item>
          <p>
	    The function <c>ssh:daemon_info/1</c> now returns Host
	    and Profile as well as the Port info in the property
	    list.</p>
          <p>
	    Own Id: OTP-14259</p>
        </item>
        <item>
          <p>
	    Removed the option <c>public_key_alg</c> which was
	    deprecated in 18.2. Use <c>pref_public_key_algs</c>
	    instead.</p>
          <p>
	    *** POTENTIAL INCOMPATIBILITY ***</p>
          <p>
	    Own Id: OTP-14263</p>
        </item>
        <item>
          <p>
	    The SSH application is refactored regarding daemon
	    starting. The resolution of contradicting <c>Host</c>
	    argument and <c>ip</c> option were not described. There
	    were also strange corner cases when the <c>'any'</c>
	    value was used in <c>Host</c> argument or <c>ip</c>
	    option. This is (hopefully) resolved now, but it may
	    cause incompatibilities for code using both <c>Host</c>
	    and the <c>ip</c> option. The value 'loopback' has been
	    added for a correct way of naming those addresses.</p>
          <p>
	    *** POTENTIAL INCOMPATIBILITY ***</p>
          <p>
	    Own Id: OTP-14264</p>
        </item>
        <item>
          <p>
	    The supervisor code is refactored. The naming of
	    listening IP-Port-Profile triples are slightly changed to
	    improve consistency in strange corner cases as resolved
	    by OTP-14264</p>
          <p>
	    Own Id: OTP-14267 Aux Id: OTP-14266 </p>
        </item>
        <item>
          <p>
	    The <c>idle_time</c> option can now be used in daemons.</p>
          <p>
	    Own Id: OTP-14312</p>
        </item>
        <item>
          <p>
	    Added test cases for IETF-CURDLE Extension Negotiation
	    (ext-info)</p>
          <p>
	    Own Id: OTP-14361</p>
        </item>
        <item>
          <p>
	    Testcases for IETF-CURDLE extension
	    <c>server-sig-algs</c> including <c>rsa-sha2-*</c></p>
          <p>
	    Own Id: OTP-14362 Aux Id: OTP-14361 </p>
        </item>
        <item>
          <p>
	    The option <c>auth_methods</c> can now also be used in
	    clients to select which authentication options that are
	    used and in which order.</p>
          <p>
	    Own Id: OTP-14399</p>
        </item>
        <item>
          <p>
	    Checks that a ECDSA public key (<c>ecdsa-sha2-nistp*</c>)
	    stored in a file has the correct size.</p>
          <p>
	    Own Id: OTP-14410</p>
        </item>
      </list>
    </section>

</section>

<section><title>Ssh 4.4.2.4</title>

    <section><title>Fixed Bugs and Malfunctions</title>
      <list>
        <item>
          <p>
	    Fix rare spurious shutdowns of ssh servers when receiving
	    <c>{'EXIT',_,normal}</c> messages.</p>
          <p>
	    Own Id: OTP-15018</p>
        </item>
        <item>
          <p>
	    Host key hash erroneously calculated for clients
	    following draft-00 of RFC 4419, for example PuTTY</p>
          <p>
	    Own Id: OTP-15064</p>
        </item>
        <item>
          <p>
	    Renegotiation could fail in some states</p>
          <p>
	    Own Id: OTP-15066</p>
        </item>
      </list>
    </section>

</section>

<section><title>Ssh 4.4.2.3</title>
    <section><title>Fixed Bugs and Malfunctions</title>
      <list>
        <item>
          <p>
	    An ssh_sftp server (running version 6) could fail if it
	    is told to remove a file which in fact is a directory.</p>
          <p>
	    Own Id: OTP-15004</p>
        </item>
      </list>
    </section>
</section>

<section><title>Ssh 4.4.2.2</title>
    <section><title>Improvements and New Features</title>
    <list>
        <item>
          <p>
	    Default exec is disabled when a user-defined shell is
	    enabled.</p>
          <p>
	    Own Id: OTP-14881</p>
        </item>
      </list>
    </section>
</section>


<section><title>Ssh 4.4.2.1</title>

    <section><title>Fixed Bugs and Malfunctions</title>
      <list>
        <item>
          <p>
	    Trailing white space was removed at end of the
	    hello-string. This caused interoperability problems with
	    some other ssh-implementations (e.g OpenSSH 7.3p1 on
	    Solaris 11)</p>
          <p>
	    Own Id: OTP-14763 Aux Id: ERIERL-74 </p>
        </item>
      </list>
    </section>

</section>

<section><title>Ssh 4.4.2</title>

    <section><title>Fixed Bugs and Malfunctions</title>
      <list>
        <item>
          <p>
	    ssh:daemon_info/1 crashed if the listening IP was not
	    'any'</p>
          <p>
	    Own Id: OTP-14298 Aux Id: seq13294 </p>
        </item>
      </list>
    </section>

</section>

<section><title>Ssh 4.4.1</title>

    <section><title>Fixed Bugs and Malfunctions</title>
      <list>
        <item>
          <p>
	    Fix bug when opening connections. If the tcp setup
	    failed, that would in some cases not result in an error
	    return value.</p>
          <p>
	    Own Id: OTP-14108</p>
        </item>
        <item>
          <p>
	    Reduce information leakage in case of decryption errors.</p>
          <p>
	    Own Id: OTP-14109</p>
        </item>
        <item>
          <p>
	    The key exchange algorithm
	    diffie-hellman-group-exchange-sha* has a server-option
	    <c>{dh_gex_limits,{Min,Max}}</c>. There was a hostkey
	    signature validation error on the client side if the
	    option was used and the <c>Min</c> or the <c>Max</c>
	    differed from the corresponding values obtained from the
	    client.</p>
          <p>
	    This bug is now corrected.</p>
          <p>
	    Own Id: OTP-14166</p>
        </item>
        <item>
          <p>
	    The sftpd server now correctly uses <c>root_dir</c> and
	    <c>cwd</c> when resolving file paths if both are
	    provided. The <c>cwd</c> handling is also corrected.</p>
          <p>
	    Thanks to kape1395!</p>
          <p>
	    Own Id: OTP-14225 Aux Id: PR-1331, PR-1335 </p>
        </item>
        <item>
          <p>
	    Ssh_cli used a function that does not handle non-utf8
	    unicode correctly.</p>
          <p>
	    Own Id: OTP-14230 Aux Id: ERL-364 </p>
        </item>
      </list>
    </section>


    <section><title>Improvements and New Features</title>
      <list>
        <item>
          <p>
	    The implementation of the key exchange algorithms
	    diffie-hellman-group-exchange-sha* are optimized, up to a
	    factor of 11 for the slowest ( = biggest and safest)
	    group size.</p>
          <p>
	    Own Id: OTP-14169 Aux Id: seq-13261 </p>
        </item>
        <item>
          <p>
	    The ssh host key fingerprint generation now also takes a
	    list of algorithms and returns a list of corresponding
	    fingerprints. See
	    <c>public_key:ssh_hostkey_fingerprint/2</c> and the
	    option <c>silently_accept_hosts</c> in
	    <c>ssh:connect</c>.</p>
          <p>
	    Own Id: OTP-14223</p>
        </item>
      </list>
    </section>

</section>

<section><title>Ssh 4.4</title>

    <section><title>Fixed Bugs and Malfunctions</title>
      <list>
        <item>
          <p>
	    A file read with an sftp client could loose data if the
	    packet_size is set to larger than 64k. This is corrected
	    now in such a way that the packet_size is silently
	    lowered if there is a risk for data loss.</p>
          <p>
	    Own Id: OTP-13857 Aux Id: ERL-238, OTP-13858 </p>
        </item>
        <item>
          <p>
	    When user defined SSH shell REPL process exits with
	    reason normal, the SSH channel callback module should
	    report successful exit status to the SSH client. This
	    provides simple way for SSH clients to check for
	    successful completion of executed commands. (Thanks to
	    isvilen)</p>
          <p>
	    Own Id: OTP-13905 Aux Id: PR-1173 </p>
        </item>
      </list>
    </section>


    <section><title>Improvements and New Features</title>
      <list>
        <item>
          <p>
	    Extended the option <c>silently_accept_hosts</c> for
	    <c>ssh:connect</c> to make it possible for the client to
	    check the SSH host key fingerprint string. Se the
	    reference manual for SSH.</p>
          <p>
	    Own Id: OTP-13887 Aux Id: OTP-13888 </p>
        </item>
      </list>
    </section>

</section>

<section><title>Ssh 4.3.6</title>

    <section><title>Fixed Bugs and Malfunctions</title>
      <list>
        <item>
          <p>
	    Re-negotiation problems with OpenSSH client solved.</p>
          <p>
	    Own Id: OTP-13972</p>
        </item>
      </list>
    </section>

</section>

<section><title>Ssh 4.3.5</title>

    <section><title>Fixed Bugs and Malfunctions</title>
      <list>
        <item>
          <p>
	    If a client illegaly sends an info-line and then
	    immediately closes the TCP-connection, a badmatch
	    exception was raised.</p>
          <p>
	    Own Id: OTP-13966</p>
        </item>
      </list>
    </section>

</section>

<section><title>Ssh 4.3.4</title>

    <section><title>Fixed Bugs and Malfunctions</title>
      <list>
        <item>
          <p>
	    Intermittent ssh ERROR REPORT mentioning
	    nonblocking_sender</p>
          <p>
	    Own Id: OTP-13953 Aux Id: seq13199 </p>
        </item>
      </list>
    </section>

</section>

<section><title>Ssh 4.3.3</title>

    <section><title>Fixed Bugs and Malfunctions</title>
      <list>
        <item>
          <p>
	    Handle all possible exit values that should be
	    interpreted as {error, closed}. Failing to do so could
	    lead to unexpected crashes for users of the ssh
	    application.</p>
          <p>
	    Own Id: OTP-13932 Aux Id: seq13189 </p>
        </item>
      </list>
    </section>

</section>

<section><title>Ssh 4.3.2</title>

    <section><title>Fixed Bugs and Malfunctions</title>
      <list>
        <item>
          <p>
	    Upgrade of an established client connection could crash
	    because the ssh client supervisors children had wrong
	    type. This is fixed now.</p>
          <p>
	    Own Id: OTP-13782 Aux Id: seq13158 </p>
        </item>
        <item>
          <p>
	    Partly checks the public key early in public key
	    authorization</p>
          <p>
	    Own Id: OTP-13847 Aux Id:
	    defensics-ssh3.1.0-190243,205277,219318 </p>
        </item>
        <item>
          <p>
	    Corrected handling of SHA for ECDSA (Elliptic curve
	    public keys)</p>
          <p>
	    Own Id: OTP-13850 Aux Id: defensics-ssh3.1.0-214168 </p>
        </item>
        <item>
          <p>
	    Problems found by test suites as well as by
	    Codenomicon/Defensics fixed: - reduce max random padding
	    to 15 bytes (Codenomicon/Defensics) - inclomplete pdu
	    handling (Codenomicon/Defensics) - badmatch in test suite
	    - non-blocking send fixes deadlock in
	    ssh_connection_SUITE:interrupted_send</p>
          <p>
	    Own Id: OTP-13854</p>
        </item>
        <item>
          <p>
	    Caller is now notified when a tcp close is received.</p>
          <p>
	    Own Id: OTP-13859 Aux Id: seq13177 </p>
        </item>
      </list>
    </section>


    <section><title>Improvements and New Features</title>
      <list>
        <item>
          <p>
	    Use application:ensure_all_started/2 instead of
	    hard-coding deps</p>
          <p>
	    Own Id: OTP-13843 Aux Id: PR-1147 </p>
        </item>
      </list>
    </section>

</section>

<section><title>Ssh 4.3.1</title>

    <section><title>Fixed Bugs and Malfunctions</title>
      <list>
        <item>
          <p>
	    SSH client does not any longer retry a bad password given
	    as option to ssh:connect et al.</p>
          <p>
	    Own Id: OTP-13674 Aux Id: TR-HU92273 </p>
        </item>
        <item>
          <p>
	    Removed possible hanging risk for a certain timing
	    sequence when communicating client and server executes on
	    the same node.</p>
          <p>
	    Own Id: OTP-13715</p>
        </item>
      </list>
    </section>

</section>

<section><title>Ssh 4.3</title>

    <section><title>Improvements and New Features</title>
      <list>
        <item>
          <p>
	    A socket created and connected by gen_tcp could now be
	    used as input to ssh:connect, ssh:shell,
	    ssh_sftp:start_channel and ssh:daemon.</p>
          <p>
	    Own Id: OTP-12860</p>
        </item>
        <item>
          <p>
	    Some time optimization mainly in message encoding.</p>
          <p>
	    Own Id: OTP-13131</p>
        </item>
        <item>
          <p>
	    Optimized the sftp client time by setting new packet and
	    window sizes.</p>
          <p>
	    Own Id: OTP-13175</p>
        </item>
        <item>
          <p>
	    The <c>ssh_connection_handler</c> module in SSH is
	    changed and now uses the new behaviour <c>gen_statem</c>. </p>
          <p>
	    The module can be used as an example of a
	    <c>gen_statem</c> callback module but with a warning:
	    This commit of ssh is just a straightforward port from
	    gen_fsm to gen_statem with some code cleaning. Since the
	    state machine and the state callbacks are almost
	    unchanged the ssh module does not demonstrate the full
	    potential of the new behaviour.</p>
          <p>
	    The "new" state machine uses compound states. The ssh
	    server and client state machines are quite similar but
	    differences exist. With <c>gen_fsm</c> there were flags
	    in the user data which in fact implemented "substates".
	    Now with <c>gen_statem</c> those are made explicit in the
	    state names, eg. the state <c>userauth</c> and the binary
	    <c>role</c>-flag becomes the two state names
	    <c>{userauth, server}</c> and <c>{userauth, client}</c>.</p>
          <p>
	    Own Id: OTP-13267</p>
        </item>
        <item>
          <p>
	    The <c>{error, Reason}</c> tuples returned from
	    <c>ssh_sftp</c> api functions are described.</p>
          <p>
	    Own Id: OTP-13347 Aux Id: ERL-86 </p>
        </item>
        <item>
          <p>
	    Added -spec in ssh</p>
          <p>
	    Own Id: OTP-13479</p>
        </item>
        <item>
          <p>
	    It is now possible to call <c>ssh:daemon/{1,2,3}</c> with
	    <c>Port=0</c>. This makes the daemon select a free
	    listening tcp port before opening it. To find this port
	    number after the call, use the new function
	    <c>ssh:daemon_info/1</c>. See the reference manual for
	    details.</p>
          <p>
	    Own Id: OTP-13527</p>
        </item>
      </list>
    </section>

</section>

<section><title>Ssh 4.2.2.6</title>
    <section><title>Fixed Bugs and Malfunctions</title>
      <list>
        <item>
          <p>
	    Fix rare spurious shutdowns of ssh servers when receiving
	    <c>{'EXIT',_,normal}</c> messages.</p>
          <p>
	    Own Id: OTP-15018</p>
        </item>
      </list>
    </section>
</section>


<section><title>Ssh 4.2.2.5</title>
    <section><title>Improvements and New Features</title>
    <list>
        <item>
          <p>
	    Default exec is disabled when a user-defined shell is
	    enabled.</p>
          <p>
	    Own Id: OTP-14881</p>
        </item>
      </list>
    </section>
</section>


<section><title>Ssh 4.2.2.4</title>

    <section><title>Fixed Bugs and Malfunctions</title>
      <list>
        <item>
          <p>
	    Trailing white space was removed at end of the
	    hello-string. This caused interoperability problems with
	    some other ssh-implementations (e.g OpenSSH 7.3p1 on
	    Solaris 11)</p>
          <p>
	    Own Id: OTP-14763 Aux Id: ERIERL-74 </p>
        </item>
      </list>
    </section>

</section>

<section><title>Ssh 4.2.2.3</title>

    <section><title>Fixed Bugs and Malfunctions</title>
      <list>
        <item>
          <p>
	    The key exchange algorithm
	    diffie-hellman-group-exchange-sha* has a server-option
	    <c>{dh_gex_limits,{Min,Max}}</c>. There was a hostkey
	    signature validation error on the client side if the
	    option was used and the <c>Min</c> or the <c>Max</c>
	    differed from the corresponding values obtained from the
	    client.</p>
          <p>
	    This bug is now corrected.</p>
          <p>
	    Own Id: OTP-14166</p>
        </item>
      </list>
    </section>


    <section><title>Improvements and New Features</title>
      <list>
        <item>
          <p>
	    Key exchange algorithms
	    diffie-hellman-group-exchange-sha* optimized, up to a
	    factor of 11 for the slowest ( = biggest and safest) one.</p>
          <p>
	    Own Id: OTP-14169 Aux Id: seq-13261 </p>
        </item>
      </list>
    </section>

</section>

<section><title>Ssh 4.2.2.2</title>

    <section><title>Fixed Bugs and Malfunctions</title>
      <list>
        <item>
          <p>
	    Upgrade of an established client connection could crash
	    because the ssh client supervisors children had wrong
	    type. This is fixed now.</p>
          <p>
	    Own Id: OTP-13782 Aux Id: seq13158 </p>
        </item>
      </list>
    </section>

</section>

<section><title>Ssh 4.2.2.1</title>

    <section><title>Fixed Bugs and Malfunctions</title>
      <list>
        <item>
          <p>
	    SSH client does not any longer retry a bad password given
	    as option to ssh:connect et al.</p>
          <p>
	    Own Id: OTP-13674 Aux Id: TR-HU92273 </p>
        </item>
      </list>
    </section>

</section>

<section><title>Ssh 4.2.2</title>

    <section><title>Fixed Bugs and Malfunctions</title>
      <list>
        <item>
          <p>
	    Documentation correction of <c>ssh_sftp:position/4</c></p>
          <p>
	    Thanks to Rabbe Fogelholm.</p>
          <p>
	    Own Id: OTP-13305 Aux Id: ERL-87 </p>
        </item>
      </list>
    </section>

</section>

<section><title>Ssh 4.2.1</title>

    <section><title>Fixed Bugs and Malfunctions</title>
      <list>
        <item>
          <p>
	    The authentication method 'keyboard-interactive' failed
	    in the Erlang client when the server after successful
	    authentication continued by asking for zero more
	    passwords.</p>
          <p>
	    Own Id: OTP-13225</p>
        </item>
      </list>
    </section>

</section>

<section><title>Ssh 4.2</title>

    <section><title>Fixed Bugs and Malfunctions</title>
      <list>
        <item>
          <p>
	    Better error handling in ssh_file. There was some rare
	    errors when a NFS-mounted file was opened by ssh_file and
	    then remotely deleted during reading. That caused an
	    endless loop. </p>
          <p>
	    That bug is now fixed.</p>
          <p>
	    Own Id: OTP-12699 Aux Id: OTP-11688 </p>
        </item>
        <item>
          <p>
	    Fixed a bug in the compression algorithm
	    zlib@openssh.com.</p>
          <p>
	    Own Id: OTP-12759</p>
        </item>
        <item>
          <p>
	    It is now possible to start more than one daemon with a
	    file descriptor given in option fd. Each daemon must of
	    course have a unique file descriptor.</p>
          <p>
	    Own Id: OTP-12966 Aux Id: seq12945 </p>
        </item>
        <item>
          <p>
	    Fixed a bug that caused the option <c>dh_gex_limit</c> to
	    be ignored.</p>
          <p>
	    Own Id: OTP-13029</p>
        </item>
        <item>
          <p>
	    A problem is fixed with the <c>ssh:connect</c> option
	    <c>pref_public_key_algs</c> specifying user keys.</p>
          <p>
	    Own Id: OTP-13158</p>
        </item>
      </list>
    </section>


    <section><title>Improvements and New Features</title>
      <list>
        <item>
          <p>
	    Document updates in the ssh reference manual: app doc
	    file and ssh_connection.</p>
          <p>
	    Own Id: OTP-12003</p>
        </item>
        <item>
          <p>
	    The authorization phase is made stateful to prevent ssh
	    acting on messages sent in wrong order.</p>
          <p>
	    Own Id: OTP-12787</p>
        </item>
        <item>
          <p>
	    Testcases for bad message lengths and for bad subfield
	    lengths added.</p>
          <p>
	    Own Id: OTP-12792 Aux Id: Codenomicon #5214, 6166 </p>
        </item>
        <item>
          <p>
	    The 'ecdsa-sha2-nistp256', 'ecdsa-sha2-nistp384' and
	    'ecdsa-sha2-nistp521' signature algorithms for ssh are
	    implemented. See RFC 5656.</p>
          <p>
	    Own Id: OTP-12936</p>
        </item>
        <item>
          <p>
	    The crypto algorithms 'aes192-ctr' and 'aes256-ctr' are
	    implemented. See RFC 4344.</p>
          <p>
	    Own Id: OTP-12939</p>
        </item>
        <item>
          <p>
	    The ciphers and macs AEAD_AES_128_GCM and
	    AEAD_AES_256_GCM are implemented but not enabled per
	    default. See the SSH App Reference Manual and RFC5647 for
	    details.</p>
          <p>
	    The ciphers aes128-gcm@openssh.com and
	    aes256-gcm@openssh.com are also implemented and available
	    in the default configuration.</p>
          <p>
	    Own Id: OTP-13018</p>
        </item>
        <item>
          <p>
	    The ssh:daemon option dh_gex_groups is extended to read a
	    user provided ssh moduli file with generator-modulus
	    pairs. The file is in openssh format.</p>
          <p>
	    Own Id: OTP-13052 Aux Id: OTP-13054 </p>
        </item>
        <item>
          <p>
	    There is now a file (public_key/priv/moduli) which lists
	    size-generator-modulus triples. The purpose is to give
	    servers the possibility to select the crypto primes
	    randomly among a list of pregenerated triples. This
	    reduces the risk for some attacks on diffie-hellman
	    negotiation.</p>
          <p>
	    See the reference manual for public_key:dh_gex_group/4
	    where the handling of this is described.</p>
          <p>
	    The ssh server (ssh:daemon) uses this.</p>
          <p>
	    Own Id: OTP-13054 Aux Id: OTP-13052 </p>
        </item>
        <item>
          <p>
	    The ssh:daemon option pwdfun now also takes a fun/4. This
	    enables the user to 1) check userid-password in another
	    way than the builtin algorithm, 2) implement rate
	    limiting per user or source IP or IP+Port, and 3)
	    implement blocking of missbehaving peers.</p>
          <p>
	    The old fun/2 still works as previously.</p>
          <p>
	    Own Id: OTP-13055 Aux Id: OTP-13053 </p>
        </item>
        <item>
          <p>
	    There is now a new option to make the server limit the
	    size range of moduli available for the diffie-hellman
	    group exchange negotiation. See option <c>
	    {dh_gex_limits,{Min,Max}}</c> in ssh:daemon/3.</p>
          <p>
	    Own Id: OTP-13066</p>
        </item>
        <item>
          <p>
	    Ecdh key exchange now validates compressed and
	    uncompressed keys as defined in rfc5656</p>
          <p>
	    Own Id: OTP-13067</p>
        </item>
        <item>
          <p>
	    Search order for the .ssh directory are changed so
	    <c>$HOME</c> is tried before
	    <c>init:get_argument(home)</c>.</p>
          <p>
	    Own Id: OTP-13109</p>
        </item>
        <item>
          <p>
	    The sftp receive window handling is optimized so it will
	    not update the remote end too often. This makes "sftp
	    mget" considerable faster.</p>
          <p>
	    Own Id: OTP-13130</p>
        </item>
        <item>
          <p>
	    The option <c>key_cb</c> is extended to take an optional
	    list that is passed to the callback module as an option.
	    With this it is possible to have different keys depending
	    on which host that is connected. Another possibility is
	    to write a callback module that fetches keys etc from a
	    database.</p>
          <p>
	    Thanks to Vipin Nair.</p>
          <p>
	    Own Id: OTP-13156</p>
        </item>
      </list>
    </section>

</section>

<section><title>Ssh 4.1.3</title>

    <section><title>Known Bugs and Problems</title>
      <list>
        <item>
          <p>
	    SSH_MSG_KEX_DH_GEX_REQUEST_OLD implemented to make PuTTY
	    work with erl server.</p>
          <p>
	    Own Id: OTP-13140</p>
        </item>
      </list>
    </section>

</section>

<section><title>Ssh 4.1.2</title>

    <section><title>Fixed Bugs and Malfunctions</title>
      <list>
        <item>
          <p>
	    Add a 1024 group to the list of key group-exchange groups</p>
          <p>
	    Own Id: OTP-13046</p>
        </item>
      </list>
    </section>

</section>

<section><title>Ssh 4.1.1</title>

    <section><title>Improvements and New Features</title>
      <list>
        <item>
          <p>
	    A new option <c>max_channels</c> limits the number of
	    channels with active server-side subsystems that are
	    accepted.</p>
          <p>
	    Own Id: OTP-13036</p>
        </item>
      </list>
    </section>

</section>

<section><title>Ssh 4.1</title>

    <section><title>Fixed Bugs and Malfunctions</title>
      <list>
        <item>
          <p>
	    Send an understandable disconnect message when the key
	    exchange phase can't find a common algorithm. There are
	    also some test cases added.</p>
          <p>
	    Own Id: OTP-11531</p>
        </item>
        <item>
          <p>
	    The third parameter in <c>ssh_sftp:write_file</c> is now
	    accepting iolists again. Unicode handling adjusted.</p>
          <p>
	    Own Id: OTP-12853 Aux Id: seq12891 </p>
        </item>
      </list>
    </section>


    <section><title>Improvements and New Features</title>
      <list>
        <item>
          <p>
	    First part of ssh test suite re-organization and
	    extension.</p>
          <p>
	    Own Id: OTP-12230</p>
        </item>
        <item>
          <p>
	    The key exchange algorithms 'ecdh-sha2-nistp256',
	    'ecdh-sha2-nistp384' and 'ecdh-sha2-nistp521' are
	    implemented. See RFC 5656.</p>
          <p>
	    This raises the security level considerably.</p>
          <p>
	    Own Id: OTP-12622 Aux Id: OTP-12671, OTP-12672 </p>
        </item>
        <item>
          <p>
	    The key exchange algorithm 'diffie-hellman-group14-sha1'
	    is implemented. See RFC 4253.</p>
          <p>
	    This raises the security level.</p>
          <p>
	    Own Id: OTP-12671 Aux Id: OTP-12672, OTP-12622 </p>
        </item>
        <item>
          <p>
	    The key exchange algorithms
	    'diffie-hellman-group-exchange-sha1' and
	    'diffie-hellman-group-exchange-sha256' are implemented.
	    See RFC 4419.</p>
          <p>
	    This raises the security level.</p>
          <p>
	    Own Id: OTP-12672 Aux Id: OTP-12671, OTP-12622 </p>
        </item>
        <item>
          <p>
	    Adding random length extra padding as recommended in RFC
	    4253 section 6.</p>
          <p>
	    Own Id: OTP-12831</p>
        </item>
        <item>
          <p>
	    New test library for low-level protocol testing. There is
	    also a test suite using it for some preliminary tests.
	    The intention is to build on that for more testing of
	    individual ssh messages. See
	    <c>lib/ssh/test/ssh_trpt_test_lib.erl</c> and
	    <c>ssh_protocol_SUITE.erl</c> in the same directory.</p>
          <p>
	    Own Id: OTP-12858</p>
        </item>
        <item>
          <p>
	    Increased default values for
	    diffie-hellman-group-exchange-sha* to Min = 1024, N =
	    6144, Max = 8192.</p>
          <p>
	    Added 6144 and 8192 bit default gex groups.</p>
          <p>
	    Own Id: OTP-12937</p>
        </item>
        <item>
          <p>
	    The mac algorithm 'hmac-sha2-512' is implemented. See RFC
	    6668.</p>
          <p>
	    Own Id: OTP-12938</p>
        </item>
      </list>
    </section>

</section>

<section><title>Ssh 4.0</title>

    <section><title>Fixed Bugs and Malfunctions</title>
      <list>
        <item>
          <p>
	    Ssh crashed if a message was sent on a channel with
	    packet_size = 0.</p>
          <p>
	    A new option for ssh:daemon is also introduced:
	    <c>minimal_remote_max_packet_size</c>. This option sets
	    the least max packet size declaration that the daemon
	    will accept from a client. The default value is 0 to
	    maintain compatibility with OpenSSH and the rfc:s.</p>
          <p>
	    Own Id: OTP-12645 Aux Id: seq12816 </p>
        </item>
        <item>
          <p>
	    Included test of the 'e' and 'f' parameters in
	    diffie-hellman key exchange as specified in rfc 4253
	    section 8.</p>
          <p>
	    Own Id: OTP-12649</p>
        </item>
        <item>
          <p>
	    Fixes the bug that once the <c>rekey_limit</c> bytes (by
	    default, 1GB) had been transmitted the connection was
	    rekeyed every minute, not after the next transferred
	    'rekey_limit' chunk.</p>
          <p>
	    Thanks to Simon Cornish for the report and the fix!</p>
          <p>
	    Own Id: OTP-12692</p>
        </item>
        <item>
          <p>
	    Fixes a bug that causes an SFTP connection to always fail
	    when {timeout, Timeout} option is used with
	    ssh_sftp:start_channel.</p>
          <p>
	    Thanks to Simon Cornish</p>
          <p>
	    Own Id: OTP-12708</p>
        </item>
        <item>
          <p>
	    Fix various ssh key exchange problems.</p>
          <p>
	    Thanks to Simon Cornish</p>
          <p>
	    Own Id: OTP-12760 Aux Id: <url
	    href="https://github.com/erlang/otp/pull/715">pull req
	    715</url> </p>
        </item>
        <item>
          <p>
	    The options <c>system_dir</c> and <c>user_dir</c> assumes
	    that the value is a path to a directory which is
	    readable. This is now checked early, so <c>ssh:daemon</c>
	    and <c>ssh:connect</c> will fail with an error message
	    immediately.</p>
          <p>
	    Own Id: OTP-12788</p>
        </item>
        <item>
          <p>
	    A daemon now checks that a client doesn't try to
	    authorize with methods not in the option auth_methods.</p>
          <p>
	    Own Id: OTP-12790</p>
        </item>
        <item>
          <p>
	    Disconnectfun now should trigger on all disconnects.</p>
          <p>
	    Own Id: OTP-12811</p>
        </item>
      </list>
    </section>


    <section><title>Improvements and New Features</title>
      <list>
        <item>
          <p>
	    Better usage of binary matching in ssh_auth.erl and
	    ssh_message.erl</p>
          <p>
	    Own Id: OTP-11697</p>
        </item>
        <item>
          <p>
	    A new option 'preferred_algorithms' is available for
	    <c>ssh:daemon</c> and <c>ssh:connect</c>.</p>
          <p>
	    This option defines the algorithms presented to the peer
	    in the algorithm negotiation phase of the ssh protocol. </p>
          <p>
	    The default list can be obtained from the new function
	    <c>ssh:default_algorithms/0</c>.</p>
          <p>
	    *** INCOMPATIBILITY with removed undocumented options
	    'role' and 'compression' ***</p>
          <p>
	    Own Id: OTP-12029</p>
        </item>
        <item>
          <p>
	    The internal group to user_drv protocol has been changed
	    to be synchronous in order to guarantee that output sent
	    to a process implementing the user_drv protocol is
	    printed before replying. This protocol is used by the
	    standard_output device and the ssh application when
	    acting as a client. </p>
          <p>
	    This change changes the previous unlimited buffer when
	    printing to standard_io and other devices that end up in
	    user_drv to 1KB.</p>
          <p>
	    *** POTENTIAL INCOMPATIBILITY ***</p>
          <p>
	    Own Id: OTP-12240</p>
        </item>
        <item>
          <p>
	    If ssh_connection:subsystem/4 fails we do not want to
	    crash but rather terminate gracefully.</p>
          <p>
	    Own Id: OTP-12648 Aux Id: seq12834 </p>
        </item>
        <item>
          <p>
	    New option <c>id_string</c> for <c>ssh:daemon</c> and
	    <c>ssh:connect</c> for limiting banner grabbing attempts.</p>
          <p>
	    The possible values are: <c>{id_string,string()}</c> and
	    <c>{id_string,random}</c>. The latter will make ssh
	    generate a random nonsense id-string for each new
	    connection.</p>
          <p>
	    Own Id: OTP-12659</p>
        </item>
        <item>
          <p>
	    To enable the ssh daemon to run in a virtualized
	    environment, where there can be more that one server that
	    has the same ip-address and port, we add a new option
	    profile.</p>
          <p>
	    Own Id: OTP-12675</p>
        </item>
        <item>
          <p>
	    Upgrade test suite added.</p>
          <p>
	    Own Id: OTP-12676</p>
        </item>
        <item>
          <p>
	    A new option for handling the SSH_MSG_DEBUG message's
	    printouts. A fun could be given in the options that will
	    be called whenever the SSH_MSG_DEBUG message arrives.
	    This enables the user to format the printout or just
	    discard it.</p>
          <p>
	    Own Id: OTP-12738 Aux Id: seq12860 </p>
        </item>
        <item>
          <p>
	    Testcase improvements and corrections:</p>
          <p>
	    * Add testcases for the <c>disconnectfun</c> option on
	    both server and client sides</p>
          <p>
	    * Timeout testcases adjusted for slow machines where they
	    sometimes failed</p>
          <p>
	    Own Id: OTP-12786</p>
        </item>
        <item>
          <p>
	    The option <c>disconnectfun</c> can now be used both on
	    the client and server side.</p>
          <p>
	    Own Id: OTP-12789</p>
        </item>
        <item>
          <p>
	    A new option unknown_msgfun/2 for ssh:connect and
	    ssh:daemon for handling unknown messages. With the option
	    it is possible to intercept before an INFO log message is
	    generated.</p>
          <p>
	    One usage is to filter out messages that are not wanted
	    in the error logger as info reports. An example of such a
	    message is the 'etimedout' tcp error message that will be
	    received if a connection has keep_alive and the peer is
	    restarted.</p>
          <p>
	    Own Id: OTP-12813 Aux Id: seq12881 </p>
        </item>
      </list>
    </section>

</section>

<section><title>Ssh 3.2.4</title>

    <section><title>Fixed Bugs and Malfunctions</title>
      <list>
        <item>
          <p>
	    Gracefully terminate if sockets is unexpectedly closed.</p>
          <p>
	    Own Id: OTP-12782</p>
        </item>
        <item>
          <p>
	    Made Codenomicon Defensics test suite pass:</p> <list>
	    <item>limit number of algorithms in kexinit
	    message</item> <item>check 'e' and 'f' parameters in
	    kexdh</item> <item>implement 'keyboard-interactive' user
	    authentication on server side</item> <item> return plain
	    text message to bad version exchange message</item>
	    </list>
          <p>
	    Own Id: OTP-12784</p>
        </item>
      </list>
    </section>

</section>

<section><title>Ssh 3.2.3</title>

    <section><title>Fixed Bugs and Malfunctions</title>
      <list>
        <item>
          <p>
	    A new option for handling the SSH_MSG_DEBUG message's
	    printouts. A fun could be given in the options that will
	    be called whenever the SSH_MSG_DEBUG message arrives.
	    This enables the user to format the printout or just
	    discard it.</p>
          <p>
	    Own Id: OTP-12738 Aux Id: seq12860 </p>
        </item>
      </list>
    </section>

</section>

<section><title>Ssh 3.2.2</title>

    <section><title>Improvements and New Features</title>
      <list>
        <item>
          <p>
	    New option <c>id_string</c> for <c>ssh:daemon</c> and
	    <c>ssh:connect</c> for limiting banner grabbing attempts.</p>
          <p>
	    The possible values are: <c>{id_string,string()}</c> and
	    <c>{id_string,random}</c>. The latter will make ssh
	    generate a random nonsense id-string for each new
	    connection.</p>
          <p>
	    Own Id: OTP-12659</p>
        </item>
      </list>
    </section>

</section>

<section><title>Ssh 3.2.1</title>

    <section><title>Fixed Bugs and Malfunctions</title>
      <list>
        <item>
          <p>
	    Ssh crashed if a message was sent on a channel with
	    packet_size = 0.</p>
          <p>
	    A new option for ssh:daemon is also introduced:
	    <c>minimal_remote_max_packet_size</c>. This option sets
	    the least max packet size declaration that the daemon
	    will accept from a client. The default value is 0 to
	    maintain compatibility with OpenSSH and the rfc:s.</p>
          <p>
	    Own Id: OTP-12645 Aux Id: seq12816 </p>
        </item>
      </list>
    </section>

</section>

<section><title>Ssh 3.2</title>

    <section><title>Fixed Bugs and Malfunctions</title>
      <list>
        <item>
          <p>
	    If a channel is closed by the peer while using a function
	    with call semantics in ssh_connection.erl return {error,
	    closed}. Document that the functions can return {error,
	    timeout | closed} and not only ssh_request_status()</p>
          <p>
	    Own Id: OTP-12004</p>
        </item>
        <item>
          <p>
	    Bug that causes ssh:connect to return
	    <c>{error,int()}</c> instead of <c>{error,timeout}</c>
	    when ssh handshake takes too long time.</p>
          <p>
	    Own Id: OTP-12369</p>
        </item>
        <item>
          <p>
	    Documentation corrections. (Thanks to Rabbe Fogelholm)</p>
          <p>
	    Own Id: OTP-12399</p>
        </item>
      </list>
    </section>


    <section><title>Improvements and New Features</title>
      <list>
        <item>
          <p>
	    Example of ssh_connection:exec added.</p>
          <p>
	    Own Id: OTP-12558</p>
        </item>
      </list>
    </section>

</section>

<section><title>Ssh 3.1</title>

    <section><title>Fixed Bugs and Malfunctions</title>
      <list>
        <item>
          <p>
	    Make sure the clean rule for ssh, ssl, eunit and otp_mibs
	    actually removes generated files.</p>
          <p>
	    Own Id: OTP-12200</p>
        </item>
        <item>
          <p>
	    Improved Property Tests (Thanks to Thomas, John and
	    Tobias at QuviQ)</p>
          <p>
	    Own Id: OTP-12256</p>
        </item>
        <item>
          <p>
	    Correct typo of renegotiate that could cause rekeying to
	    fail</p>
          <p>
	    Own Id: OTP-12277 Aux Id: seq12736 </p>
        </item>
        <item>
          <p>
	    The {timeout, Timeout} option passed to
	    ssh_sftp:start_channel was not applied to the early
	    phases of the SSH protocol. This patch passes the Timeout
	    through to ssh:connect. In case the timeout occurs during
	    these phases, {error, timeout} is returned. (Thanks to
	    Simon Cornish)</p>
          <p>
	    Own Id: OTP-12306</p>
        </item>
      </list>
    </section>


    <section><title>Improvements and New Features</title>
      <list>
        <item>
          <p>
	    Added API functions ptty_alloc/3 and ptty_alloc/4, to
	    allocate a pseudo tty.</p>
          <p>
	    Own Id: OTP-11542 Aux Id: seq12493, OTP-11631 </p>
        </item>
        <item>
          <p>
	    Supports tar file creation on other media than file
	    systems mounted on the local machine.</p>
          <p>
	    The <c>erl_tar</c> api is extended with
	    <c>erl_tar:init/3</c> that enables usage of user provided
	    media storage routines. A ssh-specific set of such
	    routines is hidden in the new function
	    <c>ssh_sftp:open_tar/3</c> to simplify creating a tar
	    archive on a remote ssh server.</p>
          <p>
	    A chunked file reading option is added to
	    <c>erl_tar:add/3,4</c> to save memory on e.g small
	    embedded systems. The size of the slices read from a file
	    in that case can be specified.</p>
          <p>
	    Own Id: OTP-12180 Aux Id: seq12715 </p>
        </item>
        <item>
          <p>
	    Always send SSH_DISCONNECT protocol messages when peer
	    sends corrupt messages.</p>
          <p>
	    Own Id: OTP-12185</p>
        </item>
        <item>
          <p>
	    Hooks for funs that can change binaries sent to remote
	    sites from erl_tar for renote tar file creation are
	    added. See <c>ssh_sftp:open_tar/3,4</c> for details. The
	    hooks could also be used to read remote tar files that
	    need transformation before file extraction.</p>
          <p>
	    Those hooks are intended for encryption and decryption of
	    tar files. Effort is put into memory, disk and network
	    resource economy.</p>
          <p>
	    Own Id: OTP-12312 Aux Id: OTP-12180 </p>
        </item>
      </list>
    </section>

</section>

<section><title>Ssh 3.0.8</title>

    <section><title>Fixed Bugs and Malfunctions</title>
      <list>
        <item>
          <p>
	    Fixes of login blocking after port scanning.</p>
          <p>
	    Own Id: OTP-12247 Aux Id: seq12726 </p>
        </item>
      </list>
    </section>

</section>

<section><title>Ssh 3.0.7</title>

    <section><title>Fixed Bugs and Malfunctions</title>
      <list>
        <item>
          <p>
	    Add option sftp_vsn to SFTP</p>
          <p>
	    Own Id: OTP-12227</p>
        </item>
      </list>
    </section>


    <section><title>Improvements and New Features</title>
      <list>
        <item>
          <p>
	    Fix option user_interaction to work as expected. When
	    password authentication is implemented with ssh
	    keyboard-interactive method and the password is already
	    supplied, so that we do not need to query user, then
	    connections should succeed even though user_interaction
	    option is set to false.</p>
          <p>
	    Own Id: OTP-11329 Aux Id: seq12420, seq12335 </p>
        </item>
      </list>
    </section>

</section>

<section><title>Ssh 3.0.6</title>

    <section><title>Fixed Bugs and Malfunctions</title>
      <list>
        <item>
          <p>
	    Gracefully handle bad data from the client when expecting
	    ssh version exchange.</p>
          <p>
	    Own Id: OTP-12157 Aux Id: seq12706 </p>
        </item>
        <item>
          <p>
	    When restarting an ssh daemon, that was stopped with
	    ssh:stop_listner/ [1,2] new options given shall replace
	    old ones.</p>
          <p>
	    Own Id: OTP-12168 Aux Id: seq12711 </p>
        </item>
      </list>
    </section>


    <section><title>Improvements and New Features</title>
      <list>
        <item>
          <p>
	    ssh now has a format_status function to avoid printing
	    sensitive information in error loggs.</p>
          <p>
	    Own Id: OTP-12030</p>
        </item>
      </list>
    </section>


    <section><title>Known Bugs and Problems</title>
      <list>
        <item>
          <p>
	    The option <c>parallel_login</c> didn't work with the
	    value <c>true</c>. All logins were serial.</p>
          <p>
	    Own Id: OTP-12194</p>
        </item>
      </list>
    </section>

</section>

<section><title>Ssh 3.0.5</title>

    <section><title>Fixed Bugs and Malfunctions</title>
      <list>
        <item>
          <p>
	    When starting an ssh-daemon giving the option
	    {parallel_login, true}, the timeout for authentication
	    negotiation ({negotiation_timeout, integer()}) was never
	    removed.</p>
          <p>
	    This caused the session to always be terminated after the
	    timeout if parallel_login was set.</p>
          <p>
	    Own Id: OTP-12057 Aux Id: seq12663 </p>
        </item>
      </list>
    </section>


    <section><title>Improvements and New Features</title>
      <list>
        <item>
          <p>
	    Warning: this is experimental and may disappear or change
	    without previous warning.</p>
          <p>
	    Experimental support for running Quickcheck and PropEr
	    tests from common_test suites is added to common_test.
	    See the reference manual for the new module
	    <c>ct_property_testing</c>.</p>
          <p>
	    Experimental property tests are added under
	    <c>lib/{inet,ssh}/test/property_test</c>. They can be run
	    directly or from the commont_test suites
	    <c>inet/ftp_property_test_SUITE.erl</c> and
	    <c>ssh/test/ssh_property_test_SUITE.erl</c>.</p>
          <p>
	    See the code in the <c>test</c> directories and the man
	    page for details.</p>
          <p>
	    (Thanks to Tuncer Ayaz for a patch adding Triq)</p>
          <p>
	    Own Id: OTP-12119</p>
        </item>
      </list>
    </section>

</section>

<section><title>Ssh 3.0.4</title>

    <section><title>Fixed Bugs and Malfunctions</title>
      <list>
        <item>
          <p>
	    When starting an ssh-daemon giving the option
	    {parallel_login, true}, the timeout for authentication
	    negotiation ({negotiation_timeout, integer()}) was never
	    removed.</p>
          <p>
	    This caused the session to always be terminated after the
	    timeout if parallel_login was set.</p>
          <p>
	    Own Id: OTP-12057 Aux Id: seq12663 </p>
        </item>
      </list>
    </section>

</section>

<section><title>Ssh 3.0.3</title>

    <section><title>Fixed Bugs and Malfunctions</title>
      <list>
        <item>
          <p>
	    Removed mail address from error reports and corrected
	    spelling error (Stacktace -&gt; stacktrace)</p>
          <p>
	    Own Id: OTP-11883 Aux Id: seq12586 </p>
        </item>
        <item>
          <p>
	    Decode/encode fixes in SSH_MSG_IGNORE and
	    SSH_MSG_UNIMPLEMENTED.</p>
          <p>
	    Own Id: OTP-11983</p>
        </item>
      </list>
    </section>


    <section><title>Improvements and New Features</title>
      <list>
        <item>
          <p>
	    Accepts that some older OpenSSH clients sends incorrect
	    disconnect messages.</p>
          <p>
	    Own Id: OTP-11972</p>
        </item>
        <item>
          <p>
	    Handle inet and inet6 option correctly</p>
          <p>
	    Own Id: OTP-11976</p>
        </item>
      </list>
    </section>

</section>

<section><title>Ssh 3.0.2</title>

    <section><title>Fixed Bugs and Malfunctions</title>
      <list>
        <item>
          <p>
	    Fixed timeout bug in ssh:connect.</p>
          <p>
	    Own Id: OTP-11908</p>
        </item>
      </list>
    </section>


    <section><title>Improvements and New Features</title>
      <list>
        <item>
          <p>
	    Option <c>max_sessions</c> added to
	    <c>ssh:daemon/{2,3}</c>. This option, if set, limits the
	    number of simultaneous connections accepted by the
	    daemon.</p>
          <p>
	    Own Id: OTP-11885</p>
        </item>
      </list>
    </section>

</section>

<section><title>Ssh 3.0.1</title>

    <section><title>Fixed Bugs and Malfunctions</title>
      <list>
        <item>
          <p>
	    Fixes the problem that ssh_cli in some cases could delay
	    the prompt if a tty was not requested by the client.</p>
          <p>
	    Own Id: OTP-10732</p>
        </item>
        <item>
          <p>
	    The variable NewCol is now correctly calculated allowing
	    for tab-completion of function calls even when preceded
	    with blank space (Thanks to Alexander Demidenko)</p>
          <p>
	    Own Id: OTP-11566</p>
        </item>
        <item>
          <p>
	    Fix incorrect dialyzer spec and types, also enhance
	    documentation. </p>
          <p>
	    Thanks to Ayaz Tuncer.</p>
          <p>
	    Own Id: OTP-11627</p>
        </item>
        <item>
          <p>
	    Fixed a bug when ssh:exec executes a linux command on a
	    linux ssh daemon. If the result is sent back from
	    standard error, the length information was not stripped
	    off correctly.</p>
          <p>
	    Own Id: OTP-11667</p>
        </item>
        <item>
          <p>
	    Fixed a bug with the ssh file 'known_hosts' which made
	    the file grow with many equal entries.</p>
          <p>
	    Own Id: OTP-11671</p>
        </item>
        <item>
          <p>
	    Some local implementations of removing the last element
	    from a list are replaced by <c>lists:droplast/1</c>. Note
	    that this requires at least <c>stdlib-2.0</c>, which is
	    the stdlib version delivered in OTP 17.0. (Thanks to Hans
	    Svensson)</p>
          <p>
	    Own Id: OTP-11678</p>
        </item>
        <item>
          <p>
	    Bug fix for <c>ssh:daemon/2,3</c> so that the failfun is
	    called when it should.</p>
          <p>
	    Own Id: OTP-11680</p>
        </item>
        <item>
          <p>
	    Fixed bug which crashed ssh when SSH_MSG_KEX_DH_GEX_GROUP
	    is received. This could cause a vm-crash for eheap_alloc
	    during garbage collect.</p>
          <p>
	    Own Id: OTP-11696 Aux Id: 12547, 12532 </p>
        </item>
        <item>
          <p>
	    Fixes a bug that breaks keyboard-interactive
	    authentication. Thanks to Simon Cornish for reporting and
	    suggesting a fix.</p>
          <p>
	    Own Id: OTP-11698</p>
        </item>
        <item>
          <p>
	    dialyzer specs are now correct for <c>ssh:start/0</c>,
	    <c>ssh:start/1</c>, <c>ssh:stop/0</c> and
	    <c>ssh_connection_handler:open_channel/5</c>. (Thanks to
	    Johannes Weißl )</p>
          <p>
	    Own Id: OTP-11705</p>
        </item>
        <item>
          <p>
	    Application upgrade (appup) files are corrected for the
	    following applications: </p>
          <p>
	    <c>asn1, common_test, compiler, crypto, debugger,
	    dialyzer, edoc, eldap, erl_docgen, et, eunit, gs, hipe,
	    inets, observer, odbc, os_mon, otp_mibs, parsetools,
	    percept, public_key, reltool, runtime_tools, ssh,
	    syntax_tools, test_server, tools, typer, webtool, wx,
	    xmerl</c></p>
          <p>
	    A new test utility for testing appup files is added to
	    test_server. This is now used by most applications in
	    OTP.</p>
          <p>
	    (Thanks to Tobias Schlager)</p>
          <p>
	    Own Id: OTP-11744</p>
        </item>
        <item>
          <p>
	    Fixed dialyzer warning for <c>ssh_connection:send</c>.</p>
          <p>
	    Own Id: OTP-11821</p>
        </item>
        <item>
          <p>
	    <c>ssh:daemon/2,3</c> : Added options
	    <c>negotiation_timeout</c> and <c>parallel_login</c> to
	    tune the authentication behaviour.</p>
          <p>
	    Own Id: OTP-11823</p>
        </item>
      </list>
    </section>


    <section><title>Improvements and New Features</title>
      <list>
        <item>
          <p>
	    Ssh now fully supports unicode filenames, filecontents,
	    shell and cli. Please note that the underlying os and
	    emulator must also give support for unicode. You may want
	    to start the emulator with "<c>erl +fnu</c>" on Linux.</p>
          <p>
	    Own Id: OTP-10953</p>
        </item>
      </list>
    </section>

</section>

<section><title>Ssh 3.0</title>

    <section><title>Fixed Bugs and Malfunctions</title>
      <list>
        <item>
          <p>
	    The ssh cli is now faster at close and before new prompt.</p>
          <p>
	    Own Id: OTP-11339 Aux Id: seq12423 </p>
        </item>
        <item>
          <p>
	    Ssh process structure was redesigned to better map to
	    what is truly parallel this has solved a lot of strange
	    timing issues that sometimes would occur, for instance a
	    process leak could happen when a lot of connections where
	    taken up and down in parallel in a short period of time.
	    Also backwards compatible clauses to "original" but never
	    supported features has been removed.</p>
          <p>
	    Impact: Increases flow efficiency</p>
          <p>
	    *** POTENTIAL INCOMPATIBILITY ***</p>
          <p>
	    Own Id: OTP-11363</p>
        </item>
        <item>
          <p>
	    Fix various typos in erts, kernel and ssh. Thanks to
	    Martin Hässler.</p>
          <p>
	    Own Id: OTP-11414</p>
        </item>
        <item>
          <p>
	    Correct private_key type documentation in
	    ssh_server_key_api. Thanks to Tristan Sloughter.</p>
          <p>
	    Own Id: OTP-11449</p>
        </item>
        <item>
          <p>
	    The functions in ssh_no_io.erl did not mimic the
	    functions in ssh_io.erl correctly, the arity was
	    incorrect for some functions which caused ssh to fail in
	    the wrong way.</p>
          <p>
	    Own Id: OTP-11490</p>
        </item>
      </list>
    </section>


    <section><title>Improvements and New Features</title>
      <list>
        <item>
          <p>
	    Add option to disallow CLI</p>
          <p>
	    Own Id: OTP-10976</p>
        </item>
        <item>
          <p>
	    Add sockname and user to ssh:connection_info/2</p>
          <p>
	    Own Id: OTP-11296</p>
        </item>
      </list>
    </section>

</section>

<section><title>Ssh 2.1.8</title>

    <section><title>Improvements and New Features</title>
      <list>
        <item>
          <p>
	    Do not chmod ~/.ssh unnecessarily.</p>
          <p>
	    Own Id: OTP-11189</p>
        </item>
        <item>
          <p>
	    Make ssh_cli.erl handle CTRL+C. Thanks to Stefan
	    Zegenhagen.</p>
          <p>
	    Own Id: OTP-11199</p>
        </item>
        <item>
          <p>
	    Clarified timeout options in documentation.</p>
          <p>
	    Own Id: OTP-11249</p>
        </item>
        <item>
          <p>
	    Add openssh_zlib compression type to ssh_transport.
	    Thanks to Louis-Philippe Gauthier.</p>
          <p>
	    Own Id: OTP-11256</p>
        </item>
      </list>
    </section>

</section>

<section><title>Ssh 2.1.7</title>

    <section><title>Fixed Bugs and Malfunctions</title>
      <list>
        <item>
          <p>
	    ssh:daemon will get fed with an argument even if it is
	    not a valid expression.</p>
          <p>
	    Own Id: OTP-10975</p>
        </item>
      </list>
    </section>


    <section><title>Improvements and New Features</title>
      <list>
        <item>
          <p>
	    Properly ignore everything in lib/ssh/doc/html/. Thanks
	    to Anthony Ramine.</p>
          <p>
	    Own Id: OTP-10983</p>
        </item>
        <item>
          <p>
	    Integrate elliptic curve contribution from Andreas
	    Schultz </p>
          <p>
	    In order to be able to support elliptic curve cipher
	    suites in SSL/TLS, additions to handle elliptic curve
	    infrastructure has been added to public_key and crypto.</p>
          <p>
	    This also has resulted in a rewrite of the crypto API to
	    gain consistency and remove unnecessary overhead. All OTP
	    applications using crypto has been updated to use the new
	    API.</p>
          <p>
	    Impact: Elliptic curve cryptography (ECC) offers
	    equivalent security with smaller key sizes than other
	    public key algorithms. Smaller key sizes result in
	    savings for power, memory, bandwidth, and computational
	    cost that make ECC especially attractive for constrained
	    environments.</p>
          <p>
	    Own Id: OTP-11009</p>
        </item>
      </list>
    </section>

</section>

<section><title>Ssh 2.1.6</title>

    <section><title>Fixed Bugs and Malfunctions</title>
      <list>
        <item>
          <p>
	    Fixed timing rekeying bug.</p>
          <p>
	    Own Id: OTP-10940</p>
        </item>
      </list>
    </section>

</section>

<section><title>Ssh 2.1.5</title>

    <section><title>Fixed Bugs and Malfunctions</title>
      <list>
        <item>
          <p>
	    Bug in rekeying for daemon fixed.</p>
          <p>
	    Own Id: OTP-10911</p>
        </item>
      </list>
    </section>


    <section><title>Improvements and New Features</title>
      <list>
        <item>
          <p>
	    Enhanced error message and added test for ssh clients
	    trying to start non existing subsystems.</p>
          <p>
	    Own Id: OTP-10714</p>
        </item>
      </list>
    </section>

</section>

<section><title>Ssh 2.1.4</title>

    <section><title>Improvements and New Features</title>
      <list>
        <item>
          <p>
	    Better quality on the error messages for when key
	    exchange failed.</p>
          <p>
	    Own Id: OTP-10553 Aux Id: seq12152 </p>
        </item>
        <item>
          <p>
	    Fix link to documentation for ssh:connect/3,4. Thanks to
	    Martin Hässler.</p>
          <p>
	    Own Id: OTP-10862</p>
        </item>
      </list>
    </section>

</section>

<section><title>Ssh 2.1.3</title>

    <section><title>Fixed Bugs and Malfunctions</title>
      <list>
        <item>
          <p>
	    It is now possible to send an empty binary using
	    ssh_connection:send/3, this corner case previously caused
	    ssh_connection:send to hang.</p>
          <p>
	    Own Id: OTP-9478 Aux Id: kunagi-226 [137] </p>
        </item>
        <item>
          <p>
	    Fix typo in keyboard-interactive string. Thanks to Daniel
	    Goertzen</p>
          <p>
	    Own Id: OTP-10456</p>
        </item>
        <item>
          <p>
	    ssh_connectino:send/3 will not return until all data has
	    been sent. Previously it could return too early,
	    resulting in things such premature close of the
	    connection. Also improved error handling of closed SSH
	    channels.</p>
          <p>
	    Own Id: OTP-10467</p>
        </item>
        <item>
	    <p>Fixed ssh_cli.erl crashes because #state.buf is yet
	    'undefined'.</p> <p>Fixed Client terminateing connections
	    due to channel_request message response is sent to the
	    wrong id.</p> <p>Affected SSH clients: - all clients
	    based on SSH-2.0-TrileadSSH2Java_213 (problem #1) - SSH
	    Term Pro (problem #2)</p> <p>Thanks to Stefan Zegenhagen
	    </p>
          <p>
	    Own Id: OTP-10475</p>
        </item>
        <item>
          <p>
	    Fixed various syntax errors in SSH appup file</p>
          <p>
	    Own Id: OTP-10657</p>
        </item>
      </list>
    </section>
    <section><title>Improvements and New Features</title>
      <list>
        <item>
          <p>
	    SSH_FX_FILE_IS_A_DIRECTORY message for sftp implemented</p>
          <p>
	    Own Id: OTP-6406 Aux Id: kunagi-218 [129] </p>
        </item>
        <item>
          <p>
	    SSH Rekeying fixed</p>
          <p>
	    Own Id: OTP-7785 Aux Id: kunagi-220 [131] </p>
        </item>
        <item>
          <p>
	    Added User Guide for the SSH application</p>
          <p>
	    Own Id: OTP-7786 Aux Id: kunagi-221 [132] </p>
        </item>
        <item>
          <p>
	    Documentation regarding failfun, connectfun and
	    disconnectfun provided</p>
          <p>
	    Own Id: OTP-7792 Aux Id: kunagi-222 [133] </p>
        </item>
        <item>
          <p>
	    SSH connection timer implementation</p>
          <p>
	    New option, {idle_time, integer()}, sets a timeout on
	    connection when no channels are active, defaults to
	    infinity</p>
          <p>
	    Own Id: OTP-10514 Aux Id: seq12020 </p>
        </item>
        <item>
	    <p> Some examples overflowing the width of PDF pages have
	    been corrected. </p>
          <p>
	    Own Id: OTP-10665</p>
        </item>
        <item>
          <p>
	    Fixed internal error on when client and server cannot
	    agree o which authmethod to use.</p>
          <p>
	    Own Id: OTP-10731 Aux Id: seq12237 </p>
        </item>
      </list>
    </section>

</section>
<section><title>Ssh 2.1.2.1</title>
<section><title>Improvements and New Features</title>
      <list>
        <item>
          <p>
	    Removed error report in ssh_connection_handler triggered
	    by badmatch failure.</p>
          <p>
	    Own Id: OTP-11188</p>
        </item>
      </list>
    </section>

</section>
<section><title>Ssh 2.1.2</title>

    <section><title>Fixed Bugs and Malfunctions</title>
      <list>
        <item>
          <p>
	    SSH quiet mode</p>
          <p>
	    A new option to ssh:connect/3,4, quiet_mode. If true, the
	    client will not print out anything on authorization.</p>
          <p>
	    Own Id: OTP-10429 Aux Id: kunagi-273 [184] </p>
        </item>
        <item>
          <p>
	    Restrict which key algorithms to use</p>
          <p>
	    A new option to ssh:connect/3,4 is introduced,
	    public_key_algs, where you can restrict which key
	    algorithms to use and in which order to try them.</p>
          <p>
	    Own Id: OTP-10498 Aux Id: kunagi-289 [200] </p>
        </item>
        <item>
          <p>
	    Confidentiality of client password</p>
          <p>
	    Unsets clients password after authentication.</p>
          <p>
	    Own Id: OTP-10511 Aux Id: kunagi-292 [203] </p>
        </item>
        <item>
          <p>
	    Fixed user interaction for SSH</p>
          <p>
	    It's now available to accept hosts and input password</p>
          <p>
	    Own Id: OTP-10513 Aux Id: kunagi-293 [204] </p>
        </item>
      </list>
    </section>

</section>

<section><title>Ssh 2.1.1</title>

    <section><title>Fixed Bugs and Malfunctions</title>
      <list>
        <item>
          <p>
	    Ssh now only sends one channel close message under all
	    circumstances, before it would sometimes incorrectly send
	    two.</p>
          <p>
	    Own Id: OTP-10060</p>
        </item>
        <item>
          <p>
	    The options check mistreated the ip_v6_disable-option,
	    and did not handle some, at the moment, undocumented
	    options correctly.</p>
          <p>
	    Own Id: OTP-10061</p>
        </item>
        <item>
          <p>
	    The channel id in a channel failure message, sent to the
	    peer, is now in all cases the remote channel id</p>
          <p>
	    Own Id: OTP-10062</p>
        </item>
        <item>
          <p>
	    Improved handling of multiple closes to avoid occasional
	    crashes when a channel is closed more than once.</p>
          <p>
	    Own Id: OTP-10112</p>
        </item>
        <item>
          <p>
	    Fix lib/src/test/ssh_basic_SUITE.erl to fix IPv6 option
	    typos</p>
          <p>
	    Fixed incorrect option "ipv6_disable" to "ipv6_disabled"
	    as documented in the ssh manual.</p>
          <p>
	    Own Id: OTP-10219</p>
        </item>
        <item>
          <p>
	    SSH: Make "auth_methods" server option re-usable</p>
          <p>
	    The 'auth_methods' option is used by the server side of
	    the SSH code to tell a connecting SSH client about the
	    authentication methods that are supported by the server.
	    The code still extracts and handles the 'auth_methods'
	    option from Opts in appropriate places, but the Opts
	    checking code in ssh.erl didn't allow that option to be
	    specified.</p>
          <p>
	    Own Id: OTP-10224</p>
        </item>
        <item>
          <p>
	    Use the correct channel id when adjusting the channel
	    window</p>
          <p>
	    Own Id: OTP-10232</p>
        </item>
      </list>
    </section>

</section>

<section><title>Ssh 2.1</title>

    <section><title>Fixed Bugs and Malfunctions</title>
      <list>
        <item>
          <p>
	    All keys in authorized_keys are considered, wrongly only
	    the first one was before.</p>
          <p>
	    Own Id: OTP-7235</p>
        </item>
        <item>
          <p>
	    ssh daemon now properly handles ras host keys, in
	    previous versions only dsa host keys sufficed to set up a
	    connection.</p>
          <p>
	    Own Id: OTP-7677</p>
        </item>
        <item>
          <p>
	    ssh:shell/3 and ssh:connect/3 does not hang anymore if
	    connection negotiation fails</p>
          <p>
	    Own Id: OTP-8111</p>
        </item>
        <item>
          <p>
	    Improve check so that we will not try to read ssh packet
	    length indicator if not sure we have enough data.</p>
          <p>
	    Own Id: OTP-8380</p>
        </item>
        <item>
          <p>
	    Do not try to use user interaction when it is disabled.</p>
          <p>
	    Own Id: OTP-9466 Aux Id: seq11886 </p>
        </item>
        <item>
          <p>
	    Improved error handling of internal errors i the ssh
	    connection handling process</p>
          <p>
	    Own Id: OTP-9905</p>
        </item>
        <item>
          <p>
	    sftp daemon generates file handles correct</p>
          <p>
	    Own Id: OTP-9948</p>
        </item>
      </list>
    </section>


    <section><title>Improvements and New Features</title>
      <list>
        <item>
          <p>
	    Document supported algorithms</p>
          <p>
	    Own Id: OTP-8109</p>
        </item>
        <item>
          <p>
	    Graceful handling of premature close from an sftp client.</p>
          <p>
	    Own Id: OTP-9391 Aux Id: seq11838 </p>
        </item>
        <item>
          <p>
	    Changed ssh implementation to use the public_key
	    application for all public key handling. This is also a
	    first step for enabling a callback API for supplying
	    public keys and handling keys protected with password
	    phrases. </p>
          <p>
	    Additionally the test suites where improved so that they
	    do not copy the users keys to test server directories as
	    this is a security liability. Also ipv6 and file access
	    issues found in the process has been fixed.</p>
          <p>
	    This change also solves OTP-7677 and OTP-7235</p>
          <p>
	    This changes also involves some updates to public_keys
	    ssh-functions.</p>
          <p>
	    Own Id: OTP-9911</p>
        </item>
        <item>
          <p>
	    Added options for the ssh client to support user keys
	    files that are password protected.</p>
          <p>
	    Own Id: OTP-10036 Aux Id: OTP-6400, Seq10595 </p>
        </item>
      </list>
    </section>

</section>

<section><title>Ssh 2.0.9</title>

    <section><title>Improvements and New Features</title>
      <list>
        <item>
	    <p>Erlang/OTP can now be built using parallel make if you
	    limit the number of jobs, for instance using '<c>make
	    -j6</c>' or '<c>make -j10</c>'. '<c>make -j</c>' does not
	    work at the moment because of some missing
	    dependencies.</p>
          <p>
	    Own Id: OTP-9451</p>
        </item>
        <item>
          <p>
	    Ssh behaviours now use the new directive "-callback".
	    Parameters will be further specified in a later version
	    of ssh.</p>
          <p>
	    Own Id: OTP-9796</p>
        </item>
      </list>
    </section>

</section>

<section><title>Ssh 2.0.8</title>
    <section><title>Fixed Bugs and Malfunctions</title>
      <list>
        <item>
          <p>
            Calling ssh_sftp:stop_channel/1 resulted in that the trap_exit flag was
            set to true for the invoking process.</p>
          <p>
            Own Id: OTP-9386 Aux Id: seq11865</p>
        </item>
      </list>
    </section>
</section>

<section><title>Ssh 2.0.7</title>
    <section><title>Fixed Bugs and Malfunctions</title>
      <list>
        <item>
          <p>
            An unexpected message would crash the ssh_connection_handler and close
            the connection. Now an error message is generated instead.</p>
          <p>
            Own Id: OTP-9273</p>
        </item>
      </list>
    </section>
</section>

<section><title>Ssh 2.0.6</title>
    <section><title>Fixed Bugs and Malfunctions</title>
      <list>
        <item>
          <p>
            A memory leak has been fixed. I.e. per terminated connection the size of
            a pid and the length of a user name string was not cleared.</p>
          <p>
            Own Id: OTP-9232</p>
        </item>
      </list>
    </section>
</section>

<section><title>Ssh 2.0.5</title>
    <section><title>Improvements and New Features</title>
      <list>
        <item>
          <p>
            Strengthened random number generation. (Thanks to Geoff Cant)</p>
          <p>
            Own Id: OTP-9225</p>
        </item>
      </list>
    </section>
</section>

<section><title>Ssh 2.0.4</title>
    <section><title>Fixed Bugs and Malfunctions</title>
      <list>
        <item>
          <p>In some cases SSH returned {error, normal} when a channel was terminated
             unexpectedly. This has now been changed to {error, channel_closed}.</p>
          <p>
            *** POTENTIAL INCOMPATIBILITY ***</p>
          <p>
            Own Id: OTP-8987 Aux Id: seq11748</p>
        </item>
        <item>
          <p>
            SSH did not handle the error reason enetunreach
            when trying to open a IPv6 connection.</p>
          <p>
            Own Id: OTP-9031</p>
        </item>
      </list>
    </section>
    <section><title>Improvements and New Features</title>
      <list>
        <item>
          <p>
            It is now possible to use SSH to sign and verify binary data.</p>
          <p>
            Own Id: OTP-8986</p>
        </item>
        <item>
          <p>
            SSH now ensures that the .ssh directory exists before trying
            to access files located in that directory.</p>
          <p>
            Own Id: OTP-9010</p>
        </item>
      </list>
    </section>
</section>

<section><title>Ssh 2.0.3</title>
    <section><title>Fixed Bugs and Malfunctions</title>
      <list>
        <item>
          <p>
            The fix regarding OTP-8849 was not included in the
            previous version as stated.</p>
          <p>
            Own Id: OTP-8918</p>
        </item>
      </list>
    </section>
</section>

<section><title>Ssh 2.0.2</title>
    <section><title>Fixed Bugs and Malfunctions</title>
      <list>
        <item>
          <p>
            The ssh_system_sup did not catch noproc and shutdown
            messages.</p>
          <p>
            Own Id: OTP-8863</p>
        </item>
        <item>
          <p>
            In some cases a crash report was generated when a
            connection was closing down. This was caused by a race
            condition between two processes.</p>
          <p>
            Own Id: OTP-8881 Aux Id: seq11656, seq11648 </p>
        </item>
      </list>
    </section>
    <section><title>Improvements and New Features</title>
      <list>
        <item>
          <p>
            SSH no longer use deprecated public_key functions.</p>
          <p>
            Own Id: OTP-8849</p>
        </item>
      </list>
    </section>
 </section>
 <section><title>Ssh 2.0.1</title>
    <section><title>Fixed Bugs and Malfunctions</title>
      <list>
        <item>
          <p>
	    SSH in some cases terminated channels with reason normal
	    when it should have been shutdown.</p>
          <p>
	    Own Id: OTP-8714</p>
        </item>
        <item>
          <p>
	    SSH in some cases generated a crash report when a channel
	    was closed in a normal way.</p>
          <p>
	    Own Id: OTP-8735 Aux Id: seq11615 </p>
        </item>
        <item>
          <p>
	    The processes ssh_subsystem_sup and one ssh_channel_sup
	    was not terminated when a connection was closed.</p>
          <p>
	    Own Id: OTP-8807</p>
        </item>
      </list>
    </section>

</section>

<section><title>Ssh 2.0</title>

    <section><title>Fixed Bugs and Malfunctions</title>
      <list>
        <item>
          <p>The function ssh:connect/4 was not exported.</p>
          <p>Own Id: OTP-8550 Aux Id:</p>
        </item>
        <item>
          <p>Aligned error message with used version (SSH_FX_FAILURE vs
             SSH_FX_NOT_A_DIRECTORY, the latter introduced in version 6).</p>
          <p>
            *** POTENTIAL INCOMPATIBILITY ***</p>
          <p>Own Id: OTP-8644 Aux Id: seq11574</p>
        </item>
        <item>
          <p>Resolved race condition when another connection is started
             before a channel is opened in the first connection.</p>
          <p>Own Id: OTP-8645 Aux Id: seq11577</p>
        </item>
      </list>
    </section>

    <section><title>Improvements and New Features</title>
      <list>
        <item>
          <p>The configuration parameter ip_v6_disabled is now available,
             which makes it possible for the user to alter the IP version
             SSH shall use.</p>
          <p>
            *** POTENTIAL INCOMPATIBILITY ***</p>
          <p>Own Id: OTP-8535 Aux Id:</p>
        </item>
        <item>
          <p>The ssh_connection:send operation now accepts infinity as timeout.</p>
          <p>Own Id: OTP-8534 Aux Id:</p>
        </item>
        <item>
          <p>The connection handler now include stack traces when a channel 
             message is not handled correctly.</p>
          <p>Own Id: OTP-8524 Aux Id:</p>
        </item>
        <item>
          <p>Removed deprecated modules (ssh_ssh, ssh_sshd and ssh_cm) and
             functions (ssh_sftp:connect and ssh_sftp:stop).</p>
          <p>
            *** POTENTIAL INCOMPATIBILITY ***</p>
          <p>Own Id: OTP-8596 Aux Id:</p>
        </item>
      </list>
    </section>

 </section>

 <section><title>Ssh 1.1.8</title>

    <section><title>Fixed Bugs and Malfunctions</title>
      <list>
        <item>
          <p>
            In some cases SSH ceased to collect more data from the transport layer.</p>
          <p>
            Own Id: OTP-8401 Aux Id: seq11479</p>
        </item>
      </list>
    </section>

    <section><title>Improvements and New Features</title>
      <list>
        <item>
          <p>Old release notes removed.</p>
          <p>Own Id: OTP-8356 Aux Id:</p>
        </item>
      </list>
    </section>

 </section>

 <section><title>Ssh 1.1.7</title>

    <section><title>Fixed Bugs and Malfunctions</title>
      <list>
        <item>
          <p>
            Now clear all processes when a connection is terminated.</p>
          <p>
            Own Id: OTP-8121 Aux Id:</p>
        </item>
        <item>
          <p>
            In some rare cases the connection handler could enter an infinite loop.</p>
          <p>
            Own Id: OTP-8277 Aux Id: seq11428</p>
        </item>
        <item>
          <p>
            If an SFTP server did not respond with EOF, the function 
            ssh_sftp:list_dir/2/3 would enter an infinite loop.</p>
          <p>
            Own Id: OTP-8278 Aux Id: seq11450</p>
        </item>
      </list>
    </section>

    <section><title>Improvements and New Features</title>
      <list>
        <item>
          <p>
            The documentation is now built with open source tools (xsltproc and fop) 
            that exists on most platforms. One visible change is that the frames are removed.</p>
          <p>
            Own Id: OTP-8201 Aux Id:</p>
        </item>
      </list>
    </section>

 </section>

 <section><title>Ssh 1.1.6</title>

    <section><title>Fixed Bugs and Malfunctions</title>
      <list>
        <item>
          <p>
            ssh_sftp:start_channel did not handle all possible return 
            values from ssh_channel:start correctly.
          </p>
          <p>
            Own Id: OTP-8176 Aux Id: </p>
        </item>
        <item>
          <p>
            SFTPD did not handle rename command (version 4) correctly.
          </p>
          <p>
            Own Id: OTP-8175 Aux Id: seq11373</p>
        </item>
        <item>
          <p>
            If a connection manager already had been terminated it could cause a channel
            to generate a crash report when it was about to stop.
          </p>
          <p>
            Own Id: OTP-8174 Aux Id: seq11377</p>
        </item>
        <item>
          <p>
            Requests could result in badarg or badmatch EXIT messages in the connection 
            manager if the channel no longer existed.</p>
          <p>
            Own Id: OTP-8173 Aux Id: seq11379</p>
        </item>
        <item>
          <p>
            ssh_transport:unpack/3 could cause a badarg error.</p>
          <p>
            Own Id: OTP-8162 Aux Id:</p>
        </item>
      </list>
    </section>

    <section><title>Improvements and New Features</title>
      <list>
        <item>
          <p>
            The encryption algorithm aes128-cbc is now supported.
            Requires that crypto-1.6.1 is available.</p>
          <p>
            Own Id: OTP-8110 Aux Id:</p>
        </item>
      </list>
    </section>

 </section>


 <section><title>Ssh 1.1.5</title>

    <section><title>Fixed Bugs and Malfunctions</title>
      <list>
        <item>
          <p>
            ssh_sftp:start_channel/3 did not handle timeout correctly.</p>
          <p>
            Own Id: OTP-8159 Aux Id: seq11386</p>
        </item>
        <item>
          <p>
            If a progress message was not received after invoking ssh:connect/3
            the call could hang for ever. A timeout option has also been added.</p>
          <p>
            Own Id: OTP-8160 Aux Id: seq11386</p>
        </item>
        <item>
          <p>
            A comma has been missing in the ssh.appup file since SSH-1.0.2.</p>
          <p>
            Own Id: OTP-8161 Aux Id:</p>
        </item>
      </list>
    </section>

 </section>

 <section><title>Ssh 1.1.4</title>

    <section><title>Fixed Bugs and Malfunctions</title>
      <list>
        <item>
          <p>
            SSH sometimes caused a crash report at disconnect.</p>
          <p>
            Own Id: OTP-8071 Aux Id: seq11319</p>
        </item>
      </list>
    </section>

 </section>

 <section><title>Ssh 1.1.3</title>

    <section><title>Fixed Bugs and Malfunctions</title>
      <list>
        <item>
          <p>
            The operation ssh_sftp:stop_channel/1 returned an 
            exception if the connection already had been closed.</p>
          <p>
            Own Id: OTP-7996 Aux Id: seq11281</p>
        </item>
        <item>
          <p>
            SSH did not handle if supervisor:start_child/2 returned 
            {error, already_present}.</p>
          <p>
            Own Id: OTP-8034 Aux Id: seq11307</p>
        </item>
        <item>
          <p>
            SSH no longer cause supervisor reports when a connection is 
            terminated in a controlled manner.</p>
          <p>
            Own Id: OTP-8035 Aux Id: seq11308</p>
        </item>
      </list>
    </section>

 </section>

 <section><title>Ssh 1.1.2</title>

    <section><title>Fixed Bugs and Malfunctions</title>
      <list>
        <item>
          <p>
            Ssh confused local and remote channel id's, which in some
            cases resulted in that messages were discarded.</p>
          <p>
            Own Id: OTP-7914 Aux Id: seq11234</p>
        </item>
        <item>
          <p>
            Ssh could not handle echo values other than 0 and 1.</p>
          <p>
            Own Id: OTP-7917 Aux Id: seq11238</p>
        </item>
        <item>
          <p>
            A crash occurred if a non-valid channel reference was received.</p>
          <p>
            Own Id: OTP-7918 Aux Id: seq11238</p>
        </item>
        <item>
          <p>
            Sftpd connections was not closed after receiving eof from a client.</p>
          <p>
            Own Id: OTP-7921 Aux Id: seq11222</p>
        </item>
        <item>
          <p>
            It was not possible to start a SFTP subsystem on certain platforms, 
            i.e. those who do not support symbolic links.</p>
          <p>
            Own Id: OTP-7930 Aux Id: </p>
        </item>
        <item>
          <p>
            In some cases the message {ssh_cm, ssh_connection_ref(), {closed, ssh_channel_id()}}
            was not passed to the registered callback module.</p>
          <p>
            Own Id: OTP-7957 Aux Id: </p>
        </item>
      </list>
    </section>

    <section><title>Improvements and New Features</title>
      <list>
        <item>
          <p>
            By using the sftpd option {max_files, Integer}, the message
            size for READDIR commands can be reduced.</p>
          <p>
            Own Id: OTP-7919 Aux Id: seq11230</p>
        </item>
      </list>
    </section>

 </section>

 <section><title>Ssh 1.1.1</title>

    <section><title>Fixed Bugs and Malfunctions</title>
      <list>
        <item>
          <p>
            The erlang ssh server has presented itself incorrectly,
            using the special version ssh-1.99, although it never has
            supported versions below 2.0. Since ssh-1.1 client
            versions below 2.0 are correctly rejected instead of
            letting the server crash later on. Alas the problem with
            the presentation string was not discovered until after
            ssh.1.1 was released. Now the server will present itself
            as ssh-2.0.</p>
          <p>
            Own Id: OTP-7795</p>
        </item>
        <item>
          <p>
            An internal function call used an incorrect parameter, which
            caused problem when the old listen API was used. This was
            introduced in Ssh-1.1.</p>
          <p>
            Own Id: OTP-7920 Aux Id: seq11211</p>
        </item>
      </list>
    </section>

    <section><title>Improvements and New Features</title>
      <list>
        <item>
          <p>
            Ssh timeouts will now behave as expected i.e. defaults to
            infinity only the user of the ssh application can know of
            a reasonable timeout value for their application.</p>
          <p>
            *** POTENTIAL INCOMPATIBILITY ***</p>
          <p>
            Own Id: OTP-7807</p>
        </item>
        <item>
          <p>
            The implementation of timeouts added as a patch in
            ssh-1.0.1 was slightly changed and is now documented.</p>
          <p>
            Own Id: OTP-7808</p>
        </item>
        <item>
          <p>
            To honor the multiplexing of channels over one ssh
            connection concept ssh_sftp:connect/ [1,2,3] is
            deprecated and replaced by ssh_sftp:start_channel/[1,2,3]
            and ssh_sftp:stop/1 is deprecated and replaced by
            ssh_sftp:stop_channel/1 and to stop the ssh connection
            ssh:close/ 1 should be called.</p>
          <p>
            Own Id: OTP-7809</p>
        </item>
        <item>
          <p>
            Added the message {ssh_channel_up, ChannelId,
            ConnectionManager} that shall be handled by the channel
            callback handle_msg/2. This makes the function
            handle_msg/2 a mandatory function for ssh channels
            implementations which it was not in ssh-1.1.</p>
          <p>
            *** POTENTIAL INCOMPATIBILITY ***</p>
          <p>
            Own Id: OTP-7828</p>
        </item>
      </list>
    </section>

 </section>

  <section><title>Ssh 1.1</title>
  
  <section><title>Fixed Bugs and Malfunctions</title>
  <list>
    <item>
      <p>
	A flaw in the implementation of the supervision tree
	caused the ssh daemon to close the connections to all
	currently logged in users if one user logged out. Another
	problem related to the supervision tree caused the closing
	down of clients to leak processes i.e. all processes was
      not shutdown correctly.</p>
      <p>
      Own Id: OTP-7676</p>
    </item>
    <item>
      <p>
	Tabs could cause ssh_cli to print things in a surprising
      way.</p>
      <p>
      Own Id: OTP-7683 Aux Id: seq11102 </p>
    </item>
    <item>
      <p>
	[sftp, sftpd] - Added patch to make sftp timestamps more
	correct, in the long run it would be nice to have better
	support in file to be able to make it always behave
	correctly now it will be correct 99 % of time instead of
      almost never correct, at least on unix-based platforms.</p>
      <p>
      Own Id: OTP-7685 Aux Id: seq11082 </p>
    </item>
    <item>
      <p>
	[sftpd] - Added patch to further improve handling of
      symbolic links in the sftp-server.</p>
      <p>
      Own Id: OTP-7766 Aux Id: seq11101 </p>
    </item>
    <item>
      <p>
	Ssh incorrectly sent the local id instead of the remote
	id of a channel to the peer. For simpler cases these ids
	often happen to have the same value. One case when they
	do not is when the client sends an exec command two times
	in a raw on the same ssh connection (different channels
	of course as the channel will be closed when the exec
      command has been evaluated) .</p>
      <p>
      Own Id: OTP-7767</p>
    </item>
    <item>
      <p>
	Packet data could be lost under high load due to the fact
	that buffered data was sometimes wrongly discarded before
      it had been sent.</p>
      <p>
      Own Id: OTP-7768</p>
    </item>
    <item>
      <p>
	Improved ipv6-handling as some assumptions about inet
      functions where incorrect.</p>
      <p>
      Own Id: OTP-7770</p>
    </item>
  </list>
  </section>

  
  <section><title>Improvements and New Features</title>
  <list>
    <item>
      <p>
      Added new API function ssh:connection_info/2.</p>
      <p>
      Own Id: OTP-7456</p>
    </item>
    <item>
      <p>
	Now starts ssh channel processes later avoiding
      synchronization problems between processes.</p>
      <p>
      Own Id: OTP-7516</p>
    </item>
    <item>
      <p>
	Ssh now rejects old versions of the ssh protocol for
	security reasons. (Even if they where not correctly
	rejected before the connection would probably have failed
      anyway due to other reasons.)</p>
      <p>
      Own Id: OTP-7645 Aux Id: seq11094 </p>
    </item>
    <item>
      <p>
	New API module ssh_channel has been added. This is a
	behaviour to facilitate the implementation of ssh clients
	and plug in subsystems to the ssh daemon. Note that this
	slightly changes the options to the API function
	ssh:daemon/[1,2,3] deprecating all no longer documented
	options. Note that the new API enforces the "logical way"
	of using the old API i.e. making the subsystem process
	part of the ssh applications supervisor tree, so missuses
      of the old API are not compatible with the new API.</p>
      <p>
      *** POTENTIAL INCOMPATIBILITY ***</p>
      <p>
      Own Id: OTP-7769</p>
    </item>
  </list>
  </section>

  <section><title>Known Bugs and Problems</title>
  <list>
    <item>
      <p>
	Public keys protected by a password are currently not
      handled by the erlang ssh application.</p>
      <p>
      Own Id: OTP-6400 Aux Id: 10595 </p>
    </item>
  </list>
  </section>
  
  </section>
    
    <section><title>Ssh 1.0.2</title>
    
    <section><title>Fixed Bugs and Malfunctions</title>
    <list>
      <item>
	<p>
	  [sftpd] - Listing of symbolic link directories should now
	  work as expected.</p>
	  <p>
	  Own Id: OTP-7141 Aux Id: seq10856 </p>
        </item>
    </list>
    </section>
    
    </section>
    
   <section><title>Ssh 1.0.1</title>

    <section><title>Fixed Bugs and Malfunctions</title>
      <list>
        <item>
          <p>
            [sftp] - When listing a directory with more than 100
            files only the first 100 where listed. This has now been
            fixed.</p>
          <p>
            Own Id: OTP-7318 Aux Id: seq10953 </p>
        </item>
        <item>
          <p>
            When restarting an ssh-system the expected return value
            from ssh_system_sup:restart_acceptor/2 was incorrect,
            this is no longer the case.</p>
          <p>
            Own Id: OTP-7564 Aux Id: seq11055 </p>
        </item>
        <item>
          <p>
            A few minor bugs where fixed in ssh_userreg.erl and
            ssh_connection_manager and a a ssh_cli option was added
            to restore backwards compatibility with the old ssh_cm -
            API.</p>
          <p>
            Own Id: OTP-7565</p>
        </item>
        <item>
          <p>
            Fixed bug in ipv6 support and added option to disable
            ipv6 as a workaround for badly configured computers.</p>
          <p>
            Own Id: OTP-7566</p>
        </item>
      </list>
    </section>

    <section><title>Improvements and New Features</title>
      <list>
        <item>
          <p>
            [sftp] - Option added to set timeout value in sftp.</p>
          <p>
            Own Id: OTP-7305 Aux Id: seq10945 </p>
        </item>
      </list>
    </section>

   </section>

  <section><title>Ssh 1.0</title>

    <section><title>Fixed Bugs and Malfunctions</title>
      <list>
        <item>
          <p>
            Removed some special handling of prompts that made ssh
            behave differently than openssh.</p>
          <p>
            Own Id: OTP-7485 Aux Id: seq11025 </p>
        </item>
        <item>
          <p>
            Bug in encoding of pty opts has been fixed.</p>
          <p>
            Own Id: OTP-7504</p>
        </item>
      </list>
    </section>


    <section><title>Improvements and New Features</title>
      <list>
        <item>
          <p>
            The architecture of the ssh processes has been
            reconstructed to fit in a supervision tree as to become a
            real OTP application and benefit from this when starting
            and stopping.</p>
          <p>
            Own Id: OTP-7356 Aux Id: seq10899 </p>
        </item>
        <item>
          <p>
            Support for pty option echo off added. Requires kernel
            from R12B-4.</p>
          <p>
            *** POTENTIAL INCOMPATIBILITY ***</p>
          <p>
            Own Id: OTP-7502 Aux Id: seq10959 </p>
        </item>
        <item>
          <p>
            The ssh API has been enhanced a lot of old API functions
            has become deprecated.</p>
          <p>
            Own Id: OTP-7503</p>
        </item>
      </list>
    </section>

  </section>
</chapter><|MERGE_RESOLUTION|>--- conflicted
+++ resolved
@@ -30,7 +30,6 @@
     <file>notes.xml</file>
   </header>
 
-<<<<<<< HEAD
 <section><title>Ssh 5.1.1</title>
 
     <section><title>Fixed Bugs and Malfunctions</title>
@@ -166,9 +165,6 @@
 </section>
 
 <section><title>Ssh 4.15.3.1</title>
-=======
-<section><title>Ssh 4.13.2.4</title>
->>>>>>> 85be379c
 
     <section><title>Fixed Bugs and Malfunctions</title>
       <list>
@@ -205,7 +201,6 @@
 
 </section>
 
-<<<<<<< HEAD
 <section><title>Ssh 4.15.3</title>
 
     <section><title>Fixed Bugs and Malfunctions</title>
@@ -402,8 +397,43 @@
 
 </section>
 
-=======
->>>>>>> 85be379c
+<section><title>Ssh 4.13.2.4</title>
+
+    <section><title>Fixed Bugs and Malfunctions</title>
+      <list>
+        <item>
+          <p>
+	    With this change, connection handler does not execute
+	    socket operations until it becomes socket owner.
+	    Previously errors could occur if connection handler tried
+	    to work with socket whose owner exited.</p>
+          <p>
+	    Own Id: OTP-18869 Aux Id: PR-7849,GH-7571 </p>
+        </item>
+        <item>
+          <p>
+	    With this change (being response to CVE-2023-48795), ssh
+	    can negotiate "strict KEX" OpenSSH extension with peers
+	    supporting it; also 'chacha20-poly1305@openssh.com'
+	    algorithm becomes a less preferred cipher.</p>
+          <p>
+	    If strict KEX availability cannot be ensured on both
+	    connection sides, affected encryption modes(CHACHA and
+	    CBC) can be disabled with standard ssh configuration.
+	    This will provide protection against vulnerability, but
+	    at a cost of affecting interoperability. See <seeguide
+	    marker="configure_algos">Configuring algorithms in
+	    SSH</seeguide>.</p>
+          <p>
+	    *** POTENTIAL INCOMPATIBILITY ***</p>
+          <p>
+	    Own Id: OTP-18897</p>
+        </item>
+      </list>
+    </section>
+
+</section>
+
 <section><title>Ssh 4.13.2.3</title>
 
     <section><title>Fixed Bugs and Malfunctions</title>
