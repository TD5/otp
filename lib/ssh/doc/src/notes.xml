--- conflicted
+++ resolved
@@ -30,17 +30,12 @@
     <file>notes.xml</file>
   </header>
 
-<<<<<<< HEAD
 <section><title>Ssh 4.13</title>
-=======
-<section><title>Ssh 4.11.1.5</title>
->>>>>>> 47375b6e
-
-    <section><title>Fixed Bugs and Malfunctions</title>
-      <list>
-        <item>
-          <p>
-<<<<<<< HEAD
+
+    <section><title>Fixed Bugs and Malfunctions</title>
+      <list>
+        <item>
+          <p>
 	    The value of the <c>connect_timeout</c> option is now
 	    used as default value for the negotiation timeout.</p>
           <p>
@@ -263,14 +258,24 @@
 	    chapter in the Erlang/OTP documentation.</p>
           <p>
 	    Own Id: OTP-17352</p>
-=======
+        </item>
+      </list>
+    </section>
+
+</section>
+
+<section><title>Ssh 4.11.1.5</title>
+
+    <section><title>Fixed Bugs and Malfunctions</title>
+      <list>
+        <item>
+          <p>
 	    Fixed problem with blocked server after multiple
 	    restarts. Applies to daemons with options
 	    <c>{parallel_login,true}</c> and also <c>{max_sessions,
 	    int()&gt;0}</c>.</p>
           <p>
 	    Own Id: OTP-17835 Aux Id: ERIERL-721 </p>
->>>>>>> 47375b6e
         </item>
       </list>
     </section>
