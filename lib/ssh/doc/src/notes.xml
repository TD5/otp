<?xml version="1.0" encoding="utf-8" ?>
<!DOCTYPE chapter SYSTEM "chapter.dtd">

<chapter>
  <header>
    <copyright>
      <year>2004</year><year>2018</year>
      <holder>Ericsson AB. All Rights Reserved.</holder>
    </copyright>
    <legalnotice>
      Licensed under the Apache License, Version 2.0 (the "License");
      you may not use this file except in compliance with the License.
      You may obtain a copy of the License at
 
          http://www.apache.org/licenses/LICENSE-2.0

      Unless required by applicable law or agreed to in writing, software
      distributed under the License is distributed on an "AS IS" BASIS,
      WITHOUT WARRANTIES OR CONDITIONS OF ANY KIND, either express or implied.
      See the License for the specific language governing permissions and
      limitations under the License.

    </legalnotice>

    <title>SSH Release Notes</title>
    <prepared></prepared>
    <docno></docno>
    <date></date>
    <rev>%VSN%</rev>
    <file>notes.xml</file>
  </header>

<<<<<<< HEAD
<section><title>Ssh 4.7.7</title>

    <section><title>Improvements and New Features</title>
      <list>
        <item>
          <p>
	    SSH uses the new crypto API.</p>
          <p>
	    Own Id: OTP-15673</p>
=======
<section><title>Ssh 4.7.6.1</title>

    <section><title>Fixed Bugs and Malfunctions</title>
      <list>
        <item>
          <p>
	    Fixed a possible SSH logging crash if there was a problem
	    in an early stage of session setup.</p>
          <p>
	    Own Id: OTP-15962 Aux Id: ERL-990 </p>
>>>>>>> 9cf26085
        </item>
      </list>
    </section>

</section>

<section><title>Ssh 4.7.6</title>

    <section><title>Improvements and New Features</title>
      <list>
        <item>
          <p>
	    When an SSH server receives the very first message on a
	    new TCP connection, and that message is not the expected
	    one, the 64 first bytes of the received message are now
	    dumped in the INFO REPORT that reports the Protocol
	    Error.</p>
          <p>
	    This facilitates the debugging of who sends the bad
	    message or of detecting a possible port scanning.</p>
          <p>
	    Own Id: OTP-15772</p>
        </item>
      </list>
    </section>

</section>

<section><title>Ssh 4.7.5</title>

    <section><title>Fixed Bugs and Malfunctions</title>
      <list>
        <item>
          <p>
	    The callback <c>ssh_channel:init/1</c> was missing in
	    OTP-21</p>
          <p>
	    Own Id: OTP-15762</p>
        </item>
        <item>
          <p>
	    If a client was connected to an server on an already open
	    socket, the callback <c>fun(PeerName,FingerPrint)</c> in
	    the <c>accept_callback</c> option passed the local name
	    in the argument PeerName instead of the remote name.</p>
          <p>
	    Own Id: OTP-15763</p>
        </item>
      </list>
    </section>

</section>

<section><title>Ssh 4.7.4</title>

    <section><title>Fixed Bugs and Malfunctions</title>
      <list>
        <item>
          <p>
	    SSH sftp daemon now accepts an SSH_FXP_STAT message
	    encoded according to the wrong sftp version. Some clients
	    sends such messages.</p>
          <p>
	    Own Id: OTP-15498 Aux Id: ERL-822, PR-2077 </p>
        </item>
      </list>
    </section>

</section>

<section><title>Ssh 4.7.3</title>

    <section><title>Fixed Bugs and Malfunctions</title>
      <list>
        <item>
          <p>
	    Fixed port leakage if a ssh:daemon call failed.</p>
          <p>
	    Own Id: OTP-15397 Aux Id: ERL-801 </p>
        </item>
      </list>
    </section>

</section>

<section><title>Ssh 4.7.2</title>

    <section><title>Fixed Bugs and Malfunctions</title>
      <list>
        <item>
          <p>
	    Incompatibility with newer OpenSSH fixed. Previously
	    versions 7.8 and later could cause Erlang SSH to exit.</p>
          <p>
	    Own Id: OTP-15413</p>
        </item>
        <item>
          <p>
	    The '<c>exec</c>' option for ssh daemons had wrong format
	    in the documentation.</p>
          <p>
	    Own Id: OTP-15416</p>
        </item>
      </list>
    </section>


    <section><title>Improvements and New Features</title>
      <list>
        <item>
          <p>
	    Added public key methods ssh-ed25519 and ssh-ed448.</p>
          <p>
	    Requires OpenSSL 1.1.1 or higher as cryptolib under the
	    OTP application <c>crypto</c>.</p>
          <p>
	    Own Id: OTP-15094 Aux Id: OTP-15419 </p>
        </item>
        <item>
          <p>
	    The SSH property tests are now adapted to the PropEr
	    testing tool.</p>
          <p>
	    Own Id: OTP-15312</p>
        </item>
        <item>
          <p>
	    The term "user" was not documented in the SSH app. A new
	    chapter with terminology is added to the User's Manual
	    where the term "user" is defined.</p>
          <p>
	    A reference manual page about the module <c>ssh_file</c>
	    is also added. This is the default callback module for
	    user's keys, host keys etc.</p>
          <p>
	    Own Id: OTP-15314</p>
        </item>
        <item>
          <p>
	    Host and user key checking is made more robust.</p>
          <p>
	    Own Id: OTP-15424</p>
        </item>
      </list>
    </section>

</section>

<section><title>Ssh 4.7.1</title>

    <section><title>Improvements and New Features</title>
      <list>
        <item>
          <p>
	    Extended the undocumented <c>ssh_dbg</c> debug module
	    with an api for a circular trace buffer. This makes it
	    easy to record the last low-level events before an error
	    is detected. It is intended for solving difficult errors.</p>
          <p>
	    Own Id: OTP-15020</p>
        </item>
        <item>
          <p>
	    The key exchange methods
	    <c>'curve25519-sha256@libssh.org'</c>,
	    <c>'curve25519-sha256'</c> and <c>'curve448-sha512'</c>
	    are implemented. The last two are defined in
	    https://tools.ietf.org/html/draft-ietf-curdle-ssh-curves</p>
          <p>
	    They all depends on that OpenSSL 1.1.1 or higher is used
	    as cryptolib.</p>
          <p>
	    Own Id: OTP-15133 Aux Id: OTP-15240 </p>
        </item>
        <item>
          <p>
	    The cipher '<c>chacha20-poly1305@openssh.com</c>' is now
	    supported if OpenSSL 1.1.1 or higher is used as
	    cryptolib.</p>
          <p>
	    Own Id: OTP-15209 Aux Id: OTP-15164 </p>
        </item>
      </list>
    </section>

</section>

<section><title>Ssh 4.7</title>
    <section><title>Fixed Bugs and Malfunctions</title>
      <list>
        <item>
          <p>
	    If the daemon port listener is restarted, it could
	    potentially fail with <c>eaddrinuse</c> if the timing is
	    unlucky. It will now retry and exponentially back off the
	    listener restart a few times before failing.</p>
          <p>
	    Own Id: OTP-14955</p>
        </item>
        <item>
          <p>
	    A channel callback module always got the module name as
	    reason in a call to terminate. Now it will get the proper
	    Reason, usually 'normal'.</p>
          <p>
	    Own Id: OTP-15084</p>
        </item>
      </list>
    </section>


    <section><title>Improvements and New Features</title>
      <list>
        <item>
          <p>
	    The option <c>exec</c> has new option values defined to
	    make it much more easy to implement an own <c>exec</c>
	    server.</p>
          <p>
	    An option called <c>exec</c> for daemons implementing the
	    handling of 'exec' requests has existed a long time but
	    has been undocumented. The old undocumented value - as
	    well as its behavior - is kept for compatibility EXCEPT
	    that error messages are changed and are sent as
	    "stderror" text.</p>
          <p>
	    *** POTENTIAL INCOMPATIBILITY ***</p>
          <p>
	    Own Id: OTP-14851</p>
        </item>
        <item>
          <p>
	    Updated ssh_connection:shell/2 documentation.</p>
          <p>
	    Own Id: OTP-14880</p>
        </item>
        <item>
          <p>
	    The experimental <c>ssh_dbg</c> module is completely
	    re-written. Its purpose is to make tracing and debugging
	    easier on deployed systems.</p>
          <p>
	    Own Id: OTP-14896</p>
        </item>
        <item>
          <p>
	    The SSH supervisor structure has been slightly changed.
	    This makes stopping the ssh application considerably
	    faster if there are open connections. This is important
	    in for example restarts.</p>
          <p>
	    Own Id: OTP-14988</p>
        </item>
        <item>
          <p>
	    The type specifications in SSH are completly reworked and
	    the following types are renamed:</p>
          <p>
	    <c>ssh:ssh_connection_ref()</c> is changed to
	    <c>ssh:connection_ref()</c>, </p>
          <p>
	    <c>ssh:ssh_daemon_ref()</c> is changed to
	    <c>ssh:daemon_ref()</c>,</p>
          <p>
	    <c>ssh:ssh_channel_id()</c> is changed to
	    <c>ssh:channel_id()</c>.</p>
          <p>
	    *** POTENTIAL INCOMPATIBILITY ***</p>
          <p>
	    Own Id: OTP-15002 Aux Id: OTP-15030 </p>
        </item>
        <item>
          <p>
	    The internal timer handling in SSH is now based on the
	    gen_statem timers.</p>
          <p>
	    Own Id: OTP-15019</p>
        </item>
        <item>
          <p>
	    Removed the undocumented and unused modules
	    <c>ssh_client_key.erl</c> and <c>ssh_server_key.erl</c>.</p>
          <p>
	    Own Id: OTP-15028</p>
        </item>
        <item>
          <p>
	    The Reference Manual pages are partly updated.</p>
          <p>
	    The ssh page is now generated from specs and types, is
	    restructured and is partly rephrased.</p>
          <p>
	    The ssh_channel, ssh_connection, ssh_client_key_api,
	    ssh_server_key_api and ssh_sftp pages are updated with
	    links, correct type names and some minor changes.</p>
          <p>
	    Own Id: OTP-15030 Aux Id: OTP-15002 </p>
        </item>
        <item>
          <p>
	    The behaviors <c>ssh_channel</c> and
	    <c>ssh_daemon_channel</c> are renamed to
	    <c>ssh_client_channel</c> and <c>ssh_server_channel</c>
	    respectively.</p>
          <p>
	    The old modules are kept for compatibility but should
	    preferably be replaced when updating callback modules
	    referring them.</p>
          <p>
	    Own Id: OTP-15041</p>
        </item>
        <item>
          <p>
	    New test suite for channels.</p>
          <p>
	    Own Id: OTP-15051</p>
        </item>
        <item>
          <p>
	    The <c>rekey_limit</c> option could now set the max time
	    as well as the previously max data amount.</p>
          <p>
	    Own Id: OTP-15069 Aux Id: ERL-617 </p>
        </item>
        <item>
          <p>
	    Changed process exit supervision from links to monitors.</p>
          <p>
	    Own Id: OTP-15082</p>
        </item>
        <item>
          <p>
	    Better handling of misbehaving channel callback modules.</p>
          <p>
	    Own Id: OTP-15083</p>
        </item>
        <item>
          <p>
	    A new moduli file is generated. This file is used for the
	    recommended <c>diffie-hellman-group-exchange-sha256</c>
	    key exchange algorithm in SSH.</p>
          <p>
	    Own Id: OTP-15113</p>
        </item>
      </list>
    </section>
</section>

<section><title>Ssh 4.6.9.4</title>

    <section><title>Fixed Bugs and Malfunctions</title>
      <list>
        <item>
          <p>
	    If a client was connected to an server on an already open
	    socket, the callback <c>fun(PeerName,FingerPrint)</c> in
	    the <c>accept_callback</c> option passed the local name
	    in the argument PeerName instead of the remote name.</p>
          <p>
	    Own Id: OTP-15763</p>
        </item>
      </list>
    </section>

</section>

<section><title>Ssh 4.6.9.3</title>

    <section><title>Fixed Bugs and Malfunctions</title>
      <list>
        <item>
          <p>
	    Fixed port leakage if a ssh:daemon call failed.</p>
          <p>
	    Own Id: OTP-15397 Aux Id: ERL-801 </p>
        </item>
      </list>
    </section>

</section>

<section><title>Ssh 4.6.9.2</title>

    <section><title>Fixed Bugs and Malfunctions</title>
      <list>
        <item>
          <p>
	    Incompatibility with newer OpenSSH fixed. Previously
	    versions 7.8 and later could cause Erlang SSH to exit.</p>
          <p>
	    Own Id: OTP-15413</p>
        </item>
      </list>
    </section>

</section>

<section><title>Ssh 4.6.9.1</title>
    <section><title>Fixed Bugs and Malfunctions</title>
      <list>
        <item>
          <p>
	    SFTP clients reported the error reason <c>""</c> if a
	    non-OTP sftp server was killed during a long file
	    transmission.</p>
          <p>
	    Now the signal name (for example <c>"KILL"</c>) will be
	    the error reason if the server's reason is empty.</p>
          <p>
	    The documentation also lacked type information about this
	    class of errors.</p>
          <p>
	    Own Id: OTP-15148 Aux Id: ERIERL-194 </p>
        </item>
        <item>
          <p>
	    Fix ssh_sftp decode error for sftp protocol version 4</p>
          <p>
	    Own Id: OTP-15149 Aux Id: ERIERL-199 </p>
        </item>
      </list>
    </section>

</section>

<section><title>Ssh 4.6.9</title>

    <section><title>Fixed Bugs and Malfunctions</title>
      <list>
        <item>
          <p>
	    Host key hash erroneously calculated for clients
	    following draft-00 of RFC 4419, for example PuTTY</p>
          <p>
	    Own Id: OTP-15064</p>
        </item>
        <item>
          <p>
	    Renegotiation could fail in some states</p>
          <p>
	    Own Id: OTP-15066</p>
        </item>
      </list>
    </section>

</section>

<section><title>Ssh 4.6.8</title>
    <section><title>Fixed Bugs and Malfunctions</title>
      <list>
        <item>
          <p>
	    An ssh_sftp server (running version 6) could fail if it
	    is told to remove a file which in fact is a directory.</p>
          <p>
	    Own Id: OTP-15004</p>
        </item>
        <item>
          <p>
	    Fix rare spurios shutdowns of ssh servers when receiveing
	    <c>{'EXIT',_,normal}</c> messages.</p>
          <p>
	    Own Id: OTP-15018</p>
        </item>
      </list>
    </section>

</section>

<section><title>Ssh 4.6.7</title>

    <section><title>Fixed Bugs and Malfunctions</title>
      <list>
        <item>
          <p>
	    Fix bad spec in ssh.hrl: <c>double_algs()</c>.</p>
          <p>
	    Own Id: OTP-14990</p>
        </item>
      </list>
    </section>

</section>

<section><title>Ssh 4.6.6</title>

    <section><title>Fixed Bugs and Malfunctions</title>
      <list>
        <item>
          <p>
	    Remove a blocking risk when a channel is closed and an
	    operation is tried on that channel after at least a
	    second's time gap.</p>
          <p>
	    Own Id: OTP-14939</p>
        </item>
      </list>
    </section>
    <section><title>Improvements and New Features</title>
      <list>
        <item>
          <p>
	    Added ssh_compat_SUITE.</p>
          <p>
	    This suite contains a number of interoperability tests
	    mainly with OpenSSH. The tests start docker containers
	    with different OpenSSH and OpenSSL/LibreSSLcryptolib
	    versions and performs a number of tests of supported
	    algorithms.</p>
          <p>
	    All login methods and all user's public key types are
	    tested both for the client and the server.</p>
          <p>
	    All algorithms for kex, cipher, host key, mac and
	    compressions are tested with a number of exec and sftp
	    tests, both for the client and the server.</p>
          <p>
	    Own Id: OTP-14194 Aux Id: OTP-12487 </p>
        </item>
        <item>
          <p>
	    Default exec is disabled when a user-defined shell is
	    enabled.</p>
          <p>
	    Own Id: OTP-14881</p>
        </item>
      </list>
    </section>

</section>

<section><title>Ssh 4.6.5</title>

    <section><title>Fixed Bugs and Malfunctions</title>
      <list>
        <item>
          <p>
	    Adjusted supervisor timeouts</p>
          <p>
	    Own Id: OTP-14907</p>
        </item>
        <item>
          <p>
	    Remove ERROR messages for slow process exits</p>
          <p>
	    Own Id: OTP-14930</p>
        </item>
      </list>
    </section>

    <section><title>Improvements and New Features</title>
      <list>
        <item>
          <p>
	    Add option <c>save_accepted_host</c> to
	    <c>ssh:connection</c>. This option, if set to false,
	    inhibits saving host keys to e.g the file
	    <c>known_hosts</c>.</p>
          <p>
	    Own Id: OTP-14935</p>
        </item>
      </list>
    </section>

</section>

<section><title>Ssh 4.6.4</title>

    <section><title>Fixed Bugs and Malfunctions</title>
      <list>
        <item>
          <p>
	    Fix problem with OpenSSH 7.2 (and later) clients that has
	    used sha1 instead of sha2 for rsa-sha-256/512 user's
	    public keys.</p>
          <p>
	    Own Id: OTP-14827 Aux Id: ERL-531 </p>
        </item>
      </list>
    </section>

</section>

<section><title>Ssh 4.6.3</title>

    <section><title>Fixed Bugs and Malfunctions</title>
      <list>
        <item>
          <p>
	    Passphrase option for ecdsa public keys was missing.</p>
          <p>
	    Own Id: OTP-14602</p>
        </item>
      </list>
    </section>

    <section><title>Improvements and New Features</title>
      <list>
        <item>
          <p>
	    The host and user public key handling is hardened so that
	    a faulty plugin can't deliver a key of wrong type.</p>
          <p>
	    Better checks in the server of the available hostkey's
	    types at start and at each accept.</p>
          <p>
	    Better checks in the client of the available user public
	    key types at connect.</p>
          <p>
	    Own Id: OTP-14676 Aux Id: ERIERL-52, OTP-14570 </p>
        </item>
        <item>
          <p>
	    SSH can now fetch the host key from the private keys
	    stored in an Engine. See the crypto application for
	    details about Engines.</p>
          <p>
	    Own Id: OTP-14757</p>
        </item>
      </list>
    </section>

</section>

<section><title>Ssh 4.6.2</title>
    <section><title>Fixed Bugs and Malfunctions</title>
      <list>
        <item>
          <p>
	    Trailing white space was removed at end of the
	    hello-string. This caused interoperability problems with
	    some other ssh-implementations (e.g OpenSSH 7.3p1 on
	    Solaris 11)</p>
          <p>
	    Own Id: OTP-14763 Aux Id: ERIERL-74 </p>
        </item>
        <item>
          <p>
	    Fixes that tcp connections that was immediately closed
	    (SYN, SYNACK, ACK, RST) by a client could be left in a
	    zombie state.</p>
          <p>
	    Own Id: OTP-14778 Aux Id: ERIERL-104 </p>
        </item>
      </list>
    </section>

</section>

<section><title>Ssh 4.6.1</title>
    <section><title>Fixed Bugs and Malfunctions</title>
      <list>
        <item>
          <p>
	    Fixed broken printout</p>
          <p>
	    Own Id: OTP-14645</p>
        </item>
      </list>
    </section>


    <section><title>Improvements and New Features</title>
      <list>
        <item>
          <p>
	    Disable aes_gcm ciphers if peer is OpenSSH 6.2 which is
	    known to have trouble with them in some cases.</p>
          <p>
	    Own Id: OTP-14638</p>
        </item>
      </list>
    </section>

</section>

<section><title>Ssh 4.6</title>

    <section><title>Fixed Bugs and Malfunctions</title>
      <list>
        <item>
          <p>
	    Enables the <c>ssh_io module</c> to also accept binary
	    values when reading standard_io instead of getting stuck
	    in the receive clause.</p>
          <p>
	    Own Id: OTP-14506 Aux Id: PR1503 </p>
        </item>
        <item>
          <p>
	    Previously, the file owner access permission in response
	    to ssh_sftp:read_file_info/2 function was always
	    <c>read_write</c>. With this fix, the actual value of
	    file owner access permission is added to the returning
	    record. That value is calculated from file mode value.</p>
          <p>
	    Own Id: OTP-14550 Aux Id: PR1533 </p>
        </item>
      </list>
    </section>


    <section><title>Improvements and New Features</title>
      <list>
        <item>
          <p>
	    A new option <c>modify_algorithms</c> is implemented. It
	    enables specifying changes on the default algorithms
	    list. See the reference manual and the SSH User's Guide
	    chapter "Configuring algorithms in SSH".</p>
          <p>
	    Own Id: OTP-14568</p>
        </item>
      </list>
    </section>

</section>

<section><title>Ssh 4.5.1</title>

    <section><title>Fixed Bugs and Malfunctions</title>
      <list>
        <item>
          <p>
	    All unknown options are sent to the transport handler
	    regardless of type.</p>
          <p>
	    Own Id: OTP-14541 Aux Id: EIRERL-63 </p>
        </item>
      </list>
    </section>

</section>

<section><title>Ssh 4.5</title>

    <section><title>Improvements and New Features</title>
      <list>
        <item>
          <p>
	    The internal handling of SSH options is re-written.</p>
          <p>
	    Previously there were no checks if a client option was
	    given to a daemon or vice versa. This is corrected now.
	    If your code has e.g. a client-only option in a call to
	    start a daemon, the call will fail.</p>
          <p>
	    *** POTENTIAL INCOMPATIBILITY ***</p>
          <p>
	    Own Id: OTP-12872</p>
        </item>
        <item>
          <p>
	    Modernization of key exchange algorithms. See
	    draft-ietf-curdle-ssh-kex-sha2 for a discussion.</p>
          <p>
	    Removed an outdated weak algorithm and added stronger
	    replacements to keep interoperability with other modern
	    ssh clients and servers. The default ordering of the
	    algorithms is also adjusted.</p>
          <p>
	    Retired: The nowadays unsecure key-exchange
	    <c>diffie-hellman-group1-sha1</c> is not enabled by
	    default, but can be enabled with the option
	    <c>preferred-algorithms</c>.</p>
          <p>
	    Added: The new stronger key-exchange
	    <c>diffie-hellman-group16-sha512</c>,
	    <c>diffie-hellman-group18-sha512</c> and
	    <c>diffie-hellman-group14-sha256</c> are added and
	    enabled by default.</p>
          <p>
	    The questionable [RFC 6194] sha1-based algorithms
	    <c>diffie-hellman-group-exchange-sha1</c> and
	    <c>diffie-hellman-group14-sha1</c> are however still kept
	    enabled by default for compatibility with ancient clients
	    and servers that lack modern key-exchange alternatives.
	    When the draft-ietf-curdle-ssh-kex-sha2 becomes an rfc,
	    those sha1-based algorithms and
	    <c>diffie-hellman-group1-sha1</c> will be deprecated by
	    IETF. They might then be removed from the default list in
	    Erlang/OTP.</p>
          <p>
	    *** POTENTIAL INCOMPATIBILITY ***</p>
          <p>
	    Own Id: OTP-14110</p>
        </item>
        <item>
          <p>
	    Modernized internal representation of sftp by use of
	    maps.</p>
          <p>
	    Own Id: OTP-14117</p>
        </item>
        <item>
          <p>
	    The Extension Negotiation Mechanism and the extension
	    <c>server-sig-algs</c> in
	    draft-ietf-curdle-ssh-ext-info-05 are implemented.</p>
          <p>
	    The related draft-ietf-curdle-rsa-sha2-05 is implemented
	    and introduces the signature algorithms
	    <c>rsa-sha2-256</c> and <c>rsa-sha2-512</c>.</p>
          <p>
	    Own Id: OTP-14193</p>
        </item>
        <item>
          <p>
	    The 'timeout' and 'connect_timeout' handling in
	    ssh_sftp:start_channel documentation is clarified.</p>
          <p>
	    Own Id: OTP-14216</p>
        </item>
        <item>
          <p>
	    The functions <c>ssh:connect</c>, <c>ssh:shell</c> and
	    <c>ssh:start_channel</c> now accept an IP-tuple as Host
	    destination argument.</p>
          <p>
	    Own Id: OTP-14243</p>
        </item>
        <item>
          <p>
	    The function <c>ssh:daemon_info/1</c> now returns Host
	    and Profile as well as the Port info in the property
	    list.</p>
          <p>
	    Own Id: OTP-14259</p>
        </item>
        <item>
          <p>
	    Removed the option <c>public_key_alg</c> which was
	    deprecated in 18.2. Use <c>pref_public_key_algs</c>
	    instead.</p>
          <p>
	    *** POTENTIAL INCOMPATIBILITY ***</p>
          <p>
	    Own Id: OTP-14263</p>
        </item>
        <item>
          <p>
	    The SSH application is refactored regarding daemon
	    starting. The resolution of contradicting <c>Host</c>
	    argument and <c>ip</c> option were not described. There
	    were also strange corner cases when the <c>'any'</c>
	    value was used in <c>Host</c> argument or <c>ip</c>
	    option. This is (hopefully) resolved now, but it may
	    cause incompatibilities for code using both <c>Host</c>
	    and the <c>ip</c> option. The value 'loopback' has been
	    added for a correct way of naming those addresses.</p>
          <p>
	    *** POTENTIAL INCOMPATIBILITY ***</p>
          <p>
	    Own Id: OTP-14264</p>
        </item>
        <item>
          <p>
	    The supervisor code is refactored. The naming of
	    listening IP-Port-Profile triples are slightly changed to
	    improve consistency in strange corner cases as resolved
	    by OTP-14264</p>
          <p>
	    Own Id: OTP-14267 Aux Id: OTP-14266 </p>
        </item>
        <item>
          <p>
	    The <c>idle_time</c> option can now be used in daemons.</p>
          <p>
	    Own Id: OTP-14312</p>
        </item>
        <item>
          <p>
	    Added test cases for IETF-CURDLE Extension Negotiation
	    (ext-info)</p>
          <p>
	    Own Id: OTP-14361</p>
        </item>
        <item>
          <p>
	    Testcases for IETF-CURDLE extension
	    <c>server-sig-algs</c> including <c>rsa-sha2-*</c></p>
          <p>
	    Own Id: OTP-14362 Aux Id: OTP-14361 </p>
        </item>
        <item>
          <p>
	    The option <c>auth_methods</c> can now also be used in
	    clients to select which authentication options that are
	    used and in which order.</p>
          <p>
	    Own Id: OTP-14399</p>
        </item>
        <item>
          <p>
	    Checks that a ECDSA public key (<c>ecdsa-sha2-nistp*</c>)
	    stored in a file has the correct size.</p>
          <p>
	    Own Id: OTP-14410</p>
        </item>
      </list>
    </section>

</section>

<section><title>Ssh 4.4.2.4</title>

    <section><title>Fixed Bugs and Malfunctions</title>
      <list>
        <item>
          <p>
	    Fix rare spurios shutdowns of ssh servers when receiveing
	    <c>{'EXIT',_,normal}</c> messages.</p>
          <p>
	    Own Id: OTP-15018</p>
        </item>
        <item>
          <p>
	    Host key hash erroneously calculated for clients
	    following draft-00 of RFC 4419, for example PuTTY</p>
          <p>
	    Own Id: OTP-15064</p>
        </item>
        <item>
          <p>
	    Renegotiation could fail in some states</p>
          <p>
	    Own Id: OTP-15066</p>
        </item>
      </list>
    </section>

</section>

<section><title>Ssh 4.4.2.3</title>
    <section><title>Fixed Bugs and Malfunctions</title>
      <list>
        <item>
          <p>
	    An ssh_sftp server (running version 6) could fail if it
	    is told to remove a file which in fact is a directory.</p>
          <p>
	    Own Id: OTP-15004</p>
        </item>
      </list>
    </section>
</section>

<section><title>Ssh 4.4.2.2</title>
    <section><title>Improvements and New Features</title>
    <list>
        <item>
          <p>
	    Default exec is disabled when a user-defined shell is
	    enabled.</p>
          <p>
	    Own Id: OTP-14881</p>
        </item>
      </list>
    </section>
</section>


<section><title>Ssh 4.4.2.1</title>

    <section><title>Fixed Bugs and Malfunctions</title>
      <list>
        <item>
          <p>
	    Trailing white space was removed at end of the
	    hello-string. This caused interoperability problems with
	    some other ssh-implementations (e.g OpenSSH 7.3p1 on
	    Solaris 11)</p>
          <p>
	    Own Id: OTP-14763 Aux Id: ERIERL-74 </p>
        </item>
      </list>
    </section>

</section>

<section><title>Ssh 4.4.2</title>

    <section><title>Fixed Bugs and Malfunctions</title>
      <list>
        <item>
          <p>
	    ssh:daemon_info/1 crashed if the listening IP was not
	    'any'</p>
          <p>
	    Own Id: OTP-14298 Aux Id: seq13294 </p>
        </item>
      </list>
    </section>

</section>

<section><title>Ssh 4.4.1</title>

    <section><title>Fixed Bugs and Malfunctions</title>
      <list>
        <item>
          <p>
	    Fix bug when opening connections. If the tcp setup
	    failed, that would in some cases not result in an error
	    return value.</p>
          <p>
	    Own Id: OTP-14108</p>
        </item>
        <item>
          <p>
	    Reduce information leakage in case of decryption errors.</p>
          <p>
	    Own Id: OTP-14109</p>
        </item>
        <item>
          <p>
	    The key exchange algorithm
	    diffie-hellman-group-exchange-sha* has a server-option
	    <c>{dh_gex_limits,{Min,Max}}</c>. There was a hostkey
	    signature validation error on the client side if the
	    option was used and the <c>Min</c> or the <c>Max</c>
	    differed from the corresponding values obtained from the
	    client.</p>
          <p>
	    This bug is now corrected.</p>
          <p>
	    Own Id: OTP-14166</p>
        </item>
        <item>
          <p>
	    The sftpd server now correctly uses <c>root_dir</c> and
	    <c>cwd</c> when resolving file paths if both are
	    provided. The <c>cwd</c> handling is also corrected.</p>
          <p>
	    Thanks to kape1395!</p>
          <p>
	    Own Id: OTP-14225 Aux Id: PR-1331, PR-1335 </p>
        </item>
        <item>
          <p>
	    Ssh_cli used a function that does not handle non-utf8
	    unicode correctly.</p>
          <p>
	    Own Id: OTP-14230 Aux Id: ERL-364 </p>
        </item>
      </list>
    </section>


    <section><title>Improvements and New Features</title>
      <list>
        <item>
          <p>
	    The implementation of the key exchange algorithms
	    diffie-hellman-group-exchange-sha* are optimized, up to a
	    factor of 11 for the slowest ( = biggest and safest)
	    group size.</p>
          <p>
	    Own Id: OTP-14169 Aux Id: seq-13261 </p>
        </item>
        <item>
          <p>
	    The ssh host key fingerprint generation now also takes a
	    list of algorithms and returns a list of corresponding
	    fingerprints. See
	    <c>public_key:ssh_hostkey_fingerprint/2</c> and the
	    option <c>silently_accept_hosts</c> in
	    <c>ssh:connect</c>.</p>
          <p>
	    Own Id: OTP-14223</p>
        </item>
      </list>
    </section>

</section>

<section><title>Ssh 4.4</title>

    <section><title>Fixed Bugs and Malfunctions</title>
      <list>
        <item>
          <p>
	    A file read with an sftp client could loose data if the
	    packet_size is set to larger than 64k. This is corrected
	    now in such a way that the packet_size is silently
	    lowered if there is a risk for data loss.</p>
          <p>
	    Own Id: OTP-13857 Aux Id: ERL-238, OTP-13858 </p>
        </item>
        <item>
          <p>
	    When user defined SSH shell REPL process exits with
	    reason normal, the SSH channel callback module should
	    report successful exit status to the SSH client. This
	    provides simple way for SSH clients to check for
	    successful completion of executed commands. (Thanks to
	    isvilen)</p>
          <p>
	    Own Id: OTP-13905 Aux Id: PR-1173 </p>
        </item>
      </list>
    </section>


    <section><title>Improvements and New Features</title>
      <list>
        <item>
          <p>
	    Extended the option <c>silently_accept_hosts</c> for
	    <c>ssh:connect</c> to make it possible for the client to
	    check the SSH host key fingerprint string. Se the
	    reference manual for SSH.</p>
          <p>
	    Own Id: OTP-13887 Aux Id: OTP-13888 </p>
        </item>
      </list>
    </section>

</section>

<section><title>Ssh 4.3.6</title>

    <section><title>Fixed Bugs and Malfunctions</title>
      <list>
        <item>
          <p>
	    Re-negotiation problems with OpenSSH client solved.</p>
          <p>
	    Own Id: OTP-13972</p>
        </item>
      </list>
    </section>

</section>

<section><title>Ssh 4.3.5</title>

    <section><title>Fixed Bugs and Malfunctions</title>
      <list>
        <item>
          <p>
	    If a client illegaly sends an info-line and then
	    immediatly closes the TCP-connection, a badmatch
	    exception was raised.</p>
          <p>
	    Own Id: OTP-13966</p>
        </item>
      </list>
    </section>

</section>

<section><title>Ssh 4.3.4</title>

    <section><title>Fixed Bugs and Malfunctions</title>
      <list>
        <item>
          <p>
	    Intermittent ssh ERROR REPORT mentioning
	    nonblocking_sender</p>
          <p>
	    Own Id: OTP-13953 Aux Id: seq13199 </p>
        </item>
      </list>
    </section>

</section>

<section><title>Ssh 4.3.3</title>

    <section><title>Fixed Bugs and Malfunctions</title>
      <list>
        <item>
          <p>
	    Handle all possible exit values that should be
	    interpreted as {error, closed}. Failing to do so could
	    lead to unexpected crashes for users of the ssh
	    application.</p>
          <p>
	    Own Id: OTP-13932 Aux Id: seq13189 </p>
        </item>
      </list>
    </section>

</section>

<section><title>Ssh 4.3.2</title>

    <section><title>Fixed Bugs and Malfunctions</title>
      <list>
        <item>
          <p>
	    Upgrade of an established client connection could crash
	    because the ssh client supervisors children had wrong
	    type. This is fixed now.</p>
          <p>
	    Own Id: OTP-13782 Aux Id: seq13158 </p>
        </item>
        <item>
          <p>
	    Partly checks the public key early in public key
	    authorization</p>
          <p>
	    Own Id: OTP-13847 Aux Id:
	    defensics-ssh3.1.0-190243,205277,219318 </p>
        </item>
        <item>
          <p>
	    Corrected handling of SHA for ECDSA (Elliptic curve
	    public keys)</p>
          <p>
	    Own Id: OTP-13850 Aux Id: defensics-ssh3.1.0-214168 </p>
        </item>
        <item>
          <p>
	    Problems found by test suites as well as by
	    Codenomicon/Defensics fixed: - reduce max random padding
	    to 15 bytes (Codenomicon/Defensics) - inclomplete pdu
	    handling (Codenomicon/Defensics) - badmatch in test suite
	    - non-blocking send fixes deadlock in
	    ssh_connection_SUITE:interrupted_send</p>
          <p>
	    Own Id: OTP-13854</p>
        </item>
        <item>
          <p>
	    Caller is now notified when a tcp close is received.</p>
          <p>
	    Own Id: OTP-13859 Aux Id: seq13177 </p>
        </item>
      </list>
    </section>


    <section><title>Improvements and New Features</title>
      <list>
        <item>
          <p>
	    Use application:ensure_all_started/2 instead of
	    hard-coding deps</p>
          <p>
	    Own Id: OTP-13843 Aux Id: PR-1147 </p>
        </item>
      </list>
    </section>

</section>

<section><title>Ssh 4.3.1</title>

    <section><title>Fixed Bugs and Malfunctions</title>
      <list>
        <item>
          <p>
	    SSH client does not any longer retry a bad password given
	    as option to ssh:connect et al.</p>
          <p>
	    Own Id: OTP-13674 Aux Id: TR-HU92273 </p>
        </item>
        <item>
          <p>
	    Removed possible hanging risk for a certain timing
	    sequence when communicating client and server executes on
	    the same node.</p>
          <p>
	    Own Id: OTP-13715</p>
        </item>
      </list>
    </section>

</section>

<section><title>Ssh 4.3</title>

    <section><title>Improvements and New Features</title>
      <list>
        <item>
          <p>
	    A socket created and connected by gen_tcp could now be
	    used as input to ssh:connect, ssh:shell,
	    ssh_sftp:start_channel and ssh:daemon.</p>
          <p>
	    Own Id: OTP-12860</p>
        </item>
        <item>
          <p>
	    Some time optimization mainly in message encoding.</p>
          <p>
	    Own Id: OTP-13131</p>
        </item>
        <item>
          <p>
	    Optimized the sftp client time by setting new packet and
	    window sizes.</p>
          <p>
	    Own Id: OTP-13175</p>
        </item>
        <item>
          <p>
	    The <c>ssh_connection_handler</c> module in SSH is
	    changed and now uses the new behaviour <c>gen_statem</c>. </p>
          <p>
	    The module can be used as an example of a
	    <c>gen_statem</c> callback module but with a warning:
	    This commit of ssh is just a straightforward port from
	    gen_fsm to gen_statem with some code cleaning. Since the
	    state machine and the state callbacks are almost
	    unchanged the ssh module does not demonstrate the full
	    potential of the new behaviour.</p>
          <p>
	    The "new" state machine uses compound states. The ssh
	    server and client state machines are quite similar but
	    differences exist. With <c>gen_fsm</c> there were flags
	    in the user data which in fact implemented "substates".
	    Now with <c>gen_statem</c> those are made explicit in the
	    state names, eg. the state <c>userauth</c> and the binary
	    <c>role</c>-flag becomes the two state names
	    <c>{userauth, server}</c> and <c>{userauth, client}</c>.</p>
          <p>
	    Own Id: OTP-13267</p>
        </item>
        <item>
          <p>
	    The <c>{error, Reason}</c> tuples returned from
	    <c>ssh_sftp</c> api functions are described.</p>
          <p>
	    Own Id: OTP-13347 Aux Id: ERL-86 </p>
        </item>
        <item>
          <p>
	    Added -spec in ssh</p>
          <p>
	    Own Id: OTP-13479</p>
        </item>
        <item>
          <p>
	    It is now possible to call <c>ssh:daemon/{1,2,3}</c> with
	    <c>Port=0</c>. This makes the daemon select a free
	    listening tcp port before opening it. To find this port
	    number after the call, use the new function
	    <c>ssh:daemon_info/1</c>. See the reference manual for
	    details.</p>
          <p>
	    Own Id: OTP-13527</p>
        </item>
      </list>
    </section>

</section>

<section><title>Ssh 4.2.2.6</title>
    <section><title>Fixed Bugs and Malfunctions</title>
      <list>
        <item>
          <p>
	    Fix rare spurios shutdowns of ssh servers when receiveing
	    <c>{'EXIT',_,normal}</c> messages.</p>
          <p>
	    Own Id: OTP-15018</p>
        </item>
      </list>
    </section>
</section>


<section><title>Ssh 4.2.2.5</title>
    <section><title>Improvements and New Features</title>
    <list>
        <item>
          <p>
	    Default exec is disabled when a user-defined shell is
	    enabled.</p>
          <p>
	    Own Id: OTP-14881</p>
        </item>
      </list>
    </section>
</section>


<section><title>Ssh 4.2.2.4</title>

    <section><title>Fixed Bugs and Malfunctions</title>
      <list>
        <item>
          <p>
	    Trailing white space was removed at end of the
	    hello-string. This caused interoperability problems with
	    some other ssh-implementations (e.g OpenSSH 7.3p1 on
	    Solaris 11)</p>
          <p>
	    Own Id: OTP-14763 Aux Id: ERIERL-74 </p>
        </item>
      </list>
    </section>

</section>

<section><title>Ssh 4.2.2.3</title>

    <section><title>Fixed Bugs and Malfunctions</title>
      <list>
        <item>
          <p>
	    The key exchange algorithm
	    diffie-hellman-group-exchange-sha* has a server-option
	    <c>{dh_gex_limits,{Min,Max}}</c>. There was a hostkey
	    signature validation error on the client side if the
	    option was used and the <c>Min</c> or the <c>Max</c>
	    differed from the corresponding values obtained from the
	    client.</p>
          <p>
	    This bug is now corrected.</p>
          <p>
	    Own Id: OTP-14166</p>
        </item>
      </list>
    </section>


    <section><title>Improvements and New Features</title>
      <list>
        <item>
          <p>
	    Key exchange algorithms
	    diffie-hellman-group-exchange-sha* optimized, up to a
	    factor of 11 for the slowest ( = biggest and safest) one.</p>
          <p>
	    Own Id: OTP-14169 Aux Id: seq-13261 </p>
        </item>
      </list>
    </section>

</section>

<section><title>Ssh 4.2.2.2</title>

    <section><title>Fixed Bugs and Malfunctions</title>
      <list>
        <item>
          <p>
	    Upgrade of an established client connection could crash
	    because the ssh client supervisors children had wrong
	    type. This is fixed now.</p>
          <p>
	    Own Id: OTP-13782 Aux Id: seq13158 </p>
        </item>
      </list>
    </section>

</section>

<section><title>Ssh 4.2.2.1</title>

    <section><title>Fixed Bugs and Malfunctions</title>
      <list>
        <item>
          <p>
	    SSH client does not any longer retry a bad password given
	    as option to ssh:connect et al.</p>
          <p>
	    Own Id: OTP-13674 Aux Id: TR-HU92273 </p>
        </item>
      </list>
    </section>

</section>

<section><title>Ssh 4.2.2</title>

    <section><title>Fixed Bugs and Malfunctions</title>
      <list>
        <item>
          <p>
	    Documentation correction of <c>ssh_sftp:position/4</c></p>
          <p>
	    Thanks to Rabbe Fogelholm.</p>
          <p>
	    Own Id: OTP-13305 Aux Id: ERL-87 </p>
        </item>
      </list>
    </section>

</section>

<section><title>Ssh 4.2.1</title>

    <section><title>Fixed Bugs and Malfunctions</title>
      <list>
        <item>
          <p>
	    The authentication method 'keyboard-interactive' failed
	    in the Erlang client when the server after successful
	    authentication continued by asking for zero more
	    passwords.</p>
          <p>
	    Own Id: OTP-13225</p>
        </item>
      </list>
    </section>

</section>

<section><title>Ssh 4.2</title>

    <section><title>Fixed Bugs and Malfunctions</title>
      <list>
        <item>
          <p>
	    Better error handling in ssh_file. There was some rare
	    errors when a NFS-mounted file was opened by ssh_file and
	    then remotely deleted during reading. That caused an
	    endless loop. </p>
          <p>
	    That bug is now fixed.</p>
          <p>
	    Own Id: OTP-12699 Aux Id: OTP-11688 </p>
        </item>
        <item>
          <p>
	    Fixed a bug in the compression algorithm
	    zlib@openssh.com.</p>
          <p>
	    Own Id: OTP-12759</p>
        </item>
        <item>
          <p>
	    It is now possible to start more than one daemon with a
	    file descriptor given in option fd. Each daemon must of
	    course have a unique file descriptor.</p>
          <p>
	    Own Id: OTP-12966 Aux Id: seq12945 </p>
        </item>
        <item>
          <p>
	    Fixed a bug that caused the option <c>dh_gex_limit</c> to
	    be ignored.</p>
          <p>
	    Own Id: OTP-13029</p>
        </item>
        <item>
          <p>
	    A problem is fixed with the <c>ssh:connect</c> option
	    <c>pref_public_key_algs</c> specifying user keys.</p>
          <p>
	    Own Id: OTP-13158</p>
        </item>
      </list>
    </section>


    <section><title>Improvements and New Features</title>
      <list>
        <item>
          <p>
	    Document updates in the ssh reference manual: app doc
	    file and ssh_connection.</p>
          <p>
	    Own Id: OTP-12003</p>
        </item>
        <item>
          <p>
	    The authorization phase is made stateful to prevent ssh
	    acting on messages sent in wrong order.</p>
          <p>
	    Own Id: OTP-12787</p>
        </item>
        <item>
          <p>
	    Testcases for bad message lengths and for bad subfield
	    lengths added.</p>
          <p>
	    Own Id: OTP-12792 Aux Id: Codenomicon #5214, 6166 </p>
        </item>
        <item>
          <p>
	    The 'ecdsa-sha2-nistp256', 'ecdsa-sha2-nistp384' and
	    'ecdsa-sha2-nistp521' signature algorithms for ssh are
	    implemented. See RFC 5656.</p>
          <p>
	    Own Id: OTP-12936</p>
        </item>
        <item>
          <p>
	    The crypto algorithms 'aes192-ctr' and 'aes256-ctr' are
	    implemented. See RFC 4344.</p>
          <p>
	    Own Id: OTP-12939</p>
        </item>
        <item>
          <p>
	    The ciphers and macs AEAD_AES_128_GCM and
	    AEAD_AES_256_GCM are implemented but not enabled per
	    default. See the SSH App Reference Manual and RFC5647 for
	    details.</p>
          <p>
	    The ciphers aes128-gcm@openssh.com and
	    aes256-gcm@openssh.com are also implemented and available
	    in the default configuration.</p>
          <p>
	    Own Id: OTP-13018</p>
        </item>
        <item>
          <p>
	    The ssh:daemon option dh_gex_groups is extended to read a
	    user provided ssh moduli file with generator-modulus
	    pairs. The file is in openssh format.</p>
          <p>
	    Own Id: OTP-13052 Aux Id: OTP-13054 </p>
        </item>
        <item>
          <p>
	    There is now a file (public_key/priv/moduli) which lists
	    size-generator-modulus triples. The purpose is to give
	    servers the possibility to select the crypto primes
	    randomly among a list of pregenerated triples. This
	    reduces the risk for some attacks on diffie-hellman
	    negotiation.</p>
          <p>
	    See the reference manual for public_key:dh_gex_group/4
	    where the handling of this is described.</p>
          <p>
	    The ssh server (ssh:daemon) uses this.</p>
          <p>
	    Own Id: OTP-13054 Aux Id: OTP-13052 </p>
        </item>
        <item>
          <p>
	    The ssh:daemon option pwdfun now also takes a fun/4. This
	    enables the user to 1) check userid-password in another
	    way than the builtin algorithm, 2) implement rate
	    limiting per user or source IP or IP+Port, and 3)
	    implement blocking of missbehaving peers.</p>
          <p>
	    The old fun/2 still works as previously.</p>
          <p>
	    Own Id: OTP-13055 Aux Id: OTP-13053 </p>
        </item>
        <item>
          <p>
	    There is now a new option to make the server limit the
	    size range of moduli available for the diffie-hellman
	    group exchange negotiation. See option <c>
	    {dh_gex_limits,{Min,Max}}</c> in ssh:daemon/3.</p>
          <p>
	    Own Id: OTP-13066</p>
        </item>
        <item>
          <p>
	    Ecdh key exchange now validates compressed and
	    uncompressed keys as defined in rfc5656</p>
          <p>
	    Own Id: OTP-13067</p>
        </item>
        <item>
          <p>
	    Search order for the .ssh directory are changed so
	    <c>$HOME</c> is tried before
	    <c>init:get_argument(home)</c>.</p>
          <p>
	    Own Id: OTP-13109</p>
        </item>
        <item>
          <p>
	    The sftp receive window handling is optimized so it will
	    not update the remote end too often. This makes "sftp
	    mget" considerable faster.</p>
          <p>
	    Own Id: OTP-13130</p>
        </item>
        <item>
          <p>
	    The option <c>key_cb</c> is extended to take an optional
	    list that is passed to the callback module as an option.
	    With this it is possible to have different keys depending
	    on which host that is connected. Another possibility is
	    to write a callback module that fetches keys etc from a
	    database.</p>
          <p>
	    Thanks to Vipin Nair.</p>
          <p>
	    Own Id: OTP-13156</p>
        </item>
      </list>
    </section>

</section>

<section><title>Ssh 4.1.3</title>

    <section><title>Known Bugs and Problems</title>
      <list>
        <item>
          <p>
	    SSH_MSG_KEX_DH_GEX_REQUEST_OLD implemented to make PuTTY
	    work with erl server.</p>
          <p>
	    Own Id: OTP-13140</p>
        </item>
      </list>
    </section>

</section>

<section><title>Ssh 4.1.2</title>

    <section><title>Fixed Bugs and Malfunctions</title>
      <list>
        <item>
          <p>
	    Add a 1024 group to the list of key group-exchange groups</p>
          <p>
	    Own Id: OTP-13046</p>
        </item>
      </list>
    </section>

</section>

<section><title>Ssh 4.1.1</title>

    <section><title>Improvements and New Features</title>
      <list>
        <item>
          <p>
	    A new option <c>max_channels</c> limits the number of
	    channels with active server-side subsystems that are
	    accepted.</p>
          <p>
	    Own Id: OTP-13036</p>
        </item>
      </list>
    </section>

</section>

<section><title>Ssh 4.1</title>

    <section><title>Fixed Bugs and Malfunctions</title>
      <list>
        <item>
          <p>
	    Send an understandable disconnect message when the key
	    exchange phase can't find a common algorithm. There are
	    also some test cases added.</p>
          <p>
	    Own Id: OTP-11531</p>
        </item>
        <item>
          <p>
	    The third parameter in <c>ssh_sftp:write_file</c> is now
	    accepting iolists again. Unicode handling adjusted.</p>
          <p>
	    Own Id: OTP-12853 Aux Id: seq12891 </p>
        </item>
      </list>
    </section>


    <section><title>Improvements and New Features</title>
      <list>
        <item>
          <p>
	    First part of ssh test suite re-organization and
	    extension.</p>
          <p>
	    Own Id: OTP-12230</p>
        </item>
        <item>
          <p>
	    The key exchange algorithms 'ecdh-sha2-nistp256',
	    'ecdh-sha2-nistp384' and 'ecdh-sha2-nistp521' are
	    implemented. See RFC 5656.</p>
          <p>
	    This raises the security level considerably.</p>
          <p>
	    Own Id: OTP-12622 Aux Id: OTP-12671, OTP-12672 </p>
        </item>
        <item>
          <p>
	    The key exchange algorithm 'diffie-hellman-group14-sha1'
	    is implemented. See RFC 4253.</p>
          <p>
	    This raises the security level.</p>
          <p>
	    Own Id: OTP-12671 Aux Id: OTP-12672, OTP-12622 </p>
        </item>
        <item>
          <p>
	    The key exchange algorithms
	    'diffie-hellman-group-exchange-sha1' and
	    'diffie-hellman-group-exchange-sha256' are implemented.
	    See RFC 4419.</p>
          <p>
	    This raises the security level.</p>
          <p>
	    Own Id: OTP-12672 Aux Id: OTP-12671, OTP-12622 </p>
        </item>
        <item>
          <p>
	    Adding random length extra padding as recommended in RFC
	    4253 section 6.</p>
          <p>
	    Own Id: OTP-12831</p>
        </item>
        <item>
          <p>
	    New test library for low-level protocol testing. There is
	    also a test suite using it for some preliminary tests.
	    The intention is to build on that for more testing of
	    individual ssh messages. See
	    <c>lib/ssh/test/ssh_trpt_test_lib.erl</c> and
	    <c>ssh_protocol_SUITE.erl</c> in the same directory.</p>
          <p>
	    Own Id: OTP-12858</p>
        </item>
        <item>
          <p>
	    Increased default values for
	    diffie-hellman-group-exchange-sha* to Min = 1024, N =
	    6144, Max = 8192.</p>
          <p>
	    Added 6144 and 8192 bit default gex groups.</p>
          <p>
	    Own Id: OTP-12937</p>
        </item>
        <item>
          <p>
	    The mac algorithm 'hmac-sha2-512' is implemented. See RFC
	    6668.</p>
          <p>
	    Own Id: OTP-12938</p>
        </item>
      </list>
    </section>

</section>

<section><title>Ssh 4.0</title>

    <section><title>Fixed Bugs and Malfunctions</title>
      <list>
        <item>
          <p>
	    Ssh crashed if a message was sent on a channel with
	    packet_size = 0.</p>
          <p>
	    A new option for ssh:daemon is also introduced:
	    <c>minimal_remote_max_packet_size</c>. This option sets
	    the least max packet size declaration that the daemon
	    will accept from a client. The default value is 0 to
	    maintain compatibility with OpenSSH and the rfc:s.</p>
          <p>
	    Own Id: OTP-12645 Aux Id: seq12816 </p>
        </item>
        <item>
          <p>
	    Included test of the 'e' and 'f' parameters in
	    diffie-hellman key exchange as specified in rfc 4253
	    section 8.</p>
          <p>
	    Own Id: OTP-12649</p>
        </item>
        <item>
          <p>
	    Fixes the bug that once the <c>rekey_limit</c> bytes (by
	    default, 1GB) had been transmitted the connection was
	    rekeyed every minute, not after the next transferred
	    'rekey_limit' chunk.</p>
          <p>
	    Thanks to Simon Cornish for the report and the fix!</p>
          <p>
	    Own Id: OTP-12692</p>
        </item>
        <item>
          <p>
	    Fixes a bug that causes an SFTP connection to always fail
	    when {timeout, Timeout} option is used with
	    ssh_sftp:start_channel.</p>
          <p>
	    Thanks to Simon Cornish</p>
          <p>
	    Own Id: OTP-12708</p>
        </item>
        <item>
          <p>
	    Fix various ssh key exchange problems.</p>
          <p>
	    Thanks to Simon Cornish</p>
          <p>
	    Own Id: OTP-12760 Aux Id: <url
	    href="https://github.com/erlang/otp/pull/715">pull req
	    715</url> </p>
        </item>
        <item>
          <p>
	    The options <c>system_dir</c> and <c>user_dir</c> assumes
	    that the value is a path to a directory which is
	    readable. This is now checked early, so <c>ssh:daemon</c>
	    and <c>ssh:connect</c> will fail with an error message
	    immediately.</p>
          <p>
	    Own Id: OTP-12788</p>
        </item>
        <item>
          <p>
	    A daemon now checks that a client doesn't try to
	    authorize with methods not in the option auth_methods.</p>
          <p>
	    Own Id: OTP-12790</p>
        </item>
        <item>
          <p>
	    Disconnectfun now should trigger on all disconnects.</p>
          <p>
	    Own Id: OTP-12811</p>
        </item>
      </list>
    </section>


    <section><title>Improvements and New Features</title>
      <list>
        <item>
          <p>
	    Better usage of binary matching in ssh_auth.erl and
	    ssh_message.erl</p>
          <p>
	    Own Id: OTP-11697</p>
        </item>
        <item>
          <p>
	    A new option 'preferred_algorithms' is available for
	    <c>ssh:daemon</c> and <c>ssh:connect</c>.</p>
          <p>
	    This option defines the algorithms presented to the peer
	    in the algorithm negotiation phase of the ssh protocol. </p>
          <p>
	    The default list can be obtained from the new function
	    <c>ssh:default_algorithms/0</c>.</p>
          <p>
	    *** INCOMPATIBILITY with removed undocumented options
	    'role' and 'compression' ***</p>
          <p>
	    Own Id: OTP-12029</p>
        </item>
        <item>
          <p>
	    The internal group to user_drv protocol has been changed
	    to be synchronous in order to guarantee that output sent
	    to a process implementing the user_drv protocol is
	    printed before replying. This protocol is used by the
	    standard_output device and the ssh application when
	    acting as a client. </p>
          <p>
	    This change changes the previous unlimited buffer when
	    printing to standard_io and other devices that end up in
	    user_drv to 1KB.</p>
          <p>
	    *** POTENTIAL INCOMPATIBILITY ***</p>
          <p>
	    Own Id: OTP-12240</p>
        </item>
        <item>
          <p>
	    If ssh_connection:subsystem/4 fails we do not want to
	    crash but rather terminate gracefully.</p>
          <p>
	    Own Id: OTP-12648 Aux Id: seq12834 </p>
        </item>
        <item>
          <p>
	    New option <c>id_string</c> for <c>ssh:daemon</c> and
	    <c>ssh:connect</c> for limiting banner grabbing attempts.</p>
          <p>
	    The possible values are: <c>{id_string,string()}</c> and
	    <c>{id_string,random}</c>. The latter will make ssh
	    generate a random nonsence id-string for each new
	    connection.</p>
          <p>
	    Own Id: OTP-12659</p>
        </item>
        <item>
          <p>
	    To enable the ssh daemon to run in a virtualized
	    environment, where there can be more that one server that
	    has the same ip-address and port, we add a new option
	    profile.</p>
          <p>
	    Own Id: OTP-12675</p>
        </item>
        <item>
          <p>
	    Upgrade test suite added.</p>
          <p>
	    Own Id: OTP-12676</p>
        </item>
        <item>
          <p>
	    A new option for handling the SSH_MSG_DEBUG message's
	    printouts. A fun could be given in the options that will
	    be called whenever the SSH_MSG_DEBUG message arrives.
	    This enables the user to format the printout or just
	    discard it.</p>
          <p>
	    Own Id: OTP-12738 Aux Id: seq12860 </p>
        </item>
        <item>
          <p>
	    Testcase improvements and corrections:</p>
          <p>
	    * Add testcases for the <c>disconnectfun</c> option on
	    both server and client sides</p>
          <p>
	    * Timeout testcases adjusted for slow machines where they
	    sometimes failed</p>
          <p>
	    Own Id: OTP-12786</p>
        </item>
        <item>
          <p>
	    The option <c>disconnectfun</c> can now be used both on
	    the client and server side.</p>
          <p>
	    Own Id: OTP-12789</p>
        </item>
        <item>
          <p>
	    A new option unknown_msgfun/2 for ssh:connect and
	    ssh:daemon for handling unknown messages. With the option
	    it is possible to intercept before an INFO log message is
	    generated.</p>
          <p>
	    One usage is to filter out messages that are not wanted
	    in the error logger as info reports. An example of such a
	    message is the 'etimedout' tcp error message that will be
	    received if a connection has keep_alive and the peer is
	    restarted.</p>
          <p>
	    Own Id: OTP-12813 Aux Id: seq12881 </p>
        </item>
      </list>
    </section>

</section>

<section><title>Ssh 3.2.4</title>

    <section><title>Fixed Bugs and Malfunctions</title>
      <list>
        <item>
          <p>
	    Gracefully terminate if sockets is unexpectedly closed.</p>
          <p>
	    Own Id: OTP-12782</p>
        </item>
        <item>
          <p>
	    Made Codenomicon Defensics test suite pass:</p> <list>
	    <item>limit number of algorithms in kexinit
	    message</item> <item>check 'e' and 'f' parameters in
	    kexdh</item> <item>implement 'keyboard-interactive' user
	    authentication on server side</item> <item> return plain
	    text message to bad version exchange message</item>
	    </list>
          <p>
	    Own Id: OTP-12784</p>
        </item>
      </list>
    </section>

</section>

<section><title>Ssh 3.2.3</title>

    <section><title>Fixed Bugs and Malfunctions</title>
      <list>
        <item>
          <p>
	    A new option for handling the SSH_MSG_DEBUG message's
	    printouts. A fun could be given in the options that will
	    be called whenever the SSH_MSG_DEBUG message arrives.
	    This enables the user to format the printout or just
	    discard it.</p>
          <p>
	    Own Id: OTP-12738 Aux Id: seq12860 </p>
        </item>
      </list>
    </section>

</section>

<section><title>Ssh 3.2.2</title>

    <section><title>Improvements and New Features</title>
      <list>
        <item>
          <p>
	    New option <c>id_string</c> for <c>ssh:daemon</c> and
	    <c>ssh:connect</c> for limiting banner grabbing attempts.</p>
          <p>
	    The possible values are: <c>{id_string,string()}</c> and
	    <c>{id_string,random}</c>. The latter will make ssh
	    generate a random nonsence id-string for each new
	    connection.</p>
          <p>
	    Own Id: OTP-12659</p>
        </item>
      </list>
    </section>

</section>

<section><title>Ssh 3.2.1</title>

    <section><title>Fixed Bugs and Malfunctions</title>
      <list>
        <item>
          <p>
	    Ssh crashed if a message was sent on a channel with
	    packet_size = 0.</p>
          <p>
	    A new option for ssh:daemon is also introduced:
	    <c>minimal_remote_max_packet_size</c>. This option sets
	    the least max packet size declaration that the daemon
	    will accept from a client. The default value is 0 to
	    maintain compatibility with OpenSSH and the rfc:s.</p>
          <p>
	    Own Id: OTP-12645 Aux Id: seq12816 </p>
        </item>
      </list>
    </section>

</section>

<section><title>Ssh 3.2</title>

    <section><title>Fixed Bugs and Malfunctions</title>
      <list>
        <item>
          <p>
	    If a channel is closed by the peer while using a function
	    with call semantics in ssh_connection.erl return {error,
	    closed}. Document that the functions can return {error,
	    timeout | closed} and not only ssh_request_status()</p>
          <p>
	    Own Id: OTP-12004</p>
        </item>
        <item>
          <p>
	    Bug that causes ssh:connect to return
	    <c>{error,int()}</c> instead of <c>{error,timeout}</c>
	    when ssh handshake takes too long time.</p>
          <p>
	    Own Id: OTP-12369</p>
        </item>
        <item>
          <p>
	    Documentation corrections. (Thanks to Rabbe Fogelholm)</p>
          <p>
	    Own Id: OTP-12399</p>
        </item>
      </list>
    </section>


    <section><title>Improvements and New Features</title>
      <list>
        <item>
          <p>
	    Example of ssh_connection:exec added.</p>
          <p>
	    Own Id: OTP-12558</p>
        </item>
      </list>
    </section>

</section>

<section><title>Ssh 3.1</title>

    <section><title>Fixed Bugs and Malfunctions</title>
      <list>
        <item>
          <p>
	    Make sure the clean rule for ssh, ssl, eunit and otp_mibs
	    actually removes generated files.</p>
          <p>
	    Own Id: OTP-12200</p>
        </item>
        <item>
          <p>
	    Improved Property Tests (Thanks to Thomas, John and
	    Tobias at QuviQ)</p>
          <p>
	    Own Id: OTP-12256</p>
        </item>
        <item>
          <p>
	    Correct typo of renegotiate that could cause rekeying to
	    fail</p>
          <p>
	    Own Id: OTP-12277 Aux Id: seq12736 </p>
        </item>
        <item>
          <p>
	    The {timeout, Timeout} option passed to
	    ssh_sftp:start_channel was not applied to the early
	    phases of the SSH protocol. This patch passes the Timeout
	    through to ssh:connect. In case the timeout occurs during
	    these phases, {error, timeout} is returned. (Thanks to
	    Simon Cornish)</p>
          <p>
	    Own Id: OTP-12306</p>
        </item>
      </list>
    </section>


    <section><title>Improvements and New Features</title>
      <list>
        <item>
          <p>
	    Added API functions ptty_alloc/3 and ptty_alloc/4, to
	    allocate a pseudo tty.</p>
          <p>
	    Own Id: OTP-11542 Aux Id: seq12493, OTP-11631 </p>
        </item>
        <item>
          <p>
	    Supports tar file creation on other media than file
	    systems mounted on the local machine.</p>
          <p>
	    The <c>erl_tar</c> api is extended with
	    <c>erl_tar:init/3</c> that enables usage of user provided
	    media storage routines. A ssh-specific set of such
	    routines is hidden in the new function
	    <c>ssh_sftp:open_tar/3</c> to simplify creating a tar
	    archive on a remote ssh server.</p>
          <p>
	    A chunked file reading option is added to
	    <c>erl_tar:add/3,4</c> to save memory on e.g small
	    embedded systems. The size of the slices read from a file
	    in that case can be specified.</p>
          <p>
	    Own Id: OTP-12180 Aux Id: seq12715 </p>
        </item>
        <item>
          <p>
	    Always send SSH_DISCONNECT protocol messages when peer
	    sends corrupt messages.</p>
          <p>
	    Own Id: OTP-12185</p>
        </item>
        <item>
          <p>
	    Hooks for funs that can change binaries sent to remote
	    sites from erl_tar for renote tar file creation are
	    added. See <c>ssh_sftp:open_tar/3,4</c> for details. The
	    hooks could also be used to read remote tar files that
	    need transformation before file extraction.</p>
          <p>
	    Those hooks are intended for encryption and decryption of
	    tar files. Effort is put into memory, disk and network
	    resource economy.</p>
          <p>
	    Own Id: OTP-12312 Aux Id: OTP-12180 </p>
        </item>
      </list>
    </section>

</section>

<section><title>Ssh 3.0.8</title>

    <section><title>Fixed Bugs and Malfunctions</title>
      <list>
        <item>
          <p>
	    Fixes of login blocking after port scanning.</p>
          <p>
	    Own Id: OTP-12247 Aux Id: seq12726 </p>
        </item>
      </list>
    </section>

</section>

<section><title>Ssh 3.0.7</title>

    <section><title>Fixed Bugs and Malfunctions</title>
      <list>
        <item>
          <p>
	    Add option sftp_vsn to SFTP</p>
          <p>
	    Own Id: OTP-12227</p>
        </item>
      </list>
    </section>


    <section><title>Improvements and New Features</title>
      <list>
        <item>
          <p>
	    Fix option user_interaction to work as expected. When
	    password authentication is implemented with ssh
	    keyboard-interactive method and the password is already
	    supplied, so that we do not need to query user, then
	    connections should succeed even though user_interaction
	    option is set to false.</p>
          <p>
	    Own Id: OTP-11329 Aux Id: seq12420, seq12335 </p>
        </item>
      </list>
    </section>

</section>

<section><title>Ssh 3.0.6</title>

    <section><title>Fixed Bugs and Malfunctions</title>
      <list>
        <item>
          <p>
	    Gracefully handle bad data from the client when expecting
	    ssh version exchange.</p>
          <p>
	    Own Id: OTP-12157 Aux Id: seq12706 </p>
        </item>
        <item>
          <p>
	    When restarting an ssh daemon, that was stopped with
	    ssh:stop_listner/ [1,2] new options given shall replace
	    old ones.</p>
          <p>
	    Own Id: OTP-12168 Aux Id: seq12711 </p>
        </item>
      </list>
    </section>


    <section><title>Improvements and New Features</title>
      <list>
        <item>
          <p>
	    ssh now has a format_status function to avoid printing
	    sensitive information in error loggs.</p>
          <p>
	    Own Id: OTP-12030</p>
        </item>
      </list>
    </section>


    <section><title>Known Bugs and Problems</title>
      <list>
        <item>
          <p>
	    The option <c>parallel_login</c> didn't work with the
	    value <c>true</c>. All logins were serial.</p>
          <p>
	    Own Id: OTP-12194</p>
        </item>
      </list>
    </section>

</section>

<section><title>Ssh 3.0.5</title>

    <section><title>Fixed Bugs and Malfunctions</title>
      <list>
        <item>
          <p>
	    When starting an ssh-daemon giving the option
	    {parallel_login, true}, the timeout for authentication
	    negotiation ({negotiation_timeout, integer()}) was never
	    removed.</p>
          <p>
	    This caused the session to always be terminated after the
	    timeout if parallel_login was set.</p>
          <p>
	    Own Id: OTP-12057 Aux Id: seq12663 </p>
        </item>
      </list>
    </section>


    <section><title>Improvements and New Features</title>
      <list>
        <item>
          <p>
	    Warning: this is experimental and may disappear or change
	    without previous warning.</p>
          <p>
	    Experimental support for running Quickcheck and PropEr
	    tests from common_test suites is added to common_test.
	    See the reference manual for the new module
	    <c>ct_property_testing</c>.</p>
          <p>
	    Experimental property tests are added under
	    <c>lib/{inet,ssh}/test/property_test</c>. They can be run
	    directly or from the commont_test suites
	    <c>inet/ftp_property_test_SUITE.erl</c> and
	    <c>ssh/test/ssh_property_test_SUITE.erl</c>.</p>
          <p>
	    See the code in the <c>test</c> directories and the man
	    page for details.</p>
          <p>
	    (Thanks to Tuncer Ayaz for a patch adding Triq)</p>
          <p>
	    Own Id: OTP-12119</p>
        </item>
      </list>
    </section>

</section>

<section><title>Ssh 3.0.4</title>

    <section><title>Fixed Bugs and Malfunctions</title>
      <list>
        <item>
          <p>
	    When starting an ssh-daemon giving the option
	    {parallel_login, true}, the timeout for authentication
	    negotiation ({negotiation_timeout, integer()}) was never
	    removed.</p>
          <p>
	    This caused the session to always be terminated after the
	    timeout if parallel_login was set.</p>
          <p>
	    Own Id: OTP-12057 Aux Id: seq12663 </p>
        </item>
      </list>
    </section>

</section>

<section><title>Ssh 3.0.3</title>

    <section><title>Fixed Bugs and Malfunctions</title>
      <list>
        <item>
          <p>
	    Removed mail address from error reports and corrected
	    spelling error (Stacktace -&gt; stacktrace)</p>
          <p>
	    Own Id: OTP-11883 Aux Id: seq12586 </p>
        </item>
        <item>
          <p>
	    Decode/encode fixes in SSH_MSG_IGNORE and
	    SSH_MSG_UNIMPLEMENTED.</p>
          <p>
	    Own Id: OTP-11983</p>
        </item>
      </list>
    </section>


    <section><title>Improvements and New Features</title>
      <list>
        <item>
          <p>
	    Accepts that some older OpenSSH clients sends incorrect
	    disconnect messages.</p>
          <p>
	    Own Id: OTP-11972</p>
        </item>
        <item>
          <p>
	    Handle inet and inet6 option correctly</p>
          <p>
	    Own Id: OTP-11976</p>
        </item>
      </list>
    </section>

</section>

<section><title>Ssh 3.0.2</title>

    <section><title>Fixed Bugs and Malfunctions</title>
      <list>
        <item>
          <p>
	    Fixed timeout bug in ssh:connect.</p>
          <p>
	    Own Id: OTP-11908</p>
        </item>
      </list>
    </section>


    <section><title>Improvements and New Features</title>
      <list>
        <item>
          <p>
	    Option <c>max_sessions</c> added to
	    <c>ssh:daemon/{2,3}</c>. This option, if set, limits the
	    number of simultaneous connections accepted by the
	    daemon.</p>
          <p>
	    Own Id: OTP-11885</p>
        </item>
      </list>
    </section>

</section>

<section><title>Ssh 3.0.1</title>

    <section><title>Fixed Bugs and Malfunctions</title>
      <list>
        <item>
          <p>
	    Fixes the problem that ssh_cli in some cases could delay
	    the prompt if a tty was not requested by the client.</p>
          <p>
	    Own Id: OTP-10732</p>
        </item>
        <item>
          <p>
	    The variable NewCol is now correctly calculated allowing
	    for tab-completion of function calls even when preceded
	    with blank space (Thanks to Alexander Demidenko)</p>
          <p>
	    Own Id: OTP-11566</p>
        </item>
        <item>
          <p>
	    Fix incorrect dialyzer spec and types, also enhance
	    documentation. </p>
          <p>
	    Thanks to Ayaz Tuncer.</p>
          <p>
	    Own Id: OTP-11627</p>
        </item>
        <item>
          <p>
	    Fixed a bug when ssh:exec executes a linux command on a
	    linux ssh daemon. If the result is sent back from
	    standard error, the length information was not stripped
	    off correctly.</p>
          <p>
	    Own Id: OTP-11667</p>
        </item>
        <item>
          <p>
	    Fixed a bug with the ssh file 'known_hosts' which made
	    the file grow with many equal entries.</p>
          <p>
	    Own Id: OTP-11671</p>
        </item>
        <item>
          <p>
	    Some local implementations of removing the last element
	    from a list are replaced by <c>lists:droplast/1</c>. Note
	    that this requires at least <c>stdlib-2.0</c>, which is
	    the stdlib version delivered in OTP 17.0. (Thanks to Hans
	    Svensson)</p>
          <p>
	    Own Id: OTP-11678</p>
        </item>
        <item>
          <p>
	    Bug fix for <c>ssh:daemon/2,3</c> so that the failfun is
	    called when it should.</p>
          <p>
	    Own Id: OTP-11680</p>
        </item>
        <item>
          <p>
	    Fixed bug which crashed ssh when SSH_MSG_KEX_DH_GEX_GROUP
	    is received. This could cause a vm-crash for eheap_alloc
	    during garbage collect.</p>
          <p>
	    Own Id: OTP-11696 Aux Id: 12547, 12532 </p>
        </item>
        <item>
          <p>
	    Fixes a bug that breaks keyboard-interactive
	    authentication. Thanks to Simon Cornish for reporting and
	    suggesting a fix.</p>
          <p>
	    Own Id: OTP-11698</p>
        </item>
        <item>
          <p>
	    dialyzer specs are now correct for <c>ssh:start/0</c>,
	    <c>ssh:start/1</c>, <c>ssh:stop/0</c> and
	    <c>ssh_connection_handler:open_channel/5</c>. (Thanks to
	    Johannes Weißl )</p>
          <p>
	    Own Id: OTP-11705</p>
        </item>
        <item>
          <p>
	    Application upgrade (appup) files are corrected for the
	    following applications: </p>
          <p>
	    <c>asn1, common_test, compiler, crypto, debugger,
	    dialyzer, edoc, eldap, erl_docgen, et, eunit, gs, hipe,
	    inets, observer, odbc, os_mon, otp_mibs, parsetools,
	    percept, public_key, reltool, runtime_tools, ssh,
	    syntax_tools, test_server, tools, typer, webtool, wx,
	    xmerl</c></p>
          <p>
	    A new test utility for testing appup files is added to
	    test_server. This is now used by most applications in
	    OTP.</p>
          <p>
	    (Thanks to Tobias Schlager)</p>
          <p>
	    Own Id: OTP-11744</p>
        </item>
        <item>
          <p>
	    Fixed dialyzer warning for <c>ssh_connection:send</c>.</p>
          <p>
	    Own Id: OTP-11821</p>
        </item>
        <item>
          <p>
	    <c>ssh:daemon/2,3</c> : Added options
	    <c>negotiation_timeout</c> and <c>parallel_login</c> to
	    tune the authentication behaviour.</p>
          <p>
	    Own Id: OTP-11823</p>
        </item>
      </list>
    </section>


    <section><title>Improvements and New Features</title>
      <list>
        <item>
          <p>
	    Ssh now fully supports unicode filenames, filecontents,
	    shell and cli. Please note that the underlying os and
	    emulator must also give support for unicode. You may want
	    to start the emulator with "<c>erl +fnu</c>" on Linux.</p>
          <p>
	    Own Id: OTP-10953</p>
        </item>
      </list>
    </section>

</section>

<section><title>Ssh 3.0</title>

    <section><title>Fixed Bugs and Malfunctions</title>
      <list>
        <item>
          <p>
	    The ssh cli is now faster at close and before new prompt.</p>
          <p>
	    Own Id: OTP-11339 Aux Id: seq12423 </p>
        </item>
        <item>
          <p>
	    Ssh process structure was redesigned to better map to
	    what is truly parallel this has solved a lot of strange
	    timing issues that sometimes would occur, for instance a
	    process leak could happen when a lot of connections where
	    taken up and down in parallel in a short period of time.
	    Also backwards compatible clauses to "original" but never
	    supported features has been removed.</p>
          <p>
	    Impact: Increases flow efficiency</p>
          <p>
	    *** POTENTIAL INCOMPATIBILITY ***</p>
          <p>
	    Own Id: OTP-11363</p>
        </item>
        <item>
          <p>
	    Fix various typos in erts, kernel and ssh. Thanks to
	    Martin Hässler.</p>
          <p>
	    Own Id: OTP-11414</p>
        </item>
        <item>
          <p>
	    Correct private_key type documentation in
	    ssh_server_key_api. Thanks to Tristan Sloughter.</p>
          <p>
	    Own Id: OTP-11449</p>
        </item>
        <item>
          <p>
	    The functions in ssh_no_io.erl did not mimic the
	    functions in ssh_io.erl correctly, the arity was
	    incorrect for some functions which caused ssh to fail in
	    the wrong way.</p>
          <p>
	    Own Id: OTP-11490</p>
        </item>
      </list>
    </section>


    <section><title>Improvements and New Features</title>
      <list>
        <item>
          <p>
	    Add option to disallow CLI</p>
          <p>
	    Own Id: OTP-10976</p>
        </item>
        <item>
          <p>
	    Add sockname and user to ssh:connection_info/2</p>
          <p>
	    Own Id: OTP-11296</p>
        </item>
      </list>
    </section>

</section>

<section><title>Ssh 2.1.8</title>

    <section><title>Improvements and New Features</title>
      <list>
        <item>
          <p>
	    Do not chmod ~/.ssh unnecessarily.</p>
          <p>
	    Own Id: OTP-11189</p>
        </item>
        <item>
          <p>
	    Make ssh_cli.erl handle CTRL+C. Thanks to Stefan
	    Zegenhagen.</p>
          <p>
	    Own Id: OTP-11199</p>
        </item>
        <item>
          <p>
	    Clarified timeout options in documentation.</p>
          <p>
	    Own Id: OTP-11249</p>
        </item>
        <item>
          <p>
	    Add openssh_zlib compression type to ssh_transport.
	    Thanks to Louis-Philippe Gauthier.</p>
          <p>
	    Own Id: OTP-11256</p>
        </item>
      </list>
    </section>

</section>

<section><title>Ssh 2.1.7</title>

    <section><title>Fixed Bugs and Malfunctions</title>
      <list>
        <item>
          <p>
	    ssh:daemon will get feeded with an argument even if it is
	    not a valid expression.</p>
          <p>
	    Own Id: OTP-10975</p>
        </item>
      </list>
    </section>


    <section><title>Improvements and New Features</title>
      <list>
        <item>
          <p>
	    Properly ignore everything in lib/ssh/doc/html/. Thanks
	    to Anthony Ramine.</p>
          <p>
	    Own Id: OTP-10983</p>
        </item>
        <item>
          <p>
	    Integrate elliptic curve contribution from Andreas
	    Schultz </p>
          <p>
	    In order to be able to support elliptic curve cipher
	    suites in SSL/TLS, additions to handle elliptic curve
	    infrastructure has been added to public_key and crypto.</p>
          <p>
	    This also has resulted in a rewrite of the crypto API to
	    gain consistency and remove unnecessary overhead. All OTP
	    applications using crypto has been updated to use the new
	    API.</p>
          <p>
	    Impact: Elliptic curve cryptography (ECC) offers
	    equivalent security with smaller key sizes than other
	    public key algorithms. Smaller key sizes result in
	    savings for power, memory, bandwidth, and computational
	    cost that make ECC especially attractive for constrained
	    environments.</p>
          <p>
	    Own Id: OTP-11009</p>
        </item>
      </list>
    </section>

</section>

<section><title>Ssh 2.1.6</title>

    <section><title>Fixed Bugs and Malfunctions</title>
      <list>
        <item>
          <p>
	    Fixed timing rekeying bug.</p>
          <p>
	    Own Id: OTP-10940</p>
        </item>
      </list>
    </section>

</section>

<section><title>Ssh 2.1.5</title>

    <section><title>Fixed Bugs and Malfunctions</title>
      <list>
        <item>
          <p>
	    Bug in rekeying for daemon fixed.</p>
          <p>
	    Own Id: OTP-10911</p>
        </item>
      </list>
    </section>


    <section><title>Improvements and New Features</title>
      <list>
        <item>
          <p>
	    Enhanced error message and added test for ssh clients
	    trying to start non existing subsystems.</p>
          <p>
	    Own Id: OTP-10714</p>
        </item>
      </list>
    </section>

</section>

<section><title>Ssh 2.1.4</title>

    <section><title>Improvements and New Features</title>
      <list>
        <item>
          <p>
	    Better quality on the error messages for when key
	    exchange failed.</p>
          <p>
	    Own Id: OTP-10553 Aux Id: seq12152 </p>
        </item>
        <item>
          <p>
	    Fix link to documentation for ssh:connect/3,4. Thanks to
	    Martin Hässler.</p>
          <p>
	    Own Id: OTP-10862</p>
        </item>
      </list>
    </section>

</section>

<section><title>Ssh 2.1.3</title>

    <section><title>Fixed Bugs and Malfunctions</title>
      <list>
        <item>
          <p>
	    It is now possible to send an empty binary using
	    ssh_connection:send/3, this corner case previously caused
	    ssh_connection:send to hang.</p>
          <p>
	    Own Id: OTP-9478 Aux Id: kunagi-226 [137] </p>
        </item>
        <item>
          <p>
	    Fix typo in keyboard-interactive string. Thanks to Daniel
	    Goertzen</p>
          <p>
	    Own Id: OTP-10456</p>
        </item>
        <item>
          <p>
	    ssh_connectino:send/3 will not return until all data has
	    been sent. Previously it could return too early,
	    resulting in things such premature close of the
	    connection. Also improved error handling of closed SSH
	    channels.</p>
          <p>
	    Own Id: OTP-10467</p>
        </item>
        <item>
	    <p>Fixed ssh_cli.erl crashes because #state.buf is yet
	    'undefined'.</p> <p>Fixed Client terminateing connections
	    due to channel_request message response is sent to the
	    wrong id.</p> <p>Affected SSH clients: - all clients
	    based on SSH-2.0-TrileadSSH2Java_213 (problem #1) - SSH
	    Term Pro (problem #2)</p> <p>Thanks to Stefan Zegenhagen
	    </p>
          <p>
	    Own Id: OTP-10475</p>
        </item>
        <item>
          <p>
	    Fixed various syntax errors in SSH appup file</p>
          <p>
	    Own Id: OTP-10657</p>
        </item>
      </list>
    </section>
    <section><title>Improvements and New Features</title>
      <list>
        <item>
          <p>
	    SSH_FX_FILE_IS_A_DIRECTORY message for sftp implemented</p>
          <p>
	    Own Id: OTP-6406 Aux Id: kunagi-218 [129] </p>
        </item>
        <item>
          <p>
	    SSH Rekeying fixed</p>
          <p>
	    Own Id: OTP-7785 Aux Id: kunagi-220 [131] </p>
        </item>
        <item>
          <p>
	    Added User Guide for the SSH application</p>
          <p>
	    Own Id: OTP-7786 Aux Id: kunagi-221 [132] </p>
        </item>
        <item>
          <p>
	    Documentation regarding failfun, connectfun and
	    disconnectfun provided</p>
          <p>
	    Own Id: OTP-7792 Aux Id: kunagi-222 [133] </p>
        </item>
        <item>
          <p>
	    SSH connection timer implementation</p>
          <p>
	    New option, {idle_time, integer()}, sets a timeout on
	    connection when no channels are active, defaults to
	    infinity</p>
          <p>
	    Own Id: OTP-10514 Aux Id: seq12020 </p>
        </item>
        <item>
	    <p> Some examples overflowing the width of PDF pages have
	    been corrected. </p>
          <p>
	    Own Id: OTP-10665</p>
        </item>
        <item>
          <p>
	    Fixed internal error on when client and server cannot
	    agree o which authmethod to use.</p>
          <p>
	    Own Id: OTP-10731 Aux Id: seq12237 </p>
        </item>
      </list>
    </section>

</section>
<section><title>Ssh 2.1.2.1</title>
<section><title>Improvements and New Features</title>
      <list>
        <item>
          <p>
	    Removed error report in ssh_connection_handler triggered
	    by badmatch failure.</p>
          <p>
	    Own Id: OTP-11188</p>
        </item>
      </list>
    </section>

</section>
<section><title>Ssh 2.1.2</title>

    <section><title>Fixed Bugs and Malfunctions</title>
      <list>
        <item>
          <p>
	    SSH quiet mode</p>
          <p>
	    A new option to ssh:connect/3,4, quiet_mode. If true, the
	    client will not print out anything on authorization.</p>
          <p>
	    Own Id: OTP-10429 Aux Id: kunagi-273 [184] </p>
        </item>
        <item>
          <p>
	    Restrict which key algorithms to use</p>
          <p>
	    A new option to ssh:connect/3,4 is introduced,
	    public_key_algs, where you can restrict which key
	    algorithms to use and in which order to try them.</p>
          <p>
	    Own Id: OTP-10498 Aux Id: kunagi-289 [200] </p>
        </item>
        <item>
          <p>
	    Confidentiality of client password</p>
          <p>
	    Unsets clients password after authentication.</p>
          <p>
	    Own Id: OTP-10511 Aux Id: kunagi-292 [203] </p>
        </item>
        <item>
          <p>
	    Fixed user interaction for SSH</p>
          <p>
	    It's now available to accept hosts and input password</p>
          <p>
	    Own Id: OTP-10513 Aux Id: kunagi-293 [204] </p>
        </item>
      </list>
    </section>

</section>

<section><title>Ssh 2.1.1</title>

    <section><title>Fixed Bugs and Malfunctions</title>
      <list>
        <item>
          <p>
	    Ssh now only sends one channel close message under all
	    circumstances, before it would sometimes incorrectly send
	    two.</p>
          <p>
	    Own Id: OTP-10060</p>
        </item>
        <item>
          <p>
	    The options check mistreated the ip_v6_disable-option,
	    and did not handle some, at the moment, undocumented
	    options correctly.</p>
          <p>
	    Own Id: OTP-10061</p>
        </item>
        <item>
          <p>
	    The channel id in a channel failure message, sent to the
	    peer, is now in all cases the remote channel id</p>
          <p>
	    Own Id: OTP-10062</p>
        </item>
        <item>
          <p>
	    Improved handling of multiple closes to avoid occasional
	    crashes when a channel is closed more than once.</p>
          <p>
	    Own Id: OTP-10112</p>
        </item>
        <item>
          <p>
	    Fix lib/src/test/ssh_basic_SUITE.erl to fix IPv6 option
	    typos</p>
          <p>
	    Fixed incorrect option "ipv6_disable" to "ipv6_disabled"
	    as documented in the ssh manual.</p>
          <p>
	    Own Id: OTP-10219</p>
        </item>
        <item>
          <p>
	    SSH: Make "auth_methods" server option re-usable</p>
          <p>
	    The 'auth_methods' option is used by the server side of
	    the SSH code to tell a connecting SSH client about the
	    authentication methods that are supported by the server.
	    The code still extracts and handles the 'auth_methods'
	    option from Opts in appropriate places, but the Opts
	    checking code in ssh.erl didn't allow that option to be
	    specified.</p>
          <p>
	    Own Id: OTP-10224</p>
        </item>
        <item>
          <p>
	    Use the correct channel id when adjusting the channel
	    window</p>
          <p>
	    Own Id: OTP-10232</p>
        </item>
      </list>
    </section>

</section>

<section><title>Ssh 2.1</title>

    <section><title>Fixed Bugs and Malfunctions</title>
      <list>
        <item>
          <p>
	    All keys in authorized_keys are considerd, wrongly only
	    the first one was before.</p>
          <p>
	    Own Id: OTP-7235</p>
        </item>
        <item>
          <p>
	    ssh daemon now properly handles ras host keys, in
	    previous versions only dsa host keys sufficed to set up a
	    connection.</p>
          <p>
	    Own Id: OTP-7677</p>
        </item>
        <item>
          <p>
	    ssh:shell/3 and ssh:connect/3 does not hang anymore if
	    connection negotiation fails</p>
          <p>
	    Own Id: OTP-8111</p>
        </item>
        <item>
          <p>
	    Improve check so that we will not try to read ssh packet
	    length indicator if not sure we have enough data.</p>
          <p>
	    Own Id: OTP-8380</p>
        </item>
        <item>
          <p>
	    Do not try to use user interaction when it is disabled.</p>
          <p>
	    Own Id: OTP-9466 Aux Id: seq11886 </p>
        </item>
        <item>
          <p>
	    Improved error handling of internal errors i the ssh
	    connection handling process</p>
          <p>
	    Own Id: OTP-9905</p>
        </item>
        <item>
          <p>
	    sftp daemon generates file handles correct</p>
          <p>
	    Own Id: OTP-9948</p>
        </item>
      </list>
    </section>


    <section><title>Improvements and New Features</title>
      <list>
        <item>
          <p>
	    Document supported algorithms</p>
          <p>
	    Own Id: OTP-8109</p>
        </item>
        <item>
          <p>
	    Graceful handling of premature close from an sftp client.</p>
          <p>
	    Own Id: OTP-9391 Aux Id: seq11838 </p>
        </item>
        <item>
          <p>
	    Changed ssh implementation to use the public_key
	    application for all public key handling. This is also a
	    first step for enabling a callback API for supplying
	    public keys and handling keys protected with password
	    phrases. </p>
          <p>
	    Additionally the test suites where improved so that they
	    do not copy the users keys to test server directories as
	    this is a security liability. Also ipv6 and file access
	    issues found in the process has been fixed.</p>
          <p>
	    This change also solves OTP-7677 and OTP-7235</p>
          <p>
	    This changes also involves some updates to public_keys
	    ssh-functions.</p>
          <p>
	    Own Id: OTP-9911</p>
        </item>
        <item>
          <p>
	    Added options for the ssh client to support user keys
	    files that are password protected.</p>
          <p>
	    Own Id: OTP-10036 Aux Id: OTP-6400, Seq10595 </p>
        </item>
      </list>
    </section>

</section>

<section><title>Ssh 2.0.9</title>

    <section><title>Improvements and New Features</title>
      <list>
        <item>
	    <p>Erlang/OTP can now be built using parallel make if you
	    limit the number of jobs, for instance using '<c>make
	    -j6</c>' or '<c>make -j10</c>'. '<c>make -j</c>' does not
	    work at the moment because of some missing
	    dependencies.</p>
          <p>
	    Own Id: OTP-9451</p>
        </item>
        <item>
          <p>
	    Ssh behaviours now use the new directive "-callback".
	    Parameters will be further specified in a later version
	    of ssh.</p>
          <p>
	    Own Id: OTP-9796</p>
        </item>
      </list>
    </section>

</section>

<section><title>Ssh 2.0.8</title>
    <section><title>Fixed Bugs and Malfunctions</title>
      <list>
        <item>
          <p>
            Calling ssh_sftp:stop_channel/1 resulted in that the trap_exit flag was
            set to true for the invoking process.</p>
          <p>
            Own Id: OTP-9386 Aux Id: seq11865</p>
        </item>
      </list>
    </section>
</section>

<section><title>Ssh 2.0.7</title>
    <section><title>Fixed Bugs and Malfunctions</title>
      <list>
        <item>
          <p>
            An unexpected message would crash the ssh_connection_handler and close
            the connection. Now an error message is generated instead.</p>
          <p>
            Own Id: OTP-9273</p>
        </item>
      </list>
    </section>
</section>

<section><title>Ssh 2.0.6</title>
    <section><title>Fixed Bugs and Malfunctions</title>
      <list>
        <item>
          <p>
            A memory leak has been fixed. I.e. per terminated connection the size of
            a pid and the length of a user name string was not cleared.</p>
          <p>
            Own Id: OTP-9232</p>
        </item>
      </list>
    </section>
</section>

<section><title>Ssh 2.0.5</title>
    <section><title>Improvements and New Features</title>
      <list>
        <item>
          <p>
            Strengthened random number generation. (Thanks to Geoff Cant)</p>
          <p>
            Own Id: OTP-9225</p>
        </item>
      </list>
    </section>
</section>

<section><title>Ssh 2.0.4</title>
    <section><title>Fixed Bugs and Malfunctions</title>
      <list>
        <item>
          <p>In some cases SSH returned {error, normal} when a channel was terminated
             unexpectedly. This has now been changed to {error, channel_closed}.</p>
          <p>
            *** POTENTIAL INCOMPATIBILITY ***</p>
          <p>
            Own Id: OTP-8987 Aux Id: seq11748</p>
        </item>
        <item>
          <p>
            SSH did not handle the error reason enetunreach
            when trying to open a IPv6 connection.</p>
          <p>
            Own Id: OTP-9031</p>
        </item>
      </list>
    </section>
    <section><title>Improvements and New Features</title>
      <list>
        <item>
          <p>
            It is now possible to use SSH to sign and verify binary data.</p>
          <p>
            Own Id: OTP-8986</p>
        </item>
        <item>
          <p>
            SSH now ensures that the .ssh directory exists before trying
            to access files located in that directory.</p>
          <p>
            Own Id: OTP-9010</p>
        </item>
      </list>
    </section>
</section>

<section><title>Ssh 2.0.3</title>
    <section><title>Fixed Bugs and Malfunctions</title>
      <list>
        <item>
          <p>
            The fix regarding OTP-8849 was not included in the
            previous version as stated.</p>
          <p>
            Own Id: OTP-8918</p>
        </item>
      </list>
    </section>
</section>

<section><title>Ssh 2.0.2</title>
    <section><title>Fixed Bugs and Malfunctions</title>
      <list>
        <item>
          <p>
            The ssh_system_sup did not catch noproc and shutdown
            messages.</p>
          <p>
            Own Id: OTP-8863</p>
        </item>
        <item>
          <p>
            In some cases a crash report was generated when a
            connection was closing down. This was caused by a race
            condition between two processes.</p>
          <p>
            Own Id: OTP-8881 Aux Id: seq11656, seq11648 </p>
        </item>
      </list>
    </section>
    <section><title>Improvements and New Features</title>
      <list>
        <item>
          <p>
            SSH no longer use deprecated public_key functions.</p>
          <p>
            Own Id: OTP-8849</p>
        </item>
      </list>
    </section>
 </section>
 <section><title>Ssh 2.0.1</title>
    <section><title>Fixed Bugs and Malfunctions</title>
      <list>
        <item>
          <p>
	    SSH in some cases terminated channels with reason normal
	    when it should have been shutdown.</p>
          <p>
	    Own Id: OTP-8714</p>
        </item>
        <item>
          <p>
	    SSH in some cases generated a crash report when a channel
	    was closed in a normal way.</p>
          <p>
	    Own Id: OTP-8735 Aux Id: seq11615 </p>
        </item>
        <item>
          <p>
	    The processes ssh_subsystem_sup and one ssh_channel_sup
	    was not terminated when a connection was closed.</p>
          <p>
	    Own Id: OTP-8807</p>
        </item>
      </list>
    </section>

</section>

<section><title>Ssh 2.0</title>

    <section><title>Fixed Bugs and Malfunctions</title>
      <list>
        <item>
          <p>The function ssh:connect/4 was not exported.</p>
          <p>Own Id: OTP-8550 Aux Id:</p>
        </item>
        <item>
          <p>Aligned error message with used version (SSH_FX_FAILURE vs
             SSH_FX_NOT_A_DIRECTORY, the latter introduced in version 6).</p>
          <p>
            *** POTENTIAL INCOMPATIBILITY ***</p>
          <p>Own Id: OTP-8644 Aux Id: seq11574</p>
        </item>
        <item>
          <p>Resolved race condition when another connection is started
             before a channel is opened in the first connection.</p>
          <p>Own Id: OTP-8645 Aux Id: seq11577</p>
        </item>
      </list>
    </section>

    <section><title>Improvements and New Features</title>
      <list>
        <item>
          <p>The configuration parameter ip_v6_disabled is now available,
             which makes it possible for the user to alter the IP version
             SSH shall use.</p>
          <p>
            *** POTENTIAL INCOMPATIBILITY ***</p>
          <p>Own Id: OTP-8535 Aux Id:</p>
        </item>
        <item>
          <p>The ssh_connection:send operation now accepts infinity as timeout.</p>
          <p>Own Id: OTP-8534 Aux Id:</p>
        </item>
        <item>
          <p>The connection handler now include stack traces when a channel 
             message is not handled correctly.</p>
          <p>Own Id: OTP-8524 Aux Id:</p>
        </item>
        <item>
          <p>Removed deprecated modules (ssh_ssh, ssh_sshd and ssh_cm) and
             functions (ssh_sftp:connect and ssh_sftp:stop).</p>
          <p>
            *** POTENTIAL INCOMPATIBILITY ***</p>
          <p>Own Id: OTP-8596 Aux Id:</p>
        </item>
      </list>
    </section>

 </section>

 <section><title>Ssh 1.1.8</title>

    <section><title>Fixed Bugs and Malfunctions</title>
      <list>
        <item>
          <p>
            In some cases SSH ceased to collect more data from the transport layer.</p>
          <p>
            Own Id: OTP-8401 Aux Id: seq11479</p>
        </item>
      </list>
    </section>

    <section><title>Improvements and New Features</title>
      <list>
        <item>
          <p>Old release notes removed.</p>
          <p>Own Id: OTP-8356 Aux Id:</p>
        </item>
      </list>
    </section>

 </section>

 <section><title>Ssh 1.1.7</title>

    <section><title>Fixed Bugs and Malfunctions</title>
      <list>
        <item>
          <p>
            Now clear all processes when a connnection is terminated.</p>
          <p>
            Own Id: OTP-8121 Aux Id:</p>
        </item>
        <item>
          <p>
            In some rare cases the connection handler could enter an infinite loop.</p>
          <p>
            Own Id: OTP-8277 Aux Id: seq11428</p>
        </item>
        <item>
          <p>
            If an SFTP server did not respond with EOF, the function 
            ssh_sftp:list_dir/2/3 would enter an infinite loop.</p>
          <p>
            Own Id: OTP-8278 Aux Id: seq11450</p>
        </item>
      </list>
    </section>

    <section><title>Improvements and New Features</title>
      <list>
        <item>
          <p>
            The documentation is now built with open source tools (xsltproc and fop) 
            that exists on most platforms. One visible change is that the frames are removed.</p>
          <p>
            Own Id: OTP-8201 Aux Id:</p>
        </item>
      </list>
    </section>

 </section>

 <section><title>Ssh 1.1.6</title>

    <section><title>Fixed Bugs and Malfunctions</title>
      <list>
        <item>
          <p>
            ssh_sftp:start_channel did not handle all possible return 
            values from ssh_channel:start correctly.
          </p>
          <p>
            Own Id: OTP-8176 Aux Id: </p>
        </item>
        <item>
          <p>
            SFTPD did not handle rename command (version 4) correctly.
          </p>
          <p>
            Own Id: OTP-8175 Aux Id: seq11373</p>
        </item>
        <item>
          <p>
            If a connection manager already had been terminated it could cause a channel
            to generate a crash report when it was about to stop.
          </p>
          <p>
            Own Id: OTP-8174 Aux Id: seq11377</p>
        </item>
        <item>
          <p>
            Requests could result in badarg or badmatch EXIT messages in the connection 
            manager if the channel no longer existed.</p>
          <p>
            Own Id: OTP-8173 Aux Id: seq11379</p>
        </item>
        <item>
          <p>
            ssh_transport:unpack/3 could cause a badarg error.</p>
          <p>
            Own Id: OTP-8162 Aux Id:</p>
        </item>
      </list>
    </section>

    <section><title>Improvements and New Features</title>
      <list>
        <item>
          <p>
            The encryption algorithm aes128-cbc is now supported.
            Requires that crypto-1.6.1 is available.</p>
          <p>
            Own Id: OTP-8110 Aux Id:</p>
        </item>
      </list>
    </section>

 </section>


 <section><title>Ssh 1.1.5</title>

    <section><title>Fixed Bugs and Malfunctions</title>
      <list>
        <item>
          <p>
            ssh_sftp:start_channel/3 did not handle timout correctly.</p>
          <p>
            Own Id: OTP-8159 Aux Id: seq11386</p>
        </item>
        <item>
          <p>
            If a progress message was not recieved after invoking ssh:connect/3
            the call could hang for ever. A timeout option has also been added.</p>
          <p>
            Own Id: OTP-8160 Aux Id: seq11386</p>
        </item>
        <item>
          <p>
            A comma has been missing in the ssh.appup file since SSH-1.0.2.</p>
          <p>
            Own Id: OTP-8161 Aux Id:</p>
        </item>
      </list>
    </section>

 </section>

 <section><title>Ssh 1.1.4</title>

    <section><title>Fixed Bugs and Malfunctions</title>
      <list>
        <item>
          <p>
            SSH sometimes caused a crash report at disconnect.</p>
          <p>
            Own Id: OTP-8071 Aux Id: seq11319</p>
        </item>
      </list>
    </section>

 </section>

 <section><title>Ssh 1.1.3</title>

    <section><title>Fixed Bugs and Malfunctions</title>
      <list>
        <item>
          <p>
            The operation ssh_sftp:stop_channel/1 returned an 
            exception if the connection already had been closed.</p>
          <p>
            Own Id: OTP-7996 Aux Id: seq11281</p>
        </item>
        <item>
          <p>
            SSH did not handle if supervisor:start_child/2 returned 
            {error, already_present}.</p>
          <p>
            Own Id: OTP-8034 Aux Id: seq11307</p>
        </item>
        <item>
          <p>
            SSH no longer cause supervisor reports when a connection is 
            terminated in a controlled manner.</p>
          <p>
            Own Id: OTP-8035 Aux Id: seq11308</p>
        </item>
      </list>
    </section>

 </section>

 <section><title>Ssh 1.1.2</title>

    <section><title>Fixed Bugs and Malfunctions</title>
      <list>
        <item>
          <p>
            Ssh confused local and remote channel id's, which in some
            cases resulted in that messages were discarded.</p>
          <p>
            Own Id: OTP-7914 Aux Id: seq11234</p>
        </item>
        <item>
          <p>
            Ssh could not handle echo values other than 0 and 1.</p>
          <p>
            Own Id: OTP-7917 Aux Id: seq11238</p>
        </item>
        <item>
          <p>
            A crash occurred if a non-valid channel reference was received.</p>
          <p>
            Own Id: OTP-7918 Aux Id: seq11238</p>
        </item>
        <item>
          <p>
            Sftpd connections was not closed after receiving eof from a client.</p>
          <p>
            Own Id: OTP-7921 Aux Id: seq11222</p>
        </item>
        <item>
          <p>
            It was not possible to start a SFTP subsystem on certain platforms, 
            i.e. those who do not support symbolic links.</p>
          <p>
            Own Id: OTP-7930 Aux Id: </p>
        </item>
        <item>
          <p>
            In some cases the message {ssh_cm, ssh_connection_ref(), {closed, ssh_channel_id()}}
            was not passed to the registered callback module.</p>
          <p>
            Own Id: OTP-7957 Aux Id: </p>
        </item>
      </list>
    </section>

    <section><title>Improvements and New Features</title>
      <list>
        <item>
          <p>
            By using the sftpd option {max_files, Integer}, the message
            size for READDIR commands can be reduced.</p>
          <p>
            Own Id: OTP-7919 Aux Id: seq11230</p>
        </item>
      </list>
    </section>

 </section>

 <section><title>Ssh 1.1.1</title>

    <section><title>Fixed Bugs and Malfunctions</title>
      <list>
        <item>
          <p>
            The erlang ssh server has presented itself incorrectly,
            using the special version ssh-1.99, although it never has
            supported versions below 2.0. Since ssh-1.1 client
            versions below 2.0 are correctly rejected instead of
            letting the server crash later on. Alas the problem with
            the presentation string was not discovered until after
            ssh.1.1 was released. Now the server will present itself
            as ssh-2.0.</p>
          <p>
            Own Id: OTP-7795</p>
        </item>
        <item>
          <p>
            An internal function call used an incorrect parameter, which
            caused problem when the old listen API was used. This was
            introduced in Ssh-1.1.</p>
          <p>
            Own Id: OTP-7920 Aux Id: seq11211</p>
        </item>
      </list>
    </section>

    <section><title>Improvements and New Features</title>
      <list>
        <item>
          <p>
            Ssh timeouts will now behave as expected i.e. defaults to
            infinity only the user of the ssh application can know of
            a reasonable timeout value for their application.</p>
          <p>
            *** POTENTIAL INCOMPATIBILITY ***</p>
          <p>
            Own Id: OTP-7807</p>
        </item>
        <item>
          <p>
            The implementation of timeouts added as a patch in
            ssh-1.0.1 was slightly changed and is now documented.</p>
          <p>
            Own Id: OTP-7808</p>
        </item>
        <item>
          <p>
            To honor the multiplexing of channels over one ssh
            connection concept ssh_sftp:connect/ [1,2,3] is
            deprecated and replaced by ssh_sftp:start_channel/[1,2,3]
            and ssh_sftp:stop/1 is deprecated and replaced by
            ssh_sftp:stop_channel/1 and to stop the ssh connection
            ssh:close/ 1 should be called.</p>
          <p>
            Own Id: OTP-7809</p>
        </item>
        <item>
          <p>
            Added the message {ssh_channel_up, ChannelId,
            ConnectionManager} that shall be handled by the channel
            callback handle_msg/2. This makes the function
            handle_msg/2 a mandatory function for ssh channels
            implementations which it was not in ssh-1.1.</p>
          <p>
            *** POTENTIAL INCOMPATIBILITY ***</p>
          <p>
            Own Id: OTP-7828</p>
        </item>
      </list>
    </section>

 </section>

  <section><title>Ssh 1.1</title>
  
  <section><title>Fixed Bugs and Malfunctions</title>
  <list>
    <item>
      <p>
	A flaw in the implementation of the supervision tree
	caused the ssh daemon to close the connections to all
	currently logged in users if one user logged out. Another
	problem related to the supervision tree caused the closing
	down of clients to leak processes i.e. all processes was
      not shutdown correctly.</p>
      <p>
      Own Id: OTP-7676</p>
    </item>
    <item>
      <p>
	Tabs could cause ssh_cli to print things in a surprising
      way.</p>
      <p>
      Own Id: OTP-7683 Aux Id: seq11102 </p>
    </item>
    <item>
      <p>
	[sftp, sftpd] - Added patch to make sftp timestamps more
	correct, in the long run it would be nice to have better
	support in file to be able to make it always behave
	correctly now it will be correct 99 % of time instead of
      almost never correct, at least on unix-based platforms.</p>
      <p>
      Own Id: OTP-7685 Aux Id: seq11082 </p>
    </item>
    <item>
      <p>
	[sftpd] - Added patch to further improve handling of
      symbolic links in the sftp-server.</p>
      <p>
      Own Id: OTP-7766 Aux Id: seq11101 </p>
    </item>
    <item>
      <p>
	Ssh incorrectly sent the local id instead of the remote
	id of a channel to the peer. For simpler cases these ids
	often happen to have the same value. One case when they
	do not is when the client sends an exec command two times
	in a raw on the same ssh connection (different channels
	of course as the channel will be closed when the exec
      command has been evaluated) .</p>
      <p>
      Own Id: OTP-7767</p>
    </item>
    <item>
      <p>
	Packet data could be lost under high load due to the fact
	that buffered data was sometimes wrongly discarded before
      it had been sent.</p>
      <p>
      Own Id: OTP-7768</p>
    </item>
    <item>
      <p>
	Improved ipv6-handling as some assumptions about inet
      functions where incorrect.</p>
      <p>
      Own Id: OTP-7770</p>
    </item>
  </list>
  </section>

  
  <section><title>Improvements and New Features</title>
  <list>
    <item>
      <p>
      Added new API function ssh:connection_info/2.</p>
      <p>
      Own Id: OTP-7456</p>
    </item>
    <item>
      <p>
	Now starts ssh channel processes later avoiding
      synchronization problems between processes.</p>
      <p>
      Own Id: OTP-7516</p>
    </item>
    <item>
      <p>
	Ssh now rejects old versions of the ssh protocol for
	security reasons. (Even if they where not correctly
	rejected before the connection would probably have failed
      anyway due to other reasons.)</p>
      <p>
      Own Id: OTP-7645 Aux Id: seq11094 </p>
    </item>
    <item>
      <p>
	New API module ssh_channel has been added. This is a
	behaviour to facilitate the implementation of ssh clients
	and plug in subsystems to the ssh daemon. Note that this
	slightly changes the options to the API function
	ssh:daemon/[1,2,3] deprecating all no longer documented
	options. Note that the new API enforces the "logical way"
	of using the old API i.e. making the subsystem process
	part of the ssh applications supervisor tree, so missuses
      of the old API are not compatible with the new API.</p>
      <p>
      *** POTENTIAL INCOMPATIBILITY ***</p>
      <p>
      Own Id: OTP-7769</p>
    </item>
  </list>
  </section>

  <section><title>Known Bugs and Problems</title>
  <list>
    <item>
      <p>
	Public keys protected by a password are currently not
      handled by the erlang ssh application.</p>
      <p>
      Own Id: OTP-6400 Aux Id: 10595 </p>
    </item>
  </list>
  </section>
  
  </section>
    
    <section><title>Ssh 1.0.2</title>
    
    <section><title>Fixed Bugs and Malfunctions</title>
    <list>
      <item>
	<p>
	  [sftpd] - Listing of symbolic link directories should now
	  work as expected.</p>
	  <p>
	  Own Id: OTP-7141 Aux Id: seq10856 </p>
        </item>
    </list>
    </section>
    
    </section>
    
   <section><title>Ssh 1.0.1</title>

    <section><title>Fixed Bugs and Malfunctions</title>
      <list>
        <item>
          <p>
            [sftp] - When listing a directory with more than 100
            files only the first 100 where listed. This has now been
            fixed.</p>
          <p>
            Own Id: OTP-7318 Aux Id: seq10953 </p>
        </item>
        <item>
          <p>
            When restarting an ssh-system the expected return value
            from ssh_system_sup:restart_acceptor/2 was incorrect,
            this is no longer the case.</p>
          <p>
            Own Id: OTP-7564 Aux Id: seq11055 </p>
        </item>
        <item>
          <p>
            A few minor bugs where fixed in ssh_userreg.erl and
            ssh_connection_manager and a a ssh_cli option was added
            to restore backwards compatibility with the old ssh_cm -
            API.</p>
          <p>
            Own Id: OTP-7565</p>
        </item>
        <item>
          <p>
            Fixed bug in ipv6 support and added option to disable
            ipv6 as a workaround for badly configured computers.</p>
          <p>
            Own Id: OTP-7566</p>
        </item>
      </list>
    </section>

    <section><title>Improvements and New Features</title>
      <list>
        <item>
          <p>
            [sftp] - Option added to set timeout value in sftp.</p>
          <p>
            Own Id: OTP-7305 Aux Id: seq10945 </p>
        </item>
      </list>
    </section>

   </section>

  <section><title>Ssh 1.0</title>

    <section><title>Fixed Bugs and Malfunctions</title>
      <list>
        <item>
          <p>
            Removed some special handling of prompts that made ssh
            behave differently than openssh.</p>
          <p>
            Own Id: OTP-7485 Aux Id: seq11025 </p>
        </item>
        <item>
          <p>
            Bug in encoding of pty opts has been fixed.</p>
          <p>
            Own Id: OTP-7504</p>
        </item>
      </list>
    </section>


    <section><title>Improvements and New Features</title>
      <list>
        <item>
          <p>
            The architecture of the ssh processes has been
            reconstructed to fit in a supervision tree as to become a
            real OTP application and benefit from this when starting
            and stopping.</p>
          <p>
            Own Id: OTP-7356 Aux Id: seq10899 </p>
        </item>
        <item>
          <p>
            Support for pty option echo off added. Requires kernel
            from R12B-4.</p>
          <p>
            *** POTENTIAL INCOMPATIBILITY ***</p>
          <p>
            Own Id: OTP-7502 Aux Id: seq10959 </p>
        </item>
        <item>
          <p>
            The ssh API has been enhanced a lot of old API functions
            has become deprecated.</p>
          <p>
            Own Id: OTP-7503</p>
        </item>
      </list>
    </section>

  </section>
</chapter><|MERGE_RESOLUTION|>--- conflicted
+++ resolved
@@ -30,7 +30,6 @@
     <file>notes.xml</file>
   </header>
 
-<<<<<<< HEAD
 <section><title>Ssh 4.7.7</title>
 
     <section><title>Improvements and New Features</title>
@@ -40,7 +39,12 @@
 	    SSH uses the new crypto API.</p>
           <p>
 	    Own Id: OTP-15673</p>
-=======
+        </item>
+      </list>
+    </section>
+
+</section>
+
 <section><title>Ssh 4.7.6.1</title>
 
     <section><title>Fixed Bugs and Malfunctions</title>
@@ -51,7 +55,6 @@
 	    in an early stage of session setup.</p>
           <p>
 	    Own Id: OTP-15962 Aux Id: ERL-990 </p>
->>>>>>> 9cf26085
         </item>
       </list>
     </section>
