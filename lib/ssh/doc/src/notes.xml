<?xml version="1.0" encoding="utf-8" ?>
<!DOCTYPE chapter SYSTEM "chapter.dtd">

<chapter>
  <header>
    <copyright>
      <year>2004</year><year>2020</year>
      <holder>Ericsson AB. All Rights Reserved.</holder>
    </copyright>
    <legalnotice>
      Licensed under the Apache License, Version 2.0 (the "License");
      you may not use this file except in compliance with the License.
      You may obtain a copy of the License at
 
          http://www.apache.org/licenses/LICENSE-2.0

      Unless required by applicable law or agreed to in writing, software
      distributed under the License is distributed on an "AS IS" BASIS,
      WITHOUT WARRANTIES OR CONDITIONS OF ANY KIND, either express or implied.
      See the License for the specific language governing permissions and
      limitations under the License.

    </legalnotice>

    <title>SSH Release Notes</title>
    <prepared></prepared>
    <docno></docno>
    <date></date>
    <rev>%VSN%</rev>
    <file>notes.xml</file>
  </header>

<<<<<<< HEAD
=======
<section><title>Ssh 4.12.3</title>

    <section><title>Fixed Bugs and Malfunctions</title>
      <list>
        <item>
          <p>
	    Filter out sensitive data (passwords etc) from progress
	    reports and supervisor reports.</p>
          <p>
	    Own Id: OTP-17468 Aux Id: ERIERL-656 </p>
        </item>
      </list>
    </section>

</section>

>>>>>>> 0a887ba0
<section><title>Ssh 4.12.2</title>

    <section><title>Fixed Bugs and Malfunctions</title>
      <list>
        <item>
          <p>
	    Avoid an extra blank line in the ssh known_hosts file</p>
          <p>
	    Own Id: OTP-17427</p>
        </item>
      </list>
    </section>

</section>

<section><title>Ssh 4.12.1</title>

    <section><title>Improvements and New Features</title>
      <list>
        <item>
          <p>
	    Add missing <c>known_hosts</c> and <c>authorized_keys</c>
	    file types to <c>ssh_file:decode/2</c> and
	    <c>ssh_file:encode/2</c>.</p>
          <p>
	    Own Id: OTP-17397</p>
        </item>
      </list>
    </section>

</section>

<section><title>Ssh 4.12</title>

    <section><title>Fixed Bugs and Malfunctions</title>
      <list>
        <item>
	    <p>Missing runtime dependencies has been added to this
	    application.</p>
          <p>
	    Own Id: OTP-17243 Aux Id: PR-4557 </p>
        </item>
        <item>
          <p>
	    The send window handling is changed to not initialize a
	    too large window on some occasions.</p>
          <p>
	    Own Id: OTP-17353</p>
        </item>
      </list>
    </section>


    <section><title>Improvements and New Features</title>
      <list>
        <item>
          <p>
	    Removed usage of <c>erlang:is_port/1</c> from the SSH
	    implementation.</p>
          <p>
	    Own Id: OTP-16750</p>
        </item>
        <item>
          <p>
	    Internal connection setup refactoring.</p>
          <p>
	    Own Id: OTP-17051</p>
        </item>
        <item>
          <p>
	    Refactor SSH fsm into a (hopefully) more comprehensible
	    set of gen_statem callback-files.</p>
          <p>
	    Own Id: OTP-17140</p>
        </item>
        <item>
          <p>
	    The RSA SHA1 sign/verify variants are disabled by
	    default. That is, ssh-rsa is disabled by default as well
	    as the SHA1 sign/verify with RSA keys from id_rsa and
	    ssh_host_rsa_key. All SHA2 sign/verify are enabled by
	    default.</p>
          <p>
	    The reason is that SHA1 is now considered easy to break.</p>
          <p>
	    To enable RSA with SHA1, for example for a very old and
	    unsafe peer, see <seeguide
	    marker="configure_algos#example-9">Example 9</seeguide>
	    in the User's Guide chapter <seeguide
	    marker="configure_algos">Configuring algorithms in
	    SSH</seeguide>.</p>
          <p>
	    *** POTENTIAL INCOMPATIBILITY ***</p>
          <p>
	    Own Id: OTP-17259 Aux Id: OTP-16511, ERIERL-619 </p>
        </item>
        <item>
          <p>
	    Adapt ssh supervisors to the new 'significant' and
	    'auto_shutdown' flags in supervisor.</p>
          <p>
	    Own Id: OTP-17322 Aux Id: PR-4638, EEP-56, OTP-17334 </p>
        </item>
        <item>
          <p>
	    The functions public_key:ssh_encode/2,
	    public_key:ssh_decode/2,
	    public_key:ssh_hostkey_fingerprint/1 and
	    public_key:ssh_hostkey_fingerprint/2 are deprecated.</p>
          <p>
	    Replacement functions are available in SSH, see the
	    <seeguide
	    marker="system/general_info:deprecations#otp-24">Deprecations</seeguide>
	    chapter in the Erlang/OTP documentation.</p>
          <p>
	    Own Id: OTP-17352</p>
        </item>
      </list>
    </section>

</section>

<section><title>Ssh 4.11.1.3</title>

    <section><title>Fixed Bugs and Malfunctions</title>
      <list>
        <item>
          <p>
	    Filter out sensitive data (passwords etc) from progress
	    reports and supervisor reports.</p>
          <p>
	    Own Id: OTP-17468 Aux Id: ERIERL-656 </p>
        </item>
      </list>
    </section>


    <section><title>Improvements and New Features</title>
      <list>
        <item>
          <p>
	    The "Key exchange failed" Info Report is now more
	    informative.</p>
          <p>
	    Own Id: OTP-17450 Aux Id: ERIERL-655 </p>
        </item>
      </list>
    </section>

</section>

<section><title>Ssh 4.11.1.2</title>

    <section><title>Fixed Bugs and Malfunctions</title>
      <list>
        <item>
          <p>
	    Avoid an extra blank line in the ssh known_hosts file</p>
          <p>
	    Own Id: OTP-17427</p>
        </item>
      </list>
    </section>

</section>

<section><title>Ssh 4.11.1.1</title>

    <section><title>Fixed Bugs and Malfunctions</title>
      <list>
        <item>
          <p>
	    Fixed that a slow start (>30s) of a client subsystem
	    could cause a log entry with the password.</p>
          <p>
	    Own Id: OTP-17390 Aux Id: ERIERL-648 </p>
        </item>
      </list>
    </section>

</section>

<section><title>Ssh 4.11.1</title>

    <section><title>Fixed Bugs and Malfunctions</title>
      <list>
        <item>
          <p>
	    The idle_time timer was not cancelled when a channel was
	    opened within the timeout time on an empty connection
	    that have had channels previously.</p>
          <p>
	    Own Id: OTP-17279</p>
        </item>
      </list>
    </section>

</section>

<section><title>Ssh 4.11</title>

    <section><title>Improvements and New Features</title>
      <list>
        <item>
          <p>
	    The long name field in SSH_FXP_NAME responses to display
	    file information in sftp version 3 now contains the
	    expanded format defined in the sftp draft. It is similar
	    to what is returned by "ls -l" on Unix systems.</p>
          <p>
	    Own Id: OTP-17197 Aux Id: PR- 3049 </p>
        </item>
      </list>
    </section>

</section>

<section><title>Ssh 4.10.8</title>

    <section><title>Fixed Bugs and Malfunctions</title>
      <list>
        <item>
          <p>
	    Don't timeout slow connection setups and tear-downs. A
	    rare crash risk for the controller is also removed.</p>
          <p>
	    Own Id: OTP-17173 Aux Id: ERIERL-581 </p>
        </item>
      </list>
    </section>

</section>

<section><title>Ssh 4.10.7</title>

    <section><title>Fixed Bugs and Malfunctions</title>
      <list>
        <item>
          <p>
	    The SSH daemon erroneously replaced LF with CRLF also
	    when there was no pty requested from the server.</p>
          <p>
	    Own Id: OTP-17108 Aux Id: ERL-1442 </p>
        </item>
      </list>
    </section>

</section>

<section><title>Ssh 4.10.6</title>

    <section><title>Fixed Bugs and Malfunctions</title>
      <list>
        <item>
          <p>
	    Fixed problems in the ssh cli/shell handling. Most
	    important are:</p>
          <p>
	    1) the ssh:shell function did sometimes cause the input
	    to be echoed twice,</p>
          <p>
	    2) the ssh:shell function didn't transfer the LANG and
	    LC_ALL shell variables to the connected server which
	    sometimes made Unicode handling erroneous,</p>
          <p>
	    3) Unicode was not always transferred correctly to and
	    from the peer.</p>
          <p>
	    Own Id: OTP-16799</p>
        </item>
        <item>
          <p>
	    The SSH protocol message SSH_MSG_DISCONNECT was sometimes
	    sent instead of SSH_MSG_CHANNEL_FAILURE</p>
          <p>
	    Own Id: OTP-16900</p>
        </item>
        <item>
          <p>
	    The ssh_cli module now always sends the exit-status to
	    connected clients so they can use that to check for
	    successful command execution.</p>
          <p>
	    Own Id: OTP-16908 Aux Id: PR-2753 </p>
        </item>
      </list>
    </section>


    <section><title>Improvements and New Features</title>
      <list>
        <item>
          <p>
	    A new option <seeerl
	    marker="ssh:ssh#option-pk_check_user"><c>pk_check_user</c></seeerl>
	    enables checking of the client's user name in the server
	    when doing public key authentication.</p>
          <p>
	    Own Id: OTP-16889</p>
        </item>
      </list>
    </section>

</section>

<section><title>Ssh 4.10.5</title>

    <section><title>Fixed Bugs and Malfunctions</title>
      <list>
        <item>
          <p>
	    An ssh-client can take an accepted socket from a
	    listening socket and do an ssh:connect/2 on it.</p>
          <p>
	    Multiple clients on sockets accepted from the same
	    listening socket had stopped working. This is corrected
	    now.</p>
          <p>
	    Own Id: OTP-17021 Aux Id: ERIERL-567 </p>
        </item>
      </list>
    </section>

</section>

<section><title>Ssh 4.10.4.1</title>

    <section><title>Fixed Bugs and Malfunctions</title>
      <list>
        <item>
          <p>
	    Filter out sensitive data (passwords etc) from progress
	    reports and supervisor reports.</p>
          <p>
	    Own Id: OTP-17468 Aux Id: ERIERL-656 </p>
        </item>
      </list>
    </section>

</section>

<section><title>Ssh 4.10.4</title>

    <section><title>Fixed Bugs and Malfunctions</title>
      <list>
        <item>
          <p>
	    The inet option raw was not passed on from the ssh option
	    list to inet.</p>
          <p>
	    Own Id: OTP-17016 Aux Id: ERIERL-562 </p>
        </item>
      </list>
    </section>

</section>

<section><title>Ssh 4.10.3</title>

    <section><title>Fixed Bugs and Malfunctions</title>
      <list>
        <item>
          <p>
	    A supervisor sub-tree could be left if the connection
	    handler process is brutally killed. This will make the
	    max_sessions checking option to count the existing
	    sessions erroneously and could finally block further
	    sessions.</p>
          <p>
	    Own Id: OTP-17006 Aux Id: ERIERL-556 </p>
        </item>
      </list>
    </section>

</section>

<section><title>Ssh 4.10.2</title>

    <section><title>Fixed Bugs and Malfunctions</title>
      <list>
        <item>
          <p>
	    Fix decoder bug.</p>
          <p>
	    Own Id: OTP-16904</p>
        </item>
      </list>
    </section>

</section>

<section><title>Ssh 4.10.1</title>

    <section><title>Fixed Bugs and Malfunctions</title>
      <list>
        <item>
          <p>
	    Fixed a bug when a message to ssh-agent was divided into
	    separate packets.</p>
          <p>
	    Own Id: OTP-16761 Aux Id: PR-2679 </p>
        </item>
        <item>
          <p>
	    Fix a bug that could crash the cli server if a too large
	    cli-window was requested from the client.</p>
          <p>
	    Own Id: OTP-16791 Aux Id: ERIERL-520 </p>
        </item>
      </list>
    </section>


    <section><title>Improvements and New Features</title>
      <list>
        <item>
          <p>
	    Increased test coverage.</p>
          <p>
	    Own Id: OTP-14106</p>
        </item>
        <item>
          <p>
	    A chapter about <seeguide
	    marker="ssh:hardening">hardening the OTP SSH</seeguide>
	    is added to the User's Guide.</p>
          <p>
	    Own Id: OTP-16411</p>
        </item>
        <item>
          <p>
	    The internal Diffie-Hellman high level API for key
	    generation was slow in old and by OpenSSL now unsupported
	    cryptolib versions (1.0.1 and earlier).</p>
          <p>
	    If such a cryptolib is used anyhow, the low-level API is
	    used internally in the crypto application.</p>
          <p>
	    Own Id: OTP-16774</p>
        </item>
        <item>
          <p>
	    A new timeout is defined for daemons: <seetype
	    marker="ssh:ssh#hello_timeout_daemon_option">hello_timeout</seetype>.</p>
          <p>
	    The timeout is supposed to be used as a simple <seeguide
	    marker="ssh:hardening#resilience-to-dos-attacks">DoS
	    attack protection</seeguide>. It closes an incoming
	    TCP-connection if no valid first SSH message is received
	    from the client within the timeout limit after the TCP
	    initial connection setup.</p>
          <p>
	    The initial value is 30s by compatibility reasons, but
	    could be lowered if needed, for example in the code or in
	    a <seeguide marker="ssh:configurations">config
	    file</seeguide>.</p>
          <p>
	    Own Id: OTP-16803</p>
        </item>
      </list>
    </section>

</section>

<section><title>Ssh 4.10</title>

    <section><title>Fixed Bugs and Malfunctions</title>
      <list>
        <item>
          <p>
	    Fix error in ssh_sftpd typespec.</p>
          <p>
	    Own Id: OTP-16363</p>
        </item>
      </list>
    </section>


    <section><title>Improvements and New Features</title>
      <list>
        <item>
          <p>
	    The plug-in file ssh_file.erl, that is responsible for
	    default file handling, is re-factored, optimized and
	    re-written.</p>
          <p>
	    Own Id: OTP-11688 Aux Id: OTP-12699 </p>
        </item>
        <item>
          <p>
	    OpenSSH 6.5 introduced a new file representation of keys
	    called <url
	    href="https://cvsweb.openbsd.org/src/usr.bin/ssh/PROTOCOL.key?annotate=1.1">openssh-key-v1</url>.</p>
          <p>
	    OTP/SSH had an experimental implementation of this
	    format. That implementation is now improved and supported
	    with the exception of handling encrypted keys.</p>
          <p>
	    Own Id: OTP-15434</p>
        </item>
        <item>
          <p>
	    TCP/IP port forwarding, a.k.a tunneling a.k.a
	    tcp-forward/direct-tcp is implemented. In the OpenSSH
	    client, this corresponds to the options -L and -R.</p>
          <p>
	    The client or server listens to a specified socket, and
	    when something connects to it with TCP/IP, that
	    connection is forwarded in an encrypted tunnel to the
	    peer. The peer then connects to a predefined IP/port pair
	    and then acts as a proxy.</p>
          <p>
	    See the manual, <seemfa
	    marker="ssh:ssh#tcpip_tunnel_to_server/6"><c>ssh:tcpip_tunnel_to_server/6</c></seemfa>
	    and <seemfa
	    marker="ssh:ssh#tcpip_tunnel_from_server/6"><c>ssh:tcpip_tunnel_from_server/6</c></seemfa>.</p>
          <p>
	    The functionality is disabled per default but can be
	    enabled when starting a daemon.</p>
          <p>
	    Own Id: OTP-15998 Aux Id: PR-2376, PR-2368 </p>
        </item>
        <item>
          <p>
	    The client-side of the supervisor tree (under sshc_sup)
	    was previously not complete; the channel handling
	    processes were handled with links but had no supervisors.</p>
          <p>
	    This is now corrected with a client-side supervisor tree
	    under <c>sshc_sup</c>, similar to the server-side
	    supervisor tree under <c>sshd_sup</c>.</p>
          <p>
	    Own Id: OTP-16026 Aux Id: PR-2368, (OTP-15998) </p>
        </item>
        <item>
          <p>
	    The extension <url
	    href="https://cvsweb.openbsd.org/src/usr.bin/ssh/PROTOCOL?annotate=HEAD">posix-rename@openssh.com</url>
	    is added to the <seemfa
	    marker="ssh:ssh_sftp#rename/3">ssh/sftp rename</seemfa>
	    operation.</p>
          <p>
	    Own Id: OTP-16289 Aux Id: PR-2448 </p>
        </item>
        <item>
          <p>
	    Calls of deprecated functions in the <seeguide
	    marker="crypto:new_api#the-old-api">Old Crypto
	    API</seeguide> are replaced by calls of their <seeguide
	    marker="crypto:new_api#the-new-api">substitutions</seeguide>.</p>
          <p>
	    Own Id: OTP-16346</p>
        </item>
        <item>
          <p>
	    The default known_hosts file handling is improved to
	    include ports.</p>
          <p>
	    The handling of the contents in that file is updated to
	    support the <url
	    href="https://man.openbsd.org/sshd#SSH_KNOWN_HOSTS_FILE_FORMAT">full
	    syntax</url>, with exception of 1) the wildcard '?', 2)
	    wildcards in canonical names and 3) the option
	    '@cert-authority'</p>
          <p>
	    Own Id: OTP-16506</p>
        </item>
        <item>
          <p>
	    The MAC (Message Authorization Code) algorithms</p>
	    <list> <item>hmac-sha1-etm@openssh.com</item>
	    <item>hmac-sha2-256-etm@openssh.com</item>
	    <item>hmac-sha2-512-etm@openssh.com</item> </list> <p>are
	    implemented.</p>
          <p>
	    Own Id: OTP-16508</p>
        </item>
        <item>
          <p>
	    The key-exchange algorithms
	    <c>'diffie-hellman-group14-sha1'</c> and
	    <c>'diffie-hellman-group-exchange-sha1'</c> are disabled
	    per default. The reason is that SHA1 now is considered
	    insecure.</p>
          <p>
	    They can be enabled if needed, see <seeapp
	    marker="ssh:SSH_app#algorithms">SSH (App)</seeapp>.</p>
          <p>
	    *** POTENTIAL INCOMPATIBILITY ***</p>
          <p>
	    Own Id: OTP-16509</p>
        </item>
        <item>
          <p>
	    The public key algorithm <c>'ssh-dss'</c> is disabled per
	    default. The reason is that it is now considered as
	    insecure.</p>
          <p>
	    It can be enabled if needed, see <seeapp
	    marker="ssh:SSH_app#algorithms">SSH (App)</seeapp>.</p>
          <p>
	    *** POTENTIAL INCOMPATIBILITY ***</p>
          <p>
	    Own Id: OTP-16510</p>
        </item>
        <item>
          <p>
	    The public key <c>'ssh-rsa'</c> is now considered as
	    insecure because of its usage of SHA1.</p>
          <p>
	    It is therefore deprecated and will no longer be enabled
	    per default in OTP-24.0.</p>
          <p>
	    *** POTENTIAL INCOMPATIBILITY ***</p>
          <p>
	    Own Id: OTP-16511</p>
        </item>
        <item>
          <p>
	    An option <seetype
	    marker="ssh:ssh_file#optimize_key_lookup">optimize
	    (optimize_key_lookup)</seetype> is introduced for the
	    file interface ssh_file.erl</p>
          <p>
	    The option enables the user to select between the default
	    handling which is fast but memory consuming vs memory
	    efficient but not as fast. The effect might be observable
	    only for large files.</p>
          <p>
	    See the manual for <seemfa
	    marker="ssh:ssh_file#is_host_key/5">ssh_file:is_host_key/5</seemfa>
	    and <seemfa
	    marker="ssh:ssh_file#is_auth_key/3">ssh_file:is_auth_key/3</seemfa>.</p>
          <p>
	    Own Id: OTP-16512</p>
        </item>
        <item>
          <p>
	    The ssh agent is now implemented in the ssh_agent key
	    callback module. </p>
          <p>
	    Enable with the the option <c> {key_cb, {ssh_agent,
	    []}}</c> in for example ssh:connect/3.</p>
          <p>
	    See the <seeerl marker="ssh:ssh_agent">ssh_agent
	    manual</seeerl> for details.</p>
          <p>
	    Own Id: OTP-16513</p>
        </item>
        <item>
          <p>
	    Algorithm configuration could now be done in a .config
	    file.</p>
          <p>
	    This is useful for example to enable an algorithm that is
	    disabled by default. It could now be enabled in an
	    .config-file without changing the code,</p>
          <p>
	    See the SSH User's Guide chapter <seeguide
	    marker="ssh:configurations">"Configuration in
	    SSH"</seeguide>.</p>
          <p>
	    Own Id: OTP-16540</p>
        </item>
        <item>
          <p>
	    Documented which gen_tcp socket options can't be used in
	    calls to ssh:connect and ssh:daemon.</p>
          <p>
	    Own Id: OTP-16589</p>
        </item>
        <item>
          <p>
	    Added <seetype
	    marker="ssh:ssh#kb_int_fun_4">kb_int_fun_4()</seetype> to
	    the <seetype
	    marker="ssh:ssh#authentication_daemon_options">authentication_daemon_options()</seetype>
	    to enable generating dynamic keyboard-interactive prompts
	    from the user's state returned from the authentication
	    fun <seetype
	    marker="ssh:ssh#pwdfun_4">pwdfun_4()</seetype>.</p>
          <p>
	    Own Id: OTP-16622 Aux Id: PR-2604 </p>
        </item>
      </list>
    </section>

</section>

<section><title>Ssh 4.9.1.3</title>

    <section><title>Fixed Bugs and Malfunctions</title>
      <list>
        <item>
          <p>
	    The idle_time timer was not cancelled when a channel was
	    opened within the timeout time on an empty connection
	    that have had channels previously.</p>
          <p>
	    Own Id: OTP-17279</p>
        </item>
      </list>
    </section>

</section>

<section><title>Ssh 4.9.1.2</title>

    <section><title>Fixed Bugs and Malfunctions</title>
      <list>
        <item>
          <p>
	    Fix decoder bug.</p>
          <p>
	    Own Id: OTP-16904</p>
        </item>
      </list>
    </section>

</section>

<section><title>Ssh 4.9.1.1</title>

    <section><title>Fixed Bugs and Malfunctions</title>
      <list>
        <item>
          <p>
	    Fix a bug that could crash the cli server if a too large
	    cli-window was requested from the client.</p>
          <p>
	    Own Id: OTP-16791 Aux Id: ERIERL-520 </p>
        </item>
      </list>
    </section>


    <section><title>Improvements and New Features</title>
      <list>
        <item>
          <p>
	    A new timeout is defined for daemons:
	    <c>hello_timeout</c>.</p>
          <p>
	    It closes an incoming TCP-connection if no valid 1st
	    message is received from the client within the timeout
	    limit.</p>
          <p>
	    Own Id: OTP-16803</p>
        </item>
      </list>
    </section>

</section>

<section><title>Ssh 4.9.1</title>

    <section><title>Fixed Bugs and Malfunctions</title>
      <list>
        <item>
          <p>
	    Potential hazard between re-keying decision and socket
	    close.</p>
          <p>
	    Own Id: OTP-16462 Aux Id: ERIERL-464 </p>
        </item>
      </list>
    </section>

</section>

<section><title>Ssh 4.9</title>

    <section><title>Fixed Bugs and Malfunctions</title>
      <list>
        <item>
          <p>
	    Unicode problems for ssh_sftp:write fixed.</p>
          <p>
	    Own Id: OTP-16377</p>
        </item>
      </list>
    </section>


    <section><title>Improvements and New Features</title>
      <list>
        <item>
          <p>
	    Changes to the internal api of the experimental ssh_dbg
	    tool.</p>
          <p>
	    Own Id: OTP-16353</p>
        </item>
        <item>
          <p>
	    The new functions <seemfa
	    marker="ssh:ssh#set_sock_opts/2">ssh:set_sock_opts/2</seemfa>
	    and <seemfa
	    marker="ssh:ssh#get_sock_opts/2">ssh:get_sock_opts/2</seemfa>
	    sets and reads option values for the underlying TCP
	    stream.</p>
          <p>
	    Own Id: OTP-16485</p>
        </item>
      </list>
    </section>

</section>

<section><title>Ssh 4.8.2</title>

    <section><title>Fixed Bugs and Malfunctions</title>
      <list>
        <item>
          <p>
	    Fixed that <c>ssh_connection:send</c> could allocate a
	    large amount of memory if given an iolist() as input
	    data.</p>
          <p>
	    Own Id: OTP-16373</p>
        </item>
        <item>
          <p>
	    Safe atom conversions.</p>
          <p>
	    Own Id: OTP-16375</p>
        </item>
        <item>
          <p>
	    Constant time comparisons added.</p>
          <p>
	    Own Id: OTP-16376</p>
        </item>
      </list>
    </section>

</section>

<section><title>Ssh 4.8.1</title>

    <section><title>Fixed Bugs and Malfunctions</title>
      <list>
        <item>
          <p>
	    The ssh cli (e.g shell) server behaved strangely when
	    characters were inserted in a string such that the last
	    characters tried to wrap the line.</p>
          <p>
	    Own Id: OTP-14849 Aux Id: ERL-545 </p>
        </item>
        <item>
          <p>
	    If an OTP SSH server was serving an "exec" request and
	    the executed code used Erlang <c>standard_io</c> for
	    input/output, the I/O was erroneously handled by the
	    *server's* group leader, so the I/O turned up in the the
	    server's Erlang shell (if any). The user at the client
	    side did therefor not see that I/O.</p>
          <p>
	    This is corrected now, so the client - for example the
	    ssh OS shell command - handles the I/O. The user could
	    send input to the server side exec handling code by
	    writing on the terminal, and server side output from for
	    example io:format is presented on the terminal - not only
	    the functional result.</p>
          <p>
	    NOTE 1: Servers executing exec requests with the old,
	    undocumented ways of specifying the custom exec handler
	    is not changed. Changed are only the two cases where the
	    server's 'exec' option either:<br/> 1) is not specified
	    (i.e. using the default shell) or, <br/> 2) it has the
	    <c>{direct, fun(...) -&gt; ... end}</c> value format.</p>
          <p>
	    NOTE 2: Previously an end-of-line marker was appended on
	    the result and error reports at the client side. They are
	    removed now and the error reports are slightly enhanced.</p>
          <p>
	    TECHNICAL DETAILS: The server's device
	    <c>standard_input</c> receives data events from the exec
	    request's channel, and the device <c>standard_output</c>
	    is sending its data by data events to the client on that
	    channel. The result is that <c>standard_io</c> is now
	    performed by the client's group leader.</p>
          <p>
	    Own Id: OTP-15417 Aux Id: OTP-16108 </p>
        </item>
        <item>
          <p>
	    The functions ssh:shell/1,2,3 left the connection open
	    when they returned. That leakage is fixed now.</p>
          <p>
	    Own Id: OTP-16047</p>
        </item>
        <item>
          <p>
	    Corrected that an Erlang SSH server could return the
	    status code 4294967295 instead of 255 on some errors of
	    an exec request.</p>
          <p>
	    Own Id: OTP-16123</p>
        </item>
      </list>
    </section>


    <section><title>Improvements and New Features</title>
      <list>
        <item>
          <p>
	    Internal simplification of ssh_sftp/ssh_xfer</p>
          <p>
	    Own Id: OTP-15972</p>
        </item>
        <item>
          <p>
	    The documentation of <seeguide
	    marker="ssh:using_ssh#one-time-execution">One-Time
	    Execution</seeguide> in the User's Guide is updated with
	    more examples.</p>
          <p>
	    Own Id: OTP-16108 Aux Id: OTP-15417 </p>
        </item>
        <item>
          <p>
	    The new value <c>'disabled'</c> is introduced in the SSH
	    daemon options 'exec' and 'shell'. Previously they lacked
	    a clear way of disabling them.</p>
          <p>
	    Own Id: OTP-16113</p>
        </item>
        <item>
          <p>
	    The old algorithms 'aes192_cbc', 'aes256_cbc' and
	    'hmac-sha1-96' are added for compatibility with older
	    peers.</p>
          <p>
	    The mac 'hmac-sha1-96' is nowadays not recommended and
	    must therefore be explicitly enabled. Use for example the
	    Option value <c>{modify_algorithms, [{append,
	    [{mac,['hmac-sha1-96']}]}]}</c></p>
          <p>
	    Own Id: OTP-16170</p>
        </item>
      </list>
    </section>

</section>

<section><title>Ssh 4.8</title>

    <section><title>Fixed Bugs and Malfunctions</title>
      <list>
        <item>
          <p>
	    Fixed wrong type definition for the daemon option
	    <c>subsystems</c>.</p>
          <p>
	    Own Id: OTP-15820</p>
        </item>
        <item>
          <p>
	    Fixed a possible SSH logging crash if there was a problem
	    in an early stage of session setup.</p>
          <p>
	    Own Id: OTP-15962 Aux Id: ERL-990 </p>
        </item>
      </list>
    </section>


    <section><title>Improvements and New Features</title>
      <list>
        <item>
          <p>
	    The documentation for the modules ssh_connection,
	    ssh_sftp and ssh_sftpd are now generated from the
	    -spec:s.</p>
          <p>
	    Own Id: OTP-15395</p>
        </item>
        <item>
          <p>
	    Internal cleanup including removal of the internal file
	    <c>ssh_userauth.hrl</c>.</p>
          <p>
	    Own Id: OTP-15876 Aux Id: PR-2255, PR-2256 </p>
        </item>
        <item>
          <p>
	    Removed unused definitions in <c>ssh.hrl</c>.</p>
          <p>
	    Own Id: OTP-15929 Aux Id: PR-2297 </p>
        </item>
        <item>
          <p>
	    Removed unused fields in the internal
	    <c>#connection{}</c> record.</p>
          <p>
	    Own Id: OTP-15984</p>
        </item>
        <item>
          <p>
	    To get information of a <c>connection_ref()</c> from for
	    example <c>ssh:connect/3</c>, there was previously one
	    function available namely <c>ssh:connection_info/2</c>.
	    This ticket adds <c>ssh:connection_info/1</c> which
	    returns all information.</p>
          <p>
	    For daemons (servers) started with for example
	    <c>ssh:daemon/2</c> the function <c>ssh:daemon_info/1</c>
	    returning all information was available. This ticket adds
	    <c>ssh:daemon_info/2</c> which returns only the
	    information specified in the second argument.</p>
          <p>
	    The info of connections and of daemons now also includes
	    the item '<c>options</c>'. Only those options that does
	    not have their default values are returned.</p>
          <p>
	    For a connection also the items '<c>algorithms</c>' and
	    '<c>channels</c>' are added.</p>
          <p>
	    Own Id: OTP-16040</p>
        </item>
      </list>
    </section>

</section>

<section><title>Ssh 4.7.7</title>

    <section><title>Improvements and New Features</title>
      <list>
        <item>
          <p>
	    SSH uses the new crypto API.</p>
          <p>
	    Own Id: OTP-15673</p>
        </item>
      </list>
    </section>

</section>

<section><title>Ssh 4.7.6.6</title>

    <section><title>Fixed Bugs and Malfunctions</title>
      <list>
        <item>
          <p>
	    The idle_time timer was not cancelled when a channel was
	    opened within the timeout time on an empty connection
	    that have had channels previously.</p>
          <p>
	    Own Id: OTP-17279</p>
        </item>
      </list>
    </section>

</section>

<section><title>Ssh 4.7.6.5</title>

    <section><title>Fixed Bugs and Malfunctions</title>
      <list>
        <item>
          <p>
	    Fix decoder bug.</p>
          <p>
	    Own Id: OTP-16904</p>
        </item>
      </list>
    </section>

</section>

<section><title>Ssh 4.7.6.4</title>

    <section><title>Fixed Bugs and Malfunctions</title>
      <list>
        <item>
          <p>
	    Potential hazard between re-keying decision and socket
	    close.</p>
          <p>
	    Own Id: OTP-16462 Aux Id: ERIERL-464 </p>
        </item>
      </list>
    </section>

</section>

<section><title>Ssh 4.7.6.3</title>

    <section><title>Fixed Bugs and Malfunctions</title>
      <list>
        <item>
          <p>
	    Fixed that <c>ssh_connection:send</c> could allocate a
	    large amount of memory if given an iolist() as input
	    data.</p>
          <p>
	    Own Id: OTP-16373</p>
        </item>
        <item>
          <p>
	    Safe atom conversions.</p>
          <p>
	    Own Id: OTP-16375</p>
        </item>
        <item>
          <p>
	    Constant time comparisons added.</p>
          <p>
	    Own Id: OTP-16376</p>
        </item>
      </list>
    </section>

</section>

<section><title>Ssh 4.7.6.2</title>

    <section><title>Fixed Bugs and Malfunctions</title>
      <list>
        <item>
          <p>
	    The ssh cli (e.g shell) server behaved strangely when
	    characters were inserted in a string so that the last
	    characters tried to wrap the line.</p>
          <p>
	    Own Id: OTP-14849 Aux Id: ERL-545 </p>
        </item>
      </list>
    </section>

</section>

<section><title>Ssh 4.7.6.1</title>

    <section><title>Fixed Bugs and Malfunctions</title>
      <list>
        <item>
          <p>
	    Fixed a possible SSH logging crash if there was a problem
	    in an early stage of session setup.</p>
          <p>
	    Own Id: OTP-15962 Aux Id: ERL-990 </p>
        </item>
      </list>
    </section>

</section>

<section><title>Ssh 4.7.6</title>

    <section><title>Improvements and New Features</title>
      <list>
        <item>
          <p>
	    When an SSH server receives the very first message on a
	    new TCP connection, and that message is not the expected
	    one, the 64 first bytes of the received message are now
	    dumped in the INFO REPORT that reports the Protocol
	    Error.</p>
          <p>
	    This facilitates the debugging of who sends the bad
	    message or of detecting a possible port scanning.</p>
          <p>
	    Own Id: OTP-15772</p>
        </item>
      </list>
    </section>

</section>

<section><title>Ssh 4.7.5</title>

    <section><title>Fixed Bugs and Malfunctions</title>
      <list>
        <item>
          <p>
	    The callback <c>ssh_channel:init/1</c> was missing in
	    OTP-21</p>
          <p>
	    Own Id: OTP-15762</p>
        </item>
        <item>
          <p>
	    If a client was connected to an server on an already open
	    socket, the callback <c>fun(PeerName,FingerPrint)</c> in
	    the <c>accept_callback</c> option passed the local name
	    in the argument PeerName instead of the remote name.</p>
          <p>
	    Own Id: OTP-15763</p>
        </item>
      </list>
    </section>

</section>

<section><title>Ssh 4.7.4</title>

    <section><title>Fixed Bugs and Malfunctions</title>
      <list>
        <item>
          <p>
	    SSH sftp daemon now accepts an SSH_FXP_STAT message
	    encoded according to the wrong sftp version. Some clients
	    sends such messages.</p>
          <p>
	    Own Id: OTP-15498 Aux Id: ERL-822, PR-2077 </p>
        </item>
      </list>
    </section>

</section>

<section><title>Ssh 4.7.3</title>

    <section><title>Fixed Bugs and Malfunctions</title>
      <list>
        <item>
          <p>
	    Fixed port leakage if a ssh:daemon call failed.</p>
          <p>
	    Own Id: OTP-15397 Aux Id: ERL-801 </p>
        </item>
      </list>
    </section>

</section>

<section><title>Ssh 4.7.2</title>

    <section><title>Fixed Bugs and Malfunctions</title>
      <list>
        <item>
          <p>
	    Incompatibility with newer OpenSSH fixed. Previously
	    versions 7.8 and later could cause Erlang SSH to exit.</p>
          <p>
	    Own Id: OTP-15413</p>
        </item>
        <item>
          <p>
	    The '<c>exec</c>' option for ssh daemons had wrong format
	    in the documentation.</p>
          <p>
	    Own Id: OTP-15416</p>
        </item>
      </list>
    </section>


    <section><title>Improvements and New Features</title>
      <list>
        <item>
          <p>
	    Added public key methods ssh-ed25519 and ssh-ed448.</p>
          <p>
	    Requires OpenSSL 1.1.1 or higher as cryptolib under the
	    OTP application <c>crypto</c>.</p>
          <p>
	    Own Id: OTP-15094 Aux Id: OTP-15419 </p>
        </item>
        <item>
          <p>
	    The SSH property tests are now adapted to the PropEr
	    testing tool.</p>
          <p>
	    Own Id: OTP-15312</p>
        </item>
        <item>
          <p>
	    The term "user" was not documented in the SSH app. A new
	    chapter with terminology is added to the User's Manual
	    where the term "user" is defined.</p>
          <p>
	    A reference manual page about the module <c>ssh_file</c>
	    is also added. This is the default callback module for
	    user's keys, host keys etc.</p>
          <p>
	    Own Id: OTP-15314</p>
        </item>
        <item>
          <p>
	    Host and user key checking is made more robust.</p>
          <p>
	    Own Id: OTP-15424</p>
        </item>
      </list>
    </section>

</section>

<section><title>Ssh 4.7.1</title>

    <section><title>Improvements and New Features</title>
      <list>
        <item>
          <p>
	    Extended the undocumented <c>ssh_dbg</c> debug module
	    with an api for a circular trace buffer. This makes it
	    easy to record the last low-level events before an error
	    is detected. It is intended for solving difficult errors.</p>
          <p>
	    Own Id: OTP-15020</p>
        </item>
        <item>
          <p>
	    The key exchange methods
	    <c>'curve25519-sha256@libssh.org'</c>,
	    <c>'curve25519-sha256'</c> and <c>'curve448-sha512'</c>
	    are implemented. The last two are defined in
	    https://tools.ietf.org/html/draft-ietf-curdle-ssh-curves</p>
          <p>
	    They all depends on that OpenSSL 1.1.1 or higher is used
	    as cryptolib.</p>
          <p>
	    Own Id: OTP-15133 Aux Id: OTP-15240 </p>
        </item>
        <item>
          <p>
	    The cipher '<c>chacha20-poly1305@openssh.com</c>' is now
	    supported if OpenSSL 1.1.1 or higher is used as
	    cryptolib.</p>
          <p>
	    Own Id: OTP-15209 Aux Id: OTP-15164 </p>
        </item>
      </list>
    </section>

</section>

<section><title>Ssh 4.7</title>
    <section><title>Fixed Bugs and Malfunctions</title>
      <list>
        <item>
          <p>
	    If the daemon port listener is restarted, it could
	    potentially fail with <c>eaddrinuse</c> if the timing is
	    unlucky. It will now retry and exponentially back off the
	    listener restart a few times before failing.</p>
          <p>
	    Own Id: OTP-14955</p>
        </item>
        <item>
          <p>
	    A channel callback module always got the module name as
	    reason in a call to terminate. Now it will get the proper
	    Reason, usually 'normal'.</p>
          <p>
	    Own Id: OTP-15084</p>
        </item>
      </list>
    </section>


    <section><title>Improvements and New Features</title>
      <list>
        <item>
          <p>
	    The option <c>exec</c> has new option values defined to
	    make it much more easy to implement an own <c>exec</c>
	    server.</p>
          <p>
	    An option called <c>exec</c> for daemons implementing the
	    handling of 'exec' requests has existed a long time but
	    has been undocumented. The old undocumented value - as
	    well as its behavior - is kept for compatibility EXCEPT
	    that error messages are changed and are sent as
	    "stderror" text.</p>
          <p>
	    *** POTENTIAL INCOMPATIBILITY ***</p>
          <p>
	    Own Id: OTP-14851</p>
        </item>
        <item>
          <p>
	    Updated ssh_connection:shell/2 documentation.</p>
          <p>
	    Own Id: OTP-14880</p>
        </item>
        <item>
          <p>
	    The experimental <c>ssh_dbg</c> module is completely
	    re-written. Its purpose is to make tracing and debugging
	    easier on deployed systems.</p>
          <p>
	    Own Id: OTP-14896</p>
        </item>
        <item>
          <p>
	    The SSH supervisor structure has been slightly changed.
	    This makes stopping the ssh application considerably
	    faster if there are open connections. This is important
	    in for example restarts.</p>
          <p>
	    Own Id: OTP-14988</p>
        </item>
        <item>
          <p>
	    The type specifications in SSH are completly reworked and
	    the following types are renamed:</p>
          <p>
	    <c>ssh:ssh_connection_ref()</c> is changed to
	    <c>ssh:connection_ref()</c>, </p>
          <p>
	    <c>ssh:ssh_daemon_ref()</c> is changed to
	    <c>ssh:daemon_ref()</c>,</p>
          <p>
	    <c>ssh:ssh_channel_id()</c> is changed to
	    <c>ssh:channel_id()</c>.</p>
          <p>
	    *** POTENTIAL INCOMPATIBILITY ***</p>
          <p>
	    Own Id: OTP-15002 Aux Id: OTP-15030 </p>
        </item>
        <item>
          <p>
	    The internal timer handling in SSH is now based on the
	    gen_statem timers.</p>
          <p>
	    Own Id: OTP-15019</p>
        </item>
        <item>
          <p>
	    Removed the undocumented and unused modules
	    <c>ssh_client_key.erl</c> and <c>ssh_server_key.erl</c>.</p>
          <p>
	    Own Id: OTP-15028</p>
        </item>
        <item>
          <p>
	    The Reference Manual pages are partly updated.</p>
          <p>
	    The ssh page is now generated from specs and types, is
	    restructured and is partly rephrased.</p>
          <p>
	    The ssh_channel, ssh_connection, ssh_client_key_api,
	    ssh_server_key_api and ssh_sftp pages are updated with
	    links, correct type names and some minor changes.</p>
          <p>
	    Own Id: OTP-15030 Aux Id: OTP-15002 </p>
        </item>
        <item>
          <p>
	    The behaviors <c>ssh_channel</c> and
	    <c>ssh_daemon_channel</c> are renamed to
	    <c>ssh_client_channel</c> and <c>ssh_server_channel</c>
	    respectively.</p>
          <p>
	    The old modules are kept for compatibility but should
	    preferably be replaced when updating callback modules
	    referring them.</p>
          <p>
	    Own Id: OTP-15041</p>
        </item>
        <item>
          <p>
	    New test suite for channels.</p>
          <p>
	    Own Id: OTP-15051</p>
        </item>
        <item>
          <p>
	    The <c>rekey_limit</c> option could now set the max time
	    as well as the previously max data amount.</p>
          <p>
	    Own Id: OTP-15069 Aux Id: ERL-617 </p>
        </item>
        <item>
          <p>
	    Changed process exit supervision from links to monitors.</p>
          <p>
	    Own Id: OTP-15082</p>
        </item>
        <item>
          <p>
	    Better handling of misbehaving channel callback modules.</p>
          <p>
	    Own Id: OTP-15083</p>
        </item>
        <item>
          <p>
	    A new moduli file is generated. This file is used for the
	    recommended <c>diffie-hellman-group-exchange-sha256</c>
	    key exchange algorithm in SSH.</p>
          <p>
	    Own Id: OTP-15113</p>
        </item>
      </list>
    </section>
</section>

<section><title>Ssh 4.6.9.7</title>

    <section><title>Fixed Bugs and Malfunctions</title>
      <list>
        <item>
          <p>
	    Fixed possible hanging in <c>ssh_sftp:stop_channel/1</c>.</p>
          <p>
	    Own Id: OTP-16507 Aux Id: ERIERL-470 </p>
        </item>
      </list>
    </section>

</section>

<section><title>Ssh 4.6.9.6</title>

    <section><title>Fixed Bugs and Malfunctions</title>
      <list>
        <item>
          <p>
	    Fixed that <c>ssh_connection:send</c> could allocate a
	    large amount of memory if given an iolist() as input
	    data.</p>
          <p>
	    Own Id: OTP-16373</p>
        </item>
        <item>
          <p>
	    Safe atom conversions.</p>
          <p>
	    Own Id: OTP-16375</p>
        </item>
        <item>
          <p>
	    Constant time comparisons added.</p>
          <p>
	    Own Id: OTP-16376</p>
        </item>
      </list>
    </section>

</section>

<section><title>Ssh 4.6.9.5</title>

    <section><title>Fixed Bugs and Malfunctions</title>
      <list>
        <item>
          <p>
	    The ssh cli (e.g shell) server behaved strangely when
	    characters were inserted in a string so that the last
	    characters tried to wrap the line.</p>
          <p>
	    Own Id: OTP-14849 Aux Id: ERL-545 </p>
        </item>
      </list>
    </section>

</section>

<section><title>Ssh 4.6.9.4</title>

    <section><title>Fixed Bugs and Malfunctions</title>
      <list>
        <item>
          <p>
	    If a client was connected to an server on an already open
	    socket, the callback <c>fun(PeerName,FingerPrint)</c> in
	    the <c>accept_callback</c> option passed the local name
	    in the argument PeerName instead of the remote name.</p>
          <p>
	    Own Id: OTP-15763</p>
        </item>
      </list>
    </section>

</section>

<section><title>Ssh 4.6.9.3</title>

    <section><title>Fixed Bugs and Malfunctions</title>
      <list>
        <item>
          <p>
	    Fixed port leakage if a ssh:daemon call failed.</p>
          <p>
	    Own Id: OTP-15397 Aux Id: ERL-801 </p>
        </item>
      </list>
    </section>

</section>

<section><title>Ssh 4.6.9.2</title>

    <section><title>Fixed Bugs and Malfunctions</title>
      <list>
        <item>
          <p>
	    Incompatibility with newer OpenSSH fixed. Previously
	    versions 7.8 and later could cause Erlang SSH to exit.</p>
          <p>
	    Own Id: OTP-15413</p>
        </item>
      </list>
    </section>

</section>

<section><title>Ssh 4.6.9.1</title>
    <section><title>Fixed Bugs and Malfunctions</title>
      <list>
        <item>
          <p>
	    SFTP clients reported the error reason <c>""</c> if a
	    non-OTP sftp server was killed during a long file
	    transmission.</p>
          <p>
	    Now the signal name (for example <c>"KILL"</c>) will be
	    the error reason if the server's reason is empty.</p>
          <p>
	    The documentation also lacked type information about this
	    class of errors.</p>
          <p>
	    Own Id: OTP-15148 Aux Id: ERIERL-194 </p>
        </item>
        <item>
          <p>
	    Fix ssh_sftp decode error for sftp protocol version 4</p>
          <p>
	    Own Id: OTP-15149 Aux Id: ERIERL-199 </p>
        </item>
      </list>
    </section>

</section>

<section><title>Ssh 4.6.9</title>

    <section><title>Fixed Bugs and Malfunctions</title>
      <list>
        <item>
          <p>
	    Host key hash erroneously calculated for clients
	    following draft-00 of RFC 4419, for example PuTTY</p>
          <p>
	    Own Id: OTP-15064</p>
        </item>
        <item>
          <p>
	    Renegotiation could fail in some states</p>
          <p>
	    Own Id: OTP-15066</p>
        </item>
      </list>
    </section>

</section>

<section><title>Ssh 4.6.8</title>
    <section><title>Fixed Bugs and Malfunctions</title>
      <list>
        <item>
          <p>
	    An ssh_sftp server (running version 6) could fail if it
	    is told to remove a file which in fact is a directory.</p>
          <p>
	    Own Id: OTP-15004</p>
        </item>
        <item>
          <p>
	    Fix rare spurios shutdowns of ssh servers when receiveing
	    <c>{'EXIT',_,normal}</c> messages.</p>
          <p>
	    Own Id: OTP-15018</p>
        </item>
      </list>
    </section>

</section>

<section><title>Ssh 4.6.7</title>

    <section><title>Fixed Bugs and Malfunctions</title>
      <list>
        <item>
          <p>
	    Fix bad spec in ssh.hrl: <c>double_algs()</c>.</p>
          <p>
	    Own Id: OTP-14990</p>
        </item>
      </list>
    </section>

</section>

<section><title>Ssh 4.6.6</title>

    <section><title>Fixed Bugs and Malfunctions</title>
      <list>
        <item>
          <p>
	    Remove a blocking risk when a channel is closed and an
	    operation is tried on that channel after at least a
	    second's time gap.</p>
          <p>
	    Own Id: OTP-14939</p>
        </item>
      </list>
    </section>
    <section><title>Improvements and New Features</title>
      <list>
        <item>
          <p>
	    Added ssh_compat_SUITE.</p>
          <p>
	    This suite contains a number of interoperability tests
	    mainly with OpenSSH. The tests start docker containers
	    with different OpenSSH and OpenSSL/LibreSSLcryptolib
	    versions and performs a number of tests of supported
	    algorithms.</p>
          <p>
	    All login methods and all user's public key types are
	    tested both for the client and the server.</p>
          <p>
	    All algorithms for kex, cipher, host key, mac and
	    compressions are tested with a number of exec and sftp
	    tests, both for the client and the server.</p>
          <p>
	    Own Id: OTP-14194 Aux Id: OTP-12487 </p>
        </item>
        <item>
          <p>
	    Default exec is disabled when a user-defined shell is
	    enabled.</p>
          <p>
	    Own Id: OTP-14881</p>
        </item>
      </list>
    </section>

</section>

<section><title>Ssh 4.6.5</title>

    <section><title>Fixed Bugs and Malfunctions</title>
      <list>
        <item>
          <p>
	    Adjusted supervisor timeouts</p>
          <p>
	    Own Id: OTP-14907</p>
        </item>
        <item>
          <p>
	    Remove ERROR messages for slow process exits</p>
          <p>
	    Own Id: OTP-14930</p>
        </item>
      </list>
    </section>

    <section><title>Improvements and New Features</title>
      <list>
        <item>
          <p>
	    Add option <c>save_accepted_host</c> to
	    <c>ssh:connection</c>. This option, if set to false,
	    inhibits saving host keys to e.g the file
	    <c>known_hosts</c>.</p>
          <p>
	    Own Id: OTP-14935</p>
        </item>
      </list>
    </section>

</section>

<section><title>Ssh 4.6.4</title>

    <section><title>Fixed Bugs and Malfunctions</title>
      <list>
        <item>
          <p>
	    Fix problem with OpenSSH 7.2 (and later) clients that has
	    used sha1 instead of sha2 for rsa-sha-256/512 user's
	    public keys.</p>
          <p>
	    Own Id: OTP-14827 Aux Id: ERL-531 </p>
        </item>
      </list>
    </section>

</section>

<section><title>Ssh 4.6.3</title>

    <section><title>Fixed Bugs and Malfunctions</title>
      <list>
        <item>
          <p>
	    Passphrase option for ecdsa public keys was missing.</p>
          <p>
	    Own Id: OTP-14602</p>
        </item>
      </list>
    </section>

    <section><title>Improvements and New Features</title>
      <list>
        <item>
          <p>
	    The host and user public key handling is hardened so that
	    a faulty plugin can't deliver a key of wrong type.</p>
          <p>
	    Better checks in the server of the available hostkey's
	    types at start and at each accept.</p>
          <p>
	    Better checks in the client of the available user public
	    key types at connect.</p>
          <p>
	    Own Id: OTP-14676 Aux Id: ERIERL-52, OTP-14570 </p>
        </item>
        <item>
          <p>
	    SSH can now fetch the host key from the private keys
	    stored in an Engine. See the crypto application for
	    details about Engines.</p>
          <p>
	    Own Id: OTP-14757</p>
        </item>
      </list>
    </section>

</section>

<section><title>Ssh 4.6.2</title>
    <section><title>Fixed Bugs and Malfunctions</title>
      <list>
        <item>
          <p>
	    Trailing white space was removed at end of the
	    hello-string. This caused interoperability problems with
	    some other ssh-implementations (e.g OpenSSH 7.3p1 on
	    Solaris 11)</p>
          <p>
	    Own Id: OTP-14763 Aux Id: ERIERL-74 </p>
        </item>
        <item>
          <p>
	    Fixes that tcp connections that was immediately closed
	    (SYN, SYNACK, ACK, RST) by a client could be left in a
	    zombie state.</p>
          <p>
	    Own Id: OTP-14778 Aux Id: ERIERL-104 </p>
        </item>
      </list>
    </section>

</section>

<section><title>Ssh 4.6.1</title>
    <section><title>Fixed Bugs and Malfunctions</title>
      <list>
        <item>
          <p>
	    Fixed broken printout</p>
          <p>
	    Own Id: OTP-14645</p>
        </item>
      </list>
    </section>


    <section><title>Improvements and New Features</title>
      <list>
        <item>
          <p>
	    Disable aes_gcm ciphers if peer is OpenSSH 6.2 which is
	    known to have trouble with them in some cases.</p>
          <p>
	    Own Id: OTP-14638</p>
        </item>
      </list>
    </section>

</section>

<section><title>Ssh 4.6</title>

    <section><title>Fixed Bugs and Malfunctions</title>
      <list>
        <item>
          <p>
	    Enables the <c>ssh_io module</c> to also accept binary
	    values when reading standard_io instead of getting stuck
	    in the receive clause.</p>
          <p>
	    Own Id: OTP-14506 Aux Id: PR1503 </p>
        </item>
        <item>
          <p>
	    Previously, the file owner access permission in response
	    to ssh_sftp:read_file_info/2 function was always
	    <c>read_write</c>. With this fix, the actual value of
	    file owner access permission is added to the returning
	    record. That value is calculated from file mode value.</p>
          <p>
	    Own Id: OTP-14550 Aux Id: PR1533 </p>
        </item>
      </list>
    </section>


    <section><title>Improvements and New Features</title>
      <list>
        <item>
          <p>
	    A new option <c>modify_algorithms</c> is implemented. It
	    enables specifying changes on the default algorithms
	    list. See the reference manual and the SSH User's Guide
	    chapter "Configuring algorithms in SSH".</p>
          <p>
	    Own Id: OTP-14568</p>
        </item>
      </list>
    </section>

</section>

<section><title>Ssh 4.5.1</title>

    <section><title>Fixed Bugs and Malfunctions</title>
      <list>
        <item>
          <p>
	    All unknown options are sent to the transport handler
	    regardless of type.</p>
          <p>
	    Own Id: OTP-14541 Aux Id: EIRERL-63 </p>
        </item>
      </list>
    </section>

</section>

<section><title>Ssh 4.5</title>

    <section><title>Improvements and New Features</title>
      <list>
        <item>
          <p>
	    The internal handling of SSH options is re-written.</p>
          <p>
	    Previously there were no checks if a client option was
	    given to a daemon or vice versa. This is corrected now.
	    If your code has e.g. a client-only option in a call to
	    start a daemon, the call will fail.</p>
          <p>
	    *** POTENTIAL INCOMPATIBILITY ***</p>
          <p>
	    Own Id: OTP-12872</p>
        </item>
        <item>
          <p>
	    Modernization of key exchange algorithms. See
	    draft-ietf-curdle-ssh-kex-sha2 for a discussion.</p>
          <p>
	    Removed an outdated weak algorithm and added stronger
	    replacements to keep interoperability with other modern
	    ssh clients and servers. The default ordering of the
	    algorithms is also adjusted.</p>
          <p>
	    Retired: The nowadays unsecure key-exchange
	    <c>diffie-hellman-group1-sha1</c> is not enabled by
	    default, but can be enabled with the option
	    <c>preferred-algorithms</c>.</p>
          <p>
	    Added: The new stronger key-exchange
	    <c>diffie-hellman-group16-sha512</c>,
	    <c>diffie-hellman-group18-sha512</c> and
	    <c>diffie-hellman-group14-sha256</c> are added and
	    enabled by default.</p>
          <p>
	    The questionable [RFC 6194] sha1-based algorithms
	    <c>diffie-hellman-group-exchange-sha1</c> and
	    <c>diffie-hellman-group14-sha1</c> are however still kept
	    enabled by default for compatibility with ancient clients
	    and servers that lack modern key-exchange alternatives.
	    When the draft-ietf-curdle-ssh-kex-sha2 becomes an rfc,
	    those sha1-based algorithms and
	    <c>diffie-hellman-group1-sha1</c> will be deprecated by
	    IETF. They might then be removed from the default list in
	    Erlang/OTP.</p>
          <p>
	    *** POTENTIAL INCOMPATIBILITY ***</p>
          <p>
	    Own Id: OTP-14110</p>
        </item>
        <item>
          <p>
	    Modernized internal representation of sftp by use of
	    maps.</p>
          <p>
	    Own Id: OTP-14117</p>
        </item>
        <item>
          <p>
	    The Extension Negotiation Mechanism and the extension
	    <c>server-sig-algs</c> in
	    draft-ietf-curdle-ssh-ext-info-05 are implemented.</p>
          <p>
	    The related draft-ietf-curdle-rsa-sha2-05 is implemented
	    and introduces the signature algorithms
	    <c>rsa-sha2-256</c> and <c>rsa-sha2-512</c>.</p>
          <p>
	    Own Id: OTP-14193</p>
        </item>
        <item>
          <p>
	    The 'timeout' and 'connect_timeout' handling in
	    ssh_sftp:start_channel documentation is clarified.</p>
          <p>
	    Own Id: OTP-14216</p>
        </item>
        <item>
          <p>
	    The functions <c>ssh:connect</c>, <c>ssh:shell</c> and
	    <c>ssh:start_channel</c> now accept an IP-tuple as Host
	    destination argument.</p>
          <p>
	    Own Id: OTP-14243</p>
        </item>
        <item>
          <p>
	    The function <c>ssh:daemon_info/1</c> now returns Host
	    and Profile as well as the Port info in the property
	    list.</p>
          <p>
	    Own Id: OTP-14259</p>
        </item>
        <item>
          <p>
	    Removed the option <c>public_key_alg</c> which was
	    deprecated in 18.2. Use <c>pref_public_key_algs</c>
	    instead.</p>
          <p>
	    *** POTENTIAL INCOMPATIBILITY ***</p>
          <p>
	    Own Id: OTP-14263</p>
        </item>
        <item>
          <p>
	    The SSH application is refactored regarding daemon
	    starting. The resolution of contradicting <c>Host</c>
	    argument and <c>ip</c> option were not described. There
	    were also strange corner cases when the <c>'any'</c>
	    value was used in <c>Host</c> argument or <c>ip</c>
	    option. This is (hopefully) resolved now, but it may
	    cause incompatibilities for code using both <c>Host</c>
	    and the <c>ip</c> option. The value 'loopback' has been
	    added for a correct way of naming those addresses.</p>
          <p>
	    *** POTENTIAL INCOMPATIBILITY ***</p>
          <p>
	    Own Id: OTP-14264</p>
        </item>
        <item>
          <p>
	    The supervisor code is refactored. The naming of
	    listening IP-Port-Profile triples are slightly changed to
	    improve consistency in strange corner cases as resolved
	    by OTP-14264</p>
          <p>
	    Own Id: OTP-14267 Aux Id: OTP-14266 </p>
        </item>
        <item>
          <p>
	    The <c>idle_time</c> option can now be used in daemons.</p>
          <p>
	    Own Id: OTP-14312</p>
        </item>
        <item>
          <p>
	    Added test cases for IETF-CURDLE Extension Negotiation
	    (ext-info)</p>
          <p>
	    Own Id: OTP-14361</p>
        </item>
        <item>
          <p>
	    Testcases for IETF-CURDLE extension
	    <c>server-sig-algs</c> including <c>rsa-sha2-*</c></p>
          <p>
	    Own Id: OTP-14362 Aux Id: OTP-14361 </p>
        </item>
        <item>
          <p>
	    The option <c>auth_methods</c> can now also be used in
	    clients to select which authentication options that are
	    used and in which order.</p>
          <p>
	    Own Id: OTP-14399</p>
        </item>
        <item>
          <p>
	    Checks that a ECDSA public key (<c>ecdsa-sha2-nistp*</c>)
	    stored in a file has the correct size.</p>
          <p>
	    Own Id: OTP-14410</p>
        </item>
      </list>
    </section>

</section>

<section><title>Ssh 4.4.2.4</title>

    <section><title>Fixed Bugs and Malfunctions</title>
      <list>
        <item>
          <p>
	    Fix rare spurios shutdowns of ssh servers when receiveing
	    <c>{'EXIT',_,normal}</c> messages.</p>
          <p>
	    Own Id: OTP-15018</p>
        </item>
        <item>
          <p>
	    Host key hash erroneously calculated for clients
	    following draft-00 of RFC 4419, for example PuTTY</p>
          <p>
	    Own Id: OTP-15064</p>
        </item>
        <item>
          <p>
	    Renegotiation could fail in some states</p>
          <p>
	    Own Id: OTP-15066</p>
        </item>
      </list>
    </section>

</section>

<section><title>Ssh 4.4.2.3</title>
    <section><title>Fixed Bugs and Malfunctions</title>
      <list>
        <item>
          <p>
	    An ssh_sftp server (running version 6) could fail if it
	    is told to remove a file which in fact is a directory.</p>
          <p>
	    Own Id: OTP-15004</p>
        </item>
      </list>
    </section>
</section>

<section><title>Ssh 4.4.2.2</title>
    <section><title>Improvements and New Features</title>
    <list>
        <item>
          <p>
	    Default exec is disabled when a user-defined shell is
	    enabled.</p>
          <p>
	    Own Id: OTP-14881</p>
        </item>
      </list>
    </section>
</section>


<section><title>Ssh 4.4.2.1</title>

    <section><title>Fixed Bugs and Malfunctions</title>
      <list>
        <item>
          <p>
	    Trailing white space was removed at end of the
	    hello-string. This caused interoperability problems with
	    some other ssh-implementations (e.g OpenSSH 7.3p1 on
	    Solaris 11)</p>
          <p>
	    Own Id: OTP-14763 Aux Id: ERIERL-74 </p>
        </item>
      </list>
    </section>

</section>

<section><title>Ssh 4.4.2</title>

    <section><title>Fixed Bugs and Malfunctions</title>
      <list>
        <item>
          <p>
	    ssh:daemon_info/1 crashed if the listening IP was not
	    'any'</p>
          <p>
	    Own Id: OTP-14298 Aux Id: seq13294 </p>
        </item>
      </list>
    </section>

</section>

<section><title>Ssh 4.4.1</title>

    <section><title>Fixed Bugs and Malfunctions</title>
      <list>
        <item>
          <p>
	    Fix bug when opening connections. If the tcp setup
	    failed, that would in some cases not result in an error
	    return value.</p>
          <p>
	    Own Id: OTP-14108</p>
        </item>
        <item>
          <p>
	    Reduce information leakage in case of decryption errors.</p>
          <p>
	    Own Id: OTP-14109</p>
        </item>
        <item>
          <p>
	    The key exchange algorithm
	    diffie-hellman-group-exchange-sha* has a server-option
	    <c>{dh_gex_limits,{Min,Max}}</c>. There was a hostkey
	    signature validation error on the client side if the
	    option was used and the <c>Min</c> or the <c>Max</c>
	    differed from the corresponding values obtained from the
	    client.</p>
          <p>
	    This bug is now corrected.</p>
          <p>
	    Own Id: OTP-14166</p>
        </item>
        <item>
          <p>
	    The sftpd server now correctly uses <c>root_dir</c> and
	    <c>cwd</c> when resolving file paths if both are
	    provided. The <c>cwd</c> handling is also corrected.</p>
          <p>
	    Thanks to kape1395!</p>
          <p>
	    Own Id: OTP-14225 Aux Id: PR-1331, PR-1335 </p>
        </item>
        <item>
          <p>
	    Ssh_cli used a function that does not handle non-utf8
	    unicode correctly.</p>
          <p>
	    Own Id: OTP-14230 Aux Id: ERL-364 </p>
        </item>
      </list>
    </section>


    <section><title>Improvements and New Features</title>
      <list>
        <item>
          <p>
	    The implementation of the key exchange algorithms
	    diffie-hellman-group-exchange-sha* are optimized, up to a
	    factor of 11 for the slowest ( = biggest and safest)
	    group size.</p>
          <p>
	    Own Id: OTP-14169 Aux Id: seq-13261 </p>
        </item>
        <item>
          <p>
	    The ssh host key fingerprint generation now also takes a
	    list of algorithms and returns a list of corresponding
	    fingerprints. See
	    <c>public_key:ssh_hostkey_fingerprint/2</c> and the
	    option <c>silently_accept_hosts</c> in
	    <c>ssh:connect</c>.</p>
          <p>
	    Own Id: OTP-14223</p>
        </item>
      </list>
    </section>

</section>

<section><title>Ssh 4.4</title>

    <section><title>Fixed Bugs and Malfunctions</title>
      <list>
        <item>
          <p>
	    A file read with an sftp client could loose data if the
	    packet_size is set to larger than 64k. This is corrected
	    now in such a way that the packet_size is silently
	    lowered if there is a risk for data loss.</p>
          <p>
	    Own Id: OTP-13857 Aux Id: ERL-238, OTP-13858 </p>
        </item>
        <item>
          <p>
	    When user defined SSH shell REPL process exits with
	    reason normal, the SSH channel callback module should
	    report successful exit status to the SSH client. This
	    provides simple way for SSH clients to check for
	    successful completion of executed commands. (Thanks to
	    isvilen)</p>
          <p>
	    Own Id: OTP-13905 Aux Id: PR-1173 </p>
        </item>
      </list>
    </section>


    <section><title>Improvements and New Features</title>
      <list>
        <item>
          <p>
	    Extended the option <c>silently_accept_hosts</c> for
	    <c>ssh:connect</c> to make it possible for the client to
	    check the SSH host key fingerprint string. Se the
	    reference manual for SSH.</p>
          <p>
	    Own Id: OTP-13887 Aux Id: OTP-13888 </p>
        </item>
      </list>
    </section>

</section>

<section><title>Ssh 4.3.6</title>

    <section><title>Fixed Bugs and Malfunctions</title>
      <list>
        <item>
          <p>
	    Re-negotiation problems with OpenSSH client solved.</p>
          <p>
	    Own Id: OTP-13972</p>
        </item>
      </list>
    </section>

</section>

<section><title>Ssh 4.3.5</title>

    <section><title>Fixed Bugs and Malfunctions</title>
      <list>
        <item>
          <p>
	    If a client illegaly sends an info-line and then
	    immediatly closes the TCP-connection, a badmatch
	    exception was raised.</p>
          <p>
	    Own Id: OTP-13966</p>
        </item>
      </list>
    </section>

</section>

<section><title>Ssh 4.3.4</title>

    <section><title>Fixed Bugs and Malfunctions</title>
      <list>
        <item>
          <p>
	    Intermittent ssh ERROR REPORT mentioning
	    nonblocking_sender</p>
          <p>
	    Own Id: OTP-13953 Aux Id: seq13199 </p>
        </item>
      </list>
    </section>

</section>

<section><title>Ssh 4.3.3</title>

    <section><title>Fixed Bugs and Malfunctions</title>
      <list>
        <item>
          <p>
	    Handle all possible exit values that should be
	    interpreted as {error, closed}. Failing to do so could
	    lead to unexpected crashes for users of the ssh
	    application.</p>
          <p>
	    Own Id: OTP-13932 Aux Id: seq13189 </p>
        </item>
      </list>
    </section>

</section>

<section><title>Ssh 4.3.2</title>

    <section><title>Fixed Bugs and Malfunctions</title>
      <list>
        <item>
          <p>
	    Upgrade of an established client connection could crash
	    because the ssh client supervisors children had wrong
	    type. This is fixed now.</p>
          <p>
	    Own Id: OTP-13782 Aux Id: seq13158 </p>
        </item>
        <item>
          <p>
	    Partly checks the public key early in public key
	    authorization</p>
          <p>
	    Own Id: OTP-13847 Aux Id:
	    defensics-ssh3.1.0-190243,205277,219318 </p>
        </item>
        <item>
          <p>
	    Corrected handling of SHA for ECDSA (Elliptic curve
	    public keys)</p>
          <p>
	    Own Id: OTP-13850 Aux Id: defensics-ssh3.1.0-214168 </p>
        </item>
        <item>
          <p>
	    Problems found by test suites as well as by
	    Codenomicon/Defensics fixed: - reduce max random padding
	    to 15 bytes (Codenomicon/Defensics) - inclomplete pdu
	    handling (Codenomicon/Defensics) - badmatch in test suite
	    - non-blocking send fixes deadlock in
	    ssh_connection_SUITE:interrupted_send</p>
          <p>
	    Own Id: OTP-13854</p>
        </item>
        <item>
          <p>
	    Caller is now notified when a tcp close is received.</p>
          <p>
	    Own Id: OTP-13859 Aux Id: seq13177 </p>
        </item>
      </list>
    </section>


    <section><title>Improvements and New Features</title>
      <list>
        <item>
          <p>
	    Use application:ensure_all_started/2 instead of
	    hard-coding deps</p>
          <p>
	    Own Id: OTP-13843 Aux Id: PR-1147 </p>
        </item>
      </list>
    </section>

</section>

<section><title>Ssh 4.3.1</title>

    <section><title>Fixed Bugs and Malfunctions</title>
      <list>
        <item>
          <p>
	    SSH client does not any longer retry a bad password given
	    as option to ssh:connect et al.</p>
          <p>
	    Own Id: OTP-13674 Aux Id: TR-HU92273 </p>
        </item>
        <item>
          <p>
	    Removed possible hanging risk for a certain timing
	    sequence when communicating client and server executes on
	    the same node.</p>
          <p>
	    Own Id: OTP-13715</p>
        </item>
      </list>
    </section>

</section>

<section><title>Ssh 4.3</title>

    <section><title>Improvements and New Features</title>
      <list>
        <item>
          <p>
	    A socket created and connected by gen_tcp could now be
	    used as input to ssh:connect, ssh:shell,
	    ssh_sftp:start_channel and ssh:daemon.</p>
          <p>
	    Own Id: OTP-12860</p>
        </item>
        <item>
          <p>
	    Some time optimization mainly in message encoding.</p>
          <p>
	    Own Id: OTP-13131</p>
        </item>
        <item>
          <p>
	    Optimized the sftp client time by setting new packet and
	    window sizes.</p>
          <p>
	    Own Id: OTP-13175</p>
        </item>
        <item>
          <p>
	    The <c>ssh_connection_handler</c> module in SSH is
	    changed and now uses the new behaviour <c>gen_statem</c>. </p>
          <p>
	    The module can be used as an example of a
	    <c>gen_statem</c> callback module but with a warning:
	    This commit of ssh is just a straightforward port from
	    gen_fsm to gen_statem with some code cleaning. Since the
	    state machine and the state callbacks are almost
	    unchanged the ssh module does not demonstrate the full
	    potential of the new behaviour.</p>
          <p>
	    The "new" state machine uses compound states. The ssh
	    server and client state machines are quite similar but
	    differences exist. With <c>gen_fsm</c> there were flags
	    in the user data which in fact implemented "substates".
	    Now with <c>gen_statem</c> those are made explicit in the
	    state names, eg. the state <c>userauth</c> and the binary
	    <c>role</c>-flag becomes the two state names
	    <c>{userauth, server}</c> and <c>{userauth, client}</c>.</p>
          <p>
	    Own Id: OTP-13267</p>
        </item>
        <item>
          <p>
	    The <c>{error, Reason}</c> tuples returned from
	    <c>ssh_sftp</c> api functions are described.</p>
          <p>
	    Own Id: OTP-13347 Aux Id: ERL-86 </p>
        </item>
        <item>
          <p>
	    Added -spec in ssh</p>
          <p>
	    Own Id: OTP-13479</p>
        </item>
        <item>
          <p>
	    It is now possible to call <c>ssh:daemon/{1,2,3}</c> with
	    <c>Port=0</c>. This makes the daemon select a free
	    listening tcp port before opening it. To find this port
	    number after the call, use the new function
	    <c>ssh:daemon_info/1</c>. See the reference manual for
	    details.</p>
          <p>
	    Own Id: OTP-13527</p>
        </item>
      </list>
    </section>

</section>

<section><title>Ssh 4.2.2.6</title>
    <section><title>Fixed Bugs and Malfunctions</title>
      <list>
        <item>
          <p>
	    Fix rare spurios shutdowns of ssh servers when receiveing
	    <c>{'EXIT',_,normal}</c> messages.</p>
          <p>
	    Own Id: OTP-15018</p>
        </item>
      </list>
    </section>
</section>


<section><title>Ssh 4.2.2.5</title>
    <section><title>Improvements and New Features</title>
    <list>
        <item>
          <p>
	    Default exec is disabled when a user-defined shell is
	    enabled.</p>
          <p>
	    Own Id: OTP-14881</p>
        </item>
      </list>
    </section>
</section>


<section><title>Ssh 4.2.2.4</title>

    <section><title>Fixed Bugs and Malfunctions</title>
      <list>
        <item>
          <p>
	    Trailing white space was removed at end of the
	    hello-string. This caused interoperability problems with
	    some other ssh-implementations (e.g OpenSSH 7.3p1 on
	    Solaris 11)</p>
          <p>
	    Own Id: OTP-14763 Aux Id: ERIERL-74 </p>
        </item>
      </list>
    </section>

</section>

<section><title>Ssh 4.2.2.3</title>

    <section><title>Fixed Bugs and Malfunctions</title>
      <list>
        <item>
          <p>
	    The key exchange algorithm
	    diffie-hellman-group-exchange-sha* has a server-option
	    <c>{dh_gex_limits,{Min,Max}}</c>. There was a hostkey
	    signature validation error on the client side if the
	    option was used and the <c>Min</c> or the <c>Max</c>
	    differed from the corresponding values obtained from the
	    client.</p>
          <p>
	    This bug is now corrected.</p>
          <p>
	    Own Id: OTP-14166</p>
        </item>
      </list>
    </section>


    <section><title>Improvements and New Features</title>
      <list>
        <item>
          <p>
	    Key exchange algorithms
	    diffie-hellman-group-exchange-sha* optimized, up to a
	    factor of 11 for the slowest ( = biggest and safest) one.</p>
          <p>
	    Own Id: OTP-14169 Aux Id: seq-13261 </p>
        </item>
      </list>
    </section>

</section>

<section><title>Ssh 4.2.2.2</title>

    <section><title>Fixed Bugs and Malfunctions</title>
      <list>
        <item>
          <p>
	    Upgrade of an established client connection could crash
	    because the ssh client supervisors children had wrong
	    type. This is fixed now.</p>
          <p>
	    Own Id: OTP-13782 Aux Id: seq13158 </p>
        </item>
      </list>
    </section>

</section>

<section><title>Ssh 4.2.2.1</title>

    <section><title>Fixed Bugs and Malfunctions</title>
      <list>
        <item>
          <p>
	    SSH client does not any longer retry a bad password given
	    as option to ssh:connect et al.</p>
          <p>
	    Own Id: OTP-13674 Aux Id: TR-HU92273 </p>
        </item>
      </list>
    </section>

</section>

<section><title>Ssh 4.2.2</title>

    <section><title>Fixed Bugs and Malfunctions</title>
      <list>
        <item>
          <p>
	    Documentation correction of <c>ssh_sftp:position/4</c></p>
          <p>
	    Thanks to Rabbe Fogelholm.</p>
          <p>
	    Own Id: OTP-13305 Aux Id: ERL-87 </p>
        </item>
      </list>
    </section>

</section>

<section><title>Ssh 4.2.1</title>

    <section><title>Fixed Bugs and Malfunctions</title>
      <list>
        <item>
          <p>
	    The authentication method 'keyboard-interactive' failed
	    in the Erlang client when the server after successful
	    authentication continued by asking for zero more
	    passwords.</p>
          <p>
	    Own Id: OTP-13225</p>
        </item>
      </list>
    </section>

</section>

<section><title>Ssh 4.2</title>

    <section><title>Fixed Bugs and Malfunctions</title>
      <list>
        <item>
          <p>
	    Better error handling in ssh_file. There was some rare
	    errors when a NFS-mounted file was opened by ssh_file and
	    then remotely deleted during reading. That caused an
	    endless loop. </p>
          <p>
	    That bug is now fixed.</p>
          <p>
	    Own Id: OTP-12699 Aux Id: OTP-11688 </p>
        </item>
        <item>
          <p>
	    Fixed a bug in the compression algorithm
	    zlib@openssh.com.</p>
          <p>
	    Own Id: OTP-12759</p>
        </item>
        <item>
          <p>
	    It is now possible to start more than one daemon with a
	    file descriptor given in option fd. Each daemon must of
	    course have a unique file descriptor.</p>
          <p>
	    Own Id: OTP-12966 Aux Id: seq12945 </p>
        </item>
        <item>
          <p>
	    Fixed a bug that caused the option <c>dh_gex_limit</c> to
	    be ignored.</p>
          <p>
	    Own Id: OTP-13029</p>
        </item>
        <item>
          <p>
	    A problem is fixed with the <c>ssh:connect</c> option
	    <c>pref_public_key_algs</c> specifying user keys.</p>
          <p>
	    Own Id: OTP-13158</p>
        </item>
      </list>
    </section>


    <section><title>Improvements and New Features</title>
      <list>
        <item>
          <p>
	    Document updates in the ssh reference manual: app doc
	    file and ssh_connection.</p>
          <p>
	    Own Id: OTP-12003</p>
        </item>
        <item>
          <p>
	    The authorization phase is made stateful to prevent ssh
	    acting on messages sent in wrong order.</p>
          <p>
	    Own Id: OTP-12787</p>
        </item>
        <item>
          <p>
	    Testcases for bad message lengths and for bad subfield
	    lengths added.</p>
          <p>
	    Own Id: OTP-12792 Aux Id: Codenomicon #5214, 6166 </p>
        </item>
        <item>
          <p>
	    The 'ecdsa-sha2-nistp256', 'ecdsa-sha2-nistp384' and
	    'ecdsa-sha2-nistp521' signature algorithms for ssh are
	    implemented. See RFC 5656.</p>
          <p>
	    Own Id: OTP-12936</p>
        </item>
        <item>
          <p>
	    The crypto algorithms 'aes192-ctr' and 'aes256-ctr' are
	    implemented. See RFC 4344.</p>
          <p>
	    Own Id: OTP-12939</p>
        </item>
        <item>
          <p>
	    The ciphers and macs AEAD_AES_128_GCM and
	    AEAD_AES_256_GCM are implemented but not enabled per
	    default. See the SSH App Reference Manual and RFC5647 for
	    details.</p>
          <p>
	    The ciphers aes128-gcm@openssh.com and
	    aes256-gcm@openssh.com are also implemented and available
	    in the default configuration.</p>
          <p>
	    Own Id: OTP-13018</p>
        </item>
        <item>
          <p>
	    The ssh:daemon option dh_gex_groups is extended to read a
	    user provided ssh moduli file with generator-modulus
	    pairs. The file is in openssh format.</p>
          <p>
	    Own Id: OTP-13052 Aux Id: OTP-13054 </p>
        </item>
        <item>
          <p>
	    There is now a file (public_key/priv/moduli) which lists
	    size-generator-modulus triples. The purpose is to give
	    servers the possibility to select the crypto primes
	    randomly among a list of pregenerated triples. This
	    reduces the risk for some attacks on diffie-hellman
	    negotiation.</p>
          <p>
	    See the reference manual for public_key:dh_gex_group/4
	    where the handling of this is described.</p>
          <p>
	    The ssh server (ssh:daemon) uses this.</p>
          <p>
	    Own Id: OTP-13054 Aux Id: OTP-13052 </p>
        </item>
        <item>
          <p>
	    The ssh:daemon option pwdfun now also takes a fun/4. This
	    enables the user to 1) check userid-password in another
	    way than the builtin algorithm, 2) implement rate
	    limiting per user or source IP or IP+Port, and 3)
	    implement blocking of missbehaving peers.</p>
          <p>
	    The old fun/2 still works as previously.</p>
          <p>
	    Own Id: OTP-13055 Aux Id: OTP-13053 </p>
        </item>
        <item>
          <p>
	    There is now a new option to make the server limit the
	    size range of moduli available for the diffie-hellman
	    group exchange negotiation. See option <c>
	    {dh_gex_limits,{Min,Max}}</c> in ssh:daemon/3.</p>
          <p>
	    Own Id: OTP-13066</p>
        </item>
        <item>
          <p>
	    Ecdh key exchange now validates compressed and
	    uncompressed keys as defined in rfc5656</p>
          <p>
	    Own Id: OTP-13067</p>
        </item>
        <item>
          <p>
	    Search order for the .ssh directory are changed so
	    <c>$HOME</c> is tried before
	    <c>init:get_argument(home)</c>.</p>
          <p>
	    Own Id: OTP-13109</p>
        </item>
        <item>
          <p>
	    The sftp receive window handling is optimized so it will
	    not update the remote end too often. This makes "sftp
	    mget" considerable faster.</p>
          <p>
	    Own Id: OTP-13130</p>
        </item>
        <item>
          <p>
	    The option <c>key_cb</c> is extended to take an optional
	    list that is passed to the callback module as an option.
	    With this it is possible to have different keys depending
	    on which host that is connected. Another possibility is
	    to write a callback module that fetches keys etc from a
	    database.</p>
          <p>
	    Thanks to Vipin Nair.</p>
          <p>
	    Own Id: OTP-13156</p>
        </item>
      </list>
    </section>

</section>

<section><title>Ssh 4.1.3</title>

    <section><title>Known Bugs and Problems</title>
      <list>
        <item>
          <p>
	    SSH_MSG_KEX_DH_GEX_REQUEST_OLD implemented to make PuTTY
	    work with erl server.</p>
          <p>
	    Own Id: OTP-13140</p>
        </item>
      </list>
    </section>

</section>

<section><title>Ssh 4.1.2</title>

    <section><title>Fixed Bugs and Malfunctions</title>
      <list>
        <item>
          <p>
	    Add a 1024 group to the list of key group-exchange groups</p>
          <p>
	    Own Id: OTP-13046</p>
        </item>
      </list>
    </section>

</section>

<section><title>Ssh 4.1.1</title>

    <section><title>Improvements and New Features</title>
      <list>
        <item>
          <p>
	    A new option <c>max_channels</c> limits the number of
	    channels with active server-side subsystems that are
	    accepted.</p>
          <p>
	    Own Id: OTP-13036</p>
        </item>
      </list>
    </section>

</section>

<section><title>Ssh 4.1</title>

    <section><title>Fixed Bugs and Malfunctions</title>
      <list>
        <item>
          <p>
	    Send an understandable disconnect message when the key
	    exchange phase can't find a common algorithm. There are
	    also some test cases added.</p>
          <p>
	    Own Id: OTP-11531</p>
        </item>
        <item>
          <p>
	    The third parameter in <c>ssh_sftp:write_file</c> is now
	    accepting iolists again. Unicode handling adjusted.</p>
          <p>
	    Own Id: OTP-12853 Aux Id: seq12891 </p>
        </item>
      </list>
    </section>


    <section><title>Improvements and New Features</title>
      <list>
        <item>
          <p>
	    First part of ssh test suite re-organization and
	    extension.</p>
          <p>
	    Own Id: OTP-12230</p>
        </item>
        <item>
          <p>
	    The key exchange algorithms 'ecdh-sha2-nistp256',
	    'ecdh-sha2-nistp384' and 'ecdh-sha2-nistp521' are
	    implemented. See RFC 5656.</p>
          <p>
	    This raises the security level considerably.</p>
          <p>
	    Own Id: OTP-12622 Aux Id: OTP-12671, OTP-12672 </p>
        </item>
        <item>
          <p>
	    The key exchange algorithm 'diffie-hellman-group14-sha1'
	    is implemented. See RFC 4253.</p>
          <p>
	    This raises the security level.</p>
          <p>
	    Own Id: OTP-12671 Aux Id: OTP-12672, OTP-12622 </p>
        </item>
        <item>
          <p>
	    The key exchange algorithms
	    'diffie-hellman-group-exchange-sha1' and
	    'diffie-hellman-group-exchange-sha256' are implemented.
	    See RFC 4419.</p>
          <p>
	    This raises the security level.</p>
          <p>
	    Own Id: OTP-12672 Aux Id: OTP-12671, OTP-12622 </p>
        </item>
        <item>
          <p>
	    Adding random length extra padding as recommended in RFC
	    4253 section 6.</p>
          <p>
	    Own Id: OTP-12831</p>
        </item>
        <item>
          <p>
	    New test library for low-level protocol testing. There is
	    also a test suite using it for some preliminary tests.
	    The intention is to build on that for more testing of
	    individual ssh messages. See
	    <c>lib/ssh/test/ssh_trpt_test_lib.erl</c> and
	    <c>ssh_protocol_SUITE.erl</c> in the same directory.</p>
          <p>
	    Own Id: OTP-12858</p>
        </item>
        <item>
          <p>
	    Increased default values for
	    diffie-hellman-group-exchange-sha* to Min = 1024, N =
	    6144, Max = 8192.</p>
          <p>
	    Added 6144 and 8192 bit default gex groups.</p>
          <p>
	    Own Id: OTP-12937</p>
        </item>
        <item>
          <p>
	    The mac algorithm 'hmac-sha2-512' is implemented. See RFC
	    6668.</p>
          <p>
	    Own Id: OTP-12938</p>
        </item>
      </list>
    </section>

</section>

<section><title>Ssh 4.0</title>

    <section><title>Fixed Bugs and Malfunctions</title>
      <list>
        <item>
          <p>
	    Ssh crashed if a message was sent on a channel with
	    packet_size = 0.</p>
          <p>
	    A new option for ssh:daemon is also introduced:
	    <c>minimal_remote_max_packet_size</c>. This option sets
	    the least max packet size declaration that the daemon
	    will accept from a client. The default value is 0 to
	    maintain compatibility with OpenSSH and the rfc:s.</p>
          <p>
	    Own Id: OTP-12645 Aux Id: seq12816 </p>
        </item>
        <item>
          <p>
	    Included test of the 'e' and 'f' parameters in
	    diffie-hellman key exchange as specified in rfc 4253
	    section 8.</p>
          <p>
	    Own Id: OTP-12649</p>
        </item>
        <item>
          <p>
	    Fixes the bug that once the <c>rekey_limit</c> bytes (by
	    default, 1GB) had been transmitted the connection was
	    rekeyed every minute, not after the next transferred
	    'rekey_limit' chunk.</p>
          <p>
	    Thanks to Simon Cornish for the report and the fix!</p>
          <p>
	    Own Id: OTP-12692</p>
        </item>
        <item>
          <p>
	    Fixes a bug that causes an SFTP connection to always fail
	    when {timeout, Timeout} option is used with
	    ssh_sftp:start_channel.</p>
          <p>
	    Thanks to Simon Cornish</p>
          <p>
	    Own Id: OTP-12708</p>
        </item>
        <item>
          <p>
	    Fix various ssh key exchange problems.</p>
          <p>
	    Thanks to Simon Cornish</p>
          <p>
	    Own Id: OTP-12760 Aux Id: <url
	    href="https://github.com/erlang/otp/pull/715">pull req
	    715</url> </p>
        </item>
        <item>
          <p>
	    The options <c>system_dir</c> and <c>user_dir</c> assumes
	    that the value is a path to a directory which is
	    readable. This is now checked early, so <c>ssh:daemon</c>
	    and <c>ssh:connect</c> will fail with an error message
	    immediately.</p>
          <p>
	    Own Id: OTP-12788</p>
        </item>
        <item>
          <p>
	    A daemon now checks that a client doesn't try to
	    authorize with methods not in the option auth_methods.</p>
          <p>
	    Own Id: OTP-12790</p>
        </item>
        <item>
          <p>
	    Disconnectfun now should trigger on all disconnects.</p>
          <p>
	    Own Id: OTP-12811</p>
        </item>
      </list>
    </section>


    <section><title>Improvements and New Features</title>
      <list>
        <item>
          <p>
	    Better usage of binary matching in ssh_auth.erl and
	    ssh_message.erl</p>
          <p>
	    Own Id: OTP-11697</p>
        </item>
        <item>
          <p>
	    A new option 'preferred_algorithms' is available for
	    <c>ssh:daemon</c> and <c>ssh:connect</c>.</p>
          <p>
	    This option defines the algorithms presented to the peer
	    in the algorithm negotiation phase of the ssh protocol. </p>
          <p>
	    The default list can be obtained from the new function
	    <c>ssh:default_algorithms/0</c>.</p>
          <p>
	    *** INCOMPATIBILITY with removed undocumented options
	    'role' and 'compression' ***</p>
          <p>
	    Own Id: OTP-12029</p>
        </item>
        <item>
          <p>
	    The internal group to user_drv protocol has been changed
	    to be synchronous in order to guarantee that output sent
	    to a process implementing the user_drv protocol is
	    printed before replying. This protocol is used by the
	    standard_output device and the ssh application when
	    acting as a client. </p>
          <p>
	    This change changes the previous unlimited buffer when
	    printing to standard_io and other devices that end up in
	    user_drv to 1KB.</p>
          <p>
	    *** POTENTIAL INCOMPATIBILITY ***</p>
          <p>
	    Own Id: OTP-12240</p>
        </item>
        <item>
          <p>
	    If ssh_connection:subsystem/4 fails we do not want to
	    crash but rather terminate gracefully.</p>
          <p>
	    Own Id: OTP-12648 Aux Id: seq12834 </p>
        </item>
        <item>
          <p>
	    New option <c>id_string</c> for <c>ssh:daemon</c> and
	    <c>ssh:connect</c> for limiting banner grabbing attempts.</p>
          <p>
	    The possible values are: <c>{id_string,string()}</c> and
	    <c>{id_string,random}</c>. The latter will make ssh
	    generate a random nonsence id-string for each new
	    connection.</p>
          <p>
	    Own Id: OTP-12659</p>
        </item>
        <item>
          <p>
	    To enable the ssh daemon to run in a virtualized
	    environment, where there can be more that one server that
	    has the same ip-address and port, we add a new option
	    profile.</p>
          <p>
	    Own Id: OTP-12675</p>
        </item>
        <item>
          <p>
	    Upgrade test suite added.</p>
          <p>
	    Own Id: OTP-12676</p>
        </item>
        <item>
          <p>
	    A new option for handling the SSH_MSG_DEBUG message's
	    printouts. A fun could be given in the options that will
	    be called whenever the SSH_MSG_DEBUG message arrives.
	    This enables the user to format the printout or just
	    discard it.</p>
          <p>
	    Own Id: OTP-12738 Aux Id: seq12860 </p>
        </item>
        <item>
          <p>
	    Testcase improvements and corrections:</p>
          <p>
	    * Add testcases for the <c>disconnectfun</c> option on
	    both server and client sides</p>
          <p>
	    * Timeout testcases adjusted for slow machines where they
	    sometimes failed</p>
          <p>
	    Own Id: OTP-12786</p>
        </item>
        <item>
          <p>
	    The option <c>disconnectfun</c> can now be used both on
	    the client and server side.</p>
          <p>
	    Own Id: OTP-12789</p>
        </item>
        <item>
          <p>
	    A new option unknown_msgfun/2 for ssh:connect and
	    ssh:daemon for handling unknown messages. With the option
	    it is possible to intercept before an INFO log message is
	    generated.</p>
          <p>
	    One usage is to filter out messages that are not wanted
	    in the error logger as info reports. An example of such a
	    message is the 'etimedout' tcp error message that will be
	    received if a connection has keep_alive and the peer is
	    restarted.</p>
          <p>
	    Own Id: OTP-12813 Aux Id: seq12881 </p>
        </item>
      </list>
    </section>

</section>

<section><title>Ssh 3.2.4</title>

    <section><title>Fixed Bugs and Malfunctions</title>
      <list>
        <item>
          <p>
	    Gracefully terminate if sockets is unexpectedly closed.</p>
          <p>
	    Own Id: OTP-12782</p>
        </item>
        <item>
          <p>
	    Made Codenomicon Defensics test suite pass:</p> <list>
	    <item>limit number of algorithms in kexinit
	    message</item> <item>check 'e' and 'f' parameters in
	    kexdh</item> <item>implement 'keyboard-interactive' user
	    authentication on server side</item> <item> return plain
	    text message to bad version exchange message</item>
	    </list>
          <p>
	    Own Id: OTP-12784</p>
        </item>
      </list>
    </section>

</section>

<section><title>Ssh 3.2.3</title>

    <section><title>Fixed Bugs and Malfunctions</title>
      <list>
        <item>
          <p>
	    A new option for handling the SSH_MSG_DEBUG message's
	    printouts. A fun could be given in the options that will
	    be called whenever the SSH_MSG_DEBUG message arrives.
	    This enables the user to format the printout or just
	    discard it.</p>
          <p>
	    Own Id: OTP-12738 Aux Id: seq12860 </p>
        </item>
      </list>
    </section>

</section>

<section><title>Ssh 3.2.2</title>

    <section><title>Improvements and New Features</title>
      <list>
        <item>
          <p>
	    New option <c>id_string</c> for <c>ssh:daemon</c> and
	    <c>ssh:connect</c> for limiting banner grabbing attempts.</p>
          <p>
	    The possible values are: <c>{id_string,string()}</c> and
	    <c>{id_string,random}</c>. The latter will make ssh
	    generate a random nonsence id-string for each new
	    connection.</p>
          <p>
	    Own Id: OTP-12659</p>
        </item>
      </list>
    </section>

</section>

<section><title>Ssh 3.2.1</title>

    <section><title>Fixed Bugs and Malfunctions</title>
      <list>
        <item>
          <p>
	    Ssh crashed if a message was sent on a channel with
	    packet_size = 0.</p>
          <p>
	    A new option for ssh:daemon is also introduced:
	    <c>minimal_remote_max_packet_size</c>. This option sets
	    the least max packet size declaration that the daemon
	    will accept from a client. The default value is 0 to
	    maintain compatibility with OpenSSH and the rfc:s.</p>
          <p>
	    Own Id: OTP-12645 Aux Id: seq12816 </p>
        </item>
      </list>
    </section>

</section>

<section><title>Ssh 3.2</title>

    <section><title>Fixed Bugs and Malfunctions</title>
      <list>
        <item>
          <p>
	    If a channel is closed by the peer while using a function
	    with call semantics in ssh_connection.erl return {error,
	    closed}. Document that the functions can return {error,
	    timeout | closed} and not only ssh_request_status()</p>
          <p>
	    Own Id: OTP-12004</p>
        </item>
        <item>
          <p>
	    Bug that causes ssh:connect to return
	    <c>{error,int()}</c> instead of <c>{error,timeout}</c>
	    when ssh handshake takes too long time.</p>
          <p>
	    Own Id: OTP-12369</p>
        </item>
        <item>
          <p>
	    Documentation corrections. (Thanks to Rabbe Fogelholm)</p>
          <p>
	    Own Id: OTP-12399</p>
        </item>
      </list>
    </section>


    <section><title>Improvements and New Features</title>
      <list>
        <item>
          <p>
	    Example of ssh_connection:exec added.</p>
          <p>
	    Own Id: OTP-12558</p>
        </item>
      </list>
    </section>

</section>

<section><title>Ssh 3.1</title>

    <section><title>Fixed Bugs and Malfunctions</title>
      <list>
        <item>
          <p>
	    Make sure the clean rule for ssh, ssl, eunit and otp_mibs
	    actually removes generated files.</p>
          <p>
	    Own Id: OTP-12200</p>
        </item>
        <item>
          <p>
	    Improved Property Tests (Thanks to Thomas, John and
	    Tobias at QuviQ)</p>
          <p>
	    Own Id: OTP-12256</p>
        </item>
        <item>
          <p>
	    Correct typo of renegotiate that could cause rekeying to
	    fail</p>
          <p>
	    Own Id: OTP-12277 Aux Id: seq12736 </p>
        </item>
        <item>
          <p>
	    The {timeout, Timeout} option passed to
	    ssh_sftp:start_channel was not applied to the early
	    phases of the SSH protocol. This patch passes the Timeout
	    through to ssh:connect. In case the timeout occurs during
	    these phases, {error, timeout} is returned. (Thanks to
	    Simon Cornish)</p>
          <p>
	    Own Id: OTP-12306</p>
        </item>
      </list>
    </section>


    <section><title>Improvements and New Features</title>
      <list>
        <item>
          <p>
	    Added API functions ptty_alloc/3 and ptty_alloc/4, to
	    allocate a pseudo tty.</p>
          <p>
	    Own Id: OTP-11542 Aux Id: seq12493, OTP-11631 </p>
        </item>
        <item>
          <p>
	    Supports tar file creation on other media than file
	    systems mounted on the local machine.</p>
          <p>
	    The <c>erl_tar</c> api is extended with
	    <c>erl_tar:init/3</c> that enables usage of user provided
	    media storage routines. A ssh-specific set of such
	    routines is hidden in the new function
	    <c>ssh_sftp:open_tar/3</c> to simplify creating a tar
	    archive on a remote ssh server.</p>
          <p>
	    A chunked file reading option is added to
	    <c>erl_tar:add/3,4</c> to save memory on e.g small
	    embedded systems. The size of the slices read from a file
	    in that case can be specified.</p>
          <p>
	    Own Id: OTP-12180 Aux Id: seq12715 </p>
        </item>
        <item>
          <p>
	    Always send SSH_DISCONNECT protocol messages when peer
	    sends corrupt messages.</p>
          <p>
	    Own Id: OTP-12185</p>
        </item>
        <item>
          <p>
	    Hooks for funs that can change binaries sent to remote
	    sites from erl_tar for renote tar file creation are
	    added. See <c>ssh_sftp:open_tar/3,4</c> for details. The
	    hooks could also be used to read remote tar files that
	    need transformation before file extraction.</p>
          <p>
	    Those hooks are intended for encryption and decryption of
	    tar files. Effort is put into memory, disk and network
	    resource economy.</p>
          <p>
	    Own Id: OTP-12312 Aux Id: OTP-12180 </p>
        </item>
      </list>
    </section>

</section>

<section><title>Ssh 3.0.8</title>

    <section><title>Fixed Bugs and Malfunctions</title>
      <list>
        <item>
          <p>
	    Fixes of login blocking after port scanning.</p>
          <p>
	    Own Id: OTP-12247 Aux Id: seq12726 </p>
        </item>
      </list>
    </section>

</section>

<section><title>Ssh 3.0.7</title>

    <section><title>Fixed Bugs and Malfunctions</title>
      <list>
        <item>
          <p>
	    Add option sftp_vsn to SFTP</p>
          <p>
	    Own Id: OTP-12227</p>
        </item>
      </list>
    </section>


    <section><title>Improvements and New Features</title>
      <list>
        <item>
          <p>
	    Fix option user_interaction to work as expected. When
	    password authentication is implemented with ssh
	    keyboard-interactive method and the password is already
	    supplied, so that we do not need to query user, then
	    connections should succeed even though user_interaction
	    option is set to false.</p>
          <p>
	    Own Id: OTP-11329 Aux Id: seq12420, seq12335 </p>
        </item>
      </list>
    </section>

</section>

<section><title>Ssh 3.0.6</title>

    <section><title>Fixed Bugs and Malfunctions</title>
      <list>
        <item>
          <p>
	    Gracefully handle bad data from the client when expecting
	    ssh version exchange.</p>
          <p>
	    Own Id: OTP-12157 Aux Id: seq12706 </p>
        </item>
        <item>
          <p>
	    When restarting an ssh daemon, that was stopped with
	    ssh:stop_listner/ [1,2] new options given shall replace
	    old ones.</p>
          <p>
	    Own Id: OTP-12168 Aux Id: seq12711 </p>
        </item>
      </list>
    </section>


    <section><title>Improvements and New Features</title>
      <list>
        <item>
          <p>
	    ssh now has a format_status function to avoid printing
	    sensitive information in error loggs.</p>
          <p>
	    Own Id: OTP-12030</p>
        </item>
      </list>
    </section>


    <section><title>Known Bugs and Problems</title>
      <list>
        <item>
          <p>
	    The option <c>parallel_login</c> didn't work with the
	    value <c>true</c>. All logins were serial.</p>
          <p>
	    Own Id: OTP-12194</p>
        </item>
      </list>
    </section>

</section>

<section><title>Ssh 3.0.5</title>

    <section><title>Fixed Bugs and Malfunctions</title>
      <list>
        <item>
          <p>
	    When starting an ssh-daemon giving the option
	    {parallel_login, true}, the timeout for authentication
	    negotiation ({negotiation_timeout, integer()}) was never
	    removed.</p>
          <p>
	    This caused the session to always be terminated after the
	    timeout if parallel_login was set.</p>
          <p>
	    Own Id: OTP-12057 Aux Id: seq12663 </p>
        </item>
      </list>
    </section>


    <section><title>Improvements and New Features</title>
      <list>
        <item>
          <p>
	    Warning: this is experimental and may disappear or change
	    without previous warning.</p>
          <p>
	    Experimental support for running Quickcheck and PropEr
	    tests from common_test suites is added to common_test.
	    See the reference manual for the new module
	    <c>ct_property_testing</c>.</p>
          <p>
	    Experimental property tests are added under
	    <c>lib/{inet,ssh}/test/property_test</c>. They can be run
	    directly or from the commont_test suites
	    <c>inet/ftp_property_test_SUITE.erl</c> and
	    <c>ssh/test/ssh_property_test_SUITE.erl</c>.</p>
          <p>
	    See the code in the <c>test</c> directories and the man
	    page for details.</p>
          <p>
	    (Thanks to Tuncer Ayaz for a patch adding Triq)</p>
          <p>
	    Own Id: OTP-12119</p>
        </item>
      </list>
    </section>

</section>

<section><title>Ssh 3.0.4</title>

    <section><title>Fixed Bugs and Malfunctions</title>
      <list>
        <item>
          <p>
	    When starting an ssh-daemon giving the option
	    {parallel_login, true}, the timeout for authentication
	    negotiation ({negotiation_timeout, integer()}) was never
	    removed.</p>
          <p>
	    This caused the session to always be terminated after the
	    timeout if parallel_login was set.</p>
          <p>
	    Own Id: OTP-12057 Aux Id: seq12663 </p>
        </item>
      </list>
    </section>

</section>

<section><title>Ssh 3.0.3</title>

    <section><title>Fixed Bugs and Malfunctions</title>
      <list>
        <item>
          <p>
	    Removed mail address from error reports and corrected
	    spelling error (Stacktace -&gt; stacktrace)</p>
          <p>
	    Own Id: OTP-11883 Aux Id: seq12586 </p>
        </item>
        <item>
          <p>
	    Decode/encode fixes in SSH_MSG_IGNORE and
	    SSH_MSG_UNIMPLEMENTED.</p>
          <p>
	    Own Id: OTP-11983</p>
        </item>
      </list>
    </section>


    <section><title>Improvements and New Features</title>
      <list>
        <item>
          <p>
	    Accepts that some older OpenSSH clients sends incorrect
	    disconnect messages.</p>
          <p>
	    Own Id: OTP-11972</p>
        </item>
        <item>
          <p>
	    Handle inet and inet6 option correctly</p>
          <p>
	    Own Id: OTP-11976</p>
        </item>
      </list>
    </section>

</section>

<section><title>Ssh 3.0.2</title>

    <section><title>Fixed Bugs and Malfunctions</title>
      <list>
        <item>
          <p>
	    Fixed timeout bug in ssh:connect.</p>
          <p>
	    Own Id: OTP-11908</p>
        </item>
      </list>
    </section>


    <section><title>Improvements and New Features</title>
      <list>
        <item>
          <p>
	    Option <c>max_sessions</c> added to
	    <c>ssh:daemon/{2,3}</c>. This option, if set, limits the
	    number of simultaneous connections accepted by the
	    daemon.</p>
          <p>
	    Own Id: OTP-11885</p>
        </item>
      </list>
    </section>

</section>

<section><title>Ssh 3.0.1</title>

    <section><title>Fixed Bugs and Malfunctions</title>
      <list>
        <item>
          <p>
	    Fixes the problem that ssh_cli in some cases could delay
	    the prompt if a tty was not requested by the client.</p>
          <p>
	    Own Id: OTP-10732</p>
        </item>
        <item>
          <p>
	    The variable NewCol is now correctly calculated allowing
	    for tab-completion of function calls even when preceded
	    with blank space (Thanks to Alexander Demidenko)</p>
          <p>
	    Own Id: OTP-11566</p>
        </item>
        <item>
          <p>
	    Fix incorrect dialyzer spec and types, also enhance
	    documentation. </p>
          <p>
	    Thanks to Ayaz Tuncer.</p>
          <p>
	    Own Id: OTP-11627</p>
        </item>
        <item>
          <p>
	    Fixed a bug when ssh:exec executes a linux command on a
	    linux ssh daemon. If the result is sent back from
	    standard error, the length information was not stripped
	    off correctly.</p>
          <p>
	    Own Id: OTP-11667</p>
        </item>
        <item>
          <p>
	    Fixed a bug with the ssh file 'known_hosts' which made
	    the file grow with many equal entries.</p>
          <p>
	    Own Id: OTP-11671</p>
        </item>
        <item>
          <p>
	    Some local implementations of removing the last element
	    from a list are replaced by <c>lists:droplast/1</c>. Note
	    that this requires at least <c>stdlib-2.0</c>, which is
	    the stdlib version delivered in OTP 17.0. (Thanks to Hans
	    Svensson)</p>
          <p>
	    Own Id: OTP-11678</p>
        </item>
        <item>
          <p>
	    Bug fix for <c>ssh:daemon/2,3</c> so that the failfun is
	    called when it should.</p>
          <p>
	    Own Id: OTP-11680</p>
        </item>
        <item>
          <p>
	    Fixed bug which crashed ssh when SSH_MSG_KEX_DH_GEX_GROUP
	    is received. This could cause a vm-crash for eheap_alloc
	    during garbage collect.</p>
          <p>
	    Own Id: OTP-11696 Aux Id: 12547, 12532 </p>
        </item>
        <item>
          <p>
	    Fixes a bug that breaks keyboard-interactive
	    authentication. Thanks to Simon Cornish for reporting and
	    suggesting a fix.</p>
          <p>
	    Own Id: OTP-11698</p>
        </item>
        <item>
          <p>
	    dialyzer specs are now correct for <c>ssh:start/0</c>,
	    <c>ssh:start/1</c>, <c>ssh:stop/0</c> and
	    <c>ssh_connection_handler:open_channel/5</c>. (Thanks to
	    Johannes Weißl )</p>
          <p>
	    Own Id: OTP-11705</p>
        </item>
        <item>
          <p>
	    Application upgrade (appup) files are corrected for the
	    following applications: </p>
          <p>
	    <c>asn1, common_test, compiler, crypto, debugger,
	    dialyzer, edoc, eldap, erl_docgen, et, eunit, gs, hipe,
	    inets, observer, odbc, os_mon, otp_mibs, parsetools,
	    percept, public_key, reltool, runtime_tools, ssh,
	    syntax_tools, test_server, tools, typer, webtool, wx,
	    xmerl</c></p>
          <p>
	    A new test utility for testing appup files is added to
	    test_server. This is now used by most applications in
	    OTP.</p>
          <p>
	    (Thanks to Tobias Schlager)</p>
          <p>
	    Own Id: OTP-11744</p>
        </item>
        <item>
          <p>
	    Fixed dialyzer warning for <c>ssh_connection:send</c>.</p>
          <p>
	    Own Id: OTP-11821</p>
        </item>
        <item>
          <p>
	    <c>ssh:daemon/2,3</c> : Added options
	    <c>negotiation_timeout</c> and <c>parallel_login</c> to
	    tune the authentication behaviour.</p>
          <p>
	    Own Id: OTP-11823</p>
        </item>
      </list>
    </section>


    <section><title>Improvements and New Features</title>
      <list>
        <item>
          <p>
	    Ssh now fully supports unicode filenames, filecontents,
	    shell and cli. Please note that the underlying os and
	    emulator must also give support for unicode. You may want
	    to start the emulator with "<c>erl +fnu</c>" on Linux.</p>
          <p>
	    Own Id: OTP-10953</p>
        </item>
      </list>
    </section>

</section>

<section><title>Ssh 3.0</title>

    <section><title>Fixed Bugs and Malfunctions</title>
      <list>
        <item>
          <p>
	    The ssh cli is now faster at close and before new prompt.</p>
          <p>
	    Own Id: OTP-11339 Aux Id: seq12423 </p>
        </item>
        <item>
          <p>
	    Ssh process structure was redesigned to better map to
	    what is truly parallel this has solved a lot of strange
	    timing issues that sometimes would occur, for instance a
	    process leak could happen when a lot of connections where
	    taken up and down in parallel in a short period of time.
	    Also backwards compatible clauses to "original" but never
	    supported features has been removed.</p>
          <p>
	    Impact: Increases flow efficiency</p>
          <p>
	    *** POTENTIAL INCOMPATIBILITY ***</p>
          <p>
	    Own Id: OTP-11363</p>
        </item>
        <item>
          <p>
	    Fix various typos in erts, kernel and ssh. Thanks to
	    Martin Hässler.</p>
          <p>
	    Own Id: OTP-11414</p>
        </item>
        <item>
          <p>
	    Correct private_key type documentation in
	    ssh_server_key_api. Thanks to Tristan Sloughter.</p>
          <p>
	    Own Id: OTP-11449</p>
        </item>
        <item>
          <p>
	    The functions in ssh_no_io.erl did not mimic the
	    functions in ssh_io.erl correctly, the arity was
	    incorrect for some functions which caused ssh to fail in
	    the wrong way.</p>
          <p>
	    Own Id: OTP-11490</p>
        </item>
      </list>
    </section>


    <section><title>Improvements and New Features</title>
      <list>
        <item>
          <p>
	    Add option to disallow CLI</p>
          <p>
	    Own Id: OTP-10976</p>
        </item>
        <item>
          <p>
	    Add sockname and user to ssh:connection_info/2</p>
          <p>
	    Own Id: OTP-11296</p>
        </item>
      </list>
    </section>

</section>

<section><title>Ssh 2.1.8</title>

    <section><title>Improvements and New Features</title>
      <list>
        <item>
          <p>
	    Do not chmod ~/.ssh unnecessarily.</p>
          <p>
	    Own Id: OTP-11189</p>
        </item>
        <item>
          <p>
	    Make ssh_cli.erl handle CTRL+C. Thanks to Stefan
	    Zegenhagen.</p>
          <p>
	    Own Id: OTP-11199</p>
        </item>
        <item>
          <p>
	    Clarified timeout options in documentation.</p>
          <p>
	    Own Id: OTP-11249</p>
        </item>
        <item>
          <p>
	    Add openssh_zlib compression type to ssh_transport.
	    Thanks to Louis-Philippe Gauthier.</p>
          <p>
	    Own Id: OTP-11256</p>
        </item>
      </list>
    </section>

</section>

<section><title>Ssh 2.1.7</title>

    <section><title>Fixed Bugs and Malfunctions</title>
      <list>
        <item>
          <p>
	    ssh:daemon will get feeded with an argument even if it is
	    not a valid expression.</p>
          <p>
	    Own Id: OTP-10975</p>
        </item>
      </list>
    </section>


    <section><title>Improvements and New Features</title>
      <list>
        <item>
          <p>
	    Properly ignore everything in lib/ssh/doc/html/. Thanks
	    to Anthony Ramine.</p>
          <p>
	    Own Id: OTP-10983</p>
        </item>
        <item>
          <p>
	    Integrate elliptic curve contribution from Andreas
	    Schultz </p>
          <p>
	    In order to be able to support elliptic curve cipher
	    suites in SSL/TLS, additions to handle elliptic curve
	    infrastructure has been added to public_key and crypto.</p>
          <p>
	    This also has resulted in a rewrite of the crypto API to
	    gain consistency and remove unnecessary overhead. All OTP
	    applications using crypto has been updated to use the new
	    API.</p>
          <p>
	    Impact: Elliptic curve cryptography (ECC) offers
	    equivalent security with smaller key sizes than other
	    public key algorithms. Smaller key sizes result in
	    savings for power, memory, bandwidth, and computational
	    cost that make ECC especially attractive for constrained
	    environments.</p>
          <p>
	    Own Id: OTP-11009</p>
        </item>
      </list>
    </section>

</section>

<section><title>Ssh 2.1.6</title>

    <section><title>Fixed Bugs and Malfunctions</title>
      <list>
        <item>
          <p>
	    Fixed timing rekeying bug.</p>
          <p>
	    Own Id: OTP-10940</p>
        </item>
      </list>
    </section>

</section>

<section><title>Ssh 2.1.5</title>

    <section><title>Fixed Bugs and Malfunctions</title>
      <list>
        <item>
          <p>
	    Bug in rekeying for daemon fixed.</p>
          <p>
	    Own Id: OTP-10911</p>
        </item>
      </list>
    </section>


    <section><title>Improvements and New Features</title>
      <list>
        <item>
          <p>
	    Enhanced error message and added test for ssh clients
	    trying to start non existing subsystems.</p>
          <p>
	    Own Id: OTP-10714</p>
        </item>
      </list>
    </section>

</section>

<section><title>Ssh 2.1.4</title>

    <section><title>Improvements and New Features</title>
      <list>
        <item>
          <p>
	    Better quality on the error messages for when key
	    exchange failed.</p>
          <p>
	    Own Id: OTP-10553 Aux Id: seq12152 </p>
        </item>
        <item>
          <p>
	    Fix link to documentation for ssh:connect/3,4. Thanks to
	    Martin Hässler.</p>
          <p>
	    Own Id: OTP-10862</p>
        </item>
      </list>
    </section>

</section>

<section><title>Ssh 2.1.3</title>

    <section><title>Fixed Bugs and Malfunctions</title>
      <list>
        <item>
          <p>
	    It is now possible to send an empty binary using
	    ssh_connection:send/3, this corner case previously caused
	    ssh_connection:send to hang.</p>
          <p>
	    Own Id: OTP-9478 Aux Id: kunagi-226 [137] </p>
        </item>
        <item>
          <p>
	    Fix typo in keyboard-interactive string. Thanks to Daniel
	    Goertzen</p>
          <p>
	    Own Id: OTP-10456</p>
        </item>
        <item>
          <p>
	    ssh_connectino:send/3 will not return until all data has
	    been sent. Previously it could return too early,
	    resulting in things such premature close of the
	    connection. Also improved error handling of closed SSH
	    channels.</p>
          <p>
	    Own Id: OTP-10467</p>
        </item>
        <item>
	    <p>Fixed ssh_cli.erl crashes because #state.buf is yet
	    'undefined'.</p> <p>Fixed Client terminateing connections
	    due to channel_request message response is sent to the
	    wrong id.</p> <p>Affected SSH clients: - all clients
	    based on SSH-2.0-TrileadSSH2Java_213 (problem #1) - SSH
	    Term Pro (problem #2)</p> <p>Thanks to Stefan Zegenhagen
	    </p>
          <p>
	    Own Id: OTP-10475</p>
        </item>
        <item>
          <p>
	    Fixed various syntax errors in SSH appup file</p>
          <p>
	    Own Id: OTP-10657</p>
        </item>
      </list>
    </section>
    <section><title>Improvements and New Features</title>
      <list>
        <item>
          <p>
	    SSH_FX_FILE_IS_A_DIRECTORY message for sftp implemented</p>
          <p>
	    Own Id: OTP-6406 Aux Id: kunagi-218 [129] </p>
        </item>
        <item>
          <p>
	    SSH Rekeying fixed</p>
          <p>
	    Own Id: OTP-7785 Aux Id: kunagi-220 [131] </p>
        </item>
        <item>
          <p>
	    Added User Guide for the SSH application</p>
          <p>
	    Own Id: OTP-7786 Aux Id: kunagi-221 [132] </p>
        </item>
        <item>
          <p>
	    Documentation regarding failfun, connectfun and
	    disconnectfun provided</p>
          <p>
	    Own Id: OTP-7792 Aux Id: kunagi-222 [133] </p>
        </item>
        <item>
          <p>
	    SSH connection timer implementation</p>
          <p>
	    New option, {idle_time, integer()}, sets a timeout on
	    connection when no channels are active, defaults to
	    infinity</p>
          <p>
	    Own Id: OTP-10514 Aux Id: seq12020 </p>
        </item>
        <item>
	    <p> Some examples overflowing the width of PDF pages have
	    been corrected. </p>
          <p>
	    Own Id: OTP-10665</p>
        </item>
        <item>
          <p>
	    Fixed internal error on when client and server cannot
	    agree o which authmethod to use.</p>
          <p>
	    Own Id: OTP-10731 Aux Id: seq12237 </p>
        </item>
      </list>
    </section>

</section>
<section><title>Ssh 2.1.2.1</title>
<section><title>Improvements and New Features</title>
      <list>
        <item>
          <p>
	    Removed error report in ssh_connection_handler triggered
	    by badmatch failure.</p>
          <p>
	    Own Id: OTP-11188</p>
        </item>
      </list>
    </section>

</section>
<section><title>Ssh 2.1.2</title>

    <section><title>Fixed Bugs and Malfunctions</title>
      <list>
        <item>
          <p>
	    SSH quiet mode</p>
          <p>
	    A new option to ssh:connect/3,4, quiet_mode. If true, the
	    client will not print out anything on authorization.</p>
          <p>
	    Own Id: OTP-10429 Aux Id: kunagi-273 [184] </p>
        </item>
        <item>
          <p>
	    Restrict which key algorithms to use</p>
          <p>
	    A new option to ssh:connect/3,4 is introduced,
	    public_key_algs, where you can restrict which key
	    algorithms to use and in which order to try them.</p>
          <p>
	    Own Id: OTP-10498 Aux Id: kunagi-289 [200] </p>
        </item>
        <item>
          <p>
	    Confidentiality of client password</p>
          <p>
	    Unsets clients password after authentication.</p>
          <p>
	    Own Id: OTP-10511 Aux Id: kunagi-292 [203] </p>
        </item>
        <item>
          <p>
	    Fixed user interaction for SSH</p>
          <p>
	    It's now available to accept hosts and input password</p>
          <p>
	    Own Id: OTP-10513 Aux Id: kunagi-293 [204] </p>
        </item>
      </list>
    </section>

</section>

<section><title>Ssh 2.1.1</title>

    <section><title>Fixed Bugs and Malfunctions</title>
      <list>
        <item>
          <p>
	    Ssh now only sends one channel close message under all
	    circumstances, before it would sometimes incorrectly send
	    two.</p>
          <p>
	    Own Id: OTP-10060</p>
        </item>
        <item>
          <p>
	    The options check mistreated the ip_v6_disable-option,
	    and did not handle some, at the moment, undocumented
	    options correctly.</p>
          <p>
	    Own Id: OTP-10061</p>
        </item>
        <item>
          <p>
	    The channel id in a channel failure message, sent to the
	    peer, is now in all cases the remote channel id</p>
          <p>
	    Own Id: OTP-10062</p>
        </item>
        <item>
          <p>
	    Improved handling of multiple closes to avoid occasional
	    crashes when a channel is closed more than once.</p>
          <p>
	    Own Id: OTP-10112</p>
        </item>
        <item>
          <p>
	    Fix lib/src/test/ssh_basic_SUITE.erl to fix IPv6 option
	    typos</p>
          <p>
	    Fixed incorrect option "ipv6_disable" to "ipv6_disabled"
	    as documented in the ssh manual.</p>
          <p>
	    Own Id: OTP-10219</p>
        </item>
        <item>
          <p>
	    SSH: Make "auth_methods" server option re-usable</p>
          <p>
	    The 'auth_methods' option is used by the server side of
	    the SSH code to tell a connecting SSH client about the
	    authentication methods that are supported by the server.
	    The code still extracts and handles the 'auth_methods'
	    option from Opts in appropriate places, but the Opts
	    checking code in ssh.erl didn't allow that option to be
	    specified.</p>
          <p>
	    Own Id: OTP-10224</p>
        </item>
        <item>
          <p>
	    Use the correct channel id when adjusting the channel
	    window</p>
          <p>
	    Own Id: OTP-10232</p>
        </item>
      </list>
    </section>

</section>

<section><title>Ssh 2.1</title>

    <section><title>Fixed Bugs and Malfunctions</title>
      <list>
        <item>
          <p>
	    All keys in authorized_keys are considerd, wrongly only
	    the first one was before.</p>
          <p>
	    Own Id: OTP-7235</p>
        </item>
        <item>
          <p>
	    ssh daemon now properly handles ras host keys, in
	    previous versions only dsa host keys sufficed to set up a
	    connection.</p>
          <p>
	    Own Id: OTP-7677</p>
        </item>
        <item>
          <p>
	    ssh:shell/3 and ssh:connect/3 does not hang anymore if
	    connection negotiation fails</p>
          <p>
	    Own Id: OTP-8111</p>
        </item>
        <item>
          <p>
	    Improve check so that we will not try to read ssh packet
	    length indicator if not sure we have enough data.</p>
          <p>
	    Own Id: OTP-8380</p>
        </item>
        <item>
          <p>
	    Do not try to use user interaction when it is disabled.</p>
          <p>
	    Own Id: OTP-9466 Aux Id: seq11886 </p>
        </item>
        <item>
          <p>
	    Improved error handling of internal errors i the ssh
	    connection handling process</p>
          <p>
	    Own Id: OTP-9905</p>
        </item>
        <item>
          <p>
	    sftp daemon generates file handles correct</p>
          <p>
	    Own Id: OTP-9948</p>
        </item>
      </list>
    </section>


    <section><title>Improvements and New Features</title>
      <list>
        <item>
          <p>
	    Document supported algorithms</p>
          <p>
	    Own Id: OTP-8109</p>
        </item>
        <item>
          <p>
	    Graceful handling of premature close from an sftp client.</p>
          <p>
	    Own Id: OTP-9391 Aux Id: seq11838 </p>
        </item>
        <item>
          <p>
	    Changed ssh implementation to use the public_key
	    application for all public key handling. This is also a
	    first step for enabling a callback API for supplying
	    public keys and handling keys protected with password
	    phrases. </p>
          <p>
	    Additionally the test suites where improved so that they
	    do not copy the users keys to test server directories as
	    this is a security liability. Also ipv6 and file access
	    issues found in the process has been fixed.</p>
          <p>
	    This change also solves OTP-7677 and OTP-7235</p>
          <p>
	    This changes also involves some updates to public_keys
	    ssh-functions.</p>
          <p>
	    Own Id: OTP-9911</p>
        </item>
        <item>
          <p>
	    Added options for the ssh client to support user keys
	    files that are password protected.</p>
          <p>
	    Own Id: OTP-10036 Aux Id: OTP-6400, Seq10595 </p>
        </item>
      </list>
    </section>

</section>

<section><title>Ssh 2.0.9</title>

    <section><title>Improvements and New Features</title>
      <list>
        <item>
	    <p>Erlang/OTP can now be built using parallel make if you
	    limit the number of jobs, for instance using '<c>make
	    -j6</c>' or '<c>make -j10</c>'. '<c>make -j</c>' does not
	    work at the moment because of some missing
	    dependencies.</p>
          <p>
	    Own Id: OTP-9451</p>
        </item>
        <item>
          <p>
	    Ssh behaviours now use the new directive "-callback".
	    Parameters will be further specified in a later version
	    of ssh.</p>
          <p>
	    Own Id: OTP-9796</p>
        </item>
      </list>
    </section>

</section>

<section><title>Ssh 2.0.8</title>
    <section><title>Fixed Bugs and Malfunctions</title>
      <list>
        <item>
          <p>
            Calling ssh_sftp:stop_channel/1 resulted in that the trap_exit flag was
            set to true for the invoking process.</p>
          <p>
            Own Id: OTP-9386 Aux Id: seq11865</p>
        </item>
      </list>
    </section>
</section>

<section><title>Ssh 2.0.7</title>
    <section><title>Fixed Bugs and Malfunctions</title>
      <list>
        <item>
          <p>
            An unexpected message would crash the ssh_connection_handler and close
            the connection. Now an error message is generated instead.</p>
          <p>
            Own Id: OTP-9273</p>
        </item>
      </list>
    </section>
</section>

<section><title>Ssh 2.0.6</title>
    <section><title>Fixed Bugs and Malfunctions</title>
      <list>
        <item>
          <p>
            A memory leak has been fixed. I.e. per terminated connection the size of
            a pid and the length of a user name string was not cleared.</p>
          <p>
            Own Id: OTP-9232</p>
        </item>
      </list>
    </section>
</section>

<section><title>Ssh 2.0.5</title>
    <section><title>Improvements and New Features</title>
      <list>
        <item>
          <p>
            Strengthened random number generation. (Thanks to Geoff Cant)</p>
          <p>
            Own Id: OTP-9225</p>
        </item>
      </list>
    </section>
</section>

<section><title>Ssh 2.0.4</title>
    <section><title>Fixed Bugs and Malfunctions</title>
      <list>
        <item>
          <p>In some cases SSH returned {error, normal} when a channel was terminated
             unexpectedly. This has now been changed to {error, channel_closed}.</p>
          <p>
            *** POTENTIAL INCOMPATIBILITY ***</p>
          <p>
            Own Id: OTP-8987 Aux Id: seq11748</p>
        </item>
        <item>
          <p>
            SSH did not handle the error reason enetunreach
            when trying to open a IPv6 connection.</p>
          <p>
            Own Id: OTP-9031</p>
        </item>
      </list>
    </section>
    <section><title>Improvements and New Features</title>
      <list>
        <item>
          <p>
            It is now possible to use SSH to sign and verify binary data.</p>
          <p>
            Own Id: OTP-8986</p>
        </item>
        <item>
          <p>
            SSH now ensures that the .ssh directory exists before trying
            to access files located in that directory.</p>
          <p>
            Own Id: OTP-9010</p>
        </item>
      </list>
    </section>
</section>

<section><title>Ssh 2.0.3</title>
    <section><title>Fixed Bugs and Malfunctions</title>
      <list>
        <item>
          <p>
            The fix regarding OTP-8849 was not included in the
            previous version as stated.</p>
          <p>
            Own Id: OTP-8918</p>
        </item>
      </list>
    </section>
</section>

<section><title>Ssh 2.0.2</title>
    <section><title>Fixed Bugs and Malfunctions</title>
      <list>
        <item>
          <p>
            The ssh_system_sup did not catch noproc and shutdown
            messages.</p>
          <p>
            Own Id: OTP-8863</p>
        </item>
        <item>
          <p>
            In some cases a crash report was generated when a
            connection was closing down. This was caused by a race
            condition between two processes.</p>
          <p>
            Own Id: OTP-8881 Aux Id: seq11656, seq11648 </p>
        </item>
      </list>
    </section>
    <section><title>Improvements and New Features</title>
      <list>
        <item>
          <p>
            SSH no longer use deprecated public_key functions.</p>
          <p>
            Own Id: OTP-8849</p>
        </item>
      </list>
    </section>
 </section>
 <section><title>Ssh 2.0.1</title>
    <section><title>Fixed Bugs and Malfunctions</title>
      <list>
        <item>
          <p>
	    SSH in some cases terminated channels with reason normal
	    when it should have been shutdown.</p>
          <p>
	    Own Id: OTP-8714</p>
        </item>
        <item>
          <p>
	    SSH in some cases generated a crash report when a channel
	    was closed in a normal way.</p>
          <p>
	    Own Id: OTP-8735 Aux Id: seq11615 </p>
        </item>
        <item>
          <p>
	    The processes ssh_subsystem_sup and one ssh_channel_sup
	    was not terminated when a connection was closed.</p>
          <p>
	    Own Id: OTP-8807</p>
        </item>
      </list>
    </section>

</section>

<section><title>Ssh 2.0</title>

    <section><title>Fixed Bugs and Malfunctions</title>
      <list>
        <item>
          <p>The function ssh:connect/4 was not exported.</p>
          <p>Own Id: OTP-8550 Aux Id:</p>
        </item>
        <item>
          <p>Aligned error message with used version (SSH_FX_FAILURE vs
             SSH_FX_NOT_A_DIRECTORY, the latter introduced in version 6).</p>
          <p>
            *** POTENTIAL INCOMPATIBILITY ***</p>
          <p>Own Id: OTP-8644 Aux Id: seq11574</p>
        </item>
        <item>
          <p>Resolved race condition when another connection is started
             before a channel is opened in the first connection.</p>
          <p>Own Id: OTP-8645 Aux Id: seq11577</p>
        </item>
      </list>
    </section>

    <section><title>Improvements and New Features</title>
      <list>
        <item>
          <p>The configuration parameter ip_v6_disabled is now available,
             which makes it possible for the user to alter the IP version
             SSH shall use.</p>
          <p>
            *** POTENTIAL INCOMPATIBILITY ***</p>
          <p>Own Id: OTP-8535 Aux Id:</p>
        </item>
        <item>
          <p>The ssh_connection:send operation now accepts infinity as timeout.</p>
          <p>Own Id: OTP-8534 Aux Id:</p>
        </item>
        <item>
          <p>The connection handler now include stack traces when a channel 
             message is not handled correctly.</p>
          <p>Own Id: OTP-8524 Aux Id:</p>
        </item>
        <item>
          <p>Removed deprecated modules (ssh_ssh, ssh_sshd and ssh_cm) and
             functions (ssh_sftp:connect and ssh_sftp:stop).</p>
          <p>
            *** POTENTIAL INCOMPATIBILITY ***</p>
          <p>Own Id: OTP-8596 Aux Id:</p>
        </item>
      </list>
    </section>

 </section>

 <section><title>Ssh 1.1.8</title>

    <section><title>Fixed Bugs and Malfunctions</title>
      <list>
        <item>
          <p>
            In some cases SSH ceased to collect more data from the transport layer.</p>
          <p>
            Own Id: OTP-8401 Aux Id: seq11479</p>
        </item>
      </list>
    </section>

    <section><title>Improvements and New Features</title>
      <list>
        <item>
          <p>Old release notes removed.</p>
          <p>Own Id: OTP-8356 Aux Id:</p>
        </item>
      </list>
    </section>

 </section>

 <section><title>Ssh 1.1.7</title>

    <section><title>Fixed Bugs and Malfunctions</title>
      <list>
        <item>
          <p>
            Now clear all processes when a connnection is terminated.</p>
          <p>
            Own Id: OTP-8121 Aux Id:</p>
        </item>
        <item>
          <p>
            In some rare cases the connection handler could enter an infinite loop.</p>
          <p>
            Own Id: OTP-8277 Aux Id: seq11428</p>
        </item>
        <item>
          <p>
            If an SFTP server did not respond with EOF, the function 
            ssh_sftp:list_dir/2/3 would enter an infinite loop.</p>
          <p>
            Own Id: OTP-8278 Aux Id: seq11450</p>
        </item>
      </list>
    </section>

    <section><title>Improvements and New Features</title>
      <list>
        <item>
          <p>
            The documentation is now built with open source tools (xsltproc and fop) 
            that exists on most platforms. One visible change is that the frames are removed.</p>
          <p>
            Own Id: OTP-8201 Aux Id:</p>
        </item>
      </list>
    </section>

 </section>

 <section><title>Ssh 1.1.6</title>

    <section><title>Fixed Bugs and Malfunctions</title>
      <list>
        <item>
          <p>
            ssh_sftp:start_channel did not handle all possible return 
            values from ssh_channel:start correctly.
          </p>
          <p>
            Own Id: OTP-8176 Aux Id: </p>
        </item>
        <item>
          <p>
            SFTPD did not handle rename command (version 4) correctly.
          </p>
          <p>
            Own Id: OTP-8175 Aux Id: seq11373</p>
        </item>
        <item>
          <p>
            If a connection manager already had been terminated it could cause a channel
            to generate a crash report when it was about to stop.
          </p>
          <p>
            Own Id: OTP-8174 Aux Id: seq11377</p>
        </item>
        <item>
          <p>
            Requests could result in badarg or badmatch EXIT messages in the connection 
            manager if the channel no longer existed.</p>
          <p>
            Own Id: OTP-8173 Aux Id: seq11379</p>
        </item>
        <item>
          <p>
            ssh_transport:unpack/3 could cause a badarg error.</p>
          <p>
            Own Id: OTP-8162 Aux Id:</p>
        </item>
      </list>
    </section>

    <section><title>Improvements and New Features</title>
      <list>
        <item>
          <p>
            The encryption algorithm aes128-cbc is now supported.
            Requires that crypto-1.6.1 is available.</p>
          <p>
            Own Id: OTP-8110 Aux Id:</p>
        </item>
      </list>
    </section>

 </section>


 <section><title>Ssh 1.1.5</title>

    <section><title>Fixed Bugs and Malfunctions</title>
      <list>
        <item>
          <p>
            ssh_sftp:start_channel/3 did not handle timout correctly.</p>
          <p>
            Own Id: OTP-8159 Aux Id: seq11386</p>
        </item>
        <item>
          <p>
            If a progress message was not recieved after invoking ssh:connect/3
            the call could hang for ever. A timeout option has also been added.</p>
          <p>
            Own Id: OTP-8160 Aux Id: seq11386</p>
        </item>
        <item>
          <p>
            A comma has been missing in the ssh.appup file since SSH-1.0.2.</p>
          <p>
            Own Id: OTP-8161 Aux Id:</p>
        </item>
      </list>
    </section>

 </section>

 <section><title>Ssh 1.1.4</title>

    <section><title>Fixed Bugs and Malfunctions</title>
      <list>
        <item>
          <p>
            SSH sometimes caused a crash report at disconnect.</p>
          <p>
            Own Id: OTP-8071 Aux Id: seq11319</p>
        </item>
      </list>
    </section>

 </section>

 <section><title>Ssh 1.1.3</title>

    <section><title>Fixed Bugs and Malfunctions</title>
      <list>
        <item>
          <p>
            The operation ssh_sftp:stop_channel/1 returned an 
            exception if the connection already had been closed.</p>
          <p>
            Own Id: OTP-7996 Aux Id: seq11281</p>
        </item>
        <item>
          <p>
            SSH did not handle if supervisor:start_child/2 returned 
            {error, already_present}.</p>
          <p>
            Own Id: OTP-8034 Aux Id: seq11307</p>
        </item>
        <item>
          <p>
            SSH no longer cause supervisor reports when a connection is 
            terminated in a controlled manner.</p>
          <p>
            Own Id: OTP-8035 Aux Id: seq11308</p>
        </item>
      </list>
    </section>

 </section>

 <section><title>Ssh 1.1.2</title>

    <section><title>Fixed Bugs and Malfunctions</title>
      <list>
        <item>
          <p>
            Ssh confused local and remote channel id's, which in some
            cases resulted in that messages were discarded.</p>
          <p>
            Own Id: OTP-7914 Aux Id: seq11234</p>
        </item>
        <item>
          <p>
            Ssh could not handle echo values other than 0 and 1.</p>
          <p>
            Own Id: OTP-7917 Aux Id: seq11238</p>
        </item>
        <item>
          <p>
            A crash occurred if a non-valid channel reference was received.</p>
          <p>
            Own Id: OTP-7918 Aux Id: seq11238</p>
        </item>
        <item>
          <p>
            Sftpd connections was not closed after receiving eof from a client.</p>
          <p>
            Own Id: OTP-7921 Aux Id: seq11222</p>
        </item>
        <item>
          <p>
            It was not possible to start a SFTP subsystem on certain platforms, 
            i.e. those who do not support symbolic links.</p>
          <p>
            Own Id: OTP-7930 Aux Id: </p>
        </item>
        <item>
          <p>
            In some cases the message {ssh_cm, ssh_connection_ref(), {closed, ssh_channel_id()}}
            was not passed to the registered callback module.</p>
          <p>
            Own Id: OTP-7957 Aux Id: </p>
        </item>
      </list>
    </section>

    <section><title>Improvements and New Features</title>
      <list>
        <item>
          <p>
            By using the sftpd option {max_files, Integer}, the message
            size for READDIR commands can be reduced.</p>
          <p>
            Own Id: OTP-7919 Aux Id: seq11230</p>
        </item>
      </list>
    </section>

 </section>

 <section><title>Ssh 1.1.1</title>

    <section><title>Fixed Bugs and Malfunctions</title>
      <list>
        <item>
          <p>
            The erlang ssh server has presented itself incorrectly,
            using the special version ssh-1.99, although it never has
            supported versions below 2.0. Since ssh-1.1 client
            versions below 2.0 are correctly rejected instead of
            letting the server crash later on. Alas the problem with
            the presentation string was not discovered until after
            ssh.1.1 was released. Now the server will present itself
            as ssh-2.0.</p>
          <p>
            Own Id: OTP-7795</p>
        </item>
        <item>
          <p>
            An internal function call used an incorrect parameter, which
            caused problem when the old listen API was used. This was
            introduced in Ssh-1.1.</p>
          <p>
            Own Id: OTP-7920 Aux Id: seq11211</p>
        </item>
      </list>
    </section>

    <section><title>Improvements and New Features</title>
      <list>
        <item>
          <p>
            Ssh timeouts will now behave as expected i.e. defaults to
            infinity only the user of the ssh application can know of
            a reasonable timeout value for their application.</p>
          <p>
            *** POTENTIAL INCOMPATIBILITY ***</p>
          <p>
            Own Id: OTP-7807</p>
        </item>
        <item>
          <p>
            The implementation of timeouts added as a patch in
            ssh-1.0.1 was slightly changed and is now documented.</p>
          <p>
            Own Id: OTP-7808</p>
        </item>
        <item>
          <p>
            To honor the multiplexing of channels over one ssh
            connection concept ssh_sftp:connect/ [1,2,3] is
            deprecated and replaced by ssh_sftp:start_channel/[1,2,3]
            and ssh_sftp:stop/1 is deprecated and replaced by
            ssh_sftp:stop_channel/1 and to stop the ssh connection
            ssh:close/ 1 should be called.</p>
          <p>
            Own Id: OTP-7809</p>
        </item>
        <item>
          <p>
            Added the message {ssh_channel_up, ChannelId,
            ConnectionManager} that shall be handled by the channel
            callback handle_msg/2. This makes the function
            handle_msg/2 a mandatory function for ssh channels
            implementations which it was not in ssh-1.1.</p>
          <p>
            *** POTENTIAL INCOMPATIBILITY ***</p>
          <p>
            Own Id: OTP-7828</p>
        </item>
      </list>
    </section>

 </section>

  <section><title>Ssh 1.1</title>
  
  <section><title>Fixed Bugs and Malfunctions</title>
  <list>
    <item>
      <p>
	A flaw in the implementation of the supervision tree
	caused the ssh daemon to close the connections to all
	currently logged in users if one user logged out. Another
	problem related to the supervision tree caused the closing
	down of clients to leak processes i.e. all processes was
      not shutdown correctly.</p>
      <p>
      Own Id: OTP-7676</p>
    </item>
    <item>
      <p>
	Tabs could cause ssh_cli to print things in a surprising
      way.</p>
      <p>
      Own Id: OTP-7683 Aux Id: seq11102 </p>
    </item>
    <item>
      <p>
	[sftp, sftpd] - Added patch to make sftp timestamps more
	correct, in the long run it would be nice to have better
	support in file to be able to make it always behave
	correctly now it will be correct 99 % of time instead of
      almost never correct, at least on unix-based platforms.</p>
      <p>
      Own Id: OTP-7685 Aux Id: seq11082 </p>
    </item>
    <item>
      <p>
	[sftpd] - Added patch to further improve handling of
      symbolic links in the sftp-server.</p>
      <p>
      Own Id: OTP-7766 Aux Id: seq11101 </p>
    </item>
    <item>
      <p>
	Ssh incorrectly sent the local id instead of the remote
	id of a channel to the peer. For simpler cases these ids
	often happen to have the same value. One case when they
	do not is when the client sends an exec command two times
	in a raw on the same ssh connection (different channels
	of course as the channel will be closed when the exec
      command has been evaluated) .</p>
      <p>
      Own Id: OTP-7767</p>
    </item>
    <item>
      <p>
	Packet data could be lost under high load due to the fact
	that buffered data was sometimes wrongly discarded before
      it had been sent.</p>
      <p>
      Own Id: OTP-7768</p>
    </item>
    <item>
      <p>
	Improved ipv6-handling as some assumptions about inet
      functions where incorrect.</p>
      <p>
      Own Id: OTP-7770</p>
    </item>
  </list>
  </section>

  
  <section><title>Improvements and New Features</title>
  <list>
    <item>
      <p>
      Added new API function ssh:connection_info/2.</p>
      <p>
      Own Id: OTP-7456</p>
    </item>
    <item>
      <p>
	Now starts ssh channel processes later avoiding
      synchronization problems between processes.</p>
      <p>
      Own Id: OTP-7516</p>
    </item>
    <item>
      <p>
	Ssh now rejects old versions of the ssh protocol for
	security reasons. (Even if they where not correctly
	rejected before the connection would probably have failed
      anyway due to other reasons.)</p>
      <p>
      Own Id: OTP-7645 Aux Id: seq11094 </p>
    </item>
    <item>
      <p>
	New API module ssh_channel has been added. This is a
	behaviour to facilitate the implementation of ssh clients
	and plug in subsystems to the ssh daemon. Note that this
	slightly changes the options to the API function
	ssh:daemon/[1,2,3] deprecating all no longer documented
	options. Note that the new API enforces the "logical way"
	of using the old API i.e. making the subsystem process
	part of the ssh applications supervisor tree, so missuses
      of the old API are not compatible with the new API.</p>
      <p>
      *** POTENTIAL INCOMPATIBILITY ***</p>
      <p>
      Own Id: OTP-7769</p>
    </item>
  </list>
  </section>

  <section><title>Known Bugs and Problems</title>
  <list>
    <item>
      <p>
	Public keys protected by a password are currently not
      handled by the erlang ssh application.</p>
      <p>
      Own Id: OTP-6400 Aux Id: 10595 </p>
    </item>
  </list>
  </section>
  
  </section>
    
    <section><title>Ssh 1.0.2</title>
    
    <section><title>Fixed Bugs and Malfunctions</title>
    <list>
      <item>
	<p>
	  [sftpd] - Listing of symbolic link directories should now
	  work as expected.</p>
	  <p>
	  Own Id: OTP-7141 Aux Id: seq10856 </p>
        </item>
    </list>
    </section>
    
    </section>
    
   <section><title>Ssh 1.0.1</title>

    <section><title>Fixed Bugs and Malfunctions</title>
      <list>
        <item>
          <p>
            [sftp] - When listing a directory with more than 100
            files only the first 100 where listed. This has now been
            fixed.</p>
          <p>
            Own Id: OTP-7318 Aux Id: seq10953 </p>
        </item>
        <item>
          <p>
            When restarting an ssh-system the expected return value
            from ssh_system_sup:restart_acceptor/2 was incorrect,
            this is no longer the case.</p>
          <p>
            Own Id: OTP-7564 Aux Id: seq11055 </p>
        </item>
        <item>
          <p>
            A few minor bugs where fixed in ssh_userreg.erl and
            ssh_connection_manager and a a ssh_cli option was added
            to restore backwards compatibility with the old ssh_cm -
            API.</p>
          <p>
            Own Id: OTP-7565</p>
        </item>
        <item>
          <p>
            Fixed bug in ipv6 support and added option to disable
            ipv6 as a workaround for badly configured computers.</p>
          <p>
            Own Id: OTP-7566</p>
        </item>
      </list>
    </section>

    <section><title>Improvements and New Features</title>
      <list>
        <item>
          <p>
            [sftp] - Option added to set timeout value in sftp.</p>
          <p>
            Own Id: OTP-7305 Aux Id: seq10945 </p>
        </item>
      </list>
    </section>

   </section>

  <section><title>Ssh 1.0</title>

    <section><title>Fixed Bugs and Malfunctions</title>
      <list>
        <item>
          <p>
            Removed some special handling of prompts that made ssh
            behave differently than openssh.</p>
          <p>
            Own Id: OTP-7485 Aux Id: seq11025 </p>
        </item>
        <item>
          <p>
            Bug in encoding of pty opts has been fixed.</p>
          <p>
            Own Id: OTP-7504</p>
        </item>
      </list>
    </section>


    <section><title>Improvements and New Features</title>
      <list>
        <item>
          <p>
            The architecture of the ssh processes has been
            reconstructed to fit in a supervision tree as to become a
            real OTP application and benefit from this when starting
            and stopping.</p>
          <p>
            Own Id: OTP-7356 Aux Id: seq10899 </p>
        </item>
        <item>
          <p>
            Support for pty option echo off added. Requires kernel
            from R12B-4.</p>
          <p>
            *** POTENTIAL INCOMPATIBILITY ***</p>
          <p>
            Own Id: OTP-7502 Aux Id: seq10959 </p>
        </item>
        <item>
          <p>
            The ssh API has been enhanced a lot of old API functions
            has become deprecated.</p>
          <p>
            Own Id: OTP-7503</p>
        </item>
      </list>
    </section>

  </section>
</chapter><|MERGE_RESOLUTION|>--- conflicted
+++ resolved
@@ -30,8 +30,6 @@
     <file>notes.xml</file>
   </header>
 
-<<<<<<< HEAD
-=======
 <section><title>Ssh 4.12.3</title>
 
     <section><title>Fixed Bugs and Malfunctions</title>
@@ -48,7 +46,6 @@
 
 </section>
 
->>>>>>> 0a887ba0
 <section><title>Ssh 4.12.2</title>
 
     <section><title>Fixed Bugs and Malfunctions</title>
