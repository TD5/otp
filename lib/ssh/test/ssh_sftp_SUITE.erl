--- conflicted
+++ resolved
@@ -565,19 +565,11 @@
     FileName = proplists:get_value(filename, Config),
     SftpFileName = w2l(Config, FileName),
     {Sftp, _} = proplists:get_value(sftp, Config),
-<<<<<<< HEAD
     {ok, SftpFileInfo} = ssh_sftp:read_file_info(Sftp, SftpFileName),
     {ok, FileFileInfo} = file:read_file_info(FileName),
     ct:log("ssh_sftp:read_file_info(): ~p~n"
            "file:read_file_info(): ~p",
            [SftpFileInfo, FileFileInfo]),
-=======
-    {ok, FileInfo} = ssh_sftp:read_file_info(Sftp, SftpFileName),
-    {ok, NewFileInfo} = file:read_file_info(FileName),
-    ct:log("ssh_sftp:read_file_info(~p): ~p~n"
-           "file:read_file_info(~p): ~p",
-           [SftpFileName, FileInfo, FileName, NewFileInfo]),
->>>>>>> e0001cd0
     {ExpectedUid, ExpectedGid} =
         case {os:type(), proplists:get_value(group,Config)} of
             {{win32, _}, openssh_server} ->
@@ -588,17 +580,10 @@
                 %% and runs on WSL)
                 {1000, 1000};
             _ ->
-<<<<<<< HEAD
                 {FileFileInfo#file_info.uid, FileFileInfo#file_info.gid}
         end,
     ?assertEqual(ExpectedUid, SftpFileInfo#file_info.uid),
     ?assertEqual(ExpectedGid, SftpFileInfo#file_info.gid),
-=======
-                {FileInfo#file_info.uid, FileInfo#file_info.gid}
-        end,
-    ?assertEqual(ExpectedUid, NewFileInfo#file_info.uid),
-    ?assertEqual(ExpectedGid, NewFileInfo#file_info.gid),
->>>>>>> e0001cd0
     ok.
 
 %%--------------------------------------------------------------------
