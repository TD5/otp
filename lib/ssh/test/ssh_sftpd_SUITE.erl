--- conflicted
+++ resolved
@@ -66,14 +66,11 @@
      relpath, 
      sshd_read_file,
      ver6_basic,
-<<<<<<< HEAD
      access_outside_root,
-     root_with_cwd].
-=======
+     root_with_cwd,
      relative_path,
      open_file_dir_v5,
      open_file_dir_v6].
->>>>>>> 1ca3a090
 
 groups() -> 
     [].
@@ -125,7 +122,6 @@
 		      ver6_basic ->
 			  SubSystems = [ssh_sftpd:subsystem_spec([{sftpd_vsn, 6}])],
 			  ssh:daemon(0, [{subsystems, SubSystems}|Options]);
-<<<<<<< HEAD
                       access_outside_root ->
                           %% Build RootDir/access_outside_root/a/b and set Root and CWD
                           BaseDir = filename:join(PrivDir, access_outside_root),
@@ -140,7 +136,7 @@
 			  RootDir = filename:join(PrivDir, root_with_cwd),
 			  CWD     = filename:join(RootDir, home),
 			  SubSystems = [ssh_sftpd:subsystem_spec([{root, RootDir}, {cwd, CWD}])],
-=======
+			  ssh:daemon(0, [{subsystems, SubSystems}|Options]);
 		      relative_path ->
 			  SubSystems = [ssh_sftpd:subsystem_spec([{cwd, PrivDir}])],
 			  ssh:daemon(0, [{subsystems, SubSystems}|Options]);
@@ -150,7 +146,6 @@
 		      open_file_dir_v6 ->
 			  SubSystems = [ssh_sftpd:subsystem_spec([{cwd, PrivDir},
 								  {sftpd_vsn, 6}])],
->>>>>>> 1ca3a090
 			  ssh:daemon(0, [{subsystems, SubSystems}|Options]);
 		      _ ->
 			  SubSystems = [ssh_sftpd:subsystem_spec([])],
@@ -683,7 +678,6 @@
 		  ?SSH_FXF_OPEN_EXISTING).
 
 %%--------------------------------------------------------------------
-<<<<<<< HEAD
 access_outside_root() ->
     [{doc, "Try access files outside the tree below RootDir"}].
 access_outside_root(Config) when is_list(Config) ->
@@ -758,7 +752,8 @@
 	open_file("/home/" ++ FileName ++ "2", Cm, Channel, ReqId2,
 		  ?ACE4_READ_DATA  bor ?ACE4_READ_ATTRIBUTES,
 		  ?SSH_FXF_OPEN_EXISTING).
-=======
+
+%%--------------------------------------------------------------------
 relative_path() ->
     [{doc, "Test paths relative to CWD when opening a file handle."}].
 relative_path(Config) when is_list(Config) ->
@@ -807,7 +802,6 @@
         open_file(FileName, Cm, Channel, ReqId,
                   ?ACE4_READ_DATA  bor ?ACE4_READ_ATTRIBUTES,
                   ?SSH_FXF_OPEN_EXISTING).
->>>>>>> 1ca3a090
 
 %%--------------------------------------------------------------------
 %% Internal functions ------------------------------------------------
