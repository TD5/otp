--- conflicted
+++ resolved
@@ -55,7 +55,6 @@
          connect_ed448_to_ecdsa/1,
          connect_ed448_to_ed25519/1,
          connect_ed448_to_ed448/1,
-<<<<<<< HEAD
          connect_ed448_to_rsa_sha2/1,
          connect_rsa_sha1_to_dsa/1,
          connect_rsa_sha2_to_dsa/1,
@@ -84,17 +83,9 @@
          ssh_hostkey_fingerprint_sha256/1,
          ssh_hostkey_fingerprint_sha384/1,
          ssh_hostkey_fingerprint_sha512/1,
-         ssh_hostkey_fingerprint_list/1
-=======
-         connect_ed448_to_rsa/1,
-         connect_rsa_to_dsa/1,
-         connect_rsa_to_ecdsa/1,
-         connect_rsa_to_ed25519/1,
-         connect_rsa_to_ed448/1,
-         connect_rsa_to_rsa/1,
+         ssh_hostkey_fingerprint_list/1,
 
          chk_known_hosts/1
->>>>>>> 20690b7c
         ]).
 
 -include_lib("common_test/include/ct.hrl").
@@ -113,12 +104,9 @@
     [{group, old_format},
      {group, new_format},
      {group, option_space},
-<<<<<<< HEAD
      {group, ssh_hostkey_fingerprint},
-     {group, ssh_public_key_decode_encode}
-=======
+     {group, ssh_public_key_decode_encode},
      chk_known_hosts
->>>>>>> 20690b7c
     ].
 
 
