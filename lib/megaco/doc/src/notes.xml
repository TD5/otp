--- conflicted
+++ resolved
@@ -37,17 +37,12 @@
   section is the version number of Megaco.</p>
 
 
-<<<<<<< HEAD
   <section><title>Megaco 3.19.1</title>
-=======
-  <section><title>Megaco 3.18.8.2</title>
->>>>>>> 17c8d420
 
     <section><title>Fixed Bugs and Malfunctions</title>
       <list>
         <item>
           <p>
-<<<<<<< HEAD
 	    The mini parser could not properly decode some IPv6
 	    addresses.</p>
           <p>
@@ -76,23 +71,29 @@
 	    to work until OTP 24.</p>
           <p>
 	    Own Id: OTP-16531</p>
-=======
+        </item>
+      </list>
+    </section>
+
+</section>
+
+  <section><title>Megaco 3.18.8.2</title>
+
+    <section><title>Fixed Bugs and Malfunctions</title>
+      <list>
+        <item>
+          <p>
 	    The v2 and v3 parsers could not properly decode some IPv6
 	    addresses.</p>
           <p>
 	    Own Id: OTP-16818 Aux Id: ERIERL-526 </p>
->>>>>>> 17c8d420
-        </item>
-      </list>
-    </section>
-
-</section>
-
-<<<<<<< HEAD
+        </item>
+      </list>
+    </section>
+
+</section>
+
   <section><title>Megaco 3.18.8.1</title>
-=======
-<section><title>Megaco 3.18.8.1</title>
->>>>>>> 17c8d420
 
     <section><title>Fixed Bugs and Malfunctions</title>
       <list>
