--- conflicted
+++ resolved
@@ -109,11 +109,7 @@
     </func>
 
     <func>
-<<<<<<< HEAD
-      <name since="OTP @OTP-14746@">Module:post_groups(SuiteName, GroupDefs) -&gt; NewGroupDefs</name>
-=======
       <name since="OTP 21.3.8">Module:post_groups(SuiteName, GroupDefs) -&gt; NewGroupDefs</name>
->>>>>>> 7fe7fa3d
       <fsummary>Called after groups/0.</fsummary>
       <type>
         <v>SuiteName = atom()</v>
@@ -169,11 +165,7 @@
     </func>
 
     <func>
-<<<<<<< HEAD
-      <name since="OTP @OTP-14746@">Module:post_all(SuiteName, Return, GroupDefs) -&gt; NewReturn</name>
-=======
       <name since="OTP 21.3.8">Module:post_all(SuiteName, Return, GroupDefs) -&gt; NewReturn</name>
->>>>>>> 7fe7fa3d
       <fsummary>Called after all/0.</fsummary>
       <type>
         <v>SuiteName = atom()</v>
@@ -794,5 +786,4 @@
     </func>
   </funcs>
 
-</erlref>
-
+</erlref>