--- conflicted
+++ resolved
@@ -33,8 +33,6 @@
     <file>notes.xml</file>
     </header>
 
-<<<<<<< HEAD
-=======
 <section><title>Common_Test 1.20.2</title>
 
     <section><title>Fixed Bugs and Malfunctions</title>
@@ -51,7 +49,6 @@
 
 </section>
 
->>>>>>> da391d9b
 <section><title>Common_Test 1.20.1</title>
 
     <section><title>Fixed Bugs and Malfunctions</title>
