<!--
%CopyrightBegin%

Copyright Ericsson AB 2023-2024. All Rights Reserved.

Licensed under the Apache License, Version 2.0 (the "License");
you may not use this file except in compliance with the License.
You may obtain a copy of the License at

    http://www.apache.org/licenses/LICENSE-2.0

Unless required by applicable law or agreed to in writing, software
distributed under the License is distributed on an "AS IS" BASIS,
WITHOUT WARRANTIES OR CONDITIONS OF ANY KIND, either express or implied.
See the License for the specific language governing permissions and
limitations under the License.

%CopyrightEnd%
-->
# Common Test Release Notes

<<<<<<< HEAD
=======
## Common_Test 1.27.6

### Fixed Bugs and Malfunctions

- Common test will now not crash when running tests with otp26 and earlier, while having previous test resuts from otp27.

  Own Id: OTP-19385 Aux Id: ERIERL-1166, [PR-9155], [PR-9156]

[PR-9155]: https://github.com/erlang/otp/pull/9155
[PR-9156]: https://github.com/erlang/otp/pull/9156

>>>>>>> 4726e396
## Common_Test 1.27.5

### Fixed Bugs and Malfunctions

- Fixed a bug where the sum of testcases' execution time in HTML logs was sometimes miscalculated, and the table was not fully printed.

  Own Id: OTP-19284 Aux Id: ERIERL-1093, [PR-8909]

[PR-8909]: https://github.com/erlang/otp/pull/8909

## Common_Test 1.27.4

### Fixed Bugs and Malfunctions

- With this change, cth_surefire hook module handles group path reduction for a skipped group. This fixes a bug manifesting with improper group path for a group executed after a group which was skipped.

  Own Id: OTP-19365 Aux Id: ERIERL-1157, [PR-9080]

[PR-9080]: https://github.com/erlang/otp/pull/9080

### Improvements and New Features

- With this change, prefix option can be specified in cth_conn_log option list. Option allows to specify how much of additional information is added in raw log output.

  Own Id: OTP-19293 Aux Id: ERIERL-1139, [PR-8924], [PR-8931]

[PR-8924]: https://github.com/erlang/otp/pull/8924
[PR-8931]: https://github.com/erlang/otp/pull/8931

## Common_Test 1.27.3

### Fixed Bugs and Malfunctions

- With this change, jquery and tablesorter licenses are added to COPYRIGHT file.
  Also tablesorter is updated to version 2.32.

  Own Id: OTP-19265 Aux Id: [PR-8876]

[PR-8876]: https://github.com/erlang/otp/pull/8876

## Common_Test 1.27.2

### Fixed Bugs and Malfunctions

- With this change, HTML reports include jQuery version 3.7.1.

  Own Id: OTP-19252 Aux Id: [PR-8858]

[PR-8858]: https://github.com/erlang/otp/pull/8858

## Common_Test 1.27.1

### Fixed Bugs and Malfunctions

- Groups with empty list specifying groups and test cases no longer crash execution.

  Own Id: OTP-19032 Aux Id: [PR-7919], [GH-4362]

- The Common_Test documentation and type specs have been polished.

  Own Id: OTP-19148 Aux Id: [PR-8516]

- Man pages are now available for `erl`, `erlc`, `dialyzer`, and all other programs that are included in Erlang/OTP.

  Own Id: OTP-19201 Aux Id: [PR-8740]

[PR-7919]: https://github.com/erlang/otp/pull/7919
[GH-4362]: https://github.com/erlang/otp/issues/4362
[PR-8516]: https://github.com/erlang/otp/pull/8516
[PR-8740]: https://github.com/erlang/otp/pull/8740

## Common_Test 1.27

### Improvements and New Features

- Calls to `ct:capture_start/0` and `ct:capture_stop/0` are now synchronous to ensure that all output is captured.

  Own Id: OTP-18658 Aux Id: [PR-7380]

- The order in which multiple hooks are executed can now be reversed after each config function. See [CTH Execution Order](`e:common_test:ct_hooks_chapter.md#cth_execution_order`).

  Own Id: OTP-18682 Aux Id: [GH-7397], [PR-7496], ERIERL-43

- The default CSS will now include a basic dark mode handling if it is preferred by the browser.

  Own Id: OTP-18761 Aux Id: [PR-7428]

- `-callback` attributes have been added to `m:ct_suite` and `m:ct_hooks`.

  Own Id: OTP-18781 Aux Id: [PR-7701]

- The built-in [cth_log_redirect](`e:common_test:ct_hooks_chapter.md#built-in-cths`) hook can now be configured to replace default logger reports in terminal with HTML logs.

  Own Id: OTP-18875 Aux Id: [PR-7891]

- Error handling for the `m:ct_property_test` framework has been enhanced.

  Own Id: OTP-18881 Aux Id: [PR-7824]

- Enhance test case documentation, making it clear how a test case can be failed.

  Own Id: OTP-18892 Aux Id: [PR-7869]

- The failing line in the test source code is now colored to make it easier to find on the screen.

  Own Id: OTP-18898 Aux Id: [PR-7917]

- Function specifications and types have been added to all public API functions.

  Own Id: OTP-18913

- The documentation has been migrated to use Markdown and ExDoc.

  Own Id: OTP-18955 Aux Id: [PR-8026]

- The suite execution elapsed time is now included in the index page.

  Own Id: OTP-18981 Aux Id: [GH-7972], [PR-8112]

[PR-7380]: https://github.com/erlang/otp/pull/7380
[GH-7397]: https://github.com/erlang/otp/issues/7397
[PR-7496]: https://github.com/erlang/otp/pull/7496
[PR-7428]: https://github.com/erlang/otp/pull/7428
[PR-7701]: https://github.com/erlang/otp/pull/7701
[PR-7891]: https://github.com/erlang/otp/pull/7891
[PR-7824]: https://github.com/erlang/otp/pull/7824
[PR-7869]: https://github.com/erlang/otp/pull/7869
[PR-7917]: https://github.com/erlang/otp/pull/7917
[PR-8026]: https://github.com/erlang/otp/pull/8026
[GH-7972]: https://github.com/erlang/otp/issues/7972
[PR-8112]: https://github.com/erlang/otp/pull/8112

## Common_Test 1.26.2.3

### Fixed Bugs and Malfunctions

* With this change, cth_surefire hook module handles group path reduction for a skipped group. This fixes a bug manifesting with improper group path for a group executed after a group which was skipped.

  Own Id: OTP-19365 Aux Id: ERIERL-1157, PR-9080

## Common_Test 1.26.2.2

### Improvements and New Features

* With this change, prefix option can be specified in cth_conn_log option list. Option allows to specify how much of additional information is added in raw log output.

  Own Id: OTP-19293 Aux Id: ERIERL-1139, PR-8924, PR-8931

## Common_Test 1.26.2.1

### Fixed Bugs and Malfunctions

* With this change, HTML reports include jQuery version 3.7.1.

  Own Id: OTP-19252 Aux Id: PR-8858
* With this change, jquery and tablesorter licenses are added to COPYRIGHT file. Also tablesorter is updated to version 2.32.

  Own Id: OTP-19265 Aux Id: PR-8876
* Fixed a bug where the sum of testcases' execution time in HTML logs was sometimes miscalculated, and the table was not fully printed.

  Own Id: OTP-19284 Aux Id: ERIERL-1093, PR-8909

## Common_Test 1.26.2

### Fixed Bugs and Malfunctions

* With this change, the last column in common_test testcase log file is modified to now show the total sum of each time in the table rows, and Elapsed Time which is a clock time spent to run above functions. The Elapsed Time is the same time that was previously a total.

  Own Id: OTP-18960

## Common_Test 1.26.1

### Fixed Bugs and Malfunctions

* Fix how CT finds Erlang/OTP releases for compatability testing. This functionality is only used to test Erlang/OTP.

  Own Id: OTP-18932

## Common_Test 1.26

### Fixed Bugs and Malfunctions

- With this change, common_test returns an error when suite with a badly defined
  group is executed.

  \*** POTENTIAL INCOMPATIBILITY \***

  Own Id: OTP-18728 Aux Id: PR-7487, PR-7674

- With this change, stylesheet option is applied to all HTML report pages.

  Own Id: OTP-18760

- Update all <tt> html tags to be <code> instead.

  Own Id: OTP-18799 Aux Id: PR-7695

### Improvements and New Features

- This change fixes docs, so that historically deprecated ?config macro is no
  longer recommended to be used.

  Own Id: OTP-18858 Aux Id: PR-7825

## Common_Test 1.25.1

### Fixed Bugs and Malfunctions

- With this change, ct_hooks manual refers to CTH execution order section in
  user guide.

  Own Id: OTP-14480 Aux Id: ERIERL-43, OTP-11894, PR-7455

- With this change, Config data from pre_end_per_testcase hook is delivered to
  post_end_per_testcase callback in case of testcase timetrap or linked process
  crash.

  Own Id: OTP-18579 Aux Id: GH-7119

- With this change, remaining references to not supported vts tool in ct_run are
  removed (mainly relates to docs and ct_run help message).

  Own Id: OTP-18615 Aux Id: PR-7234

- With this change, prompt search functionality in ct_telnet handles unicode
  input.

  Own Id: OTP-18664 Aux Id: ERIERL-959

- Expanded the documentation about how to use the `standard_io`,
  `standard_error` and `user` I/O devices.

  Added the types [`io:standard_io/0`](`t:io:standard_io/0`),
  `io:standard:error/0` and [`io:user/0`](`t:io:user/0`).

  Own Id: OTP-18676 Aux Id: PR-7473 GH-7459

## Common_Test 1.25

### Fixed Bugs and Malfunctions

- This change improves Common Test docs (CT hook example code) and adds Emacs
  skeleton with hook code.

  Own Id: OTP-18377 Aux Id: PR-6437

### Improvements and New Features

- Updated common_test with a more robust way to fetch old releases, while
  ignoring the current release.

  Own Id: OTP-18259 Aux Id: PR-5924

- \- re-write the XML `ct` module documentation into erlang types to make
  Dialyzer able to catch more precise errors

  Own Id: OTP-18340

- Deprecates `dbg:stop_clear/0` because it is simply a function alias to
  `dbg:stop/0`

  Own Id: OTP-18478 Aux Id: GH-6903

## Common_Test 1.24.0.5

### Fixed Bugs and Malfunctions

* With this change, cth_surefire hook module handles group path reduction for a skipped group. This fixes a bug manifesting with improper group path for a group executed after a group which was skipped.

  Own Id: OTP-19365 Aux Id: ERIERL-1157, PR-9080

## Common_Test 1.24.0.4

### Fixed Bugs and Malfunctions

* With this change, HTML reports include jQuery version 3.7.1.

  Own Id: OTP-19252 Aux Id: PR-8858
* With this change, jquery and tablesorter licenses are added to COPYRIGHT file. Also tablesorter is updated to version 2.32.

  Own Id: OTP-19265 Aux Id: PR-8876
* Fixed a bug where the sum of testcases' execution time in HTML logs was sometimes miscalculated, and the table was not fully printed.

  Own Id: OTP-19284 Aux Id: ERIERL-1093, PR-8909

## Common_Test 1.24.0.3

### Fixed Bugs and Malfunctions

* With this change, the last column in common_test testcase log file is modified to now show the total sum of each time in the table rows, and Elapsed Time which is a clock time spent to run above functions. The Elapsed Time is the same time that was previously a total.

  Own Id: OTP-18960

## Common_Test 1.24.0.2

### Fixed Bugs and Malfunctions

* Fix how CT finds Erlang/OTP releases for compatability testing. This functionality is only used to test Erlang/OTP.

  Own Id: OTP-18932

## Common_Test 1.24.0.1

### Fixed Bugs and Malfunctions

- With this change, prompt search functionality in ct_telnet handles unicode
  input.

  Own Id: OTP-18664 Aux Id: ERIERL-959

## Common_Test 1.24

### Improvements and New Features

- Renamed undocumented macro `CT_PEER/3` to `CT_PEER_REL/3`.

  Own Id: OTP-18460

## Common_Test 1.23.3

### Fixed Bugs and Malfunctions

- Change timeout to infinity for gen_server calls in cth_log_redirect

  Own Id: OTP-18363 Aux Id: ERIERL-879

## Common_Test 1.23.2

### Fixed Bugs and Malfunctions

- Fix starting of peer nodes on old releases when the compile server was active
  and the current Erlang installation contained non-latin1 characters in its
  path.

  Own Id: OTP-18255 Aux Id: PR-6314

## Common_Test 1.23.1

### Fixed Bugs and Malfunctions

- Fix cth_surefire to handle when a suite is not compiled with `debug_info`.
  This bug has been present since Erlang/OTP 25.0.

  Own Id: OTP-18208 Aux Id: ERIERL-852 PR-6229

### Improvements and New Features

- Common Test now preserves stack traces for throws.

  Own Id: OTP-18138 Aux Id: GH-5719, PR-6029

## Common_Test 1.23

### Fixed Bugs and Malfunctions

- Fix bug when running parallel test cases and together with one or more ct
  hooks that would cause the hook lock process to crash and produce printouts in
  the ct logs.

  Own Id: OTP-17881 Aux Id: PR-5581

### Improvements and New Features

- Input for `configure` scripts adapted to `autoconf` 2\.71.

  Own Id: OTP-17414 Aux Id: PR-4967

- Remove unused and undocumented tracer node functionality.

  Own Id: OTP-17676 Aux Id: PR-5021

- The new module `peer` supersedes the `slave` module. The `slave` module is now
  deprecated and will be removed in OTP 27.

  `peer` contains an extended and more robust API for starting erlang nodes.

  Own Id: OTP-17720 Aux Id: PR-5162

- The cth_surefire ct hook has been updated to include the file and line number
  of the executed test case in the xml output.

  The performance of the hook has also been improved greatly for test runs with
  many test cases.

  Own Id: OTP-17882 Aux Id: PR-5581

## Common_Test 1.22.1.3

### Fixed Bugs and Malfunctions

* With this change, the last column in common_test testcase log file is modified to now show the total sum of each time in the table rows, and Elapsed Time which is a clock time spent to run above functions. The Elapsed Time is the same time that was previously a total.

  Own Id: OTP-18960

## Common_Test 1.22.1.2

### Fixed Bugs and Malfunctions

* Fix how CT finds Erlang/OTP releases for compatability testing. This functionality is only used to test Erlang/OTP.

  Own Id: OTP-18932

## Common_Test 1.22.1.1

### Fixed Bugs and Malfunctions

- Change timeout to infinity for gen_server calls in cth_log_redirect

  Own Id: OTP-18363 Aux Id: ERIERL-879

## Common_Test 1.22.1

### Fixed Bugs and Malfunctions

- OTP internal test fix.

  Own Id: OTP-17888

## Common_Test 1.22

### Improvements and New Features

- Before this change, group handling grammar was ambiguous and also group paths
  did not support test specs.

  Own Id: OTP-17664 Aux Id: GH-5088, PR-5242

- Before this change, it was not possible to link to a particular header entry
  in Common Test log. Change adds right aligned anchor icons in HTML test logs.

  Own Id: OTP-17790 Aux Id: PR-5375

## Common_Test 1.21

### Improvements and New Features

- Float allowed as multiply_timetraps parameter.

  Own Id: OTP-17413 Aux Id: PR-4767

- Remove usage of legacy API macro and functions.

  Own Id: OTP-17632 Aux Id: PR-5022

## Common_Test 1.20.5

### Fixed Bugs and Malfunctions

- An incoming NETCONF notification received before a call to
  ct_netconfc:create_subscription/\* caused the connection process to fail with
  badarg. Unexpected notifications are now logged in the same way as other
  unexpected messages.

  Own Id: OTP-17506

### Improvements and New Features

- Add 'receiver' option to ct_netconfc

  To allow a destination for incoming NETCONF notifications to be specified at
  sessions creation. Previously, a caller of create_subscription/\* became the
  destination, but RFC 5277 create-subscription is no longer the only way in
  which NETCONF notifications can be ordered.

  Own Id: OTP-17509

## Common_Test 1.20.4

### Fixed Bugs and Malfunctions

- Commit of generated `configure` script.

  Own Id: OTP-17420 Aux Id: OTP-17398, GH-4821

## Common_Test 1.20.3

### Fixed Bugs and Malfunctions

- The option `release_shell` could crash when used together with the `spec`
  option.

  Own Id: OTP-16940 Aux Id: ERL-1335

### Improvements and New Features

- The experimental HiPE application has been removed, together with all related
  functionality in other applications.

  \*** POTENTIAL INCOMPATIBILITY \***

  Own Id: OTP-16963

- Fixed warnings in code matching on underscore prefixed variables.

  Own Id: OTP-17385 Aux Id: OTP-17123

## Common_Test 1.20.2.3

### Fixed Bugs and Malfunctions

- OTP internal test fix.

  Own Id: OTP-17888

## Common_Test 1.20.2.2

### Fixed Bugs and Malfunctions

- An incoming NETCONF notification received before a call to
  ct_netconfc:create_subscription/\* caused the connection process to fail with
  badarg. Unexpected notifications are now logged in the same way as other
  unexpected messages.

  Own Id: OTP-17506

### Improvements and New Features

- Add 'receiver' option to ct_netconfc

  To allow a destination for incoming NETCONF notifications to be specified at
  sessions creation. Previously, a caller of create_subscription/\* became the
  destination, but RFC 5277 create-subscription is no longer the only way in
  which NETCONF notifications can be ordered.

  Own Id: OTP-17509

## Common_Test 1.20.2.1

### Fixed Bugs and Malfunctions

- Commit of generated `configure` script.

  Own Id: OTP-17420 Aux Id: OTP-17398, GH-4821

## Common_Test 1.20.2

### Fixed Bugs and Malfunctions

- Before this change Config leaked between test groups in case of a subgroup was
  skipped (GH-3480).

  Own Id: OTP-17347 Aux Id: GH-3480,ERL-1439

## Common_Test 1.20.1

### Fixed Bugs and Malfunctions

- A race condition could cause ct_netconfc:open/_ to return a dysfunctional
  handle, resulting in errors when invoking other api functions on it, and
  making it impossible to establish a new connection to the server in question.
  Similar symptoms were possible with open/_ in modules ct_ssh and ct_telnet.

  Internal messages from common_test processes could be left in the caller's
  message queue after a timeout when invoking call/\* in modules ct_netconfc and
  ct_ssh. An internal process used by module ct_telnet could leak memory due to
  stray messages.

  Calls to ct_telnet:open/\* and ct_telnet:get_data/1 could hang indefinitely if
  the TCP connection to the server was lost.

  Own Id: OTP-17328 Aux Id: ERIERL-631

## Common_Test 1.20

### Improvements and New Features

- Various address sanitizer support.

  Own Id: OTP-16959 Aux Id: PR-2965

## Common_Test 1.19.1

### Improvements and New Features

- Add behaviour for test suites

  Own Id: OTP-17070

## Common_Test 1.19

### Improvements and New Features

- The function `ct_property_test:init_tool/1` is added for the cases when the
  user does not want ct_property_test to compile properties. init_tool/1 can be
  used to set the property_test_tool config value.

  Own Id: OTP-16029 Aux Id: PR-2145

- The built-in Common Test Hook, `cth_log_redirect`, has been updated to use the
  system `default` Logger handler's configuration instead of its own. See the
  section on [Built-in Hooks](ct_hooks_chapter.md#built-in-cths) in the Common
  Test User's Guide.

  Own Id: OTP-16273

- Calls of deprecated functions in the
  [Old Crypto API](`e:crypto:new_api.md#the-old-api`) are replaced by calls of
  their [substitutions](`e:crypto:new_api.md#the-new-api`).

  Own Id: OTP-16346

## Common_Test 1.18.2.2

### Fixed Bugs and Malfunctions

- OTP internal test fix.

  Own Id: OTP-17888

## Common_Test 1.18.2.1

### Fixed Bugs and Malfunctions

- Commit of generated `configure` script.

  Own Id: OTP-17420 Aux Id: OTP-17398, GH-4821

## Common_Test 1.18.2

### Improvements and New Features

- Document incl_apps cover option

  Own Id: OTP-16039 Aux Id: ERL-795

- The `ct_property_test` has now a report function for results of stateful
  testing.

  Own Id: OTP-16340

- Don't hide error reasons from user

  Own Id: OTP-16364 Aux Id: PR-2480

## Common_Test 1.18.1

### Improvements and New Features

- The ct_property_test logging is improved.

  Own Id: OTP-16287

## Common_Test 1.18

### Fixed Bugs and Malfunctions

- If a ct hook is installed in the `suite/0` function in a test suite, then the
  hook's `terminate/1` function would be called several times without it's
  `init/2` function being called first. This is now corrected.

  Own Id: OTP-15863 Aux Id: ERIERL-370

- If `init_per_testcase` fails, the test itself is skipped. According to the
  documentation, it should be possible to change the result to failed in a hook
  function. The only available hook function in this case is
  `post_init_per_testcase`, but changing the return value there did not affect
  the test case result. This is now corrected.

  Own Id: OTP-15869 Aux Id: ERIERL-350

### Improvements and New Features

- Add ct_netconfc support for NETCONF 1.1 (RFC 6241). The 1.1 base capability
  can be sent in hello, and RFC 6242 chunk framing is applied when both client
  and server advertise 1.1 support.

  Own Id: OTP-15789

- Correct lib_dir paths in common_tests opaque data structure that is passed to
  ct_release_test callback modules in functions upgrade_init/2,
  upgrade_upgraded/2 and upgrade_downgraded/2. The incorrect paths may cause
  confusion when debugging although it will not cause any incorrect behavior on
  the part of common_test as it is currently not used.

  Own Id: OTP-15934

## Common_Test 1.17.3

### Fixed Bugs and Malfunctions

- All incorrect (that is, all) uses of "can not" has been corrected to "cannot"
  in source code comments, documentation, examples, and so on.

  Own Id: OTP-14282 Aux Id: PR-1891

### Improvements and New Features

- Use `ssh` instead of `rsh` as the default remote shell.

  Own Id: OTP-15633 Aux Id: PR-1787

## Common_Test 1.17.2.1

### Fixed Bugs and Malfunctions

- If a ct hook is installed in the `suite/0` function in a test suite, then the
  hook's `terminate/1` function would be called several times without it's
  `init/2` function being called first. This is now corrected.

  Own Id: OTP-15863 Aux Id: ERIERL-370

- If `init_per_testcase` fails, the test itself is skipped. According to the
  documentation, it should be possible to change the result to failed in a hook
  function. The only available hook function in this case is
  `post_init_per_testcase`, but changing the return value there did not affect
  the test case result. This is now corrected.

  Own Id: OTP-15869 Aux Id: ERIERL-350

## Common_Test 1.17.2

### Fixed Bugs and Malfunctions

- The test result when a hook function fails is in general the same as if the
  function that the hook is associated with fails. For example, if
  `post_init_per_testcase` fails the result is that the test case is skipped, as
  is the case when `init_per_testcase` fails.This, however, was earlier not true
  for timetrap timeouts or other error situations where the process running the
  hook function was killed. This is now corrected, so the error handling should
  be the same no matter how the hook function fails.

  \*** POTENTIAL INCOMPATIBILITY \***

  Own Id: OTP-15717 Aux Id: ERIERL-334

- In some rare cases, when two common_test nodes used the same log directory, a
  timing problem could occur which caused common_test to crash because it's log
  cache file was unexpectedly empty. This is now corrected.

  Own Id: OTP-15758 Aux Id: ERIERL-342

### Improvements and New Features

- Two new common_test hook functions are introduced:

  `post_groups/2`, which is called after `Suite:groups/0`  
  `post_all/3`, which is called after `Suite:all/0`

  These functions allow modifying the return values from the `groups/0` and
  `all/0` functions, respectively.

  A new term, `{testcase,TestCase,RepeatProperties}` is now also allowed in the
  return from `all/0`. This can be used for repeating a single test case a
  specific number of times, or until it fails or succeeds once.

  Own Id: OTP-14746 Aux Id: ERIERL-143

## Common_Test 1.17.1

### Improvements and New Features

- OTP internal test improvements.

  Own Id: OTP-15716

## Common_Test 1.17

### Fixed Bugs and Malfunctions

- A bug caused `ct:encrypt_config_file/3` and `ct:decrypt_config_file/3` to fail
  with `badmatch` if input parameter `KeyOrFile` was `{key,string()}`. This is
  now corrected.

  Own Id: OTP-15540

- The status of a test case which failed with timetrap timeout in
  `end_per_testcase` could not be modified by returning `{fail,Reason}` from a
  `post_end_per_testcase` hook function. This is now corrected.

  Own Id: OTP-15584 Aux Id: ERIERL-282

### Improvements and New Features

- A new variant of the `newline` option to `ct_telnet:cmd/3` and
  `ct_telnet:send/3` is added, which allows to specify a string to append as
  newline indicator on a command. By default, the value is "\\n", but in some
  cases it is required to be "\\r\\n", which this option allows.

  A faulty regular expression given as parameter to `ct_telnet:expect/2,3` would
  earlier crash and look like an internal error in common_test. A better error
  indication is now given, but the test case will still fail.

  Own Id: OTP-15229 Aux Id: ERIERL-203

- Since the yang RFC allows more than one top element of config data in an
  `edit-config` element, `ct_netconfc:edit_config/3,4,5` can now take a list of
  XML elements.

  Own Id: OTP-15298

## Common_Test 1.16.1

### Fixed Bugs and Malfunctions

- The Logger handler cth_log_redirect earlier called the report callback
  (report_cb) before calling the logger formatter. In some cases this would
  fail, since cth_log_redirect could not handle report callbacks with two
  arguments. This is now corrected, so only the formatter will call the report
  callback.

  Own Id: OTP-15307

## Common_Test 1.16

### Improvements and New Features

- Use the compiler option `nowarn_export_all` to disable `export_all` warnings
  when automatically compiling test suites.

  Own Id: OTP-14810

- Use uri_string module instead of http_uri.

  Own Id: OTP-14902

## Common_Test 1.15.4.4

### Improvements and New Features

- The ct_property_test logging is improved.

  Own Id: OTP-16287

## Common_Test 1.15.4.3

### Fixed Bugs and Malfunctions

- If a ct hook is installed in the `suite/0` function in a test suite, then the
  hook's `terminate/1` function would be called several times without it's
  `init/2` function being called first. This is now corrected.

  Own Id: OTP-15863 Aux Id: ERIERL-370

- If `init_per_testcase` fails, the test itself is skipped. According to the
  documentation, it should be possible to change the result to failed in a hook
  function. The only available hook function in this case is
  `post_init_per_testcase`, but changing the return value there did not affect
  the test case result. This is now corrected.

  Own Id: OTP-15869 Aux Id: ERIERL-350

## Common_Test 1.15.4.2

### Fixed Bugs and Malfunctions

- The test result when a hook function fails is in general the same as if the
  function that the hook is associated with fails. For example, if
  `post_init_per_testcase` fails the result is that the test case is skipped, as
  is the case when `init_per_testcase` fails.This, however, was earlier not true
  for timetrap timeouts or other error situations where the process running the
  hook function was killed. This is now corrected, so the error handling should
  be the same no matter how the hook function fails.

  \*** POTENTIAL INCOMPATIBILITY \***

  Own Id: OTP-15717 Aux Id: ERIERL-334

- In some rare cases, when two common_test nodes used the same log directory, a
  timing problem could occur which caused common_test to crash because it's log
  cache file was unexpectedly empty. This is now corrected.

  Own Id: OTP-15758 Aux Id: ERIERL-342

### Improvements and New Features

- Two new common_test hook functions are introduced:

  `post_groups/2`, which is called after `Suite:groups/0`  
  `post_all/3`, which is called after `Suite:all/0`

  These functions allow modifying the return values from the `groups/0` and
  `all/0` functions, respectively.

  A new term, `{testcase,TestCase,RepeatProperties}` is now also allowed in the
  return from `all/0`. This can be used for repeating a single test case a
  specific number of times, or until it fails or succeeds once.

  Own Id: OTP-14746 Aux Id: ERIERL-143

- OTP internal test improvements.

  Own Id: OTP-15716

## Common_Test 1.15.4.1

### Fixed Bugs and Malfunctions

- The status of a test case which failed with timetrap timeout in
  `end_per_testcase` could not be modified by returning `{fail,Reason}` from a
  `post_end_per_testcase` hook function. This is now corrected.

  Own Id: OTP-15584 Aux Id: ERIERL-282

## Common_Test 1.15.4.0.1

### Fixed Bugs and Malfunctions

- The status of a test case which failed with timetrap timeout in
  `end_per_testcase` could not be modified by returning `{fail,Reason}` from a
  `post_end_per_testcase` hook function. This is now corrected.

  Own Id: OTP-15584 Aux Id: ERIERL-282

## Common_Test 1.15.4

### Fixed Bugs and Malfunctions

- Fixed problem with 'skip_groups' in combination with 'all suites' option in
  test specification.

  Own Id: OTP-14953

## Common_Test 1.15.3

### Improvements and New Features

- A new function, `ct:remaining_test_procs/0`, returns the identity of test- and
  group leader processes that are still running at the time of the call.

  Own Id: OTP-13832

- A "latest test result" link is now displayed in the footer of each test index
  page, which performs a jump to the most recently generated test index. This is
  useful for making quick comparisons of results between test runs without
  having to traverse the log file tree.

  Own Id: OTP-14281

## Common_Test 1.15.2

### Improvements and New Features

- General Unicode improvements.

  Own Id: OTP-14462

## Common_Test 1.15.1

### Fixed Bugs and Malfunctions

- In OTP-20.0, the behavior of c, make, and ct_make was changed so that in some
  cases the beam files by default would be written to the directory where the
  source files were found. This is now changed back to the old behavior so beam
  files are by default written to current directory.

  Own Id: OTP-14489 Aux Id: ERL-438

## Common_Test 1.15

### Fixed Bugs and Malfunctions

- Errors in the documentation for user HTML stylesheets have been corrected.

  Own Id: OTP-14332 Aux Id: seq13299

- Internal code change: Calls to `catch` followed by a call to
  `erlang:get_stacktrace/0` has been rewritten to use `try` instead of `catch`
  to make the code future-proof.

  Own Id: OTP-14400

### Improvements and New Features

- The `ct_slave` modules now handle nodenames in the same way as nodenames
  passed to `-sname`. That means `ct_slave:start('b@127.0.0.1').` will now work.

  Own Id: OTP-13806

- Added the new option, `keep_logs`. If setting the value for this option to an
  integer, N, common_test will remove all ct_run.\* directories in the current
  log directory, except the N newest.

  Own Id: OTP-14179

- The existing `ct_netconfc:open/1,2` opens an SSH connection with one SSH
  channel realizing one Netconf session. To allow testing of multiple sessions
  over the same SSH connection, the following functions are added to
  `ct_netconfc`:

  \* `connect/1,2` \- establish an SSH connection _ `disconnect/1` \- close the
  given SSH connection _ `session/1,2,3` \- open an ssh channel on the given
  connection and send 'hello' to start a Netconf session

  Own Id: OTP-14284

- Miscellaneous updates due to atoms containing arbitrary Unicode characters.

  Own Id: OTP-14285

- The function ct_ssh:shell/2,3 is added.

  Own Id: OTP-14415 Aux Id: seq13315

## Common_Test 1.14

### Fixed Bugs and Malfunctions

- The following corrections and improvements are done in the common_test hook
  handling:

  - An extra argument, `Suite`, is added as the first argument to each of the
    following hook callback functions:

    - `pre_init_per_group`
    - `post_init_per_group`
    - `pre_end_per_group`
    - `post_end_per_group`
    - `pre_init_per_testcase`
    - `post_init_per_testcase`
    - `pre_end_per_testcase`
    - `post_end_per_testcase`
    - `on_tc_fail`
    - `on_tc_skip`

    For backwards compatibility, if the new function is not exported from a hook
    callback module, `common_test` will fall back to the old interface and call
    the function without the `Suite` argument.

  - If either `init_per_suite` or `end_per_suite` exists, but not the other,
    then the non-existing function will be reported as failed with reason
    `undef` in the test log. The same goes for `init/end_per_group`. This has
    always been a requirement according to the user's guide, but now
    `common_test` is more explicit in the report.
  - If `init_per_suite` was exported from a test suite, but not `end_per_suite`,
    then `pre/post_end_per_suite` was called with `Suite=ct_framework` instead
    of the correct suite name. This is now corrected.
  - If `end_per_group` was exported from a suite, but not `init_per_group`, then
    `end_per_group` was never called. This is now corrected.
  - Tests that were skipped before calling `pre_init_per_*` got faulty calls to
    the corresponding `post_init_per_*`. E.g. if a test was skipped because
    `suite/0` failed, then `post_init_per_suite` would be called even though
    `pre_init_per_suite` and `init_per_suite` were not called. This is now
    corrected so a `post_*` callback will never be called unless the
    corresponding `pre_*` callback has been called first.
  - Tests that were skipped before or in `init_per_testcase` got faulty calls to
    `pre_end_per_testcase` and `post_end_per_testcase`. This is now corrected so
    `pre/post_end_per_testcase` are not called when `end_per_testcase` is not
    called.
  - If an exit signal causes the test case process to die while running
    `init_per_testcase`, the case was earlier reported as failed with reason
    `{skip,...}`. This is now corrected so the case will be marked as skipped.
  - If an exist signal causes the test case process to die while running
    `end_per_testcase`, the case was earlier marked as failed. This is now
    corrected so the status of the test case is not changed - there is only a
    warning added to the comment field.
  - If a test case was skipped because of option `{force_stop,skip_rest}` or
    because of a failed sequence, then no `tc_start` event would be sent, only
    `tc_done`. This is now corrected so both events are sent.
  - When skipping or failing in a configuration function, the configuration
    function itself would get `{auto_skipped,Reason}`, `{skipped,Reason}` or
    `{failed,Reason}` in the hook callbacks `on_tc_skip` or `on_tc_fail`. The
    other test cases that were skipped as a result of this would only get
    `Reason` in `on_tc_skip`. This is now corrected so even the configuration
    function that caused the skip/fail will only get `Reason` in the hook
    callback.

  Own Id: OTP-10599 Aux Id: kunagi-344 \[255]

- When a test case was skipped by a `skip_cases` statement in a test spec, then
  `cth_surefire` would erroneously mark the previous test case as skipped in the
  xml report. The actually skipped test case would not be present in the xml
  report at all. This is now corrected.

  Own Id: OTP-14129 Aux Id: seq13244

- The `multiply_timetraps` and `scale_timetraps` options did not work with test
  specifications, which has been corrected.

  Own Id: OTP-14210

### Improvements and New Features

- ct_testspec:get_tests/1 is added. This is used by rebar3 to get all
  directories that must be compiled when running tests from testspec - instead
  of implementing testspec parsing in rebar3.

  Own Id: OTP-14132

## Common_Test 1.13

### Fixed Bugs and Malfunctions

- Some types of printouts to screen during test runs (including
  `ct:print/1,2,3,4`) used the local `user` process as IO device and these
  printouts would not be visible when e.g. running tests via a shell on a remote
  node. A default Common Test group leader process has been introduced to solve
  the problem. This process routes printouts to the group leader of the starting
  process, if available, otherwise to `user`.

  Own Id: OTP-13973 Aux Id: ERL-279

- Some Common Test processes, that act as I/O group leaders for test cases,
  would not terminate as expected at the end of test runs. This error has been
  corrected.

  Own Id: OTP-14026 Aux Id: ERL-287

- The logging verbosity feature was incorrectly documented. The default
  verbosity levels for test runs is e.g. not 50 (`?STD_VERBOSITY`), but 100
  (`?MAX_VERBOSITY`). Also, some of the examples had errors and flaws. The
  corresponding chapter (5.18) in the User's Guide has been updated.

  Own Id: OTP-14044 Aux Id: seq13223

### Improvements and New Features

- A feature to let the user specify headings to log printouts has been added.
  The heading is specified as `{heading,string()}` in the `Opts` list argument
  to `ct:pal/3,4,5`, `ct:print/3,4,5`, or `ct:log/3,4,5`. If the heading option
  is omitted, the category name, or `"User"`, is used as the heading instead.

  Own Id: OTP-14043 Aux Id: seq13226

## Common_Test 1.12.3

### Fixed Bugs and Malfunctions

- If the telnet server would pause during transmission of a line of text before
  terminating the line, the `ct_telnet:expect/3` function would print the line
  twice in the test case HTML log. This problem has been fixed.

  Own Id: OTP-13730 Aux Id: seq13135

- The functions `ct:set_verbosity/2` and `ct:get_verbosity/1` have been added in
  order to make it possible for test cases, CT Hooks, or test framework
  functions, to modify and read verbosity levels for logging.

  Own Id: OTP-13841

- `make` (tools) and `ct_make` (common_test) would crash if an Erlang source
  file contained a `-warning()` directive.

  Own Id: OTP-13855

## Common_Test 1.12.2

### Fixed Bugs and Malfunctions

- The following modules were missing in common_test.app.src: ct_groups,
  ct_property_test, ct_release_test, ct_webtool, ct_webtool_sup, test_server_gl.
  They have now been added.

  Own Id: OTP-13475

- Common Test printed incorrect timestamps for received error reports.

  Own Id: OTP-13615 Aux Id: seq13124

## Common_Test 1.12.1

### Fixed Bugs and Malfunctions

- The `nodelay` option used to be enabled (`true`) by default for sockets opened
  by the Common Test telnet client. This appeared to cause communication
  problems with telnet servers on some systems, and therefore the option is no
  longer used. Its value may instead be specified in the telnet connection
  settings. See the man page for `ct_telnet` for details. Please note that the
  interface function `connect` in `unix_telnet` has been updated with an extra
  argument and is now `unix_telnet:connect/7`.

  Own Id: OTP-13462 Aux Id: seq13077

- Fix bug in cth_surefire: When a pre_init_per_suite hook fails before reaching
  the cth_surefire:pre_init_per_suite, cth_surefire produced incorrect XML.

  Own Id: OTP-13513

- The `ct:get_timetrap_info/0` function has been updated to return more
  information about timetrap scaling.

  Own Id: OTP-13535

- A problem with stylesheet HTML tags getting incorrectly escaped by Common Test
  has been corrected.

  Own Id: OTP-13536

- The `ct_run` start flag `-no_esc_chars` and `ct:run_test/1` start option
  `{esc_chars,Bool}` have been introduced to make it possible to disable
  automatic escaping of characters. Automatic escaping of special HTML
  characters printed with `io:format/1,2` and `ct:pal/1,2,3,4` was introduced in
  Common Test 1.12. The new flag/option may be used to disable this feature for
  backwards compatibility reasons. (The option is also supported in test
  specifications).

  Own Id: OTP-13537

## Common_Test 1.12

### Fixed Bugs and Malfunctions

- This update fixes the problem with generic printouts in the html log file not
  having special characters escaped. Printouts made with `io:format/2` and
  `ct:pal/2` will now get special characters escaped automatically. Common Test
  will not attempt to escape characters printed with `ct:log/2` since it is
  assumed that the user may want to print html tagged data using this function.
  A new function, `ct:log/5`, has been added, which offers optional escaping of
  characters. The latter function may also be used to print text to the log
  without headers and CSS class wrapping (analogue to `io:format/2`).

  Own Id: OTP-13003 Aux Id: seq13005

- Commit 4cf832f1ad163f5b25dd8a6f2d314c169c23c82f erroneously removed logging of
  open and close of netconf connections. This is now corrected.

  Own Id: OTP-13386

- The directory to which nodes started with `test_server:start_node/3` writes
  their erl_crash.dump is changed. The crashdumps were earlier written to the
  directory of test_server.beam, but in later versions of Microsoft Windows this
  is no longer writable (even for administrators). The framework (common_test)
  log directory is now used instead.

  Own Id: OTP-13388

### Improvements and New Features

- This update makes it possible to specify multiple instances of the same group
  or test case in one test specification term in order to repeat execution.
  Example:
  `{groups, "./", my_SUITE, [my_group, my_group], {cases, all}}, or {cases, "./", my_SUITE, [my_tc, my_tc, my_tc]}.`

  Own Id: OTP-13241 Aux Id: seq12979

- Two new CT hook functions have been added: `post_init_per_testcase/4` and
  `pre_end_per_testcase/3`. With these hook functions, it is possible to perform
  arbitrary actions (including modifications of test execution, test state and
  results) immediately before and after the execution of the test case.

  Own Id: OTP-13242 Aux Id: seq12991

- The `ct_netconfc` was earlier very restrictive as to which SSH options the
  user could set. This is now changed, and any SSH option is now allowed. The
  netconf client will simply pass on any option, which it does not recognize, to
  SSH.

  Own Id: OTP-13338 Aux Id: seq13053,seq13069

## Common_Test 1.11.2

### Fixed Bugs and Malfunctions

- If a ssh package contained more than one netconf end tag, then the second end
  tag was never detected in ct_netconfc:handle_data. Instead it was included in
  the XML data given to the xmerl parser, which then failed. The problem was
  introduced by OTP-13007, and has now been corrected.

  Own Id: OTP-13323

## Common_Test 1.11.1

### Fixed Bugs and Malfunctions

- When data from the netconf server was split into many ssh packages, the
  netconf client performed really bad. This is now improved.

  Own Id: OTP-13007

- In ct_netconfc, if a timer expired 'at the same time' as the server sent the
  rpc-reply, the timeout message might already be in the client's message queue
  when the client removed the timer ref from its 'pending' list. This caused a
  crash in the client since the timer ref could no longer be found when handling
  the timeout message. This problem is now fixed by always flushing the timeout
  message from the message queue when canceling a timer.

  Own Id: OTP-13008

- The error logger handler ct_conn_log_h did not respect the 'silent' option,
  and tried to print to an undefined file descriptor. This has been corrected.

  Own Id: OTP-13035

- If the user would let the test run proceed after test suite compilation
  failure, Common Test did not set the exit status to indicate failure as
  expected. This has been corrected. Also, the 'abort_if_missing_suites' option
  now makes Common Test abort the test run without asking the user if
  compilation fails, even if access to stdin/stdout exists.

  Own Id: OTP-13173 Aux Id: seq12978

- With the Common Test 'create_priv_dir' start option set to 'auto_per_tc', the
  name of the priv directory for a configuration function could clash with the
  name of the priv directory for a test case, which would cause Test Server
  failure. This error has been corrected.

  Own Id: OTP-13181

## Common_Test 1.11

### Fixed Bugs and Malfunctions

- The status of an aborted test due to test suite compilation error has changed
  from 'auto_skipped' to 'failed'. This affects both the textual log file, event
  handling and CT hook callbacks. The logging of compilation failures has also
  been improved, especially in the case of multiple test suites failing
  compilation.

  Own Id: OTP-10816

- The Test Server source code parser (erl2html2) failed to handle the macro
  tuple in the syntax tree returned by epp_dodger. This error has been
  corrected.

  Own Id: OTP-12740

- New options to make it possible to specify ssh_port in a .spec file:
  \[\{node_start, [\{ssh_port, 9999\}]\}].

  And also to specify additional ssh options like paths to public-key files:
  \[\{node_start, [\{ssh_opts, [\{user_dir, "/home/shrek/e2/"\}]\}]\}].

  Own Id: OTP-12809

### Improvements and New Features

- Earlier there was no way to add optional parameters like default-operation to
  an edit-config request sent with ct_netconfc:edit_config/3,4, you had to use
  ct_netconfc:send_rpc/2,3. For simplicity and completion, a new optional
  argument, OptParams, is now added to the edit_config function.

  Own Id: OTP-10446 Aux Id: kunagi-266 \[177]

- When running OTP tests using the ts interface, it is now possible to specify
  so called test categories per OTP application. A test category is represented
  by a CT test specification and defines an arbitrary subset of existing test
  suites, groups and cases. Examples of test categories are 'smoke' (smoke
  tests) and 'bench' (benchmarks). (Call ts:help() for more info). Also,
  functions for reading terms from the current test specification during test,
  ct:get_testspec_terms/0 and ct:get_testspec_terms/1, have been implemented.

  Own Id: OTP-11962

- Obsolete scripts and make file operations have been removed and the
  installation chapter in the Common Test User's Guide has been updated.

  Own Id: OTP-12421

- The 'keep_alive' interval has been reduced to 8 seconds, which is two seconds
  shorter than the default 'idle_timeout' value for ct_telnet:expect/3. This
  way, the telnet server receives a NOP message (which might trigger an action)
  before the operation times out. Also the TCP option 'nodelay' has been enabled
  per default for all telnet connections, in order to reduce the risk for
  communication timeouts.

  Own Id: OTP-12678 Aux Id: seq12818

- When the ct_run program is executed without any flags, "-dir ." is now used as
  default start flag. Similarly, the option \{dir,"."\} is used by ct:run_test/1
  if called with an empty list. Also, the help text (ct_run -help) has been
  updated, as well as the Running Tests chapter in the Common Test User's Guide.

  Own Id: OTP-12684 Aux Id: seq12865

## Common_Test 1.10.1

### Fixed Bugs and Malfunctions

- A fault in the Common Test logger process, that caused the application to
  crash when running on a long name node, has been corrected.

  Own Id: OTP-12643

- A 'wait_for_prompt' option in ct_telnet:expect/3 has been introduced which
  forces the function to not return until a prompt string has been received,
  even if other expect patterns have already been found.

  Own Id: OTP-12688 Aux Id: seq12818

- If the last expression in a test case causes a timetrap timeout, the stack
  trace is ignored and not printed to the test case log file. This happens
  because the \{Suite,TestCase,Line\} info is not available in the stack trace
  in this scenario, due to tail call elimination. Common Test has been modified
  to handle this situation by inserting a \{Suite,TestCase,last_expr\} tuple in
  the correct place and printing the stack trace as expected.

  Own Id: OTP-12697 Aux Id: seq12848

- Fixed a buffer problem in ct_netconfc which could cause that some messages
  where buffered forever.

  Own Id: OTP-12698 Aux Id: seq12844

- The VTS mode in Common Test has been modified to use a private version of the
  Webtool application (ct_webtool).

  Own Id: OTP-12704 Aux Id: OTP-10922

- Add possibility to add user capabilities in `ct_netconfc:hello/3`.

  Own Id: OTP-12707 Aux Id: seq12846

## Common_Test 1.10

### Fixed Bugs and Malfunctions

- The tests overview file, index.html, did not always get updated correctly
  after a new test run. This was because of a bug in the Common Test log cache
  mechanism which has now been corrected.

  Own Id: OTP-11400

- When a successful test case returns, Common Test should, according to the
  documentation, send a tc_done event to the event handlers with Result = ok in
  the data field. However, Common Test sets Result to the return value of the
  test case instead. Common Test has been modified now to comply with the
  documentation.

  \*** POTENTIAL INCOMPATIBILITY \***

  Own Id: OTP-12279 Aux Id: seq12737, OTP-12531

- A ct_telnet:expect/3 call could never be aborted before an idle_timeout, even
  if total_timeout had been set to a lower value (i.e. a shorter time). This
  problem has been fixed.

  Own Id: OTP-12335

- The undocumented return value \{skipped,Reason\} from config functions and
  test cases was handled inconsistently. Test cases were e.g. reported as
  "skipped" to CT Hook functions, but "successful" to event handlers. Now, the
  above return value is consistently handled the same way as \{skip,Reason\} and
  this has also been documented.

  \*** POTENTIAL INCOMPATIBILITY \***

  Own Id: OTP-12359 Aux Id: seq12760

- The Erlang source code to HTML generator would sometimes fail because
  epp:parse_erl_form/1 could not find and expand required macros in included
  header files. The problem has been solved by making sure common_test always
  passes the full include path to epp. Also, a bug that could cause
  erl_syntax:revert/1 to fail because of a badly formed syntax tree has been
  corrected.

  Own Id: OTP-12419

- A missing group option in the ct_run help text has been added.

  Own Id: OTP-12433 Aux Id: seq12788

- Printouts by means of ct:log/2/3 or ct:pal/2/3 from the hook functions
  on_tc_fail/2 and on_tc_skip/2 would (quite unexpectedly) end up in the
  "unexpected i/o" log file instead of in the test case log file. This behaviour
  has been changed so that now, all printouts (including stdio printouts) from
  these hook functions will be routed to the test case log file.

  Own Id: OTP-12468

- ct_netconfc:action/3 will now - if the return type is void - accept an RPC
  reply on the form \{ok,\[simple_xml()]\}, and in this event return only the
  atom ok.

  Own Id: OTP-12491 Aux Id: seq12797

- OTP-11971 erroneously changed the handling of relative paths for incl_dirs
  specified in the cover spec file. This is now corrected so these are expected
  to be relative to the directory where the cover spec file itself is stored

  Own Id: OTP-12498 Aux Id: OTP-11971

- Some test cases have been updated to use ct:sleep/1 instead of timer:sleep/1.
  The reason being that the sleep times need to be scaled to compensate for slow
  execution (e.g. when cover is running).

  Own Id: OTP-12574

### Improvements and New Features

- Common Test now exports a function, ct:get_event_mgr_ref/0, that returns the
  name of the Common Test event manager. This makes it possible to plug in event
  handlers to the event manager while tests are running (using the gen_event
  API).

  Own Id: OTP-12506 Aux Id: seq12802

- When a test case (or configuration function) fails because of an exit signal
  from a linked process, Common Test previously passed only the reason for
  process termination to the CT post hook functions and the event handlers (in
  the tc_done event). This has been changed so that now the tuple
  \{'EXIT',ReasonForProcessTermination\} is passed instead. This makes it much
  easier in the CT post hook functions to distinguish a failure of this sort
  from other types of errors and from the return value of a successful test
  case.

  \*** POTENTIAL INCOMPATIBILITY \***

  Own Id: OTP-12531 Aux Id: OTP-12279

- A new feature has been introduced in ct_telnet:get_data/1 that makes it
  possible to automatically poll the telnet connection in case an incomplete
  string (one that has not yet been terminated by a newline) remains in the
  receive buffer. The polling is controlled by two new telnet config values,
  which are documented in the ct_telnet reference manual. The polling mechanism
  is disabled by default (making the get_data/1 function backwards compatible).

  Own Id: OTP-12627

## Common_Test 1.9

### Fixed Bugs and Malfunctions

- The source code to html code generator in Test Server (and Common Test) would
  fail to generate anchors in the html code for functions with non-expandable
  macros, resulting in bad html links to such functions. This correction lets
  the code generator ignore macros that can't be expanded (i.e. not pre-process
  them), so that correct anchors will always be produced.

  Own Id: OTP-11766 Aux Id: seq12556

- OTP-11971 erroneously changed the handling of relative paths (import/export
  files) specified in the cover spec file. This is now corrected so these are
  expected to be relative to the directory where the cover spec file itself is
  stored.

  Own Id: OTP-12031

- Common Test would sometimes crash while trying to print large amounts of SASL
  reports to log on a computer with a slow file system. This problem (due to an
  error in IO message buffering in ct_logs) has been fixed.

  Own Id: OTP-12159

- The common_test telnet client, ct_telnet and friends, had some unstable test
  cases. Some of these were caused by the unix_telnet callback sending an extra
  newline after sending the password. This caused the sever to send an extra
  prompt back which confused the tests. The extra newline is no longer sent.

  Also, debug printouts and logging from the telnet client is improved, and some
  test cases are slightly modified in order to stabilize the test.

  Own Id: OTP-12329

- ct_netconfc did not expect the return value \{error,timeout\} from
  ssh_connection:subsystem/4. This has been corrected.

  Own Id: OTP-12334

### Improvements and New Features

- A new option, `{newline,boolean()}` is added to all functions in `ct_telnet`
  that send data (command strings) to the telnet server. By default, `ct_telnet`
  adds a newline to all command strings, and by setting the new option to
  `false` this behavior is turned off.

  Own Id: OTP-12252 Aux Id: seq12730

- Distribute `autoconf` helpers to applications at build time instead of having
  multiple identical copies committed in the repository.

  Own Id: OTP-12348

## Common_Test 1.8.2

### Fixed Bugs and Malfunctions

- Ticket OTP-11971 introduced a runtime dependency towards test_server-3.7.1,
  since the interface between test_server and common_test was changed.
  Erroneously, the common_test.app file was not updated according to this. This
  has now been corrected.

  Own Id: OTP-12037

### Improvements and New Features

- Warning: this is experimental and may disappear or change without previous
  warning.

  Experimental support for running Quickcheck and PropEr tests from common_test
  suites is added to common_test. See the reference manual for the new module
  `ct_property_testing`.

  Experimental property tests are added under
  `lib/{inet,ssh}/test/property_test`. They can be run directly or from the
  commont_test suites `inet/ftp_property_test_SUITE.erl` and
  `ssh/test/ssh_property_test_SUITE.erl`.

  See the code in the `test` directories and the man page for details.

  (Thanks to Tuncer Ayaz for a patch adding Triq)

  Own Id: OTP-12119

## Common_Test 1.8.1

### Fixed Bugs and Malfunctions

- Substrings in long telnet messages would sometimes get wrongly reversed. This
  error has been corrected.

  Own Id: OTP-11871 Aux Id: seq12581

- The basic_html logging mode in Common Test (for compatibility with old
  browsers) generated HTML code with unbalanced tags. This has been fixed.

  Own Id: OTP-11917 Aux Id: seq12598

- The mechanism for running code cover analysis with common_test has been
  improved. Earlier, if a test run consisted of multiple tests, cover would be
  started and stopped for each test. This would give "intermediate" cover logs
  available from the "Coverage log" link on the test suite result pages. To
  accumulate cover data over all tests, the 'export' option had to be used in
  the cover spec file. This was not well documented, and the functionality was
  quite confusing.

  Using the 'nodes' option in the cover spec file would fail when the test run
  consisted of multiple tests, since the specified nodes would only be included
  in the cover analysis of the first test.

  The repeated compilation and analysis of the same modules was also very time
  consuming.

  To overcome these problems, ct will now only cover compile and analyze modules
  once per test run, i.e. once for each cover spec file. The log file is
  available via a new button on the top level index page. The old "Coverage log"
  links on the test suite result pages still exist, but they all point to the
  same log containing the accumulated result.

  Own Id: OTP-11971

- If multiple tests would run simultaneously on different Erlang nodes, writing
  their logs to the same directory, then there would often be entries in the
  all_runs.html log file showing incomplete results (all zeroes) upon
  completion. This problem was caused by a bug in the Common Test log cache
  mechanism, which has been fixed.

  Own Id: OTP-11988 Aux Id: seq12611

## Common_Test 1.8

### Fixed Bugs and Malfunctions

- The error generated if a test case process received an exit from a linked
  process while executing init_per_testcase/2, was handled incorrectly by Common
  Test. The problem has been solved, and Common Test now reports this type of
  error correctly, with proper error reason and exit location as well.

  Own Id: OTP-11643

- Running a parallel test case group with two or more instances of the same test
  case would result in identical log file names, and one test case instance
  would overwrite the log file of another. This problem has been solved.

  Own Id: OTP-11644

- Application upgrade (appup) files are corrected for the following
  applications:

  `asn1, common_test, compiler, crypto, debugger, dialyzer, edoc, eldap, erl_docgen, et, eunit, gs, hipe, inets, observer, odbc, os_mon, otp_mibs, parsetools, percept, public_key, reltool, runtime_tools, ssh, syntax_tools, test_server, tools, typer, webtool, wx, xmerl`

  A new test utility for testing appup files is added to test_server. This is
  now used by most applications in OTP.

  (Thanks to Tobias Schlager)

  Own Id: OTP-11744

- The `cth_surefire` hook would crash in `pre_init_per_suite/3` if a previous
  hook returned `{skip,Reason}` or `{fail,Reason}` instead of a `Config` list.
  This error has been corrected, and `cth_surefire` will now simply propagate
  the received `InitData` value instead.

  Own Id: OTP-11811

- Specs of return values are corrected for `ct_netconfc:get/2,3`,
  `ct_netconfc:get_config/3,4`, `ct_netconfc:action/2,3`,
  `ct_netconfc:send_rpc/2,3` and `ct_netconfc:send/2,3`.

  Own Id: OTP-11834 Aux Id: seq12574

### Improvements and New Features

- ct_telnet can now log all communication taking place during a telnet session.
  Previously, only information about ct_telnet operations and commands, as well
  as explicitly requested data from the server, was logged.

  Furthermore, a logging mechanism based on an Error Logger event handler and a
  dedicated Common Test hook, `cth_conn_log`, now makes it possible to print
  data for individual connections to separate log files. Please see the
  `ct_telnet` reference manual for more information and examples.

  Important note: A new argument, `ConnName` has been added to the
  `unix_telnet:connect/5` callback function. This forces users that use private
  ct_telnet callback modules to update their code according to
  `unix_telnet:connect/6`. Please see the `unix_telnet` reference manual and
  source code module for details.

  Own Id: OTP-11440 Aux Id: seq12457

- A new timeout option has been introduced for the `ct_telnet:expect/3`
  function. With `{total_timeout,Time}` it's possible to set a time limit for
  the complete expect operation. After `Time` milliseconds, `expect/3` returns
  `{error,timeout}`. The default value used if `total_timeout` is not specified,
  is infinity (i.e. no time limit). Please see the `ct_telnet` reference manual
  for more information.

  Own Id: OTP-11689

- Some function specs are corrected or moved and some edoc comments are
  corrected in order to allow use of edoc. (Thanks to Pierre Fenoll)

  Own Id: OTP-11702

- Test case group name information has been added to the data sent with
  `tc_user_skip` and `tc_auto_skip` event messages, as well as the data passed
  in calls to the CT Hook functions `on_tc_skip/3` and `on_tc_fail/3`. The
  modification only affects the function name element/argument. This value
  remains an atom if the test case in question does not belong to a test case
  group. Otherwise a tuple `{FuncName,GroupName}` (`{atom(),atom()}`) is passed
  instead.

  Note that this change may (depending on the patterns used for matching)
  require modifications of user event handlers and hook modules. Please see the
  Event Handling chapter in the Common Test User's Guide, and the reference
  manual for `ct_hooks`, for details.

  Note also that the Test Server framework callback function `report/2` has been
  modified. This change only affects users with test frameworks interfacing Test
  Server rather than Common Test. See the `test_server_ctrl` reference manual
  for details.

  \*** POTENTIAL INCOMPATIBILITY \***

  Own Id: OTP-11732 Aux Id: seq12541

- If Common Test can't prompt the user to abort or continue the test run when
  one or more test suites fail to compile, a new option,
  `{abort_if_missing_suites,Bool}`, can be used to specify whether it should
  proceed with the test run, or stop execution. The default value of `Bool` is
  `false` (i.e. to proceed even if suites are missing).

  Own Id: OTP-11769

### Known Bugs and Problems

- common_test: Fix problems reported by Dialyzer.

  Own Id: OTP-11525

## Common_Test 1.7.4

### Fixed Bugs and Malfunctions

- Return values from group and testcase info functions are now properly checked,
  and associated test cases are auto skipped if a return value is invalid.

  Own Id: OTP-10631 Aux Id: kunagi-345 \[256]

- The way Common Test handles skipping of test cases has been updated. In
  previous versions, returning `{skip,Reason}` from a configuration function
  (such as init_per_suite or init_per_group), resulted in all affected test
  cases getting skipped with status `auto_skipped`. This was inappropriate,
  since this status is supposed to be used to inform that Common Test has taken
  the initiative to skip something (e.g. a test case group if init_per_group
  failed). Therefore, in this version of Common Test, whenever the user skips a
  suite, group, or individual test case (by means of a configuration function or
  test specification term), the affected test cases get the status
  `user_skipped` instead.

  This update has meant a few changes that may affect Common Test users in
  various ways:

  - The test results and statistics will be affected, which is important to know
    when running regression tests and comparing results to previous test runs.
  - Users that read or parse the textual log file `suite.log` will notice that
    an auto skipped function is now reported as `auto_skipped` rather than
    `skipped` as before.
  - When `require` fails in an info function (such as suite/0 or group/1), all
    affected configuration functions and test cases are marked as
    `auto_skipped`.
  - If Common Test detects an error in the test suite (such as e.g. an invalid
    all/0 function), all affected configuration functions and test cases are
    marked as `auto_skipped`.
  - If a repeated test run session reaches a deadline with `force_stop` enabled,
    all remaining test cases are marked as `auto_skipped` rather than
    `user_skipped` as before.
  - The event messages that Common Test generates during test runs have been
    affected by this update. For details see OTP-11524.

  Own Id: OTP-11305 Aux Id: OTP-11524

- Returning \{skip, Reason\} from a pre_end_per_group/3 user hook function would
  result in an exit in the Common Test cth_log_redirect hook. This problem has
  been solved.

  Own Id: OTP-11409 Aux Id: seq12446

- When the netconf server did not respond to the close-session request, the call
  to ct_netconfc:close_session/2 would hang forever waiting for the netconf
  client to terminate. This has been corrected. The client will now always
  terminate (and take down the connection) if the close-session request times
  out.

  Own Id: OTP-11478

### Improvements and New Features

- Fix cth_log_redirect.erl to fulfill gen_event behaviour. Thanks to Roberto
  Aloi.

  Own Id: OTP-11401

- The first argument of the CT hook callback function `on_tc_skip/3` has been
  modified. When this function is called for `init_per_group` or
  `end_per_group`, the value of the first argument is now
  `{init_per_group,GroupName}` or `{end_per_group,GroupName}`.

  Own Id: OTP-11523

- The following modifications have been made to the event messages that Common
  Test sends during test execution:

  - For the `tc_auto_skip` event, the value of the `Func` element has changed
    from `end_per_group` to `{end_per_group,GroupName}`.
  - When `require` fails in an info function, such as suite/0 or group/1, the
    init configuration function is now reported as `auto_skipped` instead of
    `skipped`, with the `tc_done` event.
  - When `require` fails in an info function because of a configuration name
    already in use, the `tc_done` event now reports the error with a tuple (of
    size 2) tagged `failed` instead of `skipped`.

  Please see the Event Handling chapter in the Common Test User's Guide for
  reference.

  Own Id: OTP-11524 Aux Id: OTP-11305

## Common_Test 1.7.3

### Fixed Bugs and Malfunctions

- Documentation is added for ct_netconfc:send and ct_netconfc:send_rpc.

  Own Id: OTP-11132

- ct_netconfc:create_subscription only allowed one XML element inside the
  'filter' element. According to RFC5277 it should be allowed to add any number
  of elements inside the filter, so this is now corrected.

  Own Id: OTP-11166

- The error handler installed by the Common Test hook cth_log_redirect did not
  respond to init:stop/1/2. This has been corrected.

  Own Id: OTP-11175 Aux Id: seq12356

- Calling ct:pal/2 or ct:print/2 when Common Test was not running, would cause
  an exit. This has been changed and the string is now simply printed to stdout
  instead.

  Own Id: OTP-11176

- Fixed problem with the cth_log_redirect hook making calls to an undefined
  function in ct_logs.

  Own Id: OTP-11238

- When running tests with the 'repeat' option, the Common Test utility process
  did not always terminate quickly enough after a test run, causing the start of
  the next run to fail. A monitor is now used to ensure termination of the
  utility process after each test run.

  Own Id: OTP-11244 Aux Id: seq12396

- Test Server installed an error handler (test_server_h) only to be able to
  write the name of the current test case to stdout whenever it received an
  error- or progress report. This functionality was not useful and has been
  removed. The built-in Common Test hook, cth_log_redirect, has instead been
  improved to now also tag all error- and progress reports in the log with
  suite-, group-, and/or test case name.

  Own Id: OTP-11263 Aux Id: seq12251

### Improvements and New Features

- A new log, the "Pre- and Post Test I/O Log", has been introduced, which makes
  it possible to capture error- and progress reports, as well as printouts made
  with ct:log/2 and ct:pal/2, before and after a test run. (Some minor
  improvements of the logging system have been made at the same time). Links to
  the new log are found on the Common Test Framework Log page. The Common Test
  User's Guide has been updated with information about the new log and also with
  a new section on how to synchronize external applications with Common Test by
  means of the CT Hook init and terminate functions.

  Own Id: OTP-11272

## Common_Test 1.7.2

### Fixed Bugs and Malfunctions

- A design flaw in the generic connection handling in Common Test made it
  impossible to implement a connection handler that could map multiple
  connection names (i.e. configuration variable aliases) to single connection
  pids. This problem has been solved.

  Own Id: OTP-10126 Aux Id: kunagi-178 \[89]

- If a telnet connection is hanging, then a call to ct_telnet:close/1 will time
  out after 5 seconds and the connection process is brutally killed. In some
  cases the connection would not be unregistered and attempts at opening a new
  connection with the same name would make common_test try to reuse the same
  connection since it believed that it was still alive. This has been
  corrected - a killed connection is now always unregistered.

  Own Id: OTP-10648 Aux Id: seq12212

- Test performance has been improved by means of a cache for the top level HTML
  index logs (all_runs.html and index.html, in the logdir directory). This
  solves problems with slow start up times and test execution times increasing
  with the number of ct_run directories stored in logdir. The cached index
  entries are stored in RAM during test execution and are saved to file in
  logdir (for faster start up times) whenever a test run finishes.

  Own Id: OTP-10855

- Testing of the test specification functionality has been improved and a couple
  of minor bugs have been discovered and corrected.

  Own Id: OTP-10857

- Links to the top level index files in some HTML footers had disappeared. This
  error has been corrected. Also, a problem with the suite overview log file not
  being closed properly has been solved.

  Own Id: OTP-11046

- Common Test would, in case of timetrap error, print a warning in the log if
  end_per_testcase wasn't implemented in the suite, even though it's an optional
  function. This printout has been removed.

  Own Id: OTP-11052

### Improvements and New Features

- If it could not be decided which test case a certain log printout belonged to,
  the common test framework log was earlier used. Such printouts are now instead
  sent to unexpected_io.log.html in test_server so that there is only one place
  to look for "missing" printouts.

  Own Id: OTP-10494 Aux Id: kunagi-319 \[230]

- Make cover smarter about finding source from beam.

  In particular, search using the source path in module_info if the current
  heuristic fails.

  Own Id: OTP-10902

- Add a variant of ct_slave:start/2 that starts a node with specified options on
  the local host.

  Own Id: OTP-10920

- Integrate elliptic curve contribution from Andreas Schultz

  In order to be able to support elliptic curve cipher suites in SSL/TLS,
  additions to handle elliptic curve infrastructure has been added to public_key
  and crypto.

  This also has resulted in a rewrite of the crypto API to gain consistency and
  remove unnecessary overhead. All OTP applications using crypto has been
  updated to use the new API.

  Impact: Elliptic curve cryptography (ECC) offers equivalent security with
  smaller key sizes than other public key algorithms. Smaller key sizes result
  in savings for power, memory, bandwidth, and computational cost that make ECC
  especially attractive for constrained environments.

  Own Id: OTP-11009

- Postscript files no longer needed for the generation of PDF files have been
  removed.

  Own Id: OTP-11016

- A link is added from the red error printout in a test case log (for a failed
  test case) to the full error description at the end of the log. The reason for
  this is that the error description in the red field is sometimes truncated at
  50 characters in order to keep the log as short and easy to read as possible.

  Own Id: OTP-11044 Aux Id: seq12304

- A new option 'no_prompt_check' is added to ct_telnet:expect/3. If this option
  is used, ct_telnet will not wait for a prompt or a newline before attempting
  to match the given pattern.

  Own Id: OTP-11095

## Common_Test 1.7.1

### Fixed Bugs and Malfunctions

- If an event handler installed in the CT Master event manager took too long to
  respond during the termination phase, CT Master crashed because of a timeout
  after 5 secs. This would leave the system in a bad state. The problem has been
  solved by means of a 30 min timeout value and if CT Master gets a timeout
  after that time, it now kills the event manager and shuts down properly.

  Own Id: OTP-10634 Aux Id: kunagi-347 \[258]

- Printing with any of the ct printout functions from an event handler installed
  by Common Test, would cause a deadlock. This problem has been solved.

  Own Id: OTP-10826 Aux Id: seq12250

- Using the force_stop flag/option to interrupt a test run caused a crash in
  Common Test. This problem has been solved.

  Own Id: OTP-10832

### Improvements and New Features

- Removed deprecated run_test program, use ct_run instead.

  \*** POTENTIAL INCOMPATIBILITY \***

  Own Id: OTP-9052

### Known Bugs and Problems

- Test case execution time increases with size of test run.

  Own Id: OTP-10855

## Common_Test 1.7

### Fixed Bugs and Malfunctions

- Severe errors detected by `test_server` (e.g. if log files directories cannot
  be created) will now be reported to `common_test` and noted in the
  `common_test` logs.

  Own Id: OTP-9769 Aux Id: kunagi-202 \[113]

- The earlier undocumented cross cover feature for accumulating cover data over
  multiple tests has now been fixed and documented.

  Own Id: OTP-9870 Aux Id: kunagi-206 \[117]

- If a busy test case generated lots of error messages,
  cth_log_redirect:post_end_per_testcase would crash with a timeout while
  waiting for the error logger to finish handling all error reports. The default
  timer was 5 seconds. This has now been extended to 5 minutes.

  Own Id: OTP-10040 Aux Id: kunagi-173 \[84]

- When a test case failed because of a timetrap time out, the `Config` data for
  the case was lost in the following call to `end_per_testcase/2`, and also in
  calls to the CT Hook function `post_end_per_testcase/4`. This problem has been
  solved and the `Config` data is now correctly passed to the above functions
  after a timetrap timeout failure.

  Own Id: OTP-10070 Aux Id: kunagi-175 \[86]

- Some calls to deprecated and removed functions in snmp are removed from
  ct_snmp.

  Own Id: OTP-10088 Aux Id: kunagi-176 \[87]

- In test_server, the same process would supervise the currently running test
  case and be group leader (and IO server) for the test case. Furthermore, when
  running parallel test cases, new temporary supervisor/group leader processes
  were spawned and the process that was group leader for sequential test cases
  would not be active. That would lead to several problems:

  \* Processes started by init_per_suite will inherit the group leader of the
  init_per_suite process (and that group leader would not process IO requests
  when parallel test cases was running). If later a parallel test case caused
  such a processto print using (for example) io:format/2, the calling would
  hang.

  \* Similarly, if a process was spawned from a parallel test case, it would
  inherit the temporary group leader for that parallel test case. If that
  spawned process later - when the group of parallel tests have finished -
  attempted to print something, its group leader would be dead and there would
  be `badarg` exception.

  Those problems have been solved by having group leaders separate from the
  processes that supervises the test cases, and keeping temporary group leader
  process for parallel test cases alive until no more process in the system use
  them as group leaders.

  Also, a new `unexpected_io.log` log file (reachable from the summary page of
  each test suite) has been introduced. All unexpected IO will be printed into
  it(for example, IO to a group leader for a parallel test case that has
  finished).

  Own Id: OTP-10101 Aux Id: OTP-10125

- Some bugfixes in `ct_snmp:`

  - ct_snmp will now use the value of the 'agent_vsns' config variable when
    setting the 'variables' parameter to snmp application agent configuration.
    Earlier this had to be done separately - i.e. the supported versions had to
    be specified twice.
  - Snmp application failed to write notify.conf since ct_snmp gave the notify
    type as a string instead of an atom. This has been corrected.

  Own Id: OTP-10432

- Some bugfixes in `ct_snmp`:

  - Functions `register_users/2`, `register_agents/2` and
    `register_usm_users/2`, and the corresponding `unregister_*/1` functions
    were not executable. These are corrected/rewritten.
  - Function `update_usm_users/2` is removed, and an unregister function is
    added instead. Update can now be done with unregister_usm_users and then
    register_usm_users.
  - Functions `unregister_*/2` are added, so specific users/agents/usm users can
    be unregistered.
  - Function `unload_mibs/1` is added for completeness.
  - Overriding configuration files did not work, since the files were written in
    priv_dir instead of in the configuration dir (priv_dir/conf). This has been
    corrected.
  - Arguments to `register_usm_users/2` were faulty documented. This has been
    corrected.

  Own Id: OTP-10434 Aux Id: kunagi-264 \[175]

- Faulty exported specs in common test has been corrected to
  `ct_netconfc:hook_options/0` and [`inet:hostname/0`](`t:inet:hostname/0`)

  Own Id: OTP-10601

- The netconf client in common_test did not adjust the window after receiving
  data. Due to this, the client stopped receiving data after a while. This has
  been corrected.

  Own Id: OTP-10646

### Improvements and New Features

- It is now possible to let a test specification include other test
  specifications. Included specs can either be joined with the source spec (and
  all other joined specs), resulting in one single test run, or they can be
  executed in separate test runs. Also, a start flag/option, `join_specs`, has
  been introduced, to be used in combination with the `spec` option. With
  `join_specs`, Common Test can be told to either join multiple test
  specifications, or run them separately. Without `join_specs`, the latter
  behaviour is default. Note that this is a change compared to earlier versions
  of Common Test, where specifications could only be joined. More information
  can be found in the Running Tests chapter in the User's Guide (see the Test
  Specifications section).

  \*** POTENTIAL INCOMPATIBILITY \***

  Own Id: OTP-9881 Aux Id: kunagi-350 \[261]

- The `ct_slave:start/3` function now supports an `{env,[{Var,Value}]}` option
  to extend environment for the slave node.

  Own Id: OTP-10469 Aux Id: kunagi-317 \[228]

- Some examples overflowing the width of PDF pages have been corrected.

  Own Id: OTP-10665

- Update common test modules to handle unicode:

  - Use UTF-8 encoding for all HTML files, except the HTML version of the test
    suite generated with erl2html2:convert, which will have the same encoding as
    the original test suite (.erl) file.
  - Encode link targets in HTML files with test_server_ctrl:uri_encode/1.
  - Use unicode modifier 't' with ~s when appropriate.
  - Use unicode:characters_to_list and unicode:characters_to_binary for
    conversion between binaries and strings instead of binary_to_list and
    list_to_binary.

  Own Id: OTP-10783

### Known Bugs and Problems

- CT drops error reason when groups/0 crashes.

  Own Id: OTP-10631 Aux Id: kunagi-345 \[256]

- Event handler on a ct_master node causes hanging.

  Own Id: OTP-10634 Aux Id: kunagi-347 \[258]

- CT fails to open telnet conn after a timetrap timeout.

  Own Id: OTP-10648 Aux Id: seq12212

## Common_Test 1.6.3.1

### Known Bugs and Problems

- The following corrections/changes are done in the cth_surefire hook:

  - Earlier there would always be a 'properties' element under the 'testsuites'
    element. This would exist even if there were no 'property' element inside
    it. This has been changed so if there are no 'property' elements to display,
    then there will not be a 'properties' element either.
  - The XML file will now (unless other is specified) be stored in the top log
    directory. Earlier, the default directory would be the current working
    directory for the erlang node, which would mostly, but not always, be the
    top log directory.
  - The 'hostname' attribute in the 'testsuite' element would earlier never have
    the correct value. This has been corrected.
  - The 'errors' attribute in the 'testsuite' element would earlier display the
    number of failed testcases. This has been changed and will now always have
    the value 0, while the 'failures' attribute will show the number of failed
    testcases.
  - A new attribute 'skipped' is added to the 'testsuite' element. This will
    display the number of skipped testcases. These would earlier be included in
    the number of failed test cases.
  - The total number of tests displayed by the 'tests' attribute in the
    'testsuite' element would earlier include init/end_per_suite and
    init/end_per_group. This is no longer the case. The 'tests' attribute will
    now only count "real" test cases.
  - Earlier, auto skipped test cases would have no value in the 'log' attribute.
    This is now corrected.
  - A new attributes 'log' is added to the 'testsuite' element.
  - A new option named 'url_base' is added for this hook. If this option is
    used, a new attribute named 'url' will be added to the 'testcase' and
    'testsuite' elements.

  Own Id: OTP-10589

## Common_Test 1.6.3

### Fixed Bugs and Malfunctions

- The ct:run_test/1 option 'config' only worked with a single config file, not a
  list of files. This has been fixed.

  Own Id: OTP-10495

- ct_netconfc:close_session sometimes returned \{error,closed\} because the ssh
  connection was closed (from the server side) before the rpc-reply was received
  by the client. This is normal and cannot be helped. It has been corrected so
  the return will be 'ok' in this case. Other error situations will still give
  \{error,Reason\}.

  Own Id: OTP-10510 Aux Id: kunagi-320 \[231]

- ct_netconfc:close_session sometimes returned \{error,closed\} or (if the
  connection was named) \{error,\{process_down,Pid,normal\}\} because the ssh
  connection was closed (from the server side) before the rpc-reply was received
  by the client. This is normal and cannot be helped. It has been corrected so
  the return will be 'ok' in this situation.

  Own Id: OTP-10570

- Fix bug where ct:require of same name with same config would return
  name_in_use.

  Own Id: OTP-10572

### Improvements and New Features

- A new test case group search functionality has been implemented that makes
  Common Test search automatically through the group definitions tree (the
  return value of groups/0) and create tests for all paths of nested groups that
  match the specification. It also allows for specifying unique paths to sub
  groups in order to avoid execution of unwanted tests. This new feature can be
  used whenever starting a test run by means of the ct_run program, the
  ct:run_test/1 API function, or a Test Specification. Details can be found in
  the Test Case Group Execution section in the Running Tests chapter.

  Own Id: OTP-10466 Aux Id: kunagi-276 \[187]

### Known Bugs and Problems

- Restore Config data if lost when test case fails.

  Own Id: OTP-10070 Aux Id: kunagi-175 \[86]

- IO server error in test_server.

  Own Id: OTP-10125 Aux Id: OTP-10101, kunagi-177 \[88]

- Faulty connection handling in common_test.

  Own Id: OTP-10126 Aux Id: kunagi-178 \[89]

## Common_Test 1.6.2.1

### Fixed Bugs and Malfunctions

- The interactive mode (ct_run -shell) would not start properly. This error has
  been fixed.

  Own Id: OTP-10414

## Common_Test 1.6.2

### Fixed Bugs and Malfunctions

- If a CT hook function caused a crash, this could in some situations cause
  Common Test to terminate due to an illegal IO operation. This error has been
  corrected.

  Own Id: OTP-10050 Aux Id: seq12039

- The Common Test documentation states that timetraps are never active during
  execution of CT hook functions. This was only true for post hook functions,
  not for pre hook functions. The code for CT hooks has been modified to behave
  according to the documentation.

  Own Id: OTP-10069

- If a CT hook function would call the exit/1 or throw/1 BIF (possibly
  indirectly, e.g. as a result of a timeout in gen_server:call/3), Common Test
  would hang. This problem has been fixed.

  Own Id: OTP-10072 Aux Id: seq12053

- The documentation has been updated with information about how to deal with
  chaining of hooks which return fail/skip.

  Own Id: OTP-10077 Aux Id: seq12048

- When ct_hooks called the id/1 functions of multiple hooks, it would reverse
  the order of the hooks and call the proceeding init/2 calls in the wrong
  order. This has been fixed.

  Own Id: OTP-10135

- The surefire hook now correctly handles autoskipped initialization and test
  functions.

  Own Id: OTP-10158

- The ct:get_status/0 function failed to report status if a parallel test case
  group was running at the time of the call. This has been fixed and the return
  value for the function has been updated. Please see the ct reference manual
  for details.

  Own Id: OTP-10172

### Improvements and New Features

- The support for "silent connections" has been updated to include ssh. Also, a
  silent_connections term has been added to the set of test specification terms.

  Own Id: OTP-9625 Aux Id: seq11918

- It is now possible to specify an arbitrarily large tuple as the requires
  config data when using require and ct:get_config. See the ct:get_config and
  ct:require reference manual pages for details about which keys are allowed.

  This change introduces a backwards incompatibility in the `ct:require/2`
  interface. Previously when doing `ct:require(a_name,{key,subkey})`, a_name
  would be associated with key. This has been changed to that `a_name` is
  associated with `subkey`. This change also effects using `require` in an
  suite/group/testcase info function.

  \*** POTENTIAL INCOMPATIBILITY \***

  Own Id: OTP-9626 Aux Id: seq11920

- The ct_run program now sets the OS process exit status before it ends. Value 0
  indicates a successful test result, 1 indicates one or more failed or
  auto-skipped test cases, and 2 indicates test execution failure.

  Own Id: OTP-9865 Aux Id: OTP-10087

- It is now possible to sort the HTML tables by clicking on the header elements.
  In order to reset a sorted table, the browser window should simply be
  refreshed. This feature requires that the browser supports javascript, and has
  javascript execution enabled. If the 'ct_run -basic_html' flag is used, no
  javascript code is included in the generated HTML code.

  Own Id: OTP-9896 Aux Id: seq12034, OTP-9835

- A netconf client, ct_netconfc, is added to common_test. It supports basic
  netconf functionality over SSH. In order to allow testing of both success and
  failure cases, it is intentionally written to allow non-standard behavior.

  Own Id: OTP-10025

- The test specification term \{define,Constant,Value\} has been introduced,
  which makes it possible to replace constant names (atom()) with values
  (term()) in arbitrary test specification terms. The 'define' makes the (now
  deprecated) 'alias' term obsolete. More details, including examples, can be
  found in the Test Specifications chapter in the Common Test User's Guide.

  Own Id: OTP-10049

- Verbosity levels for log printouts has been added. This makes it possible to
  specify preferred verbosity for different categories of log printouts, as well
  as general printouts (such as standard IO), to allow control over which
  strings get printed and which get ignored. New versions of the Common Test
  logging functions, ct:log, ct:pal and ct:print, have been introduced, with a
  new Importance argument added. The Importance value is compared to the
  verbosity level at runtime. More information can be found in the chapter about
  Logging in the Common Test User's Guide.

  Own Id: OTP-10067 Aux Id: seq12050

- The return values of ct:run_test/1 and ct:run_testspec/1 have been changed
  from an uninformative 'ok' (independent of the test outcome) to a value,
  \{Ok,Failed,\{UserSkipped,AutoSkipped\}\} (all integers), that presents the
  final test case result, or a value, \{error,Reason\}, that informs about fatal
  test execution failure. See details in the reference manual for ct.

  Own Id: OTP-10087 Aux Id: OTP-9865

- The test specification syntax has been updated with new and missing terms,
  such as 'define', 'verbosity', 'auto_compile', 'stylesheet',
  'silent_connections', 'basic_html' and 'release_shell'. See the Test
  Specification chapter in the Common Test User's Guide for details.

  Own Id: OTP-10089 Aux Id: OTP-10049

- It is now possible to pause execution of a test case, by calling the
  ct:break/1/2 function. Execution is resumed with a call to ct:continue/0/1.
  Break/continue also works for test cases executing in parallel. See the ct
  reference manual for details.

  Own Id: OTP-10127

- It is now possible to send user defined events from a testcase which will be
  picked up by the installed event handler.

  Own Id: OTP-10157

- A new start option, release_shell, for ct:run_test/1, has been added, which
  makes Common Test release the shell process after the test suite compilation
  phase is finished. For details, see the Running Tests chapter in the User's
  Guide.

  Own Id: OTP-10248 Aux Id: OTP-10127

## Common_Test 1.6.1

### Fixed Bugs and Malfunctions

- Common Test adds the test suite directories to the code path before executing
  the tests. These directories should also be removed from the code path at the
  end of the test run, which, prior to this fix, was not performed.

  Own Id: OTP-9595

- An entry is now created in the index.html file (i.e. the overview file for the
  test run) for each repeated test during a test run. This was previously not
  the case. Note that in the top level (logdir) index file, however, only the
  last test result is listed. For example, given the test spec:
  \[\{merge_tests,false\},\{dirs,"test1"\},\{dirs,"test1"\}]. In the index file
  for the test run (under Logdir/ct_run.Node.Date.Time), both tests are listed.
  In the top level index file (under Logdir), only the last test is listed (one
  has to find the previous results through the all_runs.html file).

  Own Id: OTP-9634 Aux Id: seq11924

- After a test case timeout or abortion, the end_per_testcase function executes
  on a new dedicated process. The group leader for this process should be set to
  the IO server for the test case, which was not done properly. The result of
  this error was that no warnings about end_per_testcase failing or timing out
  were ever printed in the test case log. Also, help functions such as e.g.
  test_server:stop_node/1, attempting to synchronize with the IO server, would
  hang. The fault has been corrected.

  Own Id: OTP-9666

- The ct:get_status/0 function would cause the calling process to receive 'DOWN'
  messages if no tests were running at the time of the call. This bug has been
  fixed.

  Own Id: OTP-9830 Aux Id: seq11975

- A deadlock situation could occur if Common Test is forwarding error_handler
  printouts to Test Server at the same time a new test case is starting. This
  error has been fixed.

  Own Id: OTP-9894

- A link to the ct_run program is now created, as expected, in the installation
  bin directory (default /usr/local/bin) during 'make install'.

  Own Id: OTP-9898

- Using the repeat, duration or until option with ct:run_test/1, would cause an
  infinite loop. This has been fixed.

  Own Id: OTP-9899

- Two or more test cases executing in parallel and printing to screen at the
  same time with ct:pal/2/3 or ct:print/2/3 could write into each other's
  "slots" and create a mess of mixed strings. In order to avoid this, only a
  single IO message is now ever sent per printout call.

  Own Id: OTP-9900 Aux Id: OTP-9904

- When a test case was killed because of a timetrap timeout, the current
  location (suite, case and line) was not printed correctly in the log files.
  This has been corrected.

  Own Id: OTP-9930 Aux Id: seq12002

- The wrong exit location was printed in the log file when ct:fail/1 or
  ct_fail/2 was called.

  Own Id: OTP-9933 Aux Id: seq12002

- Test Server and Common Test would add new error handlers with each test run
  and fail to remove previously added ones. In the case of Test Server, this
  would only happen if SASL was not running on the test node. This has been
  fixed.

  Own Id: OTP-9941 Aux Id: seq12009

- If a test case process was terminated due to an exit signal from a linked
  process, Test Server failed to report the correct name of the suite and case
  to the framework. This has been corrected.

  Own Id: OTP-9958 Aux Id: OTP-9855

- When starting a test with ct_run and adding a directory to the code path using
  -pa or -pz (preceding -erl_args), Common Test would delete any existing
  directory in the code path with the same base name (see filename:basename/1)
  as the directory being added. This has been fixed.

  Own Id: OTP-9964

- If passing two or more directories with the same base name (see
  filename:basename/1) to Common Test with ct_run -pa, only one of the
  directories would actually be added.

  Own Id: OTP-9975 Aux Id: seq12019

- Configuration data required by the group info function was deleted before the
  call to post_end_per_group, which made it impossible for the hook function to
  read and use the data in question. This has been fixed.

  Own Id: OTP-9989

- Disabling built-in hooks in a test specification was ignored, this has now
  been fixed.

  Own Id: OTP-10009

- Various typographical errors corrected in documentation for common_test,
  driver, erl_driver and windows installation instructions. (Thanks to Tuncer
  Ayaz)

  Own Id: OTP-10037

### Improvements and New Features

- A new optional feature has been introduced that enables Common Test to
  generate priv_dir directory names that are unique for each test case or config
  function. The name of the option/flag is 'create_priv_dir' and it can be set
  to value 'auto_per_run' (which is the default, existing, behaviour), or
  'auto_per_tc' or 'manual_per_tc'. If 'auto_per_tc' is used, Test Server
  creates a dedicated priv_dir automatically for each test case (which can be
  very expensive in case of many and/or repeated cases). If 'manual_per_tc' is
  used, the user needs to create the priv_dir explicitly by calling the new
  function ct:make_priv_dir/0.

  Own Id: OTP-9659 Aux Id: seq11930

- A column for test case group name has been added to the suite overview HTML
  log file.

  Own Id: OTP-9730 Aux Id: seq11952

- It is now possible to use the post_end_per_testcase CT hook function to print
  a comment for a test case in the overview log file, even if the test case gets
  killed by a timetrap or unknown exit signal, or if the end_per_testcase
  function times out.

  Own Id: OTP-9855 Aux Id: seq11979

- The pre- and post CT hook functions are now always called for all
  configuration functions, even for configuration functions that are not
  implemented in the test suite.

  Own Id: OTP-9880 Aux Id: seq11993

- Common Test will now print error information (with a time stamp) in the test
  case log file immediately when a test case fails. This makes it easier to see
  when, in time, the fault actually occurred, and aid the job of locating
  relevant trace and debug printouts in the log.

  Own Id: OTP-9904 Aux Id: seq11985, OTP-9900

- Test Server has been modified to check the SASL errlog_type parameter when
  receiving an error logger event, so that it doesn't print reports of type that
  the user has disabled.

  Own Id: OTP-9955 Aux Id: seq12013

- The test specification term 'skip_groups' was implemented in Common Test v1.6.
  It was never documented however, which has now been attended to. Please see
  the Test Specifications chapter in the User's Guide for information.

  Own Id: OTP-9972

- The Common Test Master has been updated to use a CSS style sheet for the html
  log files.

  Own Id: OTP-9973

- If the init_per_group/2 and end_per_group/2 functions are not implemented in
  the test suite, Common Test calls it's own local init- and end functions -
  previously named ct_init_per_group/2 and ct_end_per_group/2 - when a group is
  executed. These functions have been renamed init_per_group/2 and
  end_per_group/2 respectively. Note that this may affect any user event handler
  identifying events by the old names.

  \*** POTENTIAL INCOMPATIBILITY \***

  Own Id: OTP-9986 Aux Id: OTP-9992

- By specifying a user defined function (\{M,F,A\} or fun) as timetrap value,
  either by means of an info function or by calling ct:timetrap/1, it is now
  possible to set a timetrap that will be triggered when the user function
  returns.

  Own Id: OTP-9988 Aux Id: OTP-9501, seq11894

- If the optional configuration functions init_per_suite/1 and end_per_suite/1
  are not implemented in the test suite, local Common Test versions of these
  functions are called instead, and will be displayed in the overview log file.
  Any printouts made by the pre- or post_init_per_suite and pre- or
  post_end_per_suite hook functions are saved in the log files for these
  functions.

  Own Id: OTP-9992

- A hook has been added to common test which outputs surefire XML for usage
  together with CI tools such as Jenkins. To enable the hook pass '-ct_hooks
  cth_surefire' to ct_run. See the CTH documentation for more details.

  Own Id: OTP-9995

## Common_Test 1.6

### Improvements and New Features

- A Getting Started chapter has been added to the Common Test User's Guide.

  Own Id: OTP-9156

- The test case group info function has been implemented in Common Test. Before
  execution of a test case group, a call is now made to
  `TestSuite:group(GroupName)`. The function returns a list of test properties,
  e.g. to specify timetrap values, require configuration data, etc (analogue to
  the test suite- and test case info function). The scope of the properties set
  by `group(GroupName)` is all test cases and sub-groups of group `GroupName`.

  Own Id: OTP-9235

- Common Test hooks are now in a final supported version. The Common Test hooks
  allow you to abstract out initialization behaviour that is common to multiple
  test suites into one place and also extend the behaviour of a suite without
  changing the suite itself. For more information see the Common Test user's
  guide.

  Own Id: OTP-9449

- A new built-in common test hook has been added which captures error_logger and
  SASL event and prints them in the testcase log. To disable this (and any other
  built-in hooks) pass 'enable_builtin_hooks false' to common test.

  Own Id: OTP-9543

- Common Test now calls info functions also for the `init/end_per_suite/1` and
  `init/end_per_group/2` configuration functions. These can be used e.g. to set
  timetraps and require external configuration data relevant only for the
  configuration functions in question (without affecting properties set for
  groups and test cases in the suite). The info function for
  `init/end_per_suite(Config)` is `init/end_per_suite()`, and for
  `init/end_per_group(GroupName,Config)` it's `init/end_per_group(GroupName)`.
  Info functions cannot be used with `init/end_per_testcase(TestCase, Config)`,
  since these configuration functions execute on the test case process and will
  use the same properties as the test case (i.e. properties set by the test case
  info function, `TestCase()`).

  Own Id: OTP-9569

- It's now possible to read the full name of the test case log file during
  execution. One way to do this is to lookup it up as value of the key
  `tc_logfile` in the test case `Config` list (which means it can also be read
  by a pre- or post Common Test hook function). The data is also sent with the
  event `#event{name=tc_logfile,data={{Suite,Func},LogFileName}}`, and can be
  read by any installed event handler.

  Own Id: OTP-9676 Aux Id: seq11941

- The look of the HTML log files generated by Common Test and Test Server has
  been improved (and made easier to customize) by means of a CSS file.

  Own Id: OTP-9706

- Functions ct:fail(Format, Args) and ct:comment(Format, Args) have been added
  in order to make printouts of formatted error and comment strings easier (no
  need for the user to call io_lib:format/2 explicitly).

  Own Id: OTP-9709 Aux Id: seq11951

- The order in which ct hooks are executed for cleanup hooks (i.e. _*end_per*_
  hooks) has been reversed.

  \*** POTENTIAL INCOMPATIBILITY \***

  Own Id: OTP-9774 Aux Id: seq11913

- Printouts to stdout may be captured during test case execution. This is useful
  in order to e.g. read and parse tty printouts from the SUT during test case
  execution (if necessary, say, to determine the outcome of the test). The
  capturing session is started with `ct:capture_start/0`, and stopped with
  `ct:capture_stop/0`. The list of buffered strings is read and purged with
  `ct:capture_get/0/1`. It's possible to filter out printouts made with
  `ct:log/2/3` and `ct:pal/2/3` from the captured list of strings. This is done
  by calling `capture_get/1` with a list of log categories to exclude.

  Own Id: OTP-9775

- The syntax for specifying test case groups in the all/0 list has been extended
  to include execution properties for both groups and sub-groups. The properties
  specified in all/0 for a group overrides the properties specified in the group
  declaration (in groups/0). The main purpose of this extension is to make it
  possible to run the same set of tests, but with different properties, without
  having to declare copies of the group in question. Also, the same syntax may
  be used in test specifications in order to change properties of groups at the
  time of execution, without having to edit the test suite. Please see the
  User's Guide for details and examples.

  Own Id: OTP-9809 Aux Id: OTP-9235

### Known Bugs and Problems

- Fix problems in CT/TS due to line numbers in exceptions.

  Own Id: OTP-9203

## Common_Test 1.5.5

### Fixed Bugs and Malfunctions

- An error in how comments are colored in the test suite overview html log file
  has been corrected. As result, a new framework callback function,
  format_comment/1, has been introduced.

  Own Id: OTP-9237

- Automatically generated init- and end-configuration functions for test case
  groups caused incorrect execution order of test cases. This has been
  corrected.

  Own Id: OTP-9369

- If multiple directories were specified with the 'logdir' flag/option, Common
  Test would crash. This has been fixed so that an error is properly reported
  instead.

  Own Id: OTP-9370

- If ct:log/2 was called with bad arguments, this could cause the Common Test IO
  handling process to crash. This fault has been corrected.

  Own Id: OTP-9371 Aux Id: OTP-8933

- A bug has been fixed that made Test Server call the end_tc/3 framework
  function with an incorrect module name as first argument.

  Own Id: OTP-9379 Aux Id: seq11863

- If a timetrap timeout occurred during execution of a function in a lib module
  (i.e. a function called directly or indirectly from a test case), the Suite
  argument in the end_tc/3 framework callback function would not correctly
  contain the name of the test suite, but the lib module. (This would only
  happen if the lib module was compiled with ct.hrl included). This error has
  been solved.

  Own Id: OTP-9398

- Corrections of the vts mode. It will now report errors (about e.g. incorrect
  config files) instead of crashing or hanging. Furthermore, the requirement
  that the test directory name must have a "\_test" suffix has been removed.
  Also, a workaround has been implemented for the limitation that the file
  browser (in many web browsers) will only return the basic file name, not the
  full directory path (which made it impossible to have config files in other
  directories than the main test directory).

  Own Id: OTP-9429

- Add a proplist() type

  Recently I was adding specs to an API and found that there is no canonical
  proplist() type defined. (Thanks to Ryan Zezeski)

  Own Id: OTP-9499

- It is now possible to use the 'step' flag/option to run the debugger for test
  suites that contain test case groups. This previously caused Common Test to
  crash. If 'step config' is specified, breakpoints are now also automatically
  set on init_per_group and end_per_group. Note that breakpoints are always set
  automatically on test case functions and this is true also for grouped cases.

  Own Id: OTP-9518 Aux Id: OTP-8933

- The test index page was not refreshed at the start of each test suite which
  made it impossible to follow test execution by means of refreshing the browser
  window (no links to follow). This has been fixed.

  Own Id: OTP-9520 Aux Id: OTP-8933

- If a test suite would start with a test case group defined without the
  init_per_group/2 and end_per_group/2 function, init_per_suite/1 would not
  execute initially and logging of the test run would fail. This error has been
  fixed.

  Own Id: OTP-9584

- The "Missing Suites" link from the top level index page was incorrect and has
  been fixed.

  Own Id: OTP-9592

### Improvements and New Features

- Various corrections and updates to improve the handling and reporting of
  errors.

  Own Id: OTP-8933

- The dir and suite start option can now be used in combination. E.g. executing
  my_SUITE in directory my_tests can either be specified as "ct_run -suite
  my_tests/my_SUITE" or as "ct_run -dir my_tests -suite my_SUITE". Furthermore,
  the specification: ct:run_test(\[\{suite,["./my_SUITE"]\},\{testcase,t1\}]) is
  now interpreted as ct:run_test(\[\{suite,"./my_SUITE"\},\{testcase,t1\}]),
  i.e. only testcase t1 in test suite my_SUITE - not all cases - will be
  executed.

  Own Id: OTP-9155

- A new option, 'logopts', has been introduced, to make it possible to modify
  some aspects of the logging behaviour in Common Test (or Test Server). For
  example, whenever an io printout is made, test_server adds newline (\\n) to
  the end of the output string. This may not always be a preferred action and
  can therefore be disabled by means of "ct_run ... -logopts no_nl" (or
  ct:run_test(\[..., \{logopts,[no_nl]\}])). A new framework callback function,
  get_logopts/0, has been introduced (see the ct_framework module for details).

  Own Id: OTP-9372 Aux Id: OTP-9396

- A new option, 'logopts', has been introduced, to make it possible to modify
  some aspects of the logging behaviour in Common Test (or Test Server). For
  example, if the html version of the test suite source code should not be
  generated during the test run (and consequently be unavailable in the log file
  system), the feature may be disabled by means of "ct_run ... -logopts no_src"
  (or ct:run_test(\[..., \{logopts,[no_src]\}])). A new framework callback
  function, get_logopts/0, has been introduced (see the ct_framework module for
  details).

  Own Id: OTP-9396 Aux Id: seq11869, OTP-9372

- CT Hooks can now be assigned a priority. The priority of a CTH determines when
  it should execute in relation to other CTHs. The CTH with the lowest priority
  will be executed first, CTHs with equal priority will be executed in the order
  which they were installed.

  Own Id: OTP-9445

- It is now possible to use a tuple \{M,F,A\}, or a fun, as timetrap
  specification in the suite info function or test case info functions. The
  function must return a valid timeout value, as documented in the common_test
  man page and in the User's Guide.

  Own Id: OTP-9501 Aux Id: seq11894

- A new built-in common test hook has been added which captures error_logger and
  SASL event and prints them in the testcase log. To disable this (and any other
  built-in hooks) pass 'enable_builtin_hooks false' to common test.

  Own Id: OTP-9543

- Common Test now has the possibility to have built-in hooks which are started
  by default when any test is run. To disable built-in hooks pass
  'enable_builtin_hooks false' to common test. See the common test hooks
  documentation for more details.

  Own Id: OTP-9564

## Common_Test 1.5.4

### Fixed Bugs and Malfunctions

- It was previously not possible to use timetrap value 'infinity' with
  ct:timetrap/1. This has been fixed.

  Own Id: OTP-9159

- The Common Test VTS mode has been updated to be able to report test results of
  suites that include test case groups (when it would previously crash).

  Own Id: OTP-9195

- Common Test now refreshes the very top level index.html page at the start of
  each individual test in a test run, so that progress of the ongoing test can
  be tracked by following the link to its overview page.

  Own Id: OTP-9210 Aux Id: OTP-9054

- A bug that made it impossible to cancel the previous timetrap when calling
  ct:timetrap/1 has been corrected.

  Own Id: OTP-9233 Aux Id: OTP-9159

- Fix bug which would make cth's to not be removed when out of scope when adding
  a cth in suite/0 and crashing in pre_init_per_suite.

  Own Id: OTP-9264

### Improvements and New Features

- It is now possible to return a tuple \{fail,Reason\} from init_per_testcase/2.
  The result is that the associated test case gets logged as failed without ever
  executing.

  Own Id: OTP-9160 Aux Id: seq11502

- Common Test now accepts, but ignores, empty test case group specifications.

  Own Id: OTP-9161

## Common_Test 1.5.3

### Fixed Bugs and Malfunctions

- Added an option to test specs which allow the execution of tests as is,
  instead of doing merging of tests on the same "level". See the merge_tests
  directive the test specification documentation.

  Own Id: OTP-9026 Aux Id: seq11768

### Improvements and New Features

- Alpha release of Common Test Hooks (CTH). CTHs allow the users of common test
  to abstract out common behaviours from test suites in a much more elegant and
  flexible way than was possible before. Note that the addition of this feature
  may introduce minor changes in the undocumented behaviour of the interface
  between common_test and test_server.

  \*** POTENTIAL INCOMPATIBILITY \***

  Own Id: OTP-8851

## Common_Test 1.5.2

### Fixed Bugs and Malfunctions

- Updated ct:get_status documentation to describe no_tests_running return value.

  Own Id: OTP-8895 Aux Id: seq11701

- Fixed race condition test failures in the test suites testing common test's
  parallel groups feature.

  Own Id: OTP-8921

- The include directive of testspecs now work when used on a remote node.

  Own Id: OTP-8935 Aux Id: seq11731

### Improvements and New Features

- ct:parse_table can now handle multiline sql rows

  Own Id: OTP-8907 Aux Id: seq11702

- The run_test executable has been renamed to the less generic ct_run to better
  work with other applications. run_test will remain until R16B at which point
  it will be removed.

  Own Id: OTP-8936

## Common_Test 1.5.1

### Fixed Bugs and Malfunctions

- Returning \{return_group_result,failed\} from end_per_group in a group that is
  part of a sequence, did not cause the proceeding cases (or groups) to get
  skipped. This has been fixed.

  Own Id: OTP-8753 Aux Id: seq11644

- ct:install now works as the documentation describes.

  Own Id: OTP-8818 Aux Id: seq-11666

### Improvements and New Features

- Common Test has been updated to handle start options and test specification
  terms for test case groups (and test cases in groups). Also, an option named
  'label', has been added that associates the test run with a name that Common
  Test prints in the overview HTML logs.

  Own Id: OTP-8725 Aux Id: OTP-8727

- Andrey Pampukha has been added to the AUTHORS file. Thank you Andrey for your
  work on configuration data handling, Large Scale Testing improvements, and
  other useful updates and fixes.

  Own Id: OTP-8803

- The Configuration Data chapter in the User's Guide has been updated.

  Own Id: OTP-8804

- Milliseconds are now included in timestamps in Common Test log entries.
  (Thanks to Tomas Johansson.)

  Own Id: OTP-8808

## Common_Test 1.5

### Fixed Bugs and Malfunctions

- Process calls using monitors in Common Test would not clear the inbox of
  remaining DOWN messages. This has been fixed.

  Own Id: OTP-8621 Aux Id: seq11560

### Improvements and New Features

- It is now possible for the user to provide specific callback modules that
  handle test configuration data, so that data on arbitrary form can be accessed
  (e.g. by reading files or by communicating with a configuration server
  process). Two default callback modules have been introduced in Common Test:
  ct_config_plain and ct_config_xml. The former is used to handle the
  traditional Common Test configuration files (with terms on key-value tuple
  form) and the latter to handle configuration data on XML representation.

  Own Id: OTP-8485

- It is now possible to execute test suites that are not necessarily available
  on the local file system, but have been loaded on the test node in advance
  (e.g. sent as binaries from a remote node and loaded by RPC). A requirement is
  that the no_auto_compile (or \{auto_compile,false\}) parameter has been set.

  Own Id: OTP-8490 Aux Id: seq11500

- Test Server will now call the end_per_testcase/2 function even if the test
  case has been terminated explicitly (with abort_current_testcase/1), or after
  a timetrap timeout. Under these circumstances the return value of
  end_per_testcase is completely ignored. Therefore the function will not be
  able to change the reason for test case termination by returning
  \{fail,Reason\}, nor will it be able to save data with \{save_config,Data\}.

  Own Id: OTP-8500 Aux Id: seq11521

- It is now possible to use the test specification term 'init' to start Common
  Test nodes automatically, as well as have initial function calls evaluated on
  the nodes. A default callback module for the 'init' term, ct_slave, has been
  introduced to enable Common Test Master to perform host login and node startup
  operations over ssh.

  Own Id: OTP-8570

- The run_test script has been replaced by a program (with the same name) which
  can be executed without explicit installation. The start flags are the same as
  for the legacy start script.

  Own Id: OTP-8650

- Previously, a repeat property of a test case group specified the number of
  times the group should be repeated after the main test run. I.e. \{repeat,N\}
  would case the group to execute 1+N times. To be consistent with the behaviour
  of the run_test repeat option, this has been changed. N now specifies the
  absolute number of executions instead.

  Own Id: OTP-8689 Aux Id: seq11502

- With the run_test -erl_args option, it's possible to divide the options on the
  run_test command line into ones that Common Test should process (those
  preceding -erl_args, and ones it should ignore (those succeeding -erl_args).
  Options preceding -erl_args that Common Test doesn't recognize are also
  ignored (i.e. the same behaviour as earlier versions of Common Test).

  Own Id: OTP-8690 Aux Id: OTP-8650

- Directories added with -pa or -pz in the pre-erl_args part of the run_test
  command line will be converted from relative to absolute, this to avoid
  problems loading user modules when Common Test switches working directory
  during the test run.

  Own Id: OTP-8691 Aux Id: OTP-8650

- The timetrap handling has been made more user controllable by means of new
  start options and new ct interface functions. With the 'multiply_timetraps'
  start option, it's possible to specify a value which all timetrap timeout
  values get multiplied by. This is useful e.g. to extend the timetraps
  temporarily while running cover or trace. The 'scale_timetraps' start option
  switches on or off the Test Server timetrap scaling feature (which tries to
  detect if the tests may benefit from extended timetraps, e.g. due to running
  certain test tools, and performs the scaling automatically). Furthermore, the
  ct:timetrap/1 function has been introduced, which makes it possible to
  set/reset timetraps during test execution. Also, a ct:sleep/1 function is now
  available, which takes the timetrap parameters into account when calculating
  the time to suspend the process.

  Own Id: OTP-8693

- A new run_test start option, event_handler_init, has been added that takes a
  start argument which gets passed to the init function of the event handler.

  Own Id: OTP-8694

## Common_Test 1.4.7

### Fixed Bugs and Malfunctions

- The auto compilation feature of Common Test did not recognize if a header file
  included in a test suite was modified (if the dir start flag/option was used).
  This has been fixed.

  Own Id: OTP-8396 Aux Id: seq11488, OTP-8311

### Improvements and New Features

- The tc_status value in the Config list for a test case that has failed because
  of a timetrap timeout, has changed from \{tc_status,timeout\} to
  \{tc_status,timetrap_timeout\}.

  Own Id: OTP-8302

- The documentation is now possible to build in an open source environment after
  a number of bugs are fixed and some features are added in the documentation
  build process.

  \- The arity calculation is updated.

  \- The module prefix used in the function names for bif's are removed in the
  generated links so the links will look like
  "http://www.erlang.org/doc/man/erlang.html#append_element-2" instead of
  "http://www.erlang.org/doc/man/erlang.html#erlang:append_element-2".

  \- Enhanced the menu positioning in the html documentation when a new page is
  loaded.

  \- A number of corrections in the generation of man pages (thanks to Sergei
  Golovan)

  \- The legal notice is taken from the xml book file so OTP's build process can
  be used for non OTP applications.

  Own Id: OTP-8343

- It is now possible to include the `ct.hrl` using the -include_lib directive.
  (Thanks to Fred Hebert.)

  Own Id: OTP-8379

- The telnet client in Common Test sent \[IAC,DO,NOP] to the server in attempt
  to keep the connection alive. This is not a valid sequence according to the
  standard, and some telnet servers would terminate the connection because of
  it. The client has been changed to send \[IAC,NOP] every 10 secs instead,
  which should be a valid sequence. The client does not negotiate this type of
  "keep alive" message with the server, and if it causes problems, the user may
  disable the keep alive feature by adding \{keep_alive,false\} to the telnet
  configuration data for the server/connection. Please see the ct_telnet and
  unix_telnet manual pages for details.

  Own Id: OTP-8450 Aux Id: OTP-8311

## Common_Test 1.4.6

### Fixed Bugs and Malfunctions

- If the init_per_testcase/2 function fails, the test case now gets marked and
  counted as auto skipped, not user skipped (which would previously happen).

  Own Id: OTP-8289

### Improvements and New Features

- The documentation is now built with open source tools (xsltproc and fop) that
  exists on most platforms. One visible change is that the frames are removed.

  Own Id: OTP-8201

- For a failed test case, the tc_done event is supposed to report info on the
  form \{failed,Error\}. Only Error was reported, however, which has now been
  fixed.

  Own Id: OTP-8235 Aux Id: seq-11414

- It is now possible to fail a test case from the end_per_testcase/2 function,
  by returning \{fail,Reason\}.

  Own Id: OTP-8284

- It is now possible to fail a test case by having the end_tc/3 framework
  function return \{fail,Reason\} for the test case.

  Own Id: OTP-8285

- The test_server framework API (e.g. the end_tc/3 function) has been modified.
  See the test_server_ctrl documentation for details.

  Own Id: OTP-8286 Aux Id: OTP-8285, OTP-8287

- Various updates of the test events have been implemented. The data field for
  some events, such as tc_done and tc_auto_skip has been modified to make
  pattern matching on the data easier and more consistent. Also the order in
  which some events are received has been altered. E.g. the tc_auto_skip event
  for a test case now comes after the tc_done for the failed configuration
  function (not before) which makes more sense. Note that no new events have
  been added and that the event record remains unchanged.

  Own Id: OTP-8287 Aux Id: OTP-8235

- The marquee used for test names on the all_runs.html page has been removed on
  request. Note that the test name field has the full text string in a title
  tag, which is displayed when hovering the mouse pointer over it (i.e. if the
  web browser supports title tags).

  Own Id: OTP-8288

- It is now possible to refresh the top level index files in an arbitrary log
  directory by specifying a \{refresh_logs,LogDir\} tuple in the ct:run_test/1
  options list. Also the -refresh_logs flag for the run_test script has been
  extended to take an optional LogDir argument, i.e. -refresh_logs \[LogDir]. If
  no LogDir is specified, current working directory is assumed, unless the log
  directory is set with the -logdir flag.

  Own Id: OTP-8290

- It was previously required that test suites were located under a test object
  (or OTP application) sub-directory named "test" (or under a directory named
  "<testobject>\_test"). This has been changed so that Common Test now looks for
  suites primarily in a test sub-directory only if the directory exists.
  Otherwise it will assume the suites are stored in the same directory the user
  specifies with e.g. the 'dir' start flag/option.

  Own Id: OTP-8294

## Common_Test 1.4.5

### Fixed Bugs and Malfunctions

- The Common Test logger process crashed if a test case in a sequence (declared
  with sequences/0) failed. This fault has been corrected.

  Own Id: OTP-8089 Aux Id: seq11334

### Improvements and New Features

- Various updates and fixes in Common Test and Test Server.

  Own Id: OTP-8045 Aux Id: OTP-8089,OTP-8105,OTP-8163

- Errors in coverage data collection and analysis were difficult to detect. The
  logging has been improved so that more information about e.g. imported and
  missing modules is printed to the html log files.

  Own Id: OTP-8163 Aux Id: seq11374

- The Common Test HTML overview pages have been improved. It is now possible to
  see if a test case has been skipped explicitly or because a configuration
  function has failed. Also, the history page (all_runs.html) now has scrolling
  text displaying the test names. The old format (showing names as a truncated
  string) can still be generated by means of the flag/option 'basic_html'.

  Own Id: OTP-8177

## Common_Test 1.4.2

### Improvements and New Features

- Various corrections and improvements of Common Test and Test Server.

  Own Id: OTP-7981

## Common_Test 1.4.1

### Improvements and New Features

- Minor updates and corrections.

  Own Id: OTP-7897

## Common_Test 1.4

### Improvements and New Features

- A support client module for SSH and SFTP, ct_ssh, has been introduced in
  Common Test.

  Own Id: OTP-7838

- Test case groups have been introduced. With this feature it's possible to
  execute groups (possibly nested) of test cases, each group wrapped with a call
  to function init_per_group/2 and end_per_group/2. Group definitions are done
  by means of the new call-back function groups/0, which should return a list of
  definitions. A group definition contains a name tag, a list of properties and
  a list of test cases (including possible nested group definitions). The
  properties make it possible to execute test cases in parallel, in sequence and
  in shuffled order. It is also possible to repeat test cases according to
  different criteria. The properties can be combined, making it possible to e.g.
  repeat a conf case a certain number of times and execute the test cases in
  different (random) order every time. Available properties are: parallel,
  sequence, shuffle, repeat, repeat_until_all_ok, repeat_until_any_ok,
  repeat_until_any_fail and repeat_until_all_fail. Please see the Common Test
  User's Guide for details.

  Own Id: OTP-7839 Aux Id: OTP-7511

- It is now possible to use DES3 encrypted configuration files with Common Test.

  Own Id: OTP-7842 Aux Id: OTP-7838

- In previous versions of Common Test, only one FTP connection could be opened
  per configuration target name. This has been updated so that multiple
  connections may be opened. The possibility to use named connections is still
  supported.

  Own Id: OTP-7853 Aux Id: OTP-7838

- The Erlang mode for Emacs has been updated with new and modified skeletons for
  Common Test and TS. Syntax for test case groups in Common Test (and conf cases
  with properties in TS) has been added and a new minimal Common Test suite
  skeleton has been introduced.

  Own Id: OTP-7856

## Common_Test 1.3.6

### Fixed Bugs and Malfunctions

- When running a test which includes all suites in a test directory, if the auto
  compilation would fail for one suite, all following suites would be excluded
  from the test. This was an unwanted behaviour and has been corrected. Now all
  suites will always be compiled and only the failing ones excluded from the
  test (and logged as missing).

  Own Id: OTP-7750 Aux Id: OTP-7803

- The step functionality in Common Test (based on interaction with Debugger) was
  broken. This has been fixed, and some new step features have also been added.
  Please see the Common Test User's Guide for details.

  Own Id: OTP-7800 Aux Id: seq11106

### Improvements and New Features

- It is now possible for the user to specify include directories that Common
  Test will pass along to the compiler when suite and help modules are being
  compiled (which Common Test performs automatically before running tests).

  Own Id: OTP-7803 Aux Id: OTP-7750

## Common_Test 1.3.5

### Fixed Bugs and Malfunctions

- If the Erlang runtime system was started without access to an erlang shell
  (e.g. -noshell), compilation errors would cause a crash in the Common Test
  application. Without access to a shell, Common Test cannot prompt the user to
  choose to continue or abort the test session, but must assume that the session
  should proceed.

  Own Id: OTP-7749 Aux Id: seq11175, seq11180

### Improvements and New Features

- It is now possible for the Common Test user to disable the auto-compile
  feature. This is done by specifying the run_test flag -no_auto_compile, or the
  ct:run_test/1 option \{auto_compile,false\}.

  Own Id: OTP-7663

- A new function, ct:get_config/3, has been added to Common Test that makes it
  possible to - if a particular config variable has been defined in multiple
  config files - return all matching values for the variable. The order of the
  elements in the returned list is the same as the specified order of the config
  files.

  Own Id: OTP-7758 Aux Id: seq11158

- Because a telnet connection was always identified by a config variable alias,
  it was impossible to open multiple connections using the same telnet host data
  entry in the config file. This limitation has been removed by making it
  possible to associate a connection with handle value only (i.e. multiple
  connections may be opened using the same config variable). See
  ct_telnet:open/4 for details.

  Own Id: OTP-7781

- A new syntax for defining default config data values has been introduced. In
  previous versions of Common Test, to define and access a default value for a
  config variable (in the suite info- or test case info function), an alias name
  had to be used. With the new syntax you may define default values without
  reference to aliases, like this: \{default_config,VarName,DefaultValue\}.
  Please see the User's Guide for more info.

  Own Id: OTP-7782

- In previous versions of Common Test, whenever a config variable got associated
  with a name (by means of a require statement), the config variable name was
  replaced with the new name. This introduced unwanted dependencies between test
  cases (e.g. if one test case would introduce a new name, the following test
  cases could no longer access the config data by means of the original
  variable). This functionality has now been updated so that when new names are
  introduced with require, they become aliases (references) instead of
  replacements. Hence, config data elements can always, at any time, be accessed
  by means of the original config variable names.

  Own Id: OTP-7783

## Common_Test 1.3.4

### Improvements and New Features

- Common Test now uses the re application instead of the previous rx driver to
  perform regular expression matching on telnet strings. Since re works on all
  supported operating systems, it is now possible to run telnet sessions also on
  platforms such as e.g. Windows (which was not the case with the previous rx
  driver). Note that the rx driver is obsolete from now on, and will be removed
  from Common Test after OTP R12B.

  Own Id: OTP-7528

## Common_Test 1.3.3

### Improvements and New Features

- Various updates and improvements, plus some minor bug fixes, have been
  implemented in Common Test and Test Server.

  Own Id: OTP-7112

- It is now possible, by means of the new function ct:abort_current_testcase/1
  or test_server_ctrl:abort_current_testcase/1, to abort the currently executing
  test case.

  Own Id: OTP-7518 Aux Id: OTP-7112

## Common_Test 1.3.2

### Improvements and New Features

- The configure test of the rx lib in Common Test was not performed during the
  general OTP application configuration phase. This made e.g. autoconf
  impossible. This has been changed to correspond with the normal OTP build
  procedure.

  Own Id: OTP-7379

## Common_Test 1.3.1

### Improvements and New Features

- The rx library, included with common_test, failed to build on some
  architectures because the -fPIC compiler option was missing.

  Own Id: OTP-7111

## common_test 1.3.0<|MERGE_RESOLUTION|>--- conflicted
+++ resolved
@@ -19,8 +19,6 @@
 -->
 # Common Test Release Notes
 
-<<<<<<< HEAD
-=======
 ## Common_Test 1.27.6
 
 ### Fixed Bugs and Malfunctions
@@ -32,7 +30,6 @@
 [PR-9155]: https://github.com/erlang/otp/pull/9155
 [PR-9156]: https://github.com/erlang/otp/pull/9156
 
->>>>>>> 4726e396
 ## Common_Test 1.27.5
 
 ### Fixed Bugs and Malfunctions
