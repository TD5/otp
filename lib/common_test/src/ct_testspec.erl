--- conflicted
+++ resolved
@@ -300,27 +300,6 @@
 
 create_spec_tree([Spec|Specs],TS,JoinWithNext,Known) ->
     SpecDir = filename:dirname(filename:absname(Spec)),
-<<<<<<< HEAD
-    case file:consult(Spec) of
-	{ok,Terms} ->	    
-	    case collect_tests(Terms,
-			       TestSpec#testspec{spec_dir=SpecDir},
-			       Relaxed) of
-		TS = #testspec{tests=Tests, logdir=LogDirs} when Specs == [] ->
-		    LogDirs1 = lists:delete(".",LogDirs) ++ ["."],
-		    TS#testspec{tests=lists:flatten(Tests), logdir=LogDirs1};  
-		TS = #testspec{alias = As, nodes = Ns} ->
-		    TS1 = TS#testspec{alias = lists:reverse(As),
-				      nodes = lists:reverse(Ns)},
-		    collect_tests_from_file1(Specs,TS1,Relaxed)
-	    end;
-	{error,Reason} ->
-	    ReasonStr =
-		lists:flatten(io_lib:format("~ts",
-					    [file:format_error(Reason)])),
-	    throw({error,{Spec,ReasonStr}})
-    end.
-=======
     TS1 = TS#testspec{spec_dir=SpecDir},
     SpecAbsName = get_absfile(Spec,TS1),
     case lists:member(SpecAbsName,Known) of
@@ -395,7 +374,6 @@
     LogDirs1 = lists:delete(".",LogDirs) ++ ["."],
     TS#testspec{tests=lists:flatten(Tests),
 		logdir=LogDirs1}.
->>>>>>> c88b50bd
 
 collect_tests_from_list(Terms,Relaxed) ->
     collect_tests_from_list(Terms,[node()],Relaxed).
