<?xml version="1.0" encoding="utf-8" ?>
<!DOCTYPE chapter SYSTEM "chapter.dtd">

<chapter>
  <header>
    <copyright>
      <year>2004</year><year>2020</year>
      <holder>Ericsson AB. All Rights Reserved.</holder>
    </copyright>
    <legalnotice>
      Licensed under the Apache License, Version 2.0 (the "License");
      you may not use this file except in compliance with the License.
      You may obtain a copy of the License at
 
          http://www.apache.org/licenses/LICENSE-2.0

      Unless required by applicable law or agreed to in writing, software
      distributed under the License is distributed on an "AS IS" BASIS,
      WITHOUT WARRANTIES OR CONDITIONS OF ANY KIND, either express or implied.
      See the License for the specific language governing permissions and
      limitations under the License.

    </legalnotice>

    <title>Erl_interface Release Notes</title>
    <prepared>otp_appnotes</prepared>
    <docno>nil</docno>
    <date>nil</date>
    <rev>nil</rev>
    <file>notes.xml</file>
  </header>
  <p>This document describes the changes made to the Erl_interface application.</p>

<<<<<<< HEAD
<section><title>Erl_Interface 4.0.2</title>
=======
<section><title>Erl_Interface 3.11.3.1</title>
>>>>>>> 775806a5

    <section><title>Fixed Bugs and Malfunctions</title>
      <list>
        <item>
          <p>
<<<<<<< HEAD
	    Integers outside of the range [-(1 bsl 32) - 1, (1 bsl
	    32) -1] were previously intended to be printed in an
	    internal bignum format by <c>ei_print_term()</c> and
	    <c>ei_s_print_term()</c>. Unfortunately the
	    implementation has been buggy since OTP R13B02 and since
	    then produced results with random content which also
	    could crash the calling program.</p>
          <p>
	    This fix replaces the printing of the internal format
	    with printing in hexadecimal form and extend the range
	    for printing in decimal form. Currently integers in the
	    range [-(1 bsl 64), (1 bsl 64)] are printed in decimal
	    form and integers outside of this range in Erlang
	    hexadecimal form.</p>
          <p>
	    Own Id: OTP-17099 Aux Id: ERIERL-585 </p>
        </item>
      </list>
    </section>


    <section><title>Known Bugs and Problems</title>
      <list>
        <item>
          <p>
	    The <c>ei</c> API for decoding/encoding terms is not
	    fully 64-bit compatible since terms that have a
	    representation on the external term format larger than 2
	    GB cannot be handled.</p>
          <p>
	    Own Id: OTP-16607 Aux Id: OTP-16608 </p>
        </item>
      </list>
    </section>

</section>

<section><title>Erl_Interface 4.0.1</title>

    <section><title>Fixed Bugs and Malfunctions</title>
      <list>
        <item>
          <p>
	    Fix erl_interface on windows to be compiled with correct
	    flags to make internal primitives reentrant.</p>
          <p>
	    Own Id: OTP-16740</p>
        </item>
        <item>
          <p>
	    Fixed <c>ei_get_type</c> to set <c>*size</c> to zero for
	    floats, pids, port and refs according to documentation.</p>
          <p>
	    Own Id: OTP-16753 Aux Id: ERL-1288, PR-2678 </p>
        </item>
        <item>
          <p>
	    Fix ei_connect when using a dynamic node name to force
	    usage of distribution version 6.</p>
          <p>
	    This bug caused <c>erl_call -R -address</c> to not work
	    properly.</p>
          <p>
	    Own Id: OTP-16786</p>
        </item>
      </list>
    </section>


    <section><title>Improvements and New Features</title>
      <list>
        <item>
          <p>
	    Changes in order to build on the Haiku operating system.</p>
          <p>
	    Thanks to Calvin Buckley</p>
          <p>
	    Own Id: OTP-16707 Aux Id: PR-2638 </p>
        </item>
      </list>
    </section>


    <section><title>Known Bugs and Problems</title>
      <list>
        <item>
          <p>
	    The <c>ei</c> API for decoding/encoding terms is not
	    fully 64-bit compatible since terms that have a
	    representation on the external term format larger than 2
	    GB cannot be handled.</p>
          <p>
	    Own Id: OTP-16607 Aux Id: OTP-16608 </p>
        </item>
      </list>
    </section>

</section>

<section><title>Erl_Interface 4.0</title>

    <section><title>Fixed Bugs and Malfunctions</title>
      <list>
        <item>
          <p>
	    Fix various compiler warnings on 64-bit Windows.</p>
          <p>
	    Own Id: OTP-15800</p>
        </item>
        <item>
	    <p><c>erl_call</c> will now work properly on systems that
	    cannot resolve their own hostname.</p>
          <p>
	    Own Id: OTP-16604</p>
        </item>
        <item>
	    <p>Various bug fixes:</p> <list> <item>Internal error
	    checking in various functions.</item> <item><seecref
	    marker="ei_connect#ei_rpc"><c>ei_rpc()</c></seecref>
	    accepted any 2-tuple message as an rpc response.</item>
	    <item><seecref
	    marker="ei#ei_decode_ref"><c>ei_decode_ref()</c></seecref>
	    now refuse to write outside of allocated memory in case a
	    huge reference is decoded.</item> <item><seecref
	    marker="ei#ei_decode_ei_term"><c>ei_decode_ei_term()</c></seecref>
	    now reports the same term types as <seecref
	    marker="ei#ei_get_type"><c>ei_get_type()</c></seecref>.</item>
	    </list>
          <p>
	    Own Id: OTP-16623</p>
        </item>
      </list>
    </section>


    <section><title>Improvements and New Features</title>
      <list>
        <item>
	    <p>A client node can receive its node name dynamically
	    from the node that it first connects to. This featured
	    can by used by</p> <list> <item><p>starting with <c>erl
	    -sname undefined</c></p></item> <item><p>erl_interface
	    functions <c>ei_connect_init</c> and friends</p></item>
	    <item><p><c>erl_call -R</c></p></item> </list>
          <p>
	    Own Id: OTP-13812</p>
        </item>
        <item>
          <p>
	    Increased size of node incarnation numbers (aka
	    "creation"), from 2 bits to 32 bits. This will reduce the
	    risk of pids/ports/refs, from different node incarnation
	    with the same name, being mixed up.</p>
          <p>
	    Own Id: OTP-15603</p>
        </item>
        <item>
          <p>
	    Fix various build issues when compiling Erlang/OTP to the
	    IBM AIX platform.</p>
          <p>
	    Own Id: OTP-15866 Aux Id: PR-2110 </p>
        </item>
        <item>
          <p>
	    Improved node connection setup handshake protocol. Made
	    possible to agree on protocol version without dependence
	    on <c>epmd</c> or other prior knowledge of peer node
	    version. Also added exchange of node incarnation
	    ("creation") values and expanded the distribution
	    capability flag field from 32 to 64 bits.</p>
          <p>
	    Own Id: OTP-16229</p>
        </item>
        <item>
          <p>
	    New <c>erl_call</c> option <c>-address [Host]:Port</c> to
	    connect directly to a node without being dependent on
	    <c>epmd</c> to resolve the node name.</p>
          <p>
	    Own Id: OTP-16251</p>
        </item>
        <item>
          <p>
	    As announced in OTP 22.0, the deprecated parts of
	    <c>erl_interface</c> have now been removed (essentially
	    all C functions with prefix <c>erl_</c>).</p>
          <p>
	    *** POTENTIAL INCOMPATIBILITY ***</p>
          <p>
	    Own Id: OTP-16328</p>
        </item>
        <item>
          <p>
	    As announced in OTP 22.0, the previously existing limited
	    support for VxWorks has now been removed.</p>
          <p>
	    *** POTENTIAL INCOMPATIBILITY ***</p>
          <p>
	    Own Id: OTP-16329 Aux Id: OTP-15621 </p>
        </item>
        <item>
          <p>
	    New function <c>ei_connect_host_port</c> and friends to
	    allow node connection without being dependent on
	    <c>epmd</c> for node name resolution.</p>
          <p>
	    Own Id: OTP-16496 Aux Id: OTP-16251 </p>
        </item>
        <item>
	    <p>A number of new functions have been added to the
	    <c>erl_interface</c> API:</p> <list> <item><seecref
	    marker="erl_interface:ei#ei_cmp_pids"><c>ei_cmp_pids()</c></seecref></item>
	    <item><seecref
	    marker="erl_interface:ei#ei_cmp_ports"><c>ei_cmp_ports()</c></seecref></item>
	    <item><seecref
	    marker="erl_interface:ei#ei_cmp_refs"><c>ei_cmp_refs()</c></seecref></item>
	    <item><seecref
	    marker="erl_interface:ei#ei_decode_iodata"><c>ei_decode_iodata()</c></seecref></item>
	    <item><seecref
	    marker="erl_interface:ei_connect#ei_make_pid"><c>ei_make_pid()</c></seecref></item>
	    <item><seecref
	    marker="erl_interface:ei_connect#ei_make_ref"><c>ei_make_ref()</c></seecref></item>
	    </list>
          <p>
	    Own Id: OTP-16594</p>
        </item>
        <item>
	    <p>Added a <c>-timeout</c> option to <c>erl_call</c>.</p>
          <p>
	    Own Id: OTP-16624</p>
        </item>
        <item>
	    <p>The <c>erl_interface</c> <seecref
	    marker="erl_interface:registry"><c>registry</c></seecref>
	    functionality is deprecated as of OTP 23, and will be
	    removed in OTP 24. Reasonably new <c>gcc</c> compilers
	    will issue deprecation warnings when using this
	    functionality. In order to disable these warnings, define
	    the macro <c>EI_NO_DEPR_WARN</c>.</p>
          <p>
	    *** POTENTIAL INCOMPATIBILITY ***</p>
          <p>
	    Own Id: OTP-16630</p>
        </item>
        <item>
          <p>
	    Documentation improvements.</p>
          <p>
	    Own Id: OTP-16633</p>
=======
	    Fix link error "multiple definition of
	    `ei_default_socket_callbacks'" for gcc version 10 or when
	    built with gcc option -fno-common. Error exists since
	    OTP-21.3.</p>
          <p>
	    Own Id: OTP-16412 Aux Id: PR-2503 </p>
>>>>>>> 775806a5
        </item>
      </list>
    </section>


    <section><title>Known Bugs and Problems</title>
      <list>
        <item>
          <p>
	    The <c>ei</c> API for decoding/encoding terms is not
	    fully 64-bit compatible since terms that have a
	    representation on the external term format larger than 2
	    GB cannot be handled.</p>
          <p>
	    Own Id: OTP-16607 Aux Id: OTP-16608 </p>
        </item>
      </list>
    </section>

</section>

<<<<<<< HEAD
<section><title>Erl_Interface 3.13.2</title>

    <section><title>Fixed Bugs and Malfunctions</title>
      <list>
        <item>
          <p>
	    Fix link error "multiple definition of
	    `ei_default_socket_callbacks'" for gcc version 10 or when
	    built with gcc option -fno-common. Error exists since
	    OTP-21.3.</p>
          <p>
	    Own Id: OTP-16412 Aux Id: PR-2503 </p>
        </item>
      </list>
    </section>

</section>

<section><title>Erl_Interface 3.13.1</title>

    <section><title>Fixed Bugs and Malfunctions</title>
      <list>
        <item>
          <p>
	    Fix user supplied socket implementation for Windows and
	    other platforms without gcc atomics.</p>
          <p>
	    Own Id: OTP-16308</p>
        </item>
      </list>
    </section>

</section>

<section><title>Erl_Interface 3.13</title>

    <section><title>Fixed Bugs and Malfunctions</title>
      <list>
        <item>
          <p>
	    Fix bugs in <c>ei_print_term</c> for binaries and bit
	    strings causing incorrect output.</p>
          <p>
	    Own Id: OTP-15917</p>
        </item>
        <item>
          <p>
	    Fixed bug in <c>ei_decode_fun</c> for very old fun
	    encoding format. Bug exist since OTP 22.0.</p>
          <p>
	    Own Id: OTP-15996</p>
        </item>
      </list>
    </section>


    <section><title>Improvements and New Features</title>
      <list>
        <item>
	    <p><c>ei_print_term()</c> now supports printing of maps
	    and funs.</p>
          <p>
	    Own Id: OTP-15814</p>
        </item>
      </list>
    </section>

</section>

<section><title>Erl_Interface 3.12</title>

    <section><title>Fixed Bugs and Malfunctions</title>
      <list>
        <item>
          <p>
	    The vxworks configure has been updated to respect the
	    environment CFLAGS.</p>
          <p>
	    Own Id: OTP-15773</p>
        </item>
      </list>
    </section>


    <section><title>Improvements and New Features</title>
      <list>
        <item>
          <p>
	    Minor adjustments made to build system for parallel
	    configure.</p>
          <p>
	    Own Id: OTP-15340 Aux Id: OTP-14625 </p>
        </item>
        <item>
          <p>
	    The limited support for VxWorks is deprecated as of OTP
	    22, and will be removed in OTP 23.</p>
          <p>
	    *** POTENTIAL INCOMPATIBILITY ***</p>
          <p>
	    Own Id: OTP-15621</p>
        </item>
        <item>
	    <p>The old legacy <c>erl_interface</c> library (functions
	    with prefix <c>erl_</c>) is deprecated as of OTP 22, and
	    will be removed in OTP 23. This does not apply to the
	    <c>ei</c> library. Reasonably new <c>gcc</c> compilers
	    will issue deprecation warnings. In order to disable
	    these warnings, define the macro
	    <c>EI_NO_DEPR_WARN</c>.</p>
          <p>
	    *** POTENTIAL INCOMPATIBILITY ***</p>
          <p>
	    Own Id: OTP-15622</p>
        </item>
        <item>
	    <p>Added support to receive, decode, encode and send both
	    bit strings and export funs (<c>fun M:F/A</c>).</p>
	    <p>New functions <c>ei_decode_bitstring</c> and
	    <c>ei_encode_bitstring</c> have been added in order to
	    decode and encode bit strings where the number of bits is
	    not necessary divisible by 8 (a whole number of bytes).
	    The existing functions <c>ei_decode_fun</c> and
	    <c>ei_encode_fun</c> can now also handle export funs.</p>
	    <p>Before this change, bit strings and export funs sent
	    to an erl_interface c-node were encoded using an
	    undocumented fallback tuple format. For bit strings
	    <c>{Binary,BitsInLastByte}</c> and for export funs
	    <c>{M,F}</c>. Existing c-node implementations expecting
	    these tuples must be changed to instead use
	    <c>ei_decode_bitstring</c> and <c>ei_decode_fun</c>. As a
	    temporary solution you can also build erl_interface with
	    macro <c>EI_COMPAT=21</c> or call
	    <c>ei_set_compat_rel(21)</c> to receive the old fallback
	    tuples.</p>
          <p>
	    *** POTENTIAL INCOMPATIBILITY ***</p>
          <p>
	    Own Id: OTP-15712 Aux Id: OTP-15774 </p>
        </item>
      </list>
    </section>

</section>

=======
>>>>>>> 775806a5
<section><title>Erl_Interface 3.11.3</title>

    <section><title>Fixed Bugs and Malfunctions</title>
      <list>
        <item>
          <p>
	    <c>erl_interface</c>/<c>ei</c> refused to use node names
	    with an alive name (the part of the node name preceding
	    the @ sign) longer than 63 characters and a host name
	    longer than 64 characters. The total amount of characters
	    allowed in a node name (alivename@hostname) was thus
	    limited to 128 characters. These limits applied both to
	    the own node name as well as node names of other nodes.
	    Ordinary Erlang nodes limit the node name length to 256
	    characters, which meant that you could not communicate
	    with certain Erlang nodes due to their node name used.</p>
          <p>
	    <c>erl_interface</c>/<c>ei</c> now allow the total amount
	    of characters in a node name to be up to 256 characters.
	    These characters may be distributed between alive name
	    and host name in whatever way needed. That is, the
	    maximum amount of characters in the alive name may be 254
	    and the maximum amount of characters in the host name may
	    be 254, but in total the node name must not exceed 256
	    characters.</p>
          <p>
	    Own Id: OTP-15781 Aux Id: ERIERL-356 </p>
        </item>
      </list>
    </section>

</section>

<section><title>Erl_Interface 3.11.2.1</title>

    <section><title>Fixed Bugs and Malfunctions</title>
      <list>
        <item>
          <p>
	    <c>erl_interface</c>/<c>ei</c> refused to use node names
	    with an alive name (the part of the node name preceding
	    the @ sign) longer than 63 characters and a host name
	    longer than 64 characters. The total amount of characters
	    allowed in a node name (alivename@hostname) was thus
	    limited to 128 characters. These limits applied both to
	    the own node name as well as node names of other nodes.
	    Ordinary Erlang nodes limit the node name length to 256
	    characters, which meant that you could not communicate
	    with certain Erlang nodes due to their node name used.</p>
          <p>
	    <c>erl_interface</c>/<c>ei</c> now allow the total amount
	    of characters in a node name to be up to 256 characters.
	    These characters may be distributed between alive name
	    and host name in whatever way needed. That is, the
	    maximum amount of characters in the alive name may be 254
	    and the maximum amount of characters in the host name may
	    be 254, but in total the node name must not exceed 256
	    characters.</p>
          <p>
	    Own Id: OTP-15781 Aux Id: ERIERL-356 </p>
        </item>
      </list>
    </section>

</section>

<section><title>Erl_Interface 3.11.2</title>

    <section><title>Fixed Bugs and Malfunctions</title>
      <list>
        <item>
          <p>
	    Fix handling of Makefile dependencies so that parallel
	    make works properly.</p>
          <p>
	    Own Id: OTP-15757</p>
        </item>
      </list>
    </section>

</section>

<section><title>Erl_Interface 3.11.1</title>

    <section><title>Fixed Bugs and Malfunctions</title>
      <list>
        <item>
          <p>
	    Fixed two bugs in the <c>erl_call</c> program. A missing
	    initialization (introduced in <c>erl_interface-3.11</c>)
	    which either caused a crash or failure to connect to or
	    start a node, and an incorrectly calculated timeout which
	    could cause failure to start an erlang node. These bugs
	    only caused failures on some platforms.</p>
          <p>
	    Own Id: OTP-15676 Aux Id: OTP-15442, ERL-881 </p>
        </item>
      </list>
    </section>

</section>

<section><title>Erl_Interface 3.11</title>

    <section><title>Improvements and New Features</title>
      <list>
        <item>
          <p>
	    Support for plugin of a <seecref
	    marker="ei_connect#ussi">user supplied socket
	    implementation</seecref> has been added.</p>
          <p>
	    Own Id: OTP-15442 Aux Id: ERIERL-258 </p>
        </item>
      </list>
    </section>

</section>

<section><title>Erl_Interface 3.10.4</title>

    <section><title>Fixed Bugs and Malfunctions</title>
      <list>
        <item>
          <p>
	    Make <c>ei_connect</c> and friends also accept state
	    <c>ok_simultaneous</c> during handshake, which means the
	    other node has initiated a connection setup that will be
	    cancelled in favor of this connection.</p>
          <p>
	    Own Id: OTP-15161 Aux Id: ERIERL-191 </p>
        </item>
        <item>
          <p>
	    Fixed bug in <c>ei_receive_msg</c>,
	    <c>ei_xreceive_msg</c>, <c>ei_receive_msg_tmo</c> and
	    <c>ei_xreceive_msg_tmo</c>. The <c>x-&gt;index</c> was
	    set to entire buffer size instead of the number of bytes
	    actually received.</p>
          <p>
	    Own Id: OTP-15171</p>
        </item>
        <item>
          <p>
	    Fixed bug in <c>ei_connect_init</c> which could be
	    provoked if called by concurrent threads.
	    <c>ei_connect_init</c> called posix interface
	    <c>gethostbyname</c> which is documented as not thread
	    safe.</p>
          <p>
	    Own Id: OTP-15191</p>
        </item>
        <item>
          <p>
	    Fixed bug in erl_compare_ext() ignoring the tail of lists
	    of otherwise equal content. Example: <c>[a | b]</c> and
	    <c>[a | c]</c> compared equal and <c>{[a], b}</c> and
	    <c>{[a], c}</c> compared equal.</p>
          <p>
	    Own Id: OTP-15277 Aux Id: PR-1929 </p>
        </item>
      </list>
    </section>

</section>

<section><title>Erl_Interface 3.10.3</title>

    <section><title>Fixed Bugs and Malfunctions</title>
      <list>
        <item>
          <p>
	    Fix bug where calling erl_init on certain platforms could
	    result in a buffer overflow bug.</p>
          <p>
	    Own Id: OTP-15033</p>
        </item>
        <item>
          <p>
	    Fixed <c>erl_call -m</c> to not deallocate module source
	    binary before it has been read.</p>
          <p>
	    Own Id: OTP-15105 Aux Id: ERL-629 </p>
        </item>
      </list>
    </section>


    <section><title>Improvements and New Features</title>
      <list>
        <item>
	    <p> The program <c>erl_call</c> calls
	    <c>erl_eval:eval_str/1</c> when it used to call
	    <c>lib:eval_str/1</c>. This means that <c>erl_call</c>
	    will fail when trying interact with an Erlang node
	    running Erlang/OTP 20 or earlier. </p>
          <p>
	    Own Id: OTP-15114 Aux Id: OTP-15072, ERL-634 </p>
        </item>
      </list>
    </section>

</section>

<section><title>Erl_Interface 3.10.2.2</title>

    <section><title>Fixed Bugs and Malfunctions</title>
      <list>
        <item>
          <p>
	    Fix handling of Makefile dependencies so that parallel
	    make works properly.</p>
          <p>
	    Own Id: OTP-15757</p>
        </item>
      </list>
    </section>

</section>

<section><title>Erl_Interface 3.10.2.1</title>

    <section><title>Fixed Bugs and Malfunctions</title>
      <list>
        <item>
          <p>
	    Make <c>ei_connect</c> and friends also accept state
	    <c>ok_simultaneous</c> during handshake, which means the
	    other node has initiated a connection setup that will be
	    cancelled in favor of this connection.</p>
          <p>
	    Own Id: OTP-15161 Aux Id: ERIERL-191 </p>
        </item>
      </list>
    </section>

</section>

<section><title>Erl_Interface 3.10.2</title>

    <section><title>Fixed Bugs and Malfunctions</title>
      <list>
        <item>
          <p>
	    Fix bug in <c>ei_connect</c> functions that may cause
	    failure due to insufficient buffer space for
	    gethostbyname_r.</p>
          <p>
	    Own Id: OTP-15022 Aux Id: ERIERL-163 </p>
        </item>
        <item>
          <p>
	    Optimize encoding/decoding for pure 7-bit ascii atoms.</p>
          <p>
	    Own Id: OTP-15023 Aux Id: ERIERL-150 </p>
        </item>
      </list>
    </section>

</section>

<section><title>Erl_Interface 3.10.1</title>

    <section><title>Fixed Bugs and Malfunctions</title>
      <list>
        <item>
	    <p> Removed all old unused files in the documentation.
	    </p>
          <p>
	    Own Id: OTP-14475 Aux Id: ERL-409, PR-1493 </p>
        </item>
      </list>
    </section>

</section>

<section><title>Erl_Interface 3.10</title>

    <section><title>Fixed Bugs and Malfunctions</title>
      <list>
        <item>
          <p>
	    Fix bug where gethostname would incorrectly fail with
	    enametoolong on Linux.</p>
          <p>
	    Own Id: OTP-14310</p>
        </item>
      </list>
    </section>


    <section><title>Improvements and New Features</title>
      <list>
        <item>
          <p>
	    Remove generation of atoms in old latin1 external format
	    in the distribution between erlang nodes,
	    <c>erl_interface</c>, and <c>jinterface</c>. The new utf8
	    format for atoms was introduced in OTP R16. An OTP 20
	    node can therefore not connect to nodes older than R16.</p>
          <p>
	    Atoms that can be encoded using latin1 are still encoded
	    by <c>term_to_binary()</c> using latin1 encoding. Note
	    that all atoms will by default be encoded using utf8 in a
	    future Erlang/OTP release. For more information see the
	    documentation of <seemfa
	    marker="erts:erlang#term_to_binary/2"><c>erlang:term_to_binary/2</c></seemfa>.</p>
          <p>
	    Own Id: OTP-14337</p>
        </item>
      </list>
    </section>

</section>

<section><title>Erl_Interface 3.9.3</title>

    <section><title>Improvements and New Features</title>
      <list>
        <item>
          <p>
	    Minor documentation update</p>
          <p>
	    Own Id: OTP-14233 Aux Id: PR-1343 </p>
        </item>
      </list>
    </section>

</section>

<section><title>Erl_Interface 3.9.2</title>

    <section><title>Fixed Bugs and Malfunctions</title>
      <list>
        <item>
          <p>
	    Fix <c>ei_connect_init</c> and <c>ei_connect_xinit</c> to
	    adjust the <c>creation</c> argument to be compatible with
	    nodes older than OTP-19.</p>
          <p>
	    Own Id: OTP-13981</p>
        </item>
      </list>
    </section>


    <section><title>Improvements and New Features</title>
      <list>
        <item>
          <p>
	    Editorial documentation changes</p>
          <p>
	    Own Id: OTP-13980</p>
        </item>
      </list>
    </section>

</section>

<section><title>Erl_Interface 3.9.1</title>

    <section><title>Fixed Bugs and Malfunctions</title>
      <list>
        <item>
          <p>
	    Look for .erlang.cookie in windows system directory if
	    HOMEDRIVE and HOMEPATH is not set. The same behaviour as
	    the VM.</p>
          <p>
	    Own Id: OTP-13849</p>
        </item>
      </list>
    </section>

</section>

<section><title>Erl_Interface 3.9</title>

    <section><title>Fixed Bugs and Malfunctions</title>
      <list>
        <item>
          <p>
	    Fix decoding of LLONG_MIN in erl_decode</p>
          <p>
	    Own Id: OTP-13666 Aux Id: ERL-158 </p>
        </item>
        <item>
          <p>
	    On windows <c>ei_decode_ulong</c> and
	    <c>ei_decode_long</c> now correctly returns an error when
	    trying to decode a number that does not fit in a long.
	    Fixed a bug on windows where enabling ei tracing would
	    cause a segmentation fault.</p>
          <p>
	    Own Id: OTP-13673</p>
        </item>
      </list>
    </section>


    <section><title>Improvements and New Features</title>
      <list>
        <item>
          <p>
	    Handle terms (pids,ports and refs) from nodes with a
	    'creation' value larger than 3. This is a preparation of
	    the distribution protocol to allow OTP 19 nodes to
	    correctly communicate with future nodes (20 or higher).
	    The 'creation' value differentiates different
	    incarnations of the same node (name).</p>
          <p>
	    Own Id: OTP-13488</p>
        </item>
      </list>
    </section>

</section>

<section><title>Erl_Interface 3.8.2</title>

    <section><title>Fixed Bugs and Malfunctions</title>
      <list>
        <item>
          <p>
	    Fix Erl_Interface build error on Debian/Hurd and
	    Debian/kFreeBSD. (Thanks to Sergei Golovan)</p>
          <p>
	    Own Id: OTP-13328</p>
        </item>
      </list>
    </section>


    <section><title>Improvements and New Features</title>
      <list>
        <item>
          <p>
	    EPMD supports both IPv4 and IPv6</p>
          <p>
	    Also affects oldest supported windows version.</p>
          <p>
	    Own Id: OTP-13364</p>
        </item>
      </list>
    </section>

</section>

<section><title>Erl_Interface 3.8.1</title>

    <section><title>Improvements and New Features</title>
      <list>
        <item>
          <p>
	    Fix the conditional selection of gethostbyname_r and
	    gethostbyaddr_r.</p>
          <p>
	    Own Id: OTP-13188</p>
        </item>
      </list>
    </section>

</section>

<section><title>Erl_Interface 3.8</title>

    <section><title>Improvements and New Features</title>
      <list>
        <item>
          <p>
	    Do not accept Nan and Infinity values</p>
          <p>
	    Erlang does not accept these values, so we return an
	    error in the C interface rather than letting them through
	    to the Erlang VM, which rejects the message with a
	    somewhat cryptic "bad external term".</p>
          <p>
	    Own Id: OTP-12801</p>
        </item>
      </list>
    </section>

</section>

<section><title>Erl_Interface 3.7.20</title>

    <section><title>Fixed Bugs and Malfunctions</title>
      <list>
        <item>
          <p>
	    Use C99 function isfinite() instead of finite() when
	    available on non GCC compilers.</p>
          <p>
	    Own Id: OTP-12268</p>
        </item>
      </list>
    </section>


    <section><title>Improvements and New Features</title>
      <list>
        <item>
          <p>
	    Distribute <c>autoconf</c> helpers to applications at
	    build time instead of having multiple identical copies
	    committed in the repository.</p>
          <p>
	    Own Id: OTP-12348</p>
        </item>
        <item>
          <p>
	    Added an .appup file for the application.</p>
          <p>
	    Own Id: OTP-12358 Aux Id: OTP-12178 </p>
        </item>
      </list>
    </section>

</section>

<section><title>Erl_Interface 3.7.19</title>

    <section><title>Fixed Bugs and Malfunctions</title>
      <list>
        <item>
          <p>
	    Added a <c>.app</c> file for the application.</p>
          <p>
	    Own Id: OTP-12178</p>
        </item>
      </list>
    </section>

</section>

<section><title>Erl_Interface 3.7.18</title>

    <section><title>Fixed Bugs and Malfunctions</title>
      <list>
        <item>
          <p>
	    Implement --enable-sanitizers[=sanitizers]. Similar to
	    debugging with Valgrind, it's very useful to enable
	    -fsanitize= switches to catch bugs at runtime.</p>
          <p>
	    Own Id: OTP-12153</p>
        </item>
      </list>
    </section>

</section>

<section><title>Erl_Interface 3.7.17</title>

    <section><title>Fixed Bugs and Malfunctions</title>
      <list>
        <item>
          <p>
	    Now works with Visual Studio.</p>
          <p>
	    Own Id: OTP-11984</p>
        </item>
      </list>
    </section>

</section>

<section><title>Erl_Interface 3.7.16</title>

    <section><title>Fixed Bugs and Malfunctions</title>
      <list>
        <item>
          <p>
	    Fix memcheck warning in gen_challange (Thanks to Olivier
	    Girondel)</p>
          <p>
	    Own Id: OTP-11608</p>
        </item>
      </list>
    </section>

</section>

<section><title>Erl_Interface 3.7.15</title>

    <section><title>Fixed Bugs and Malfunctions</title>
      <list>
        <item>
          <p>
	    Silence warnings (Thanks to Anthony Ramine)</p>
          <p>
	    Own Id: OTP-11517</p>
        </item>
      </list>
    </section>

</section>

<section><title>Erl_Interface 3.7.14</title>

    <section><title>Improvements and New Features</title>
      <list>
        <item>
          <p>
	    Introduced functionality for inspection of system and
	    build configuration.</p>
          <p>
	    Own Id: OTP-11196</p>
        </item>
        <item>
          <p>
	    Header and library files from ic and erl_interface are
	    now installed into usr/{include,lib}. Note that these
	    directories are unversioned, so the latest installed
	    version will be the one in the directory.</p>
          <p>
	    Own Id: OTP-11284</p>
        </item>
        <item>
          <p>
	    Fix location of true binary under Mac OSX. Thanks to
	    Simon Cornish.</p>
          <p>
	    Own Id: OTP-11289</p>
        </item>
      </list>
    </section>

</section>

<section><title>Erl_Interface 3.7.13</title>

    <section><title>Improvements and New Features</title>
      <list>
        <item>
          <p>
	    A guard was added to check if file descriptor is valid
	    before closing it.</p>
          <p>
	    Own Id: OTP-11167</p>
        </item>
      </list>
    </section>

</section>

<section><title>Erl_Interface 3.7.12</title>

    <section><title>Fixed Bugs and Malfunctions</title>
      <list>
        <item>
          <p>
	    Superfluous trailing comma in enum erlang_char_encoding
	    causing compile error for g++ with --pedantic option.</p>
          <p>
	    Own Id: OTP-10913 Aux Id: seq12264 </p>
        </item>
      </list>
    </section>

</section>

<section><title>Erl_Interface 3.7.11</title>

    <section><title>Fixed Bugs and Malfunctions</title>
      <list>
        <item>
          <p>
	    Revert the structs <c>erlang_pid</c>, <c>erlang_port</c>
	    and <c>erlang_ref</c> as they were before R16A (without
	    <c>node_org_enc</c>) in order to be backward compatible
	    with user code that accesses the fields of these structs.</p>
          <p>
	    Own Id: OTP-10885 Aux Id: seq12256 </p>
        </item>
      </list>
    </section>

</section>

<section><title>Erl_Interface 3.7.10</title>

    <section><title>Improvements and New Features</title>
      <list>
        <item>
	    <p>Where necessary a comment stating encoding has been
	    added to Erlang files. The comment is meant to be removed
	    in Erlang/OTP R17B when UTF-8 becomes the default
	    encoding. </p>
          <p>
	    Own Id: OTP-10630</p>
        </item>
        <item>
          <p>
	    Limited support for unicode atoms in the external format
	    and in the internal representation of the vm. This is a
	    preparative feature in order to support communication
	    with future releases of Erlang/OTP that may create
	    unicode atoms.</p>
          <p>
	    Own Id: OTP-10753</p>
        </item>
      </list>
    </section>

</section>

<section><title>Erl_Interface 3.7.9</title>

    <section><title>Improvements and New Features</title>
      <list>
        <item>
	    <p>Teach lib/erl_interface/configure.in to look for
	    pthreads support in libc (where it can be found on
	    QNX)</p> <p>A minor tweak such that this configure
	    *fails* if you pass --enable-threads and no pthreads
	    support can be found.</p> (Thanks to Per Hedeland)
          <p>
	    Own Id: OTP-10581</p>
        </item>
      </list>
    </section>

</section>

<section><title>Erl_Interface 3.7.8</title>

    <section><title>Improvements and New Features</title>
      <list>
        <item>
          <p>
	    Detect when middle endian doubles are used by a platform
	    and account for it when decoding floats. (Thanks to Mike
	    Sperber)</p>
          <p>
	    Own Id: OTP-10209</p>
        </item>
      </list>
    </section>

</section>

<section><title>Erl_Interface 3.7.7</title>

    <section><title>Fixed Bugs and Malfunctions</title>
      <list>
        <item>
	    <p>Minor suppressions and fixes of compilation
	    warnings</p>
          <p>
	    Own Id: OTP-10016</p>
        </item>
      </list>
    </section>

</section>

<section><title>Erl_Interface 3.7.6</title>

    <section><title>Fixed Bugs and Malfunctions</title>
      <list>
        <item>
          <p>
	    An error when getting global names on OS X Lion has been
	    fixed. The error caused truncated strings to be returned
	    from the function.</p>
          <p>
	    Own Id: OTP-9799</p>
        </item>
      </list>
    </section>


    <section><title>Improvements and New Features</title>
      <list>
        <item>
	    <p>Erlang/OTP can now be built using parallel make if you
	    limit the number of jobs, for instance using '<c>make
	    -j6</c>' or '<c>make -j10</c>'. '<c>make -j</c>' does not
	    work at the moment because of some missing
	    dependencies.</p>
          <p>
	    Own Id: OTP-9451</p>
        </item>
        <item>
          <p>
	    Eliminate use of deprecated regexp module</p>
          <p>
	    Own Id: OTP-9810</p>
        </item>
      </list>
    </section>

</section>

<section><title>Erl_Interface 3.7.5</title>

    <section><title>Fixed Bugs and Malfunctions</title>
      <list>
        <item>
	    <p>Align ei buffer according to size of pointers</p>
          <p>
	    Own Id: OTP-9390</p>
        </item>
        <item>
	    <p> XML files have been corrected. </p>
          <p>
	    Own Id: OTP-9550 Aux Id: OTP-9541 </p>
        </item>
        <item>
          <p>
	    Make comment and documentation reflect code in
	    erl_interface/src/misc/ei_decode_term.c (Thanks to Anneli
	    Cuss)</p>
          <p>
	    Own Id: OTP-9559</p>
        </item>
      </list>
    </section>


    <section><title>Improvements and New Features</title>
      <list>
        <item>
          <p>
	    ei: integer overflow in string/atom encoding</p>
          <p>
	    ei_encode_atom() and ei_encode_string() use strlen() to
	    get the length of the buffer. As strlen() returns an
	    unsigned long long and both ei functions take a signed
	    integer, the length fields may overflow.</p>
          <p>
	    Check so that the results of strlen can be held in a
	    signed integer. (Thanks to Michael Santos)</p>
          <p>
	    Own Id: OTP-9530</p>
        </item>
      </list>
    </section>

</section>

<section><title>Erl_Interface 3.7.4</title>

    <section><title>Fixed Bugs and Malfunctions</title>
      <list>
        <item>
          <p>
	    Fix using sizeof() for array given as function argument</p>
          <p>
	    When using the sizeof() operator for an array given as
	    function argument it returns the size of the pointer. In
	    this case, the affected function hex(char digest[16],
	    char buff[33]) will just print 4 or 8 byte instead of the
	    full length of 16 bytes, on 32bit and 64bit systems
	    respectively. (Thanks to Cristian greco)</p>
          <p>
	    Own Id: OTP-9151</p>
        </item>
        <item>
          <p>
	    Initialize <c>to</c> and <c>to_name</c> in
	    <c>erl_receive_msg</c>. (Thanks to Göran Larsson)</p>
          <p>
	    Own Id: OTP-9241</p>
        </item>
        <item>
          <p>
	    erl_interface: fix compile error(Thanks to Michael
	    Santos)</p>
          <p>
	    Own Id: OTP-9252</p>
        </item>
      </list>
    </section>

</section>

<section><title>Erl_Interface 3.7.3</title>

    <section><title>Fixed Bugs and Malfunctions</title>
      <list>
        <item>
          <p>
	    Some malformed distribution messages could cause VM to
	    crash, this is now corrected.</p>
          <p>
	    Own Id: OTP-8993</p>
        </item>
        <item>
          <p>
	    Strengthen string copy check (Thanks to Michael Santos).</p>
          <p>
	    Own Id: OTP-9071</p>
        </item>
        <item>
          <p>
	    Strengthen atom length check when decoding atoms (Thanks
	    to Michael Santos).</p>
          <p>
	    Own Id: OTP-9072</p>
        </item>
      </list>
    </section>


    <section><title>Improvements and New Features</title>
      <list>
        <item>
	    <p>Fix global registration. C node needed
	    DFLAG_DIST_MONITOR_FLAT set when connecting. Fix list
	    compare in erl_compare_ext to return correct result.
	    (Thanks to Vitaliy Batichko and Evgeny Khirin)</p>
          <p>
	    Own Id: OTP-9015</p>
        </item>
      </list>
    </section>

</section>

<section><title>Erl_Interface 3.7.2</title>

    <section><title>Fixed Bugs and Malfunctions</title>
      <list>
        <item>
          <p>
	    erl_call: remove get_hostent</p>
          <p>
	    get_hostent does not properly handle IPv4 addresses on
	    little endian platforms and fails with hostnames
	    beginning with a number. Remove get_hostent and use
	    ei_gethostbyname directly since gethostbyname supports
	    IPv4 addresses.</p>
          <p>
	    (Thanks to Michael Santos)</p>
          <p>
	    Own Id: OTP-8890</p>
        </item>
        <item>
	    <p> teach ei_x_format to handle unary - and + (Thanks to
	    Steve Vinoski)</p>
          <p>
	    Own Id: OTP-8891</p>
        </item>
        <item>
	    <p>Fix zero byte allocation in registry. (Thanks to
	    Michael Santos)</p>
          <p>
	    Own Id: OTP-8893</p>
        </item>
        <item>
	    <p> Check the length of the node name to prevent an
	    overflow. Memory error control of ei_alloc_big. (Thanks
	    to Michael Santos) </p>
          <p>
	    Own Id: OTP-8943</p>
        </item>
        <item>
          <p>
	    erl_term_len() in erl_interface could returned too large
	    values for integers (since R14B) and too small values for
	    refs (since R9B).</p>
          <p>
	    Own Id: OTP-8945</p>
        </item>
      </list>
    </section>

</section>

<section><title>Erl_Interface 3.7.1.1</title>
    <section><title>Fixed Bugs and Malfunctions</title>
      <list>
        <item>
	    <p>
		The <c>erl_interface</c> tracelevel for erlang messages was incorrect. This has now been fixed.
	    </p>
          <p>
	    Own Id: OTP-8874</p>
        </item>
    </list>
    </section>

</section>
<section><title>Erl_Interface 3.7.1</title>

    <section><title>Fixed Bugs and Malfunctions</title>
      <list>
        <item>
          <p>
	    Removed unused variable in <c>ei_decode_term.c</c>.</p>
          <p>
	    Fixed faulty deallocation in <c>erl_call</c>.</p>
          <p>
	    Own Id: OTP-8748</p>
        </item>
        <item>
	    <p>ei_connect: correct man page examples (Thanks to
	    Michael Santos)</p>
          <p>
	    Own Id: OTP-8813</p>
        </item>
        <item>
	    <p>ei: prevent overflow in <c>ei_connect_init</c> and
	    <c>ei_xconnect</c></p> <p>Add length check of the buffer
	    before copying. (Thanks to Michael Santos)</p>
          <p>
	    Own Id: OTP-8814</p>
        </item>
        <item>
	    <p>Remove DECLSPEC feature which fails on Windows Vista
	    and use the fallback implementation instead.</p>
          <p>
	    Own Id: OTP-8826</p>
        </item>
        <item>
	    <p>erl_call: fix multiple buffer overflows (Thanks to
	    Michael Santos)</p>
          <p>
	    Own Id: OTP-8827</p>
        </item>
      </list>
    </section>


    <section><title>Improvements and New Features</title>
      <list>
        <item>
	    <p>Fix incorrect writev iovec buffer handling in
	    <c>erl_interface</c> (Thanks to Steve Vinoski)</p>
          <p>
	    Own Id: OTP-8837</p>
        </item>
      </list>
    </section>

</section>

<section><title>Erl_Interface 3.7</title>

    <section><title>Improvements and New Features</title>
      <list>
        <item>
	    <p>compact IEEE 754 double encoding in external binary
	    format for ei</p> <list><item><p>Implement the compact
	    IEEE 754 double encoding in external binary format for
	    ei. Encoding for ei now always produces the NEW_FLOAT_EXT
	    format. Decoding and term printing handle both the old
	    ERL_FLOAT_EXT encoding and the new NEW_FLOAT_EXT
	    encoding. </p></item> <item><p>Legacy erl_interface code
	    also handles the new encoding, but still produces the
	    ERL_FLOAT_EXT encoding by default.</p></item>
	    <item><p>Also enable the DFLAG_NEW_FLOATS distribution
	    flag.</p></item> <item><p>ei_get_type() will return
	    ERL_FLOAT_EXT regardless if the external format is
	    encoded with ERL_FLOAT_EXT or NEW_FLOAT_EXT for
	    doubles.</p></item> <item><p>Reduce the number of copies
	    of the code for encoding and decoding doubles throughout
	    ei and erl_interface by instead calling the ei encoding
	    and decoding functions wherever possible.</p></item>
	    <item><p>Restore commented-out float tests in
	    ei_decode_SUITE and ei_encode_SUITE in
	    lib/erl_interface/test. Modify them to make them match
	    the style of other tests in the same suites.</p></item>
	    </list> <p>These changes are based on an ei float patch
	    from Serge Aleynikov originally submitted against R12B-2
	    in July 2008 and reworked by Steve Vinoski May 2010.</p>
          <p>
	    *** POTENTIAL INCOMPATIBILITY ***</p>
          <p>
	    Own Id: OTP-8684</p>
        </item>
      </list>
    </section>

</section>

<section><title>Erl_Interface 3.6.5</title>

    <section><title>Improvements and New Features</title>
      <list>
        <item>
          <p>
	    Document debug support.</p>
          <p>
	    Debug trace output for connection activity could be
	    enabled setting the trace level as an integer to the
	    EI_TRACELEVEL environment variable. This option could
	    also be read and set from a running program using
	    ei_get_tracelevel(void) and ei_set_tracelevel(int).</p>
          <p>
	    Own Id: OTP-5037</p>
        </item>
        <item>
	    <p>Cross compilation improvements and other build system
	    improvements.</p>
	    <p>Most notable:</p> <list><item> Lots of cross
	    compilation improvements. The old cross compilation
	    support was more or less non-existing as well as broken.
	    Please, note that the cross compilation support should
	    still be considered as experimental. Also note that old
	    cross compilation configurations cannot be used without
	    modifications. For more information on cross compiling
	    Erlang/OTP see the <c>$ERL_TOP/INSTALL-CROSS.md</c> file.
	    </item><item> Support for staged install using <url
	    href="http://www.gnu.org/prep/standards/html_node/DESTDIR.html">DESTDIR</url>.
	    The old broken <c>INSTALL_PREFIX</c> has also been fixed.
	    For more information see the <c>$ERL_TOP/INSTALL.md</c>
	    file. </item><item> Documentation of the <c>release</c>
	    target of the top <c>Makefile</c>. For more information
	    see the <c>$ERL_TOP/INSTALL.md</c> file. </item><item>
	    <c>make install</c> now by default creates relative
	    symbolic links instead of absolute ones. For more
	    information see the <c>$ERL_TOP/INSTALL.md</c> file.
	    </item><item> <c>$ERL_TOP/configure --help=recursive</c>
	    now works and prints help for all applications with
	    <c>configure</c> scripts. </item><item> Doing <c>make
	    install</c>, or <c>make release</c> directly after
	    <c>make all</c> no longer triggers miscellaneous
	    rebuilds. </item><item> Existing bootstrap system is now
	    used when doing <c>make install</c>, or <c>make
	    release</c> without a preceding <c>make all</c>.
	    </item><item> The <c>crypto</c> and <c>ssl</c>
	    applications use the same runtime library path when
	    dynamically linking against <c>libssl.so</c> and
	    <c>libcrypto.so</c>. The runtime library search path has
	    also been extended. </item><item> The <c>configure</c>
	    scripts of <c>erl_interface</c> and <c>odbc</c> now
	    search for thread libraries and thread library quirks the
	    same way as <c>erts</c> do. </item><item> The
	    <c>configure</c> script of the <c>odbc</c> application
	    now also looks for odbc libraries in <c>lib64</c> and
	    <c>lib/64</c> directories when building on a 64-bit
	    system. </item><item> The <c>config.h.in</c> file in the
	    <c>erl_interface</c> application is now automatically
	    generated in instead of statically updated which reduces
	    the risk of <c>configure</c> tests without any effect.
	    </item></list>
	    <p>(Thanks to Henrik Riomar for suggestions and
	    testing)</p>
	    <p>(Thanks to Winston Smith for the AVR32-Linux cross
	    configuration and testing)</p>
          <p>
	    *** POTENTIAL INCOMPATIBILITY ***</p>
          <p>
	    Own Id: OTP-8323</p>
        </item>
        <item>
          <p>
	    Change erroneous "\\0" in documentation files
	    <c>erl_notes.xml</c> and <c> erl_eterm.xml</c>.</p>
          <p>
	    Own Id: OTP-8326</p>
        </item>
        <item>
          <p>
	    Allow <c>erl_match()</c> to match <c>ERL_LONGLONG</c> and
	    <c>ERL_U_LONGLONG</c> terms (Thanks to Scott Lystig
	    Fritchie).</p>
          <p>
	    Own Id: OTP-8400</p>
        </item>
      </list>
    </section>

</section>

<section><title>Erl_Interface 3.6.4</title>

    <section><title>Improvements and New Features</title>
      <list>
        <item>
          <p>
	    The documentation is now built with open source tools
	    (xsltproc and fop) that exists on most platforms. One
	    visible change is that the frames are removed.</p>
          <p>
	    Own Id: OTP-8201</p>
        </item>
      </list>
    </section>

</section>

<section><title>Erl_Interface 3.6.3</title>

    <section><title>Fixed Bugs and Malfunctions</title>
      <list>
        <item>
          <p>
	    The manual states that erl_receive() return the reason in
	    the <c>ErlMessage</c> struct. This was not the case and
	    the function is now corrected.</p>
          <p>
	    *** POTENTIAL INCOMPATIBILITY ***</p>
          <p>
	    Own Id: OTP-4969</p>
        </item>
        <item>
          <p>
	    In <c>send_exit.c</c> an errorneous size of memory
	    allocation could occur when reallocating a buffer.</p>
          <p>
	    In <c>ei_decode_trace.c</c> the index could be updated
	    when the decoding failed.</p>
          <p>
	    In <c>ei_printterm.c</c> the index could be updated when
	    the decoding failed in lists and tuples.</p>
          <p>
	    In <c>ei_decode_term.c</c> when decoding a double
	    (ERL_FLOAT_EXT) no check was done to ensure that the last
	    of the 31 bytes was null terminated.</p>
          <p>
	    In <c>ei_decode_term.c</c> when decoding references, only
	    the first 3 bytes are read, but the index did not
	    increment by the total size.</p>
          <p>
	    In <c>ei_decode_fun.c</c> no check of correct buffer
	    allocation or data length was done.</p>
          <p>
	    In <c>ei_decode_string.c</c> the integer list string case
	    did not decode the NIL tail correctly.</p>
          <p>
	    These errors has now been fixed. (Thanks to Romain
	    Lenglet, Paul Mineiro and Paul Guyot).</p>
          <p>
	    Own Id: OTP-6117</p>
        </item>
        <item>
          <p>
	    <c>ei_decode_big</c> could be decoded with a garbage
	    byte.</p>
          <p>
	    <c>ei_encode_big</c> and <c>ei_x_encode_big</c> is now
	    available.</p>
          <p>
	    Own Id: OTP-7554</p>
        </item>
        <item>
          <p>
	    The function <c>erl_init_resolve()</c> did not conform to
	    C99 standard which caused a build error on some
	    platforms. This has now been fixed.</p>
          <p>
	    Own Id: OTP-8093</p>
        </item>
        <item>
          <p>
	    <c>Makefile.in</c> has been updated to use the LDFLAGS
	    environment variable (if set). (Thanks to Davide
	    Pesavento.)</p>
          <p>
	    Own Id: OTP-8157</p>
        </item>
      </list>
    </section>


    <section><title>Improvements and New Features</title>
      <list>
        <item>
          <p>
	    Added support for 64-bit integers in encoding/decoding.</p>
          <p>
	    Added support for better printouts of binaries.</p>
          <p>
	    Own Id: OTP-6091</p>
        </item>
      </list>
    </section>

</section>

<section><title>Erl_Interface 3.6.2</title>

    <section><title>Fixed Bugs and Malfunctions</title>
      <list>
        <item>
          <p>
	    A problem with <c>gethostbyname</c> in <c>erl_start.c</c>
	    could cause a buffer overflow. This has now been fixed.</p>
          <p>
	    Clean up of code and removed compiler warnings.</p>
          <p>
	    Own Id: OTP-7978</p>
        </item>
      </list>
    </section>

</section>

<section><title>Erl_Interface 3.6.1</title>

    <section><title>Fixed Bugs and Malfunctions</title>
      <list>
        <item>
	    <p>A faulty validation in <c>ei_reg_getpval</c> caused it
	    to never return the key-value. This has now been fixed.
	    (Thanks to Matt Stancliff)</p>
          <p>
	    Own Id: OTP-7960</p>
        </item>
      </list>
    </section>


    <section><title>Improvements and New Features</title>
      <list>
        <item>
	    <p>Minor update to the <c>configure</c> script.</p>
          <p>
	    Own Id: OTP-7959</p>
        </item>
      </list>
    </section>

</section>

<section><title>Erl_Interface 3.6.1</title>

    <section><title>Improvements and New Features</title>
      <list>
        <item>
	    <p>Minor update to the <c>configure</c> script.</p>
          <p>
	    Own Id: OTP-7959</p>
        </item>
      </list>
    </section>

</section>

<section><title>Erl_Interface 3.6</title>

    <section><title>Improvements and New Features</title>
      <list>
        <item>
          <p>
	    Nodes belonging to different independent clusters can now
	    co-exist on the same host with the help of a new
	    environment variable setting ERL_EPMD_PORT.</p>
          <p>
	    Own Id: OTP-7826</p>
        </item>
      </list>
    </section>

</section>

<section><title>Erl_Interface 3.5.9</title>

    <section><title>Fixed Bugs and Malfunctions</title>
      <list>
        <item>
          <p>
	    A type-casting bug in ei_skip_term and ei_printterm on
	    64bit platforms rendering undefined results is now
	    corrected.</p>
          <p>
	    Own Id: OTP-7577</p>
        </item>
        <item>
          <p>
	    A bug in the hostent copying code of erl_interface on
	    MacOS X/Darwin is now corrected.</p>
          <p>
	    Own Id: OTP-7593</p>
        </item>
        <item>
	    <p>A problem with building <c>erl_interface</c> on
	    FreeBSD has been fixed (Thanks to Akira Kitada).</p>
          <p>
	    Own Id: OTP-7611</p>
        </item>
      </list>
    </section>

</section>

<section><title>Erl_Interface 3.5.8</title>

    <section><title>Fixed Bugs and Malfunctions</title>
      <list>
        <item>
          <p>
	    Fixed bug in erl_interface when decoding broken data</p>
          <p>
	    Own Id: OTP-7448</p>
        </item>
      </list>
    </section>

</section>


<section><title>Erl_Interface 3.5.7</title>

    <section><title>Fixed Bugs and Malfunctions</title>
      <list>
        <item>
          <p>
	    An erroneous freeing of memory could occur when using
	    <c>ei_x_format_wo_ver</c> in erl_interface, resulting in
	    a segmentation fault.</p>
          <p>
	    Own Id: OTP-6795</p>
        </item>
        <item>
          <p>
	    A faulty compare in <c>erl_marshal</c> has now been
	    fixed. (Thanks to Simon Cornish and Paul Mineiro)</p>
          <p>
	    Own Id: OTP-7368</p>
        </item>
      </list>
    </section>

</section>

<section><title>Erl_Interface 3.5.6</title>

    <section><title>Fixed Bugs and Malfunctions</title>
      <list>
        <item>
          <p>
	    Minor documentation fixes.</p>
          <p>
	    Own Id: OTP-7183 Aux Id: OTP-7118 </p>
        </item>
      </list>
    </section>

</section>

<section><title>Erl_Interface 3.5.5.4</title>

    <section><title>Fixed Bugs and Malfunctions</title>
      <list>
        <item>
          <p>
	    The symbol __erl_errno was undefined in the single thread
	    version of the ei library, but is now defined.</p>
          <p>
	    Own Id: OTP-6887</p>
        </item>
        <item>
          <p>
	    Corrected FreeBSD build error.</p>
          <p>
	    Own Id: OTP-7093</p>
        </item>
      </list>
    </section>

</section>

  <section>
    <title>Erl_Interface 3.5.5.3</title>

    <section>
      <title>Improvements and New Features</title>
      <list type="bulleted">
        <item>
          <p>Calls to alloca in erl_marshal.c have been removed. A
            static buffer is now used instead to store node names
            temporarily.</p>
          <p>Own Id: OTP-6331 Aux Id: seq10468 </p>
        </item>
        <item>
          <p>ei_print_term interprets a list of integers with values
            from 0 to 255 as a string. If the original list contains
            the integer 0, this is considered terminator of the
            string. This is incorrect. The function has now been
            modified to not look for '\0' in a string, but always
            print all characters.</p>
          <p>Own Id: OTP-6339 Aux Id: seq10492 </p>
        </item>
      </list>
    </section>
  </section>

  <section>
    <title>Erl_Interface 3.5.5.2</title>

    <section>
      <title>Fixed Bugs and Malfunctions</title>
      <list type="bulleted">
        <item>
          <p>The combination of xeon processors with 64bit x86
            extensions and a 32bit linux could cause ei_decode_long
            and ei_decode_longlong to fail for the value LONG_MIN and
            LONGLONG_MIN. The conversion is now made more portable.</p>
          <p>Own Id: OTP-6216</p>
        </item>
      </list>
    </section>
  </section>

  <section>
    <title>Erl_Interface 3.5.5.1</title>

    <section>
      <title>Improvements and New Features</title>
      <list type="bulleted">
        <item>
          <p>Portability enhancements.</p>
          <p>Own Id: OTP-6132</p>
        </item>
      </list>
    </section>
  </section>

  <section>
    <title>Erl_Interface 3.5.5</title>

    <section>
      <title>Fixed Bugs and Malfunctions</title>
      <list type="bulleted">
        <item>
          <p>Different (and old) <c><![CDATA[config.guess]]></c> files in the
            <c><![CDATA[erts]]></c> and <c><![CDATA[erl_interface]]></c> applications would
            cause build problems on the new Intel-based iMacs.
            (Thanks to Sebastion Strollo.)</p>
          <p>Own Id: OTP-5967</p>
        </item>
        <item>
          <p>pthread header and library mismatch on linux systems (at
            least some SuSE and Debian) with both NPTL and
            Linuxthreads libraries installed.</p>
          <p>Own Id: OTP-5981</p>
        </item>
      </list>
    </section>

    <section>
      <title>Improvements and New Features</title>
      <list type="bulleted">
        <item>
          <p>Support for a C node to connect to an Erlang node on a
            standalone host has been added.</p>
          <p>Own Id: OTP-5883 Aux Id: seq10170 </p>
        </item>
      </list>
    </section>
  </section>

  <section>
    <title>Erl_interface 3.5.2</title>

    <section>
      <title>Improvements and New Features</title>
      <list type="bulleted">
        <item>
          <p>A configuration test error caused erl_interface to be
            built without support for threads. This has been
            corrected.</p>
          <p>Own Id: OTP-5456</p>
        </item>
      </list>
    </section>
  </section>

  <section>
    <title>Erl_interface 3.5.1</title>

    <section>
      <title>Improvements and New Features</title>
      <list type="bulleted">
        <item>
          <p>Changes and improvements have been made to the build and
            test environment to solve problems with failing
            erl_interface test cases.</p>
          <p>Own Id: OTP-5295 Aux Id: OTP-5387 </p>
        </item>
      </list>
    </section>
  </section>

  <section>
    <title>Erl_interface 3.5</title>

    <section>
      <title>Improvements and New Features</title>
      <list type="bulleted">
        <item>
          <p>Process identifiers and port identifiers have been
            made more unique. Previously 18 bits were used as id in
            the internal representation of process and port
            identifiers. Now 28 bits are used. </p>
          <p>The maximum
            limit on the number of concurrently existing processes
            due to the representation of pids has been increased to
            268435456 processes. The same is true for ports. This
            limit will at least on a 32-bit architecture be
            impossible to reach due to memory shortage. </p>
          <p><em>NOTE:</em> By default, the <c><![CDATA[ERTS]]></c>, and the
            <c><![CDATA[erl_interface]]></c>, <c><![CDATA[ei]]></c>, and <c><![CDATA[jinterface]]></c>
            libraries are now only guaranteed to be compatible with
            other Erlang/OTP components from the same release. It is
            possible to set each component in compatibility mode of
            an earlier release, though. See the documentation for
            respective component on how to set it in compatibility
            mode. </p>
          <p>*** POTENTIAL INCOMPATIBILITY ***</p>
          <p>Own Id: OTP-4968 Aux Id: OTP-4196 </p>
        </item>
      </list>
    </section>
  </section>

  <section>
    <title>Erl_interface 3.4.5</title>

    <section>
      <title>Fixed Bugs and Malfunctions</title>
      <list type="bulleted">
        <item>
          <p>Corrections for mistakes done for patch erl_605/OTP-4874.</p>
          <p>Own Id: OTP-4995 Aux Id: OTP-4874 </p>
        </item>
      </list>
    </section>
  </section>

  <section>
    <title>Erl_interface 3.4.4</title>

    <section>
      <title>Fixed Bugs and Malfunctions</title>
      <list type="bulleted">
        <item>
          <p>A small optimization in ei_rpc*() was added and a bug in
            ei_decode_longlong() was corrected.</p>
          <p>Own Id: OTP-4784</p>
        </item>
      </list>
    </section>
  </section>

  <section>
    <title>Erl_interface 3.4.2</title>

    <section>
      <title>Fixed Bugs and Malfunctions</title>
      <list type="bulleted">
        <item>
          <p>Strings longer than 65535 bytes were encoded wrong in
            ei/erl_interface.</p>
          <p>Own Id: OTP-4865 Aux Id: EABln07451 </p>
        </item>
      </list>
    </section>
  </section>

  <section>
    <title>Erl_interface 3.4.1</title>

    <section>
      <title>Fixed Bugs and Malfunctions</title>
      <list type="bulleted">
        <item>
          <p>erl_call -a parsed erlang terms incorrectly due to a bug
            in ei_format, which is now corrected.</p>
          <p>Own Id: OTP-4777 Aux Id: seq8099 </p>
        </item>
      </list>
    </section>
  </section>
</chapter><|MERGE_RESOLUTION|>--- conflicted
+++ resolved
@@ -31,17 +31,12 @@
   </header>
   <p>This document describes the changes made to the Erl_interface application.</p>
 
-<<<<<<< HEAD
 <section><title>Erl_Interface 4.0.2</title>
-=======
-<section><title>Erl_Interface 3.11.3.1</title>
->>>>>>> 775806a5
-
-    <section><title>Fixed Bugs and Malfunctions</title>
-      <list>
-        <item>
-          <p>
-<<<<<<< HEAD
+
+    <section><title>Fixed Bugs and Malfunctions</title>
+      <list>
+        <item>
+          <p>
 	    Integers outside of the range [-(1 bsl 32) - 1, (1 bsl
 	    32) -1] were previously intended to be printed in an
 	    internal bignum format by <c>ei_print_term()</c> and
@@ -292,14 +287,6 @@
 	    Documentation improvements.</p>
           <p>
 	    Own Id: OTP-16633</p>
-=======
-	    Fix link error "multiple definition of
-	    `ei_default_socket_callbacks'" for gcc version 10 or when
-	    built with gcc option -fno-common. Error exists since
-	    OTP-21.3.</p>
-          <p>
-	    Own Id: OTP-16412 Aux Id: PR-2503 </p>
->>>>>>> 775806a5
         </item>
       </list>
     </section>
@@ -321,7 +308,6 @@
 
 </section>
 
-<<<<<<< HEAD
 <section><title>Erl_Interface 3.13.2</title>
 
     <section><title>Fixed Bugs and Malfunctions</title>
@@ -467,8 +453,39 @@
 
 </section>
 
-=======
->>>>>>> 775806a5
+<section><title>Erl_Interface 3.11.3.1</title>
+
+    <section><title>Fixed Bugs and Malfunctions</title>
+      <list>
+        <item>
+          <p>
+	    Fix link error "multiple definition of
+	    `ei_default_socket_callbacks'" for gcc version 10 or when
+	    built with gcc option -fno-common. Error exists since
+	    OTP-21.3.</p>
+          <p>
+	    Own Id: OTP-16412 Aux Id: PR-2503 </p>
+        </item>
+      </list>
+    </section>
+
+
+    <section><title>Known Bugs and Problems</title>
+      <list>
+        <item>
+          <p>
+	    The <c>ei</c> API for decoding/encoding terms is not
+	    fully 64-bit compatible since terms that have a
+	    representation on the external term format larger than 2
+	    GB cannot be handled.</p>
+          <p>
+	    Own Id: OTP-16607 Aux Id: OTP-16608 </p>
+        </item>
+      </list>
+    </section>
+
+</section>
+
 <section><title>Erl_Interface 3.11.3</title>
 
     <section><title>Fixed Bugs and Malfunctions</title>
