--- conflicted
+++ resolved
@@ -55,13 +55,9 @@
      {misc, [],
       [latin1_alias, syntax_bug1, syntax_bug2, syntax_bug3,
        pe_ref1, copyright, testXSEIF, export_simple1, export,
-<<<<<<< HEAD
+       export_cdata,
        default_attrs_bug, xml_ns, scan_splits_string_bug,
        allow_entities_test]},
-=======
-       export_cdata,
-       default_attrs_bug, xml_ns, scan_splits_string_bug]},
->>>>>>> 47dd2cd8
      {eventp_tests, [], [sax_parse_and_export]},
      {ticket_tests, [],
       [ticket_5998, ticket_7211, ticket_7214, ticket_7430,
