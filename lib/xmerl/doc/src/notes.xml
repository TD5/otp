<?xml version="1.0" encoding="utf-8" ?>
<!DOCTYPE chapter SYSTEM "chapter.dtd">

<chapter>
  <header>
    <copyright>
      <year>2004</year><year>2021</year>
      <holder>Ericsson AB. All Rights Reserved.</holder>
    </copyright>
    <legalnotice>
      Licensed under the Apache License, Version 2.0 (the "License");
      you may not use this file except in compliance with the License.
      You may obtain a copy of the License at
 
          http://www.apache.org/licenses/LICENSE-2.0

      Unless required by applicable law or agreed to in writing, software
      distributed under the License is distributed on an "AS IS" BASIS,
      WITHOUT WARRANTIES OR CONDITIONS OF ANY KIND, either express or implied.
      See the License for the specific language governing permissions and
      limitations under the License.

    </legalnotice>

    <title>Xmerl Release Notes</title>
    <prepared>otp_appnotes</prepared>
    <docno>nil</docno>
    <date>nil</date>
    <rev>nil</rev>
    <file>notes.xml</file>
  </header>
  <p>This document describes the changes made to the Xmerl application.</p>


<<<<<<< HEAD
<section><title>Xmerl 1.3.31.1</title>
=======
<section><title>Xmerl 1.3.32</title>
>>>>>>> b54b86ad

    <section><title>Fixed Bugs and Malfunctions</title>
      <list>
        <item>
	    <p> New options to <c>xmerl_scan</c> and
	    <c>xmerl_sax_parser</c> so one can limit the behaviour of
	    the parsers to avoid some XML security issues. </p> <p>
	    <c>xmerl_scan</c> gets one new option: </p> <taglist>
<<<<<<< HEAD
	    <tag>{allow_entities, Boolean}</tag> <item>Gives the
	    possibility to disallow entities by setting this option
	    to false (<c>true</c> is default)</item> </taglist> <p>
	    <c>xmerl_sax_parser</c> gets the following options: </p>
	    <taglist> <tag><c>disallow_entities</c></tag> <item>Don't
	    allow entities in document</item>
=======
	    <tag><c>{allow_entities, Boolean}</c></tag> <item>Gives
	    the possibility to disallow entities by setting this
	    option to false (<c>true</c> is default)</item>
	    </taglist> <p> <c>xmerl_sax_parser</c> gets the following
	    options: </p> <taglist>
	    <tag><c>disallow_entities</c></tag> <item>Don't allow
	    entities in document</item>
>>>>>>> b54b86ad
	    <tag><c>{entity_recurse_limit, N}</c></tag> <item>Set a
	    limit on entity recursion depth (default is 3)</item>
	    <tag><c>{external_entities, AllowedType}</c></tag>
	    <item>Specify which types of external entities that are
	    allowed, this also affect external DTD's. The types are
	    <c>all</c>(default), <c>file</c> and <c>none</c></item>
	    <tag><c>{fail_undeclared_ref, Boolean}</c></tag>
	    <item>Sets the behavior for undeclared references due to
	    an external file is not parsed (<c>true</c> is
	    default)</item> </taglist> <p> The old option
	    <c>skip_external_dtd</c> is still valid and the same as
	    <c>{external_entities, none}</c> and
	    <c>{fail_undeclared_ref, false}</c> but just affects
	    DTD's and not other external references. </p>
          <p>
	    Own Id: OTP-18595 Aux Id: ERIERL-944 </p>
        </item>
      </list>
    </section>

</section>

<section><title>Xmerl 1.3.31</title>

    <section><title>Improvements and New Features</title>
      <list>
        <item>
          <p>
	    Replace size/1 with either tuple_size/1 or byte_size/1</p>
          <p>
	    The <c>size/1</c> BIF is not optimized by the JIT, and
	    its use can result in worse types for Dialyzer.</p>
          <p>
	    When one knows that the value being tested must be a
	    tuple, <c>tuple_size/1</c> should always be preferred.</p>
          <p>
	    When one knows that the value being tested must be a
	    binary, <c>byte_size/1</c> should be preferred. However,
	    <c>byte_size/1</c> also accepts a bitstring (rounding up
	    size to a whole number of bytes), so one must make sure
	    that the call to <c>byte_size/</c> is preceded by a call
	    to <c>is_binary/1</c> to ensure that bitstrings are
	    rejected. Note that the compiler removes redundant calls
	    to <c>is_binary/1</c>, so if one is not sure whether
	    previous code had made sure that the argument is a
	    binary, it does not harm to add an <c>is_binary/1</c>
	    test immediately before the call to <c>byte_size/1</c>.</p>
          <p>
	    Own Id: OTP-18432 Aux Id:
	    GH-6672,PR-6793,PR-6784,PR-6787,PR-6785,PR-6682,PR-6800,PR-6797,PR-6798,PR-6799,PR-6796,PR-6813,PR-6671,PR-6673,PR-6684,PR-6694,GH-6677,PR-6696,PR-6670,PR-6674 </p>
        </item>
      </list>
    </section>

</section>

<section><title>Xmerl 1.3.30</title>

    <section><title>Improvements and New Features</title>
      <list>
        <item>
	    <p>There is a new configure option,
	    <c>--enable-deterministic-build</c>, which will apply the
	    <c>deterministic</c> compiler option when building
	    Erlang/OTP. The <c>deterministic</c> option has been
	    improved to eliminate more sources of non-determinism in
	    several applications.</p>
          <p>
	    Own Id: OTP-18165 Aux Id: PR-5965 </p>
        </item>
      </list>
    </section>

</section>

<section><title>Xmerl 1.3.29</title>

    <section><title>Improvements and New Features</title>
      <list>
        <item>
          <p>
	    Fixed misspellings in both documentation, comments and
	    code (internal data structures).</p>
          <p>
	    Own Id: OTP-17935 Aux Id: PR-5590 </p>
        </item>
      </list>
    </section>

</section>

<section><title>Xmerl 1.3.28.1</title>

    <section><title>Fixed Bugs and Malfunctions</title>
      <list>
        <item>
	    <p> New options to <c>xmerl_scan</c> and
	    <c>xmerl_sax_parser</c> so one can limit the behaviour of
	    the parsers to avoid some XML security issues. </p> <p>
	    <c>xmerl_scan</c> gets one new option: </p> <taglist>
	    <tag>{allow_entities, Boolean}</tag> <item>Gives the
	    possibility to disallow entities by setting this option
	    to false (<c>true</c> is default)</item> </taglist> <p>
	    <c>xmerl_sax_parser</c> gets the following options: </p>
	    <taglist> <tag><c>disallow_entities</c></tag> <item>Don't
	    allow entities in document</item>
	    <tag><c>{entity_recurse_limit, N}</c></tag> <item>Set a
	    limit on entity recursion depth (default is 3)</item>
	    <tag><c>{external_entities, AllowedType}</c></tag>
	    <item>Specify which types of external entities that are
	    allowed, this also affect external DTD's. The types are
	    <c>all</c>(default), <c>file</c> and <c>none</c></item>
	    <tag><c>{fail_undeclared_ref, Boolean}</c></tag>
	    <item>Sets the behavior for undeclared references due to
	    an external file is not parsed (<c>true</c> is
	    default)</item> </taglist> <p> The old option
	    <c>skip_external_dtd</c> is still valid and the same as
	    <c>{external_entities, none}</c> and
	    <c>{fail_undeclared_ref, false}</c> but just affects
	    DTD's and not other external references. </p>
          <p>
	    Own Id: OTP-18595 Aux Id: ERIERL-944 </p>
        </item>
      </list>
    </section>

</section>

<section><title>Xmerl 1.3.28</title>

    <section><title>Fixed Bugs and Malfunctions</title>
      <list>
        <item>
          <p>
	    Fixed a bug that could cause parsing to crash.</p>
          <p>
	    Own Id: OTP-17388 Aux Id: OTP-17123 </p>
        </item>
      </list>
    </section>

</section>

<section><title>Xmerl 1.3.27.1</title>

    <section><title>Fixed Bugs and Malfunctions</title>
      <list>
        <item>
	    <p> New options to <c>xmerl_scan</c> and
	    <c>xmerl_sax_parser</c> so one can limit the behaviour of
	    the parsers to avoid some XML security issues. </p> <p>
	    <c>xmerl_scan</c> gets one new option: </p> <taglist>
	    <tag><c>{allow_entities, Boolean}</c></tag> <item>Gives
	    the possibility to disallow entities by setting this
	    option to false (<c>true</c> is default)</item>
	    </taglist> <p> <c>xmerl_sax_parser</c> gets the following
	    options: </p> <taglist>
	    <tag><c>disallow_entities</c></tag> <item>Don't allow
	    entities in document</item>
	    <tag><c>{entity_recurse_limit, N}</c></tag> <item>Set a
	    limit on entity recursion depth (default is 3)</item>
	    <tag><c>{external_entities, AllowedType}</c></tag>
	    <item>Specify which types of external entities that are
	    allowed, this also affect external DTD's. The types are
	    <c>all</c>(default), <c>file</c> and <c>none</c></item>
	    <tag><c>{fail_undeclared_ref, Boolean}</c></tag>
	    <item>Sets the behavior for undeclared references due to
	    an external file is not parsed (<c>true</c> is
	    default)</item> </taglist> <p> The old option
	    <c>skip_external_dtd</c> is still valid and the same as
	    <c>{external_entities, none}</c> and
	    <c>{fail_undeclared_ref, false}</c> but just affects
	    DTD's and not other external references. </p>
          <p>
	    Own Id: OTP-18595 Aux Id: ERIERL-944 </p>
        </item>
      </list>
    </section>

</section>

<section><title>Xmerl 1.3.27</title>

    <section><title>Fixed Bugs and Malfunctions</title>
      <list>
        <item>
          <p>
	    Fixed the bug that Xmerl SAX parser couldn't handle files
	    ending with a ^M.</p>
          <p>
	    Own Id: OTP-17308</p>
        </item>
      </list>
    </section>

</section>

<section><title>Xmerl 1.3.26</title>

    <section><title>Fixed Bugs and Malfunctions</title>
      <list>
        <item>
          <p>
	    Corrected namespace and expanded name in the old dom
	    backend example module.</p>
          <p>
	    Own Id: OTP-17060</p>
        </item>
        <item>
          <p>
	    Corrected a bug that in some cases didn't allow
	    unresolved references when skip_external_dtd option used.</p>
          <p>
	    Own Id: OTP-17061</p>
        </item>
      </list>
    </section>

</section>

<section><title>Xmerl 1.3.25</title>

    <section><title>Fixed Bugs and Malfunctions</title>
      <list>
        <item>
	    <p> Fix a bug that the function name didn't get
	    normalized in some case which left white spaces in links.
	    </p>
          <p>
	    Own Id: OTP-16617</p>
        </item>
      </list>
    </section>

</section>

<section><title>Xmerl 1.3.24</title>

    <section><title>Fixed Bugs and Malfunctions</title>
      <list>
        <item>
	    <p> Fix a performance problem when using internal general
	    references in XML content. </p>
          <p>
	    Own Id: OTP-16578 Aux Id: ERIERL-482 </p>
        </item>
      </list>
    </section>

</section>

<section><title>Xmerl 1.3.23</title>

    <section><title>Fixed Bugs and Malfunctions</title>
      <list>
        <item>
	    <p> Replace a local floor/1 function with erlang:floor/1.
	    </p>
          <p>
	    Own Id: OTP-16324</p>
        </item>
      </list>
    </section>


    <section><title>Improvements and New Features</title>
      <list>
        <item>
	    <p> Implement handling of parsed entity content and some
	    other improvements. </p> <list> <item>Updated the SAX
	    test-suite (xmerl_sax_std_SUITE) to more recent
	    version</item> <item>Test now uses its own data directory
	    since the non-SAX xmerl test suite (xmerl_std_SUITE) uses
	    a different version of the other suite</item>
	    <item>Canonical XML checks have been added to all tests
	    that apply. Canonical, as it applies here, is regular
	    canonical XML with the addition of notation declarations
	    if any. Output must match byte-for-byte.</item>
	    <item>External entities implemented, both as markup and
	    replacement text</item> <item>Cyclic references are
	    checked at the end of the DTD parse; also when a
	    reference is found</item> <item>Default attributes are
	    reported in events</item> <item>Attributes are whitespace
	    normalized if their type demands it</item> <item>External
	    entities can have a different encoding than the base
	    document and will be transcoded to the document
	    encoding</item> <item>Conditional sections
	    (IGNORE/INCLUDE) handling has been added to DTD
	    parsing</item> <item>Element content-model is now checked
	    for well-formed-ness</item> <item>A few missing function
	    clauses have been added</item> </list>
          <p>
	    Own Id: OTP-16339</p>
        </item>
      </list>
    </section>

</section>

<section><title>Xmerl 1.3.22</title>

    <section><title>Fixed Bugs and Malfunctions</title>
      <list>
        <item>
          <p>
	    <c>xmerl_sax_parser</c> crashed during charset detection
	    when the xml declarations attribute values was missing
	    the closing quotation (&apos; or &quot;).</p>
          <p>
	    Own Id: OTP-15826</p>
        </item>
      </list>
    </section>

</section>

<section><title>Xmerl 1.3.21</title>

    <section><title>Fixed Bugs and Malfunctions</title>
      <list>
        <item>
          <p>
	    A typo in an error printout has been fixed.</p>
          <p>
	    Own Id: OTP-14703 Aux Id: PR-1964 </p>
        </item>
      </list>
    </section>

</section>

<section><title>Xmerl 1.3.20.1</title>

    <section><title>Fixed Bugs and Malfunctions</title>
      <list>
        <item>
          <p>
	    <c>xmerl_sax_parser</c> crashed during charset detection
	    when the xml declarations attribute values was missing
	    the closing quotation (&apos; or &quot;).</p>
          <p>
	    Own Id: OTP-15826</p>
        </item>
      </list>
    </section>

</section>

<section><title>Xmerl 1.3.20</title>

    <section><title>Fixed Bugs and Malfunctions</title>
      <list>
        <item>
          <p>
	    Handling of character references in attributes are fixed.</p>
          <p>
	    Own Id: OTP-15684 Aux Id: ERL-837 </p>
        </item>
        <item>
          <p>
	    Normalization of whitespace characters in attributes are
	    fixed so it works when character references are used.</p>
          <p>
	    Own Id: OTP-15685 Aux Id: ERL-475 </p>
        </item>
      </list>
    </section>

</section>

<section><title>Xmerl 1.3.19</title>

    <section><title>Fixed Bugs and Malfunctions</title>
      <list>
        <item>
	    <p>The charset detection parsing crash in some cases when
	    the XML directive is not syntactic correct.</p>
          <p>
	    Own Id: OTP-15492 Aux Id: ERIERL-283 </p>
        </item>
      </list>
    </section>

</section>

<section><title>Xmerl 1.3.18</title>

    <section><title>Fixed Bugs and Malfunctions</title>
      <list>
        <item>
          <p>
	    Improved documentation.</p>
          <p>
	    Own Id: OTP-15190</p>
        </item>
      </list>
    </section>

</section>

<section><title>Xmerl 1.3.17</title>

    <section><title>Fixed Bugs and Malfunctions</title>
      <list>
        <item>
          <p>
	    Fix typos in documentation.</p>
          <p>
	    Own Id: OTP-15039</p>
        </item>
      </list>
    </section>

</section>

<section><title>Xmerl 1.3.16.1</title>

    <section><title>Fixed Bugs and Malfunctions</title>
      <list>
        <item>
	    <p>The charset detection parsing crash in some cases when
	    the XML directive is not syntactic correct.</p>
          <p>
	    Own Id: OTP-15492 Aux Id: ERIERL-283 </p>
        </item>
      </list>
    </section>

</section>

<section><title>Xmerl 1.3.16</title>

    <section><title>Fixed Bugs and Malfunctions</title>
      <list>
        <item>
	    <p> Removed all old unused files in the documentation.
	    </p>
          <p>
	    Own Id: OTP-14475 Aux Id: ERL-409, PR-1493 </p>
        </item>
      </list>
    </section>

</section>

<section><title>Xmerl 1.3.15</title>

    <section><title>Fixed Bugs and Malfunctions</title>
      <list>
        <item>
          <p>
	    Improves accumulator fun in xmerl_scan so that only one
	    #xmlText record is returned for strings which have
	    character references.</p>
          <p>
	    (Thanks to Jimmy Zöger)</p>
          <p>
	    Own Id: OTP-14377 Aux Id: PR-1369 </p>
        </item>
      </list>
    </section>

</section>

<section><title>Xmerl 1.3.14</title>

    <section><title>Fixed Bugs and Malfunctions</title>
      <list>
        <item>
	    <p> A couple of bugs are fixed in the sax parser
	    (xmerl_sax_parser). </p> <list> <item>The continuation
	    function was not called correctly when the XML directive
	    was fragmented. </item> <item>When the event callback
	    modules (xmerl_sax_old_dom and xmerl_sax_simple) got an
	    endDocument event at certain conditions the parser
	    crashed.</item> <item>Replaced internal ets table with
	    map to avoid table leakage.</item> </list>
          <p>
	    Own Id: OTP-14430</p>
        </item>
      </list>
    </section>

</section>

<section><title>Xmerl 1.3.13</title>

    <section><title>Fixed Bugs and Malfunctions</title>
      <list>
        <item>
          <p>
	    The namespace_conformant option in xmerl_scan did not
	    work when parsing documents without explicit XML
	    namespace declaration.</p>
          <p>
	    Own Id: OTP-14139</p>
        </item>
        <item>
	    <p> Fix a "well-formedness" bug in the XML Sax parser so
	    it returns an error if there are something more in the
	    file after the matching document. If one using the
	    xmerl_sax_parser:stream() a rest is allowed which then
	    can be sent to a new call of xmerl_sax_parser:stream() to
	    parse next document. </p> <p> This is done to be
	    compliant with XML conformance tests. </p>
          <p>
	    Own Id: OTP-14211</p>
        </item>
        <item>
	    <p> Fixed compiler and dialyzer warnings in the XML SAX
	    parser. </p>
          <p>
	    Own Id: OTP-14212</p>
        </item>
        <item>
	    <p> Change how to interpret end of document in the XML
	    SAX parser to comply with Tim Brays comment on the
	    standard. This makes it possible to handle more than one
	    doc on a stream, the standard makes it impossible to know
	    when the document is ended without waiting for the next
	    document (and not always even that). </p> <p> Tim Brays
	    comment: </p> <p> Trailing "Misc"<br/> The fact that
	    you're allowed some trailing junk after the root element,
	    I decided (but unfortunately too late) is a real design
	    error in XML. If I'm writing a network client, I'm
	    probably going to close the link as soon as a I see the
	    root element end-tag, and not depend on the other end
	    closing it down properly.<br/> Furthermore, if I want to
	    send a succession of XML documents over a network link,
	    if I find a processing instruction after a root element,
	    is it a trailer on the previous document, or part of the
	    prolog of the next? </p>
          <p>
	    Own Id: OTP-14213</p>
        </item>
      </list>
    </section>

</section>

<section><title>Xmerl 1.3.12</title>

    <section><title>Fixed Bugs and Malfunctions</title>
      <list>
        <item>
	    <p> Fix a number of broken links in the xmerl
	    documentation. </p>
          <p>
	    Own Id: OTP-13880</p>
        </item>
      </list>
    </section>

</section>

<section><title>Xmerl 1.3.11</title>

    <section><title>Improvements and New Features</title>
      <list>
        <item>
          <p>
	    Internal changes</p>
          <p>
	    Own Id: OTP-13551</p>
        </item>
      </list>
    </section>

</section>

<section><title>Xmerl 1.3.10</title>

    <section><title>Improvements and New Features</title>
      <list>
        <item>
	    <p> Suppress Dialyzer warnings. </p>
          <p>
	    Own Id: OTP-12862</p>
        </item>
      </list>
    </section>

</section>

<section><title>Xmerl 1.3.9</title>

    <section><title>Fixed Bugs and Malfunctions</title>
      <list>
        <item>
          <p>
	    Removed the built-in definitions of xml.xsd from the
	    xmerl_xsd module.</p>
          <p>
	    Own Id: OTP-13070</p>
        </item>
      </list>
    </section>

</section>

<section><title>Xmerl 1.3.8</title>

    <section><title>Fixed Bugs and Malfunctions</title>
      <list>
        <item>
	    <p> Remove compiler warnings in xmerl. </p>
          <p>
	    Own Id: OTP-12689</p>
        </item>
      </list>
    </section>

</section>

<section><title>Xmerl 1.3.7</title>

    <section><title>Fixed Bugs and Malfunctions</title>
      <list>
        <item>
          <p>
	    Application upgrade (appup) files are corrected for the
	    following applications: </p>
          <p>
	    <c>asn1, common_test, compiler, crypto, debugger,
	    dialyzer, edoc, eldap, erl_docgen, et, eunit, gs, hipe,
	    inets, observer, odbc, os_mon, otp_mibs, parsetools,
	    percept, public_key, reltool, runtime_tools, ssh,
	    syntax_tools, test_server, tools, typer, webtool, wx,
	    xmerl</c></p>
          <p>
	    A new test utility for testing appup files is added to
	    test_server. This is now used by most applications in
	    OTP.</p>
          <p>
	    (Thanks to Tobias Schlager)</p>
          <p>
	    Own Id: OTP-11744</p>
        </item>
      </list>
    </section>

</section>

<section><title>Xmerl 1.3.6</title>

    <section><title>Fixed Bugs and Malfunctions</title>
      <list>
        <item>
	    <p> Fixed a problem in the SAX parser when the header of
	    the next document was appearing in the buffer when using
	    xmerl_sax_parser:stream/2 function. </p>
          <p>
	    Own Id: OTP-11551 Aux Id: seq12505 </p>
        </item>
      </list>
    </section>


    <section><title>Improvements and New Features</title>
      <list>
        <item>
	    <p> The default encoding of Erlang files has been changed
	    from ISO-8859-1 to UTF-8. </p> <p> The encoding of XML
	    files has also been changed to UTF-8. </p>
          <p>
	    Own Id: OTP-10907</p>
        </item>
      </list>
    </section>

</section>

<section><title>Xmerl 1.3.5</title>

    <section><title>Improvements and New Features</title>
      <list>
        <item>
          <p>
	    Teach xmerl_xpath to resolve context namespaces in more
	    cases. Thanks to Daniel White.</p>
          <p>
	    Own Id: OTP-11461</p>
        </item>
        <item>
          <p>
	    Avoid serialization on code_server in xmerl:export().
	    Thanks to Richard Carlsson.</p>
          <p>
	    Own Id: OTP-11463</p>
        </item>
      </list>
    </section>

</section>

<section><title>Xmerl 1.3.4</title>

    <section><title>Improvements and New Features</title>
      <list>
        <item>
          <p>
	    Fixed various typos in xmerl documentation. Thanks to
	    David Welton.</p>
          <p>
	    Own Id: OTP-11224</p>
        </item>
      </list>
    </section>

</section>

<section><title>Xmerl 1.3.3</title>

    <section><title>Improvements and New Features</title>
      <list>
        <item>
	    <p>Where necessary a comment stating encoding has been
	    added to Erlang files. The comment is meant to be removed
	    in Erlang/OTP R17B when UTF-8 becomes the default
	    encoding. </p>
          <p>
	    Own Id: OTP-10630</p>
        </item>
        <item>
	    <p> Some examples overflowing the width of PDF pages have
	    been corrected. </p>
          <p>
	    Own Id: OTP-10665</p>
        </item>
      </list>
    </section>

</section>

<section><title>Xmerl 1.3.2</title>

    <section><title>Fixed Bugs and Malfunctions</title>
      <list>
        <item>
	    <p> Fix a continuation bug when a new block of bytes is
	    to be read during parsing of a default declaration. </p>
          <p>
	    Own Id: OTP-10063 Aux Id: seq12049 </p>
        </item>
      </list>
    </section>

</section>

<section><title>Xmerl 1.3.1</title>

    <section><title>Fixed Bugs and Malfunctions</title>
      <list>
        <item>
          <p>
	    Add missing spaces in xmerl doc (Thanks to Ricardo
	    Catalinas Jiménez)</p>
          <p>
	    Own Id: OTP-9873</p>
        </item>
        <item>
	    <p> Fixed a continuation error in the sax parser and
	    added latin1 as recognized encoding (not only the
	    iso-8859 variants). </p>
          <p>
	    Own Id: OTP-9961</p>
        </item>
        <item>
	    <p> Removed the unused file xmerl_xlink.hrl. Thanks to
	    Vlad Dumitrescu for informing us about it. </p>
          <p>
	    Own Id: OTP-9965</p>
        </item>
        <item>
	    <p> xmerl couldn't handle comments inside a type
	    specification. </p>
          <p>
	    Own Id: OTP-10023</p>
        </item>
        <item>
	    <p> Fix some small errors in the sax parser: error
	    message bug, removal of trailing blanks in DTD element
	    definitions and an documentation error of the startDTD
	    event in xmerl_sax_parser module. </p>
          <p>
	    Own Id: OTP-10026</p>
        </item>
      </list>
    </section>

</section>

<section><title>Xmerl 1.3</title>

    <section><title>Fixed Bugs and Malfunctions</title>
      <list>
        <item>
	    <p> Fix character check of non-characters due to change
	    in unicode module. </p>
          <p>
	    Own Id: OTP-9670</p>
        </item>
        <item>
          <p>
	    Treat , as special in xmerl_xpath_scan. (Thanks to Anneli
	    Cuss)</p>
          <p>
	    Own Id: OTP-9753</p>
        </item>
        <item>
	  <p> 
	    Fix bug in namespace handling for attributes when the  
            <c>namespace_conformant</c> flag is set to true. </p>
          <p>
	    Own Id: OTP-9821</p>
        </item>
      </list>
    </section>


    <section><title>Improvements and New Features</title>
      <list>
        <item>
	    <p> Updates to the xml scanner </p> <list> <item>
	    <p>xmerl_scan is now returning xmlComment records in the
	    output.<br/><br/> Functions <c>xmerl_scan:file/2</c> and
	    <c>xmerl_scan:string/2</c> now accepts a new option
	    <c>{comments, Flag}</c> for filtering of comments.<br/>
	    Default (<c>true</c>) is that <c>#xmlComment</c> records
	    are returned from the scanner and this flag should be set
	    to false if one don't want comments in the output. </p>
	    </item> <item> <p>Add <i>default_attrs</i>
	    option<br/><br/> When <i>default_attrs</i> is <c>true</c>
	    any attribute with a default value defined in the doctype
	    but not in the attribute axis of the currently scanned
	    element is added to it. </p> </item> <item> <p>Allow
	    whole documents to be returned<br/><br/> Functions
	    <c>xmerl_scan:file/2</c> and <c>xmerl_scan:string/2</c>
	    now accepts a new option <c>{document, true}</c> to
	    produce a whole document as a <c>xmlDocument</c> record
	    instead of just the root element node.<br/> This option
	    is the only way to get to the top-level comments and
	    processing instructions without hooking through the
	    customization functions. Those nodes are needed to
	    implement [Canonical XML][c14n-xml] support.<br/>
	    [c14n-xml]:
	    http://www.w3.org/TR/2008/PR-xml-c14n11-20080129/
	    <i>Canonical XML</i> </p> </item> <item><p>Parents and
	    namespace are tracked in <c>#xmlAttribute</c>
	    nodes</p></item> <item><p>Parents are tracked in
	    <c>#xmlPI</c> nodes</p></item> <item><p>Set <c>vsn</c>
	    field in <c>#xmlDecl</c> record</p></item> <item><p>Fix
	    namespace-conformance constraints<br/><br/> See
	    [Namespaces in XML 1.0 (Third Edition)][1]: The prefix
	    xml is by definition bound to the namespace name
	    http://www.w3.org/XML/1998/namespace. It MAY, but need
	    not, be declared, and MUST NOT be bound to any other
	    namespace name. Other prefixes MUST NOT be bound to this
	    namespace name, and it MUST NOT be declared as the
	    default namespace.<br/> The prefix xmlns is used only to
	    declare namespace bindings and is by definition bound to
	    the namespace name http://www.w3.org/2000/xmlns/. It MUST
	    NOT be declared . Other prefixes MUST NOT be bound to
	    this namespace name, and it MUST NOT be declared as the
	    default namespace. Element names MUST NOT have the prefix
	    xmlns.<br/> In XML documents conforming to this
	    specification, no tag may contain two attributes which
	    have identical names, or have qualified names with the
	    same local part and with prefixes which have been bound
	    to namespace names that are identical.<br/> [1]
	    http://www.w3.org/TR/REC-xml-names/ </p></item> </list>
	    <p> Updates of xmerl's Xpath functionality. </p> <list>
	    <item><p>Add <c>#xmlPI</c> support to
	    xmerl_xpath:write_node/1</p></item> <item><p>Fix
	    processing-instruction(name?)</p></item> <item><p>Fix
	    path filters, support more top-level primary
	    expressions</p></item> <item><p>Accumulate comments in
	    element nodes</p></item> <item><p>Implement namespace
	    axis<br/><br/> Namespace nodes are represented as
	    <c>#xmlNsNode</c> records. Now that the namespace axis is
	    correctly implemented, attributes nodes corresponding to
	    attributes that declare namespaces are ignored.<br/> See
	    [5.3 Attribute Nodes][xpath-5.3]:<br/> There are no
	    attribute nodes corresponding to attributes that declare
	    namespaces.<br/> [xpath-5.3]:
	    http://www.w3.org/TR/xpath/#attribute-nodes </p></item>
	    </list> <p> (Thanks to Anthony Ramine) </p>
          <p>
	    *** POTENTIAL INCOMPATIBILITY ***</p>
          <p>
	    Own Id: OTP-9664</p>
        </item>
        <item>
          <p>
	    Eliminate use of deprecated regexp module</p>
          <p>
	    Own Id: OTP-9810</p>
        </item>
      </list>
    </section>

</section>

<section><title>Xmerl 1.2.10</title>

    <section><title>Fixed Bugs and Malfunctions</title>
      <list>
        <item>
	    <p> Fixed a schema search bug in xmerl_xsd. </p> <p> A
	    new flag was needed in the xsd_state record so if the
	    state is saved there is an incompatibility and a state
	    conversion is needed. </p>
          <p>
	    *** INCOMPATIBILITY with R14B03 ***</p>
          <p>
	    Own Id: OTP-9410</p>
        </item>
        <item>
	    <p> Fixed xmerl_scan problems with entities in attribute
	    values. </p>
          <p>
	    Own Id: OTP-9411</p>
        </item>
        <item>
	    <p> Streaming bug in xmerl_scan. </p> <p> If the
	    continuation_fun runs out of input at the end of an
	    attribute value then it crashed. (Thanks to Simon
	    Cornish) </p>
          <p>
	    Own Id: OTP-9457</p>
        </item>
        <item>
          <p>
	    Fixed xmerl_ucs UCS2 little endian en/decoding</p>
          <p>
	    Corrected number of shift bytes in
	    xmerl_ucs:char_to_ucs2le and recursive call from
	    from_ucs2le to from_ucs4le. (Thanks to Michal Ptaszek)</p>
          <p>
	    Own Id: OTP-9548</p>
        </item>
        <item>
          <p>
	    Add latin9 (iso-8859-15) support in xmerl_ucs (Thanks to
	    David Julien)</p>
          <p>
	    Own Id: OTP-9552</p>
        </item>
        <item>
          <p>
	    Improve spelling throughout documentation, code comments
	    and error messages</p>
          <p>
	    Own Id: OTP-9555</p>
        </item>
      </list>
    </section>

</section>

<section><title>Xmerl 1.2.9</title>

    <section><title>Fixed Bugs and Malfunctions</title>
      <list>
        <item>
          <p>
	    Fix minor typos and improve punctuation in the
	    xmerl_xpath @doc comment (Thanks to Marcus Marinelli)</p>
          <p>
	    Own Id: OTP-9187</p>
        </item>
        <item>
          <p>
	    Prevent xmerl from over-normalizing character references
	    in attributes</p>
          <p>
	    Section 3.3.3 of the XML Recommendation gives the rules
	    for attribute-value normalization. One of those rules
	    requires that character references not be re-normalized
	    after being replaced with the referenced characters.
	    (Thanks to Tom Moertel)</p>
          <p>
	    Own Id: OTP-9274</p>
        </item>
        <item>
	    <p> Fixed the default encoding option in SAX parser. </p>
          <p>
	    Own Id: OTP-9288</p>
        </item>
      </list>
    </section>


    <section><title>Improvements and New Features</title>
      <list>
        <item>
	    <p> Added the xmerl test suites and examples to the open
	    source distribution. </p>
          <p>
	    Own Id: OTP-9228</p>
        </item>
      </list>
    </section>

</section>

<section><title>Xmerl 1.2.8</title>

    <section><title>Fixed Bugs and Malfunctions</title>
      <list>
        <item>
	    <p> The function xmerl_lib:expand_content/1 is mainly for
	    expanding Simple XML, but can also handle xmerl records.
	    This patch fixes an omission that caused expand_content/1
	    to not maintain the parents list when expanding
	    #xmlElement{} records. (Thanks to Ulf Wiger) </p>
          <p>
	    Own Id: OTP-9034</p>
        </item>
      </list>
    </section>


    <section><title>Improvements and New Features</title>
      <list>
        <item>
	    <p> Removed some dialyzer warnings. </p>
          <p>
	    Own Id: OTP-9074</p>
        </item>
      </list>
    </section>

</section>

<section><title>Xmerl 1.2.7</title>

    <section><title>Fixed Bugs and Malfunctions</title>
      <list>
        <item>
	    <p> An empty element declared as simpleContent was not
	    properly validated. </p>
          <p>
	    Own Id: OTP-8599</p>
        </item>
        <item>
	    <p> Fix format_man_pages so it handles all man sections
	    and remove warnings/errors in various man pages. </p>
          <p>
	    Own Id: OTP-8600</p>
        </item>
      </list>
    </section>


    <section><title>Improvements and New Features</title>
      <list>
        <item>
	    <p> Fix entity checking so there are no fatal errors for
	    undefined entities when option skip_external_dtd is used.
	    </p>
          <p>
	    Own Id: OTP-8947</p>
        </item>
      </list>
    </section>

</section>

<section><title>Xmerl 1.2.6</title>

    <section><title>Fixed Bugs and Malfunctions</title>
      <list>
        <item>
	    <p> Fixed problem with hex entities in UTF-8 documents:
	    When a document was in UTF-8 encoding, xmerl_scan
	    improperly replaced hex entities by the UTF-8 bytes
	    instead of returning the character, as it does with
	    inline UTF-8 text and decimal entities. (Thanks to Paul
	    Guyot.) </p>
          <p>
	    Own Id: OTP-8697</p>
        </item>
      </list>
    </section>

</section>

<section><title>Xmerl 1.2.5</title>

    <section><title>Improvements and New Features</title>
      <list>
        <item>
          <p>
            All Erlang files are now built by the test server instead of the test directory Makefile.
          </p>
          <p>
            Erlang files in data directories are now built by the test suites instead of using 
            prebuilt versions under version control.
          </p>
          <p>
            Removed a number of obsolete guards.
          </p>
          <p>
            Own Id: OTP-8537
          </p>
        </item>
        <item>
          <p>
           An empty element declared as a simpleContent was not properly validated.
          </p>
          <p>
            Own Id: OTP-8599
          </p>
        </item>
      </list>
    </section>

</section>

<section><title>Xmerl 1.2.4</title>

    <section><title>Improvements and New Features</title>
      <list>
        <item>
            <p>Updated the documentation Makefile to work with the 
               new documentation build process.</p>
            <p>
            Own Id: OTP-8343</p>
        </item>
      </list>
    </section>

</section>


<section><title>Xmerl 1.2.3</title>

    <section><title>Fixed Bugs and Malfunctions</title>
      <list>
        <item>
          <p>
            A continuation clause of <c>parse_reference/3</c> had
            its parameters in wrong order.</p>
          <p>
            Own Id: OTP-8251 Aux Id: seq11429 </p>
        </item>
      </list>
    </section>


    <section><title>Improvements and New Features</title>
      <list>
        <item>
          <p>
            A new option to turn off the parsing of an external DTD
            is added to <c>xmerl_sax_parser:file/2</c> and
            <c>xmerl_sax_parser:stream/2</c>
            (<c>skip_external_dtd</c>).</p>
          <p>
            Own Id: OTP-8252 Aux Id: seq11432 </p>
        </item>
        <item>
          <p>
            The documentation is now built with open source tools
            (xsltproc and fop) that exists on most platforms. One
            visible change is that the frames are removed.</p>
          <p>
            Own Id: OTP-8253</p>
        </item>
      </list>
    </section>

</section>

<section><title>Xmerl 1.2.2</title>

    <section><title>Fixed Bugs and Malfunctions</title>
      <list>
        <item>
          <p>
            <c>xmerl_sax_parse:stream/2</c> failed with
            <c>{fatal_error,_, "Continuation function undefined, and
            more data needed",_,_}</c> when no continuation function
            was defined even though it was a complete document as
            input.</p>
          <p>
            Own Id: OTP-8213</p>
        </item>
        <item>
          <p>
            The namespace URI supplied on unprefixed attributes in
            startElement tuples is the same as the URI for the
            default namespace. According to the standard the
            namespace for an unprefixed attribute should always has
            no value.</p>
          <p>
            Own Id: OTP-8214</p>
        </item>
      </list>
    </section>

</section>

<section><title>Xmerl 1.2.1</title>

    <section><title>Fixed Bugs and Malfunctions</title>
      <list>
        <item>
          <p>
            <c>xmerl/include/xmerl.hrl</c> contained internal debug
            macros (<c>dbg/2</c> and <c>DBG/0</c>) which now is moved
            to <c>xmerl_internal.hrl</c>.
          </p>
          <p>
            Own Id: OTP-8084
          </p>
        </item>
        <item>
          <p>
            The function <c>xmerl_uri:parse/1</c> couldn't handle FTP
            URIs containing username and password. The default FTP
            port constant was also wrong. (Thanks to Steve Vinoski)
          </p>
          <p>
            Own Id: OTP-8156
          </p>
        </item>
      </list>
    </section>


    <section><title>Improvements and New Features</title>
      <list>
        <item>
          <p>
            The SAX parser couldn't handle consecutive documents on
            the same stream. The return values are now changed so
            they return a rest value instead of giving an error about
            "erranous information after the end tag". 
          </p>
          <p>
            This means that
            the functions <c>file/2</c> and <c>stream/2</c> now
            returns <c>{ok, EventState, Rest}</c> when the parsing is
            correct. The rest can then be used as input to a new call
            to <c>xmerl_sax_parse:stream/2</c>. If one know that it's
            just one document the rest value in the result tuple can
            be matched against <c>&lt;&lt;&gt;&gt;</c> or <c>[]</c>
            depending on if the input is in binary form or not.
          </p>
          <p>
            Own Id: OTP-8153 Aux Id: seq11388 
          </p>
        </item>
      </list>
    </section>

</section>


<section><title>Xmerl 1.2</title>
    <section><title>Improvements and New Features</title>
	<p>
        In xmerl-1.2 we have added the first Beta version of the new 
        SAX parser (module: xmerl_sax_parser), it supports XML 1.0. 
        We call it Beta due to that the validation part is not ready yet and that the 
        parser still has some known limitations (mostly in the DTD area).
        </p>
	<p>
	Known limitations: 
        </p>
        <list type="bulleted">
          <item>the external DTD in the DOCTYPE declaration is handled but other external entities are not supported.</item>
          <item>the general entity values are just checked in the structure after replacement.</item>
          <item>
             parsed entities are supported on markup declaration level (e.g. partly replacement of markup 
             declaration with PEReference is not supported).
          </item>
          <item>conditionalSect in external DTD's are not supported.</item>
          <item>recursive loops in entity declarations are not detected.</item>
        </list>
	<p>	
	 The version is increased from 1.1.12 to 1.2 is due to that the new parser
         is dependent on the Unicode support that was added in OTP R13B. The old xmerl 
         functionality is not changed.
	</p>
        <p>
            Own Id: OTP-6635
        </p>
    </section>
</section>

<section><title>Xmerl 1.1.12</title>

    <section><title>Improvements and New Features</title>
      <list>
        <item>
          <p>
            Updated copyright notice in source files</p>
          <p>
            Own Id: OTP-7847</p>
        </item>
      </list>
    </section>

</section>
 
<section><title>Xmerl 1.1.11</title>

    <section><title>Fixed Bugs and Malfunctions</title>
      <list>
        <item>
          <p>
            An empty element with a complexType and simpleContent was
            not properly validated. This error is now corrected.</p>
          <p>
            Own Id: OTP-7736</p>
        </item>
      </list>
    </section>

</section>
 
<section><title>Xmerl 1.1.10</title>
 
    <section><title>Fixed Bugs and Malfunctions</title>
      <list>
        <item>
          <p>
           Changed the examples in Customization Functions Tutorial
           to correct Erlang code.
          </p>
          <p>
            Own Id: OTP-6053
          </p>
        </item>
        <item>
          <p>
            Some XPath errors solved, typo in compare function '!=',
            error in <c>id()</c> function.</p>
          <p>
            Own Id: OTP-6792 Aux Id: seq10570 </p>
        </item>
        <item>
          <p>
            The XPath function <c>contains()</c> now implemented. See
            XPath 1.0 section 4.2.</p>
          <p>
            Own Id: OTP-6873</p>
        </item>
        <item>
          <p>
           Fixed that xmerl_xsd:process_schema/2 with {xsdbase, Dirname} failed with enoent 
           and a number of inor documentation bugs in xmerl_xsd reference manual.
          </p>
          <p>
            Own Id: OTP-7165
          </p>
        </item>
        <item>
          <p>
            Fixed xmerl_scan's problem with numeric character references 
            followed by UTF-8 characters in the contents.
          </p>
          <p>
            Own Id: OTP-7430
          </p>
        </item>
        <item>
          <p>
           Fixed an incorrect guard for xmerl_scan:to_ucs/2.
          </p>
          <p>
            Own Id: OTP-7473
          </p>
        </item>
        <item>
          <p>
            Some bug corrections of xmerl XPath implementation, most
            provided by Matthew Dempsky.</p>
          <p>
            Own Id: OTP-7496</p>
        </item>
        <item>
          <p>
            Now with <c>string()</c> and <c>name()</c> all XPath
            functions are implemented. The string representation of
            QName by <c>name()</c> is "{Namespace URI}local-name".</p>
          <p>
            Own Id: OTP-7510</p>
        </item>

      </list>
    </section>
 
</section>


<section><title>Xmerl 1.1.9</title>
 
    <section><title>Fixed Bugs and Malfunctions</title>
      <list>
        <item>
          <p>
            A number of minor scanner faults have got more clear error messages. 
          </p>
          <p>
            Own Id: OTP-5998, Aux Id: seq9803
          </p>
        </item>
        <item>
          <p>
           An example error in the Xmerl Users Guide is corrected.
          </p>
          <p>
            Own Id: OTP-6947
          </p>
        </item>
        <item>
          <p>
           When xmerl_xsd:validate was executed the schema table in the state 
           was deleted and next execution would fail. This is now corrected.
          </p>
          <p>
            Own Id: OTP-7288
          </p>
        </item>
      </list>
    </section>
 
</section>


<section><title>Xmerl 1.1.8</title>
 
    <section><title>Fixed Bugs and Malfunctions</title>
      <list>
        <item>
          <p>
            A Kleene Closure child in a sequence consumed all
            following children. This problem has been fixed.</p>
          <p>
            Own Id: OTP-7211</p>
        </item>
        <item>
          <p>
            Now validating xhtml1-transitional.dtd. A certain
            contentspec with a succeeding choice, that didn't match
            all content, followed by other child elements caused a
            failure. This is now corrected.</p>
          <p>
            Own Id: OTP-7214</p>
        </item>
      </list>
    </section>
 
</section>

<section><title>Xmerl 1.1.7</title>

    <section><title>Improvements and New Features</title>
      <list>
        <item>
          <p>
            xmerl's schema validation now takes default facets into
            account</p>
          <p>
            Own Id: OTP-7190</p>
        </item>
      </list>
    </section>

</section>

<section><title>Xmerl 1.1.6</title>

    <section><title>Fixed Bugs and Malfunctions</title>
      <list>
        <item>
          <p>
            Parsing XML with option <c>{validation,schema}</c> is now
            corrected.</p>
          <p>
            Own Id: OTP-6773</p>
        </item>
        <item>
          <p>
            union type is now supported</p>
          <p>
            Own Id: OTP-6877 Aux Id: seq10755 </p>
        </item>
        <item>
          <p>
            Now xmerl validates as expected when a sequence has a
            present group member and a following element.</p>
          <p>
            Own Id: OTP-6910</p>
        </item>
      </list>
    </section>

</section>

  <section>
    <title>Xmerl 1.1.5</title>

    <section>
      <title>Fixed Bugs and Malfunctions</title>
      <list type="bulleted">
        <item>
          <p>The head of a substitutionGroup may have type anyType and
            thus allow members of any type. This was an oversight, but is
            now corrected.</p>
          <p>Own Id: OTP-6720</p>
        </item>
        <item>
          <p>A recursive group reference in a redefine refers to the
            definition in the redefined schema. See 4.2.2 in
            XMLSchema part1 "Schema Representation Constraint:
            Individual Component Redefinition" bullet 2.</p>
          <p>Own Id: OTP-6739</p>
        </item>
        <item>
          <p>Solved some content model problems, for instance in some
            cases failed when more than one choice.</p>
          <p>Own Id: OTP-6752</p>
        </item>
      </list>
    </section>
  </section>

  <section>
    <title>Xmerl 1.1.4</title>

    <section>
      <title>Improvements and New Features</title>
      <list type="bulleted">
        <item>
          <p>An additional format is possible for the simple syntax:
            <c>{Fun, State}</c>. The fun should retrieve the
            replacement in simple syntax format. The semantics of
            fun: <c>fun(State) -> code that creates replacement, then returns {SimpleSyntax,NewState} | done </c></p>
          <p>Own Id: OTP-6679</p>
        </item>
      </list>
    </section>
  </section>

  <section>
    <title>Xmerl 1.1.3</title>

    <section>
      <title>Improvements and New Features</title>
      <list type="bulleted">
        <item>
          <p>Memory consumption decreased: moved transforming from
            utf-8 to unicode from an extra pass of the document to
            the occasion when a character is parsed. Removed use of
            lists:subtract. Those changes also speeds up parsing in
            some scenarios.</p>
          <p>Own Id: OTP-6599 Aux Id: seq10552 </p>
        </item>
      </list>
    </section>
  </section>

  <section>
    <title>Xmerl 1.1.2</title>

    <section>
      <title>Fixed Bugs and Malfunctions</title>
      <list type="bulleted">
        <item>
          <p>Schema processor reprocessed schemas that already were
            processed, using process_schemas on a system of schemas
            with circular dependencies.</p>
          <p>Own Id: OTP-6460 Aux Id: seq10564 </p>
        </item>
      </list>
    </section>

    <section>
      <title>Improvements and New Features</title>
      <list type="bulleted">
        <item>
          <p>Dialyzer warnings now removed, i.e. dead code have been
            removed.</p>
          <p>Own Id: OTP-6507</p>
        </item>
      </list>
    </section>
  </section>

  <section>
    <title>Xmerl 1.1.1</title>

    <section>
      <title>Fixed Bugs and Malfunctions</title>
      <list type="bulleted">
        <item>
          <p>Bug in xmerl removed so that simple syntax element
            content is exported correctly.</p>
          <p>Own Id: OTP-6402 Aux Id: OTP-6099</p>
        </item>
      </list>
    </section>
  </section>

  <section>
    <title>Xmerl 1.1</title>

    <section>
      <title>Fixed Bugs and Malfunctions</title>
      <list type="bulleted">
        <item>
          <p>Xmerl failed to parse and export with the sax_file
            front-end. Therefore hook function calls were added in the
            parser and handling of text content were changed.</p>
          <p>Own Id: OTP-6043</p>
        </item>
        <item>
          <p>Bug in xmerl removed so that simple syntax element
            content is exported correctly.</p>
          <p>Own Id: OTP-6099</p>
        </item>
      </list>
    </section>

    <section>
      <title>Improvements and New Features</title>
      <list type="bulleted">
        <item>
          <p>xmerl now supports XMLSchema validation. Documentation in
            reference manual for xmerl. The release of XMLSchema
            validation should be considered as a beta release. The
            user interface may still be adjusted in a coming
            release. Opinions and evaluations are welcome.</p>
          <p>Own Id: OTP-6401</p>
        </item>
      </list>
    </section>
  </section>

  <section>
    <title>xmerl 1.0.5</title>

    <section>
      <title>Fixed Bugs and Malfunctions</title>
      <list type="bulleted">
        <item>
          <p>Code that caused compiler warnings has been reviewed.</p>
        </item>
      </list>
    </section>
  </section>

  <section>
    <title>xmerl 1.0.4</title>

    <section>
      <title>Fixed Bugs and Malfunctions</title>
      <list type="bulleted">
        <item>
          <p>xmerl behaved strange parsing a XML-document with a
            copyright sign in a comment.</p>
          <p>Own Id: OTP-5599</p>
        </item>
        <item>
          <p>Line count for error messages in DTD improved, still
            problem because of ENTITY expansions. Didn't delete
            digraphs after recursion test. Now correctly parsing of
            declaration separators [28a-b].</p>
          <p>Own Id: OTP-5718</p>
        </item>
        <item>
          <p>Failed to validate a XML file with a content spec that
            had a choice of which one element was a sequence with
            optional elements, and all elements of that sequence were
            missing</p>
          <p>Own Id: OTP-5734</p>
        </item>
        <item>
          <p>Location paths for document root and attributes is now
            working as expected.</p>
          <p>Own Id: OTP-5895</p>
        </item>
        <item>
          <p>Now has the last() predicate in the XPATH modules the
            properties specified in ch 2.4 in the XPATH spec, i.e. if
            last() evaluates to a number other than the context
            position it is false, otherwise true.</p>
          <p>Own Id: OTP-5902</p>
        </item>
        <item>
          <p>The location path of a single wildcard now only selects
            element nodes.</p>
          <p>Own Id: OTP-5905</p>
        </item>
      </list>
    </section>
  </section>

  <section>
    <title>Xmerl 1.0.3</title>

    <section>
      <title>Fixed Bugs and Malfunctions</title>
      <list type="bulleted">
        <item>
          <p>Removed call of undefined function in xmerl_lib.</p>
          <p>Own Id: OTP-5587</p>
        </item>
      </list>
    </section>
  </section>

  <section>
    <title>Xmerl 1.0.2</title>

    <section>
      <title>Fixed Bugs and Malfunctions</title>
      <list type="bulleted">
        <item>
          <p>Better identification of errors in xml code.</p>
          <p>Own Id: OTP-5498 Aux Id: seq9803 </p>
        </item>
        <item>
          <p>Some minor bugs fixed.</p>
          <p>Own Id: OTP-5500</p>
        </item>
        <item>
          <p>Parser failed on PE reference as EnumeratedType AttType,
            now corrected.</p>
          <p>Own Id: OTP-5531</p>
        </item>
      </list>
    </section>
  </section>

  <section>
    <title>Xmerl 1.0.1</title>

    <section>
      <title>Fixed Bugs and Malfunctions</title>
      <list type="bulleted">
        <item>
          <p>Fixed bug in xmerl_xpath. Xpath expressions that select
            nodes of type text() didn't work, like "context/text()",
            "child::text()", "descendant::text()".</p>
          <p>Own Id: OTP-5268 Aux Id: seq9656 </p>
        </item>
        <item>
          <p>Minor bugs fixed.</p>
          <p>Own Id: OTP-5301</p>
        </item>
      </list>
    </section>
    <!-- p>There are also release notes for <url href="notes_history.html">older versions</url>.</p -->
  </section>

  <section>
    <title>Xmerl 1.0</title>

    <section>
      <title>Improvements and New Features</title>
      <list type="bulleted">
        <item>
          <p>The OTP release of xmerl 1.0 is mainly the same as
            xmerl-0.20 of http://sowap.sourceforge.net/. It is
            capable of parsing XML 1.0. There have only been minor
            improvements: Some bugs that caused an unexpected crash
            when parsing bad XML. Failure report that also tells
            which file that caused an error.</p>
          <p>Own Id: OTP-5174</p>
        </item>
      </list>
    </section>
  </section>
</chapter><|MERGE_RESOLUTION|>--- conflicted
+++ resolved
@@ -32,11 +32,7 @@
   <p>This document describes the changes made to the Xmerl application.</p>
 
 
-<<<<<<< HEAD
 <section><title>Xmerl 1.3.31.1</title>
-=======
-<section><title>Xmerl 1.3.32</title>
->>>>>>> b54b86ad
 
     <section><title>Fixed Bugs and Malfunctions</title>
       <list>
@@ -45,14 +41,43 @@
 	    <c>xmerl_sax_parser</c> so one can limit the behaviour of
 	    the parsers to avoid some XML security issues. </p> <p>
 	    <c>xmerl_scan</c> gets one new option: </p> <taglist>
-<<<<<<< HEAD
 	    <tag>{allow_entities, Boolean}</tag> <item>Gives the
 	    possibility to disallow entities by setting this option
 	    to false (<c>true</c> is default)</item> </taglist> <p>
 	    <c>xmerl_sax_parser</c> gets the following options: </p>
 	    <taglist> <tag><c>disallow_entities</c></tag> <item>Don't
 	    allow entities in document</item>
-=======
+	    <tag><c>{entity_recurse_limit, N}</c></tag> <item>Set a
+	    limit on entity recursion depth (default is 3)</item>
+	    <tag><c>{external_entities, AllowedType}</c></tag>
+	    <item>Specify which types of external entities that are
+	    allowed, this also affect external DTD's. The types are
+	    <c>all</c>(default), <c>file</c> and <c>none</c></item>
+	    <tag><c>{fail_undeclared_ref, Boolean}</c></tag>
+	    <item>Sets the behavior for undeclared references due to
+	    an external file is not parsed (<c>true</c> is
+	    default)</item> </taglist> <p> The old option
+	    <c>skip_external_dtd</c> is still valid and the same as
+	    <c>{external_entities, none}</c> and
+	    <c>{fail_undeclared_ref, false}</c> but just affects
+	    DTD's and not other external references. </p>
+          <p>
+	    Own Id: OTP-18595 Aux Id: ERIERL-944 </p>
+        </item>
+      </list>
+    </section>
+
+</section>
+
+<section><title>Xmerl 1.3.32</title>
+
+    <section><title>Fixed Bugs and Malfunctions</title>
+      <list>
+        <item>
+	    <p> New options to <c>xmerl_scan</c> and
+	    <c>xmerl_sax_parser</c> so one can limit the behaviour of
+	    the parsers to avoid some XML security issues. </p> <p>
+	    <c>xmerl_scan</c> gets one new option: </p> <taglist>
 	    <tag><c>{allow_entities, Boolean}</c></tag> <item>Gives
 	    the possibility to disallow entities by setting this
 	    option to false (<c>true</c> is default)</item>
@@ -60,7 +85,6 @@
 	    options: </p> <taglist>
 	    <tag><c>disallow_entities</c></tag> <item>Don't allow
 	    entities in document</item>
->>>>>>> b54b86ad
 	    <tag><c>{entity_recurse_limit, N}</c></tag> <item>Set a
 	    limit on entity recursion depth (default is 3)</item>
 	    <tag><c>{external_entities, AllowedType}</c></tag>
