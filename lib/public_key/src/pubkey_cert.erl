%%
%% %CopyrightBegin%
%%
%% Copyright Ericsson AB 2008-2024. All Rights Reserved.
%%
%% Licensed under the Apache License, Version 2.0 (the "License");
%% you may not use this file except in compliance with the License.
%% You may obtain a copy of the License at
%%
%%     http://www.apache.org/licenses/LICENSE-2.0
%%
%% Unless required by applicable law or agreed to in writing, software
%% distributed under the License is distributed on an "AS IS" BASIS,
%% WITHOUT WARRANTIES OR CONDITIONS OF ANY KIND, either express or implied.
%% See the License for the specific language governing permissions and
%% limitations under the License.
%%
%% %CopyrightEnd%
%%

-module(pubkey_cert).
-moduledoc false.

-include("public_key.hrl").

%% path validation
-export([init_validation_state/3,
         validate_extensions/4,
         validate_time/3,
         validate_issuer/4,
         validate_names/6,
         validate_signature/6,
         verify_data/1,
         verify_fun/4,
         prepare_for_next_cert/2,
         apply_fun/5]).

%% Utility functions
-export([normalize_general_name/1,
         is_self_signed/1,
	 is_issuer/2,
         issuer_id/2,
         subject_id/1,
         distribution_points/1,
	 is_fixed_dh_cert/1,
         select_extension/2,
         match_name/3,
	 extensions_list/1,
         cert_auth_key_id/1,
         time_str_2_gregorian_sec/1
        ]).

%% Generate test data
-export([gen_test_certs/1,
         x509_pkix_sign_types/1,
         root_cert/2]).

-define(NULL, 0).

%%====================================================================
%% Internal application APIs
%%====================================================================

%%====================================================================
%% Path validation
%%====================================================================

%%--------------------------------------------------------------------
-spec init_validation_state(#cert{}, integer(), list()) ->
				   #path_validation_state{}.
%%
%% Description: Creates initial version of path_validation_state for
%% basic path validation of x509 certificates.
%%--------------------------------------------------------------------
init_validation_state(Cert, DefaultPathLen,
		      Options) ->
    PolicyTree = pubkey_policy_tree:root(),
    MaxLen =  proplists:get_value(max_path_length, Options, DefaultPathLen),
    UserPolicySet = policy_set(Options, [?anyPolicy]),
    ExplicitPolicyConstraint =
        policy_indicator(MaxLen,
                         proplists:get_value(explicit_policy, Options, false)),
    AnyPolicyConstraint =
        policy_indicator(MaxLen,
                         proplists:get_value(inhibit_any_policy, Options, false)),
    PolicyMappingConstraint =
        policy_indicator(MaxLen,
                         proplists:get_value(inhibit_policy_mapping, Options, false)),
    {VerifyFun, UserState} = proplists:get_value(verify_fun, Options,
                                                 ?DEFAULT_VERIFYFUN),
    State = #path_validation_state{max_path_length         = MaxLen,
                                   user_initial_policy_set = UserPolicySet,
				   valid_policy_tree       = PolicyTree,
				   explicit_policy         = ExplicitPolicyConstraint,
				   inhibit_any_policy      = AnyPolicyConstraint,
				   inhibit_policy_mapping  = PolicyMappingConstraint,
				   verify_fun              = VerifyFun,
				   user_state	           = UserState,
				   cert_num                = 0},
    prepare_for_next_cert(Cert, State).

%%--------------------------------------------------------------------
-spec validate_extensions(#cert{}, #path_validation_state{},
			  term(), fun())->
				 {#path_validation_state{}, UserState :: term()}.
%%
%% Description: Check extensions included in basic path validation.
%%--------------------------------------------------------------------
validate_extensions(Cert, ValidationState0, UserState0, VerifyFun) ->
    OtpCert = otp_cert(Cert),
    TBSCert = OtpCert#'OTPCertificate'.tbsCertificate,
    case TBSCert#'OTPTBSCertificate'.version of
	N when N >= 3 ->
	    Extensions = TBSCert#'OTPTBSCertificate'.extensions,
            validate_extensions(Cert, Extensions,
                                ValidationState0, no_basic_constraint,
                                is_self_signed(OtpCert), UserState0, VerifyFun);
        _ -> %% Extensions not present in versions 1 & 2
	    {ValidationState0, UserState0}
    end.
%%--------------------------------------------------------------------
-spec validate_policy_tree(#cert{}, #path_validation_state{})->
          #path_validation_state{} | no_return().
%%
%% Description: Check policy tree requirements after handling of certificate extensions
%%--------------------------------------------------------------------
validate_policy_tree(Cert,
                     #path_validation_state{explicit_policy = ExplicitPolicyConstraint,
                                            valid_policy_tree = Tree,
                                            user_state = UserState0,
                                            verify_fun = VerifyFun} =
                         ValidationState) ->
    case (ExplicitPolicyConstraint > 0) orelse not pubkey_policy_tree:is_empty(Tree) of
        true ->
            ValidationState;
        false ->
            UserState =
                verify_fun(Cert, {bad_cert,
                                  {policy_requirement_not_met,
                                   {{explicit_policy, ExplicitPolicyConstraint},
                                       {policy_set,
                                        pubkey_policy_tree:constrained_policy_node_set(Tree)}}}},
                           UserState0, VerifyFun),
            ValidationState#path_validation_state{user_state = UserState}
    end.

%%--------------------------------------------------------------------
-spec validate_time(#cert{}, term(), fun()) -> term().
%%
%% Description: Check that the certificate validity period includes the
%% current time.
%%--------------------------------------------------------------------
validate_time(Cert, UserState, VerifyFun) ->
    % Parse and check validity of the certificate dates, and if it fails, invoke `verify_fun` to
    % hand over control to the caller in order to decide what to do.
    OtpCert = otp_cert(Cert),
    case parse_and_check_validity_dates(OtpCert) of
        expired ->
            % Certificate has correctly formatted dates but it's expired
            verify_fun(Cert, {bad_cert, cert_expired}, UserState, VerifyFun);
        error ->
            % Certificate has incorrectly formatted dates, attempt to delegate decision to app function
            verify_fun(Cert, {bad_cert, invalid_validity_dates}, UserState, VerifyFun);
        % Validation succeded and certificate is not expired, no new state needed
        ok ->
            UserState
    end.

-spec parse_and_check_validity_dates(#'OTPCertificate'{}) -> ok | expired | error.
%%
%% Description: Determines if the passed certificate consains correctly
%% formatted dates in the validity field. If so, it checks if the certificate
%% is not expired. Otherwise, it returns error.
%%--------------------------------------------------------------------
parse_and_check_validity_dates(OtpCert) ->
    TBSCert = OtpCert#'OTPCertificate'.tbsCertificate,
    {'Validity', NotBeforeStr, NotAfterStr}
	= TBSCert#'OTPTBSCertificate'.validity,
    Now = calendar:datetime_to_gregorian_seconds(calendar:universal_time()),
    try
        NotBefore = time_str_2_gregorian_sec(notBefore, NotBeforeStr),
        NotAfter = time_str_2_gregorian_sec(notAfter, NotAfterStr),
        
        % Expiration check
        if
            ((NotBefore =< Now) and (Now =< NotAfter)) -> ok;
            true -> expired
        end

        % "error:function_clause" is thrown by time_str_2_gregorian_sec if the date format is not valid
        % verify_fun only throws exceptions        
    catch error:function_clause -> 
        error
    end.

%%--------------------------------------------------------------------
-spec validate_issuer(#cert{}, term(), term(), fun()) -> term() | no_return().
%%
%% Description: Check that the certificate issuer name is the working_issuer_name
%% in path_validation_state.
%%--------------------------------------------------------------------
validate_issuer(Cert, Issuer, UserState, VerifyFun) ->
    OtpCert = otp_cert(Cert),
    TBSCert = OtpCert#'OTPCertificate'.tbsCertificate,
    case is_issuer(Issuer, TBSCert#'OTPTBSCertificate'.issuer) of
	true ->
	    UserState;
	_ ->
	    verify_fun(Cert, {bad_cert, invalid_issuer}, UserState, VerifyFun)
    end.
%%--------------------------------------------------------------------
-spec validate_names(#cert{}, no_constraints | list(), list(),
		     term(), term(), fun())-> term() | no_return().
%%
%% Description: Validate Subject Alternative Name.
%%--------------------------------------------------------------------
validate_names(Cert, Permit, Exclude, Last, UserState, VerifyFun) ->
    OtpCert = otp_cert(Cert),
    case is_self_signed(OtpCert) andalso (not Last) of
	true ->
	    UserState;
	false ->
	    TBSCert = OtpCert#'OTPCertificate'.tbsCertificate,
	    Subject = TBSCert#'OTPTBSCertificate'.subject,
	    Extensions =
		extensions_list(TBSCert#'OTPTBSCertificate'.extensions),
	    AltSubject =
		select_extension(?'id-ce-subjectAltName', Extensions),

	    EmailAddress = extract_email(Subject),
	    Name = [{directoryName, Subject}|EmailAddress],

	    AltNames = case AltSubject of
			   undefined ->
			       [];
			   _ ->
			       AltSubject#'Extension'.extnValue
		       end,

	    case (is_permitted(Name, Permit) andalso
		  is_permitted(AltNames, Permit) andalso
		  (not is_excluded(Name, Exclude)) andalso
		  (not is_excluded(AltNames, Exclude))) of
		true ->
		    UserState;
		false ->
		    verify_fun(Cert, {bad_cert, name_not_permitted},
			      UserState, VerifyFun)
	    end
    end.

%%--------------------------------------------------------------------
-spec validate_signature(#cert{}, DER::binary(),
			 term(),term(), term(), fun()) -> term() | no_return().

%%
%% Description: Check that the signature on the certificate can be verified using
%% working_public_key_algorithm, the working_public_key, and
%% the working_public_key_parameters in path_validation_state.
%%--------------------------------------------------------------------
validate_signature(Cert, DerCert, Key, KeyParams,
		   UserState, VerifyFun) ->
    OtpCert = otp_cert(Cert),
    case verify_signature(OtpCert, DerCert, Key, KeyParams) of
	true ->
	    UserState;
	false ->
	    verify_fun(Cert, {bad_cert, invalid_signature}, UserState, VerifyFun)
    end.

%%--------------------------------------------------------------------
-spec verify_data(DER::binary()) ->
           {DigestType, PlainText, Signature}
               when DigestType :: md5 | crypto:sha1() | crypto:sha2() | none,
                    PlainText  :: binary(),
                    Signature  :: binary().
%%
%% Description: Extracts data from DerCert needed to call public_key:verify/4.
%%--------------------------------------------------------------------
verify_data(DerCert) ->
    {ok, OtpCert} = pubkey_cert_records:decode_cert(DerCert),
    extract_verify_data(OtpCert, DerCert).

%%--------------------------------------------------------------------
-spec verify_fun(#cert{}, {bad_cert, public_key:bad_cert_reason()} |
                 {extension, #'Extension'{}}|
		 valid | valid_peer, term(), fun()) -> term() | no_return().
%%
%% Description: Gives the user application the opportunity handle path
%% validation errors and unknown extensions and optional do other
%% things with a validated certificate.
%% --------------------------------------------------------------------
verify_fun(#cert{der = DerCert, otp = OtpCert}, Result, UserState0, VerifyFun) ->
    case apply_fun(VerifyFun, OtpCert, DerCert, Result, UserState0) of
        {valid, UserState} ->
	    UserState;
	{valid_peer, UserState} ->
	    UserState;
	{fail, Reason} ->
	    case Reason of
		{bad_cert, _} ->
		    throw(Reason);
		_ ->
		    throw({bad_cert, Reason})
	    end;
	{unknown, UserState} ->
	    case Result of
		{extension, #'Extension'{critical = true}} ->
		    throw({bad_cert, unknown_critical_extension});
		_ ->
		    UserState
	    end
    end.

%%--------------------------------------------------------------------
-spec prepare_for_next_cert(#cert{}, #path_validation_state{}) ->
				   #path_validation_state{} | no_return().
%%
%% Description: Update path_validation_state for next iteration.
%%--------------------------------------------------------------------
prepare_for_next_cert(Cert, #path_validation_state{policy_mapping_ext = Ext} =
                          ValidationState0) when Ext =/= undefined ->
    ValidationState1 = handle_policy_mappings(Cert, ValidationState0),
    ValidationState =
        ValidationState1#path_validation_state{policy_mapping_ext =
                                                   undefined,
                                               current_any_policy_qualifiers =
                                                   undefined},
    prepare_for_next_cert(Cert, ValidationState);
prepare_for_next_cert(Cert, #path_validation_state{
                                  working_public_key_algorithm = PrevAlgo,
                                  working_public_key_parameters =
                                      PrevParams,
                                  cert_num = CertNum,
                                  explicit_policy = ExplicitPolicyConstraint,
                                  inhibit_policy_mapping = PolicyMappingConstraint,
                                  inhibit_any_policy = AnyPolicyConstraint
                                 } = ValidationState0) ->
    OtpCert = otp_cert(Cert),
    TBSCert = OtpCert#'OTPCertificate'.tbsCertificate,
    Issuer =  TBSCert#'OTPTBSCertificate'.subject,

    {Algorithm, PublicKey, PublicKeyParams0} =
	public_key_info(TBSCert#'OTPTBSCertificate'.subjectPublicKeyInfo,
			ValidationState0),
    PublicKeyParams =
	case PublicKeyParams0 of
	    'NULL' when Algorithm =:= PrevAlgo ->
		PrevParams;
	    asn1_NOVALUE when Algorithm =:= PrevAlgo ->
		PrevParams;
	    _ -> PublicKeyParams0
	end,

    IsSelfSigned = is_self_signed(OtpCert),
    ValidationState1 =
        ValidationState0#path_validation_state{
          working_public_key_algorithm = Algorithm,
          working_public_key = PublicKey,
          working_public_key_parameters = PublicKeyParams,
          working_issuer_name = Issuer,
          cert_num = CertNum + 1,
          policy_ext_present = false,
          valid_policy_tree =
              assert_valid_policy_tree(ValidationState0#path_validation_state.explicit_policy,
                                       ValidationState0#path_validation_state.policy_ext_present,
                                       ValidationState0#path_validation_state.valid_policy_tree),
          current_any_policy_qualifiers = undefined,
          policy_ext_any = undefined,

          %% 6.1.4 h from RFC
          %% Step 1 or 6.1.5 a (if last cert) from RFC
          explicit_policy = maybe_decrement(ExplicitPolicyConstraint, IsSelfSigned),
          % Step 2 from RFC
          inhibit_policy_mapping = maybe_decrement(PolicyMappingConstraint, IsSelfSigned),
          % Step 3 from RFC
          inhibit_any_policy = maybe_decrement(AnyPolicyConstraint, IsSelfSigned)
         },
    ValidationState2 = handle_policy_constraints(ValidationState1),
    ValidationState = handle_inhibit_anypolicy(ValidationState2),
    handle_last_cert(Cert, ValidationState).

apply_fun(Fun, OtpCert, DerCert, Result, UserState) ->
    if is_function(Fun, 4) ->
            Fun(OtpCert, DerCert, Result, UserState);
       is_function(Fun, 3) ->
            Fun(OtpCert, Result, UserState)
    end.


%%====================================================================
%% Utility functions
%%====================================================================

%%--------------------------------------------------------------------
-spec normalize_general_name({rdnSequence, term()}| binary()) -> {rdnSequence, term()}.
%%
%% Description: Normalizes a general name so that it can be easily
%%              compared to another general name.
%%--------------------------------------------------------------------
normalize_general_name({rdnSequence, Issuer}) ->
    NormIssuer = do_normalize_general_name(Issuer),
    {rdnSequence, NormIssuer}.

%%--------------------------------------------------------------------
-spec is_self_signed(#'OTPCertificate'{}) -> boolean().
%%
%% Description: Checks if the certificate is self signed.
%%--------------------------------------------------------------------
is_self_signed(#'OTPCertificate'{tbsCertificate=
				 #'OTPTBSCertificate'{issuer = Issuer,
						      subject = Subject}}) ->
    is_issuer(Issuer, Subject).
%%--------------------------------------------------------------------
-spec is_issuer({rdnSequence, term()}, {rdnSequence, term()}) -> boolean().
%%
%% Description:  Checks if <Issuer> issued <Candidate>.
%%--------------------------------------------------------------------
is_issuer({rdnSequence, _} = Issuer, {rdnSequence, _} = Candidate) ->
    {rdnSequence, IssuerDirName} = normalize_general_name(Issuer),
    {rdnSequence, CandidateDirName} = normalize_general_name(Candidate),
    is_dir_name(IssuerDirName, CandidateDirName, true).
%%--------------------------------------------------------------------
-spec issuer_id(#'OTPCertificate'{}, self | other) ->
		       {ok, {integer(), term()}}  | {error, issuer_not_found}.
%%
%% Description: Extracts the issuer id from a certificate if possible.
%%--------------------------------------------------------------------
issuer_id(Otpcert, other) ->
    TBSCert = Otpcert#'OTPCertificate'.tbsCertificate,
    Extensions = extensions_list(TBSCert#'OTPTBSCertificate'.extensions),
    case select_extension(?'id-ce-authorityKeyIdentifier', Extensions) of
	undefined ->
	    {error, issuer_not_found};
	AuthKeyExt ->
	    cert_auth_key_id(AuthKeyExt#'Extension'.extnValue)
    end;

issuer_id(Otpcert, self) ->
    TBSCert = Otpcert#'OTPCertificate'.tbsCertificate,
    Issuer = TBSCert#'OTPTBSCertificate'.issuer,
    SerialNr = TBSCert#'OTPTBSCertificate'.serialNumber,
    {ok, {SerialNr, normalize_general_name(Issuer)}}.


%%--------------------------------------------------------------------
-spec subject_id(#'OTPCertificate'{}) ->
		       {integer(), term()}.
%%
%% Description: Extracts the subject and serial number from a certificate.
%%--------------------------------------------------------------------
subject_id(Otpcert) ->
    TBSCert = Otpcert#'OTPCertificate'.tbsCertificate,
    Subject = TBSCert#'OTPTBSCertificate'.subject,
    SerialNr = TBSCert#'OTPTBSCertificate'.serialNumber,
    {SerialNr, normalize_general_name(Subject)}.


distribution_points(Otpcert) ->
    TBSCert = Otpcert#'OTPCertificate'.tbsCertificate,
    Extensions = extensions_list(TBSCert#'OTPTBSCertificate'.extensions),
    case select_extension(?'id-ce-cRLDistributionPoints', Extensions) of
	undefined ->
	    [];
	#'Extension'{extnValue = Value} ->
	    Value
    end.

%%--------------------------------------------------------------------
-spec is_fixed_dh_cert(#'OTPCertificate'{}) -> boolean().
%%
%% Description: Checks if the certificate can be be used
%% for DH key agreement.
%%--------------------------------------------------------------------
is_fixed_dh_cert(#'OTPCertificate'{tbsCertificate =
				   #'OTPTBSCertificate'{subjectPublicKeyInfo =
							SubjectPublicKeyInfo,
							extensions =
							Extensions}}) ->
    is_fixed_dh_cert(SubjectPublicKeyInfo, extensions_list(Extensions)).

%%--------------------------------------------------------------------
-spec select_extension(Oid ::tuple(),[#'Extension'{}]) ->
			      #'Extension'{} | undefined.
%%
%% Description: Extracts a specific extension from a list of extensions.
%%--------------------------------------------------------------------
select_extension(_, asn1_NOVALUE) ->
    undefined;
select_extension(_, []) ->
    undefined;
select_extension(Id, [#'Extension'{extnID = ?'id-ce-cRLDistributionPoints' = Id,
                                   extnValue = Value} = Extension | _]) when is_binary(Value) ->
    Extension#'Extension'{extnValue = public_key:der_decode('CRLDistributionPoints', Value)};
select_extension(Id, [#'Extension'{extnID = Id} = Extension | _]) ->
    Extension;
select_extension(Id, [_ | Extensions]) ->
    select_extension(Id, Extensions).

%%--------------------------------------------------------------------
-spec match_name(Type:: rfc822Name | directoryName | uniformResourceIdentifier |
                 emailAddress | dNSName | x400Address | ipAdress,
                 Name::term(), Names::[term()]) -> boolean().
%%
%% Description: Does <Name> match any of name in Names according to
%% the match rules for the Type.
%%--------------------------------------------------------------------
match_name(rfc822Name, Name, [PermittedName | Rest]) ->
    match_name(fun is_valid_host_or_domain/2, Name, PermittedName, Rest);

match_name(directoryName, DirName,  [PermittedName | Rest]) ->
    match_name(fun is_rdnSeq/2, DirName, PermittedName, Rest);

match_name(uniformResourceIdentifier, URI,  [PermittedName | Rest]) ->
    case uri_string:normalize(URI, [return_map]) of
	#{host := Host} ->
	    PN = case uri_string:normalize(PermittedName, [return_map]) of
		     #{host := PNhost} -> PNhost;
		     _X -> PermittedName
		 end,
	    match_name(fun is_valid_host_or_domain/2, Host, PN, Rest);
        _ ->
            false
    end;

match_name(emailAddress, Name, [PermittedName | Rest]) ->
    Fun = fun(Email, PermittedEmail) ->
                  is_valid_email_address(Email, PermittedEmail,
                                         string:tokens(PermittedEmail,"@"))
          end,
    match_name(Fun, Name, PermittedName, Rest);

match_name(dNSName, Name, [PermittedName | Rest]) ->
    Fun = fun(Domain, [$.|Domain]) -> true;
	     (Name1, [$. | _] = Name2) ->
                  is_suffix(Name2, Name1);
             (Name1, Name2) ->
                  StrLen1 = string:len(Name1),
                  StrLen2 = string:len(Name2),
                  case StrLen1 > StrLen2 of
                      true ->
                          is_suffix([$. | Name2], Name1);
                      false when StrLen1 == StrLen2 ->
                          string:casefold(Name1) == string:casefold(Name2);
                      false ->
                          false
                  end
          end,
    match_name(Fun, Name, PermittedName, Rest);

match_name(x400Address, OrAddress, [PermittedAddr | Rest]) ->
    match_name(fun is_or_address/2, OrAddress, PermittedAddr, Rest);

match_name(ipAdress, IP, [PermittedIP | Rest]) ->
    Fun = fun([IP1, IP2, IP3, IP4],
	      [IP5, IP6, IP7, IP8, M1, M2, M3, M4]) ->
		  is_permitted_ip([IP1, IP2, IP3, IP4],
				  [IP5, IP6, IP7, IP8],
				  [M1, M2, M3, M4]);
	     ([IP1, IP2, IP3, IP4, IP5, IP6, IP7, IP8,
	       IP9, IP10, IP11, IP12, IP13, IP14, IP15, IP16],
	      [IP17, IP18, IP19, IP20, IP21, IP22, IP23, IP24,
	       IP25, IP26, IP27, IP28, IP29, IP30, IP31, IP32,
	       M1, M2, M3, M4, M5, M6, M7, M8,
	       M9, M10, M11, M12, M13, M14, M15, M16]) ->
		  is_permitted_ip([IP1, IP2, IP3, IP4, IP5, IP6, IP7, IP8,
				   IP9, IP10, IP11, IP12, IP13,
				   IP14, IP15, IP16],
				  [IP17, IP18, IP19, IP20, IP21, IP22, IP23,
				   IP24,IP25, IP26, IP27, IP28, IP29, IP30,
				   IP31, IP32],
				    [M1, M2, M3, M4, M5, M6, M7, M8, M9, M10,
				     M11, M12, M13, M14, M15, M16]);
	     (_,_) ->
		  false
	  end,
    match_name(Fun, IP, PermittedIP, Rest).

%%====================================================================
%% Generate test data
%%====================================================================

%%--------------------------------------------------------------------
-spec gen_test_certs(#{server_chain:= public_key:chain_opts(),
                       client_chain:= public_key:chain_opts()} |
                     public_key:chain_opts()) ->
                            public_key:test_config() |
                            [public_key:conf_opt()].
%% Description: Generates server and and client configuration for testing
%% purposes. All certificate options have default values
%%--------------------------------------------------------------------
gen_test_certs(
  #{client_chain :=
        #{root := ClientRoot,
          intermediates := ClientCAs,
          peer := ClientPeer},
    server_chain :=
        #{root := ServerRoot,
          intermediates := ServerCAs,
          peer := ServerPeer}}) ->
    #{cert := ServerRootCert, key := ServerRootKey} =
        case ServerRoot of
            #{} ->
                ServerRoot;
            ServerRootConf when is_list(ServerRootConf) ->
                root_cert("SERVER ROOT CA", ServerRootConf)
        end,
    #{cert := ClientRootCert, key := ClientRootKey} =
        case ClientRoot of
            #{} ->
                ClientRoot;
            ClientRootConf when is_list(ClientRootConf) ->
                root_cert("CLIENT ROOT CA", ClientRootConf)
        end,
    [{ServerDERCert, ServerDERKey} | ServerCAsKeys] =
        config(
          server, ServerRootCert, ServerRootKey,
          lists:reverse([ServerPeer | lists:reverse(ServerCAs)])),
    [{ClientDERCert, ClientDERKey} | ClientCAsKeys] =
        config(
          client, ClientRootCert, ClientRootKey,
          lists:reverse([ClientPeer | lists:reverse(ClientCAs)])),
    ServerDERCA = ca_config(ClientRootCert, ServerCAsKeys),
    ClientDERCA = ca_config(ServerRootCert, ClientCAsKeys),
    #{server_config =>
          [{cert, ServerDERCert}, {key, ServerDERKey},
           {cacerts, ServerDERCA}],
      client_config =>
          [{cert, ClientDERCert}, {key, ClientDERKey},
           {cacerts, ClientDERCA}]};
%%
%% Generates a node configuration for testing purposes,
%% when using the node server cert also for the client.
%% All certificate options have default values
gen_test_certs(
  #{root := Root, intermediates := CAs, peer := Peer}) ->
    #{cert := RootCert, key := RootKey} =
        case Root of
            #{} ->
                Root;
            RootConf when is_list(RootConf) ->
                root_cert("SERVER ROOT CA", RootConf)
        end,
    [{DERCert, DERKey} | CAsKeys] =
        config(
          server, RootCert, RootKey,
          lists:reverse([Peer | lists:reverse(CAs)])),
    DERCAs = ca_config(RootCert, CAsKeys),
    [{cert, DERCert}, {key, DERKey}, {cacerts, DERCAs}].

%%%%--------------------------------------------------------------------
-spec x509_pkix_sign_types(#'SignatureAlgorithm'{}) -> {Hash::atom(), Sign::atom(),
                                                        Options::list()}.
%%
%% Description: Extract signature algorithm options.
%%%%--------------------------------------------------------------------
x509_pkix_sign_types(
  #'SignatureAlgorithm'{algorithm = ?'id-RSASSA-PSS',
                        parameters = #'RSASSA-PSS-params'{
                                        saltLength = SaltLen,
                                        hashAlgorithm = #'HashAlgorithm'{algorithm = Alg}}}) ->
    Hash = public_key:pkix_hash_type(Alg),
    {Hash, rsa_pss_pss, [{rsa_padding, rsa_pkcs1_pss_padding},
                         {rsa_pss_saltlen, SaltLen},
                         {rsa_mgf1_md, Hash}]};
x509_pkix_sign_types(#'SignatureAlgorithm'{algorithm = Alg}) ->
    {Hash, Sign} = public_key:pkix_sign_types(Alg),
    {Hash, Sign, []}.

%%%%--------------------------------------------------------------------
-spec root_cert(string(), [public_key:cert_opt()]) -> public_key:test_root_cert().
%%
%% Description: Generate a self-signed root cert
%%%%--------------------------------------------------------------------
root_cert(Name, Opts) ->
    PrivKey = gen_key(proplists:get_value(key, Opts, default_key_gen())),
    TBS = cert_template(),
    Issuer = subject("root", Name),
    SignatureId =  sign_algorithm(PrivKey, Opts),
    SPI = public_key(PrivKey, SignatureId),

    OTPTBS =
        TBS#'OTPTBSCertificate'{
          signature = SignatureId,
          issuer = Issuer,
          validity = validity(Opts),
          subject = Issuer,
          subjectPublicKeyInfo = SPI,
          extensions = extensions(undefined, ca, Opts)
         },
    #{cert => public_key:pkix_sign(OTPTBS, PrivKey),
      key => PrivKey}.

%%--------------------------------------------------------------------
%%% Internal functions
%%--------------------------------------------------------------------

%% No extensions present
validate_extensions(Cert, asn1_NOVALUE, ValidationState, ExistBasicCon,
		    SelfSigned, UserState, VerifyFun) ->
    validate_extensions(Cert, [], ValidationState, ExistBasicCon,
			SelfSigned, UserState, VerifyFun);
<<<<<<< HEAD
validate_extensions(Cert, [], ValidationState, basic_constraint, _SelfSigned,
=======

validate_extensions(Cert,[], ValidationState, basic_constraint, _SelfSigned,
>>>>>>> ccc44c99
		    UserState0, VerifyFun) ->
    UserState = validate_ext_key_usage(Cert, UserState0, VerifyFun, ca),
    {ValidationState, UserState};
validate_extensions(Cert, [], ValidationState =
			#path_validation_state{max_path_length = Len,
					       last_cert = Last},
		    no_basic_constraint, SelfSigned, UserState0, VerifyFun) ->
    case Last of
	true when SelfSigned ->
	    {ValidationState, UserState0};
	true  ->
            UserState = validate_ext_key_usage(Cert, UserState0, VerifyFun, endentity),
	    {ValidationState#path_validation_state{max_path_length = Len - 1},
	     UserState};
	false ->
	    %% basic_constraint must appear in certs used for digital sign
	    %% see 4.2.1.10 in rfc 3280
	    case is_digitally_sign_cert(Cert) of
		true ->
		    missing_basic_constraints(Cert, SelfSigned,
					      ValidationState, VerifyFun,
					      UserState0, Len);
		false -> %% Example CRL signer only
		    {ValidationState, UserState0}
	    end
    end;
validate_extensions(Cert,
		    [#'Extension'{extnID = ?'id-ce-basicConstraints',
				  extnValue =
				      #'BasicConstraints'{cA = true,
							  pathLenConstraint = N}} |
		     Rest],
		    ValidationState =
			#path_validation_state{max_path_length = Len}, _,
		    SelfSigned, UserState, VerifyFun) ->
    Length = if SelfSigned -> erlang:min(N, Len);
		true -> erlang:min(N, Len-1)
	     end,
    validate_extensions(Cert, Rest,
			ValidationState#path_validation_state{max_path_length =
								  Length},
			basic_constraint, SelfSigned,
			UserState, VerifyFun);
%% The pathLenConstraint field is meaningful only if cA is set to
%% TRUE.
validate_extensions(Cert, [#'Extension'{extnID = ?'id-ce-basicConstraints',
					   extnValue =
					       #'BasicConstraints'{cA = false}} |
			      Rest], ValidationState, ExistBasicCon,
		    SelfSigned, UserState, VerifyFun) ->
    validate_extensions(Cert, Rest, ValidationState, ExistBasicCon,
			SelfSigned, UserState, VerifyFun);

validate_extensions(Cert, [#'Extension'{extnID = ?'id-ce-keyUsage',
					   extnValue = KeyUse
					  } | Rest],
		    #path_validation_state{last_cert=Last} = ValidationState,
		    ExistBasicCon, SelfSigned,
		    UserState0, VerifyFun) ->
    case Last orelse is_valid_key_usage(KeyUse, keyCertSign) of
	true ->
	    validate_extensions(Cert, Rest, ValidationState, ExistBasicCon,
				SelfSigned, UserState0, VerifyFun);
	false ->
	    UserState = verify_fun(Cert, {bad_cert, invalid_key_usage},
				   UserState0, VerifyFun),
	    validate_extensions(Cert, Rest, ValidationState, ExistBasicCon,
				SelfSigned, UserState, VerifyFun)
    end;

validate_extensions(Cert, [#'Extension'{extnID = ?'id-ce-subjectAltName',
					   extnValue = Names,
					   critical = true} = Ext | Rest],
		    ValidationState, ExistBasicCon,
		    SelfSigned, UserState0, VerifyFun)  ->
    case validate_subject_alt_names(Names) of
	true  ->
	    validate_extensions(Cert, Rest, ValidationState, ExistBasicCon,
				SelfSigned, UserState0, VerifyFun);
	false ->
	    UserState = verify_fun(Cert, {extension, Ext},
				   UserState0, VerifyFun),
	    validate_extensions(Cert, Rest, ValidationState, ExistBasicCon,
				SelfSigned, UserState, VerifyFun)
    end;

validate_extensions(Cert, [#'Extension'{extnID = ?'id-ce-nameConstraints',
				  extnValue = NameConst} | Rest],
		    ValidationState,
		    ExistBasicCon, SelfSigned, UserState, VerifyFun) ->
    Permitted = NameConst#'NameConstraints'.permittedSubtrees,
    Excluded = NameConst#'NameConstraints'.excludedSubtrees,

    NewValidationState = add_name_constraints(Permitted, Excluded,
					      ValidationState),

    validate_extensions(Cert, Rest, NewValidationState, ExistBasicCon,
			SelfSigned, UserState, VerifyFun);
validate_extensions(Cert, [#'Extension'{extnID = ?'id-ce-certificatePolicies',
					   extnValue = Info}
			      | Rest],
                    ValidationState,
		    ExistBasicCon, SelfSigned, UserState, VerifyFun) ->
    Tree = process_policy_tree(Info, SelfSigned, ValidationState),
    validate_extensions(Cert, Rest,
			ValidationState#path_validation_state{
                          policy_ext_present = true,
                          current_any_policy_qualifiers =
                              current_any_policy_qualifiers(Info),
			  valid_policy_tree = Tree},
			ExistBasicCon, SelfSigned, UserState, VerifyFun);
validate_extensions(Cert, [#'Extension'{extnID = ?'id-ce-policyConstraints'} = Ext
			      | Rest], ValidationState, ExistBasicCon,
		    SelfSigned, UserState, VerifyFun) ->
    NewValidationState = ValidationState#path_validation_state{policy_constraint_ext = Ext},
    validate_extensions(Cert, Rest, NewValidationState, ExistBasicCon,
			SelfSigned, UserState, VerifyFun);
validate_extensions(Cert, [#'Extension'{extnID = ?'id-ce-policyMappings'} = Ext
                             | Rest], ValidationState, ExistBasicCon,
		    SelfSigned, UserState, VerifyFun) ->
    NewValidationState = ValidationState#path_validation_state{policy_mapping_ext = Ext},
    validate_extensions(Cert, Rest, NewValidationState, ExistBasicCon,
			SelfSigned, UserState, VerifyFun);
validate_extensions(Cert, [#'Extension'{extnID = ?'id-ce-inhibitAnyPolicy'} = Ext
			      | Rest], ValidationState, ExistBasicCon,
		    SelfSigned, UserState, VerifyFun) ->
    NewValidationState = ValidationState#path_validation_state{policy_inhibitany_ext = Ext},
    validate_extensions(Cert, Rest, NewValidationState, ExistBasicCon,
			SelfSigned, UserState, VerifyFun);
validate_extensions(Cert, [#'Extension'{extnID = ?'id-ce-extKeyUsage',
                                           critical = true,
                                           extnValue = ExtKeyUse} = Extension | Rest],
		    #path_validation_state{last_cert = false} = ValidationState, ExistBasicCon,
		    SelfSigned, UserState0, VerifyFun) ->
    UserState =
        case ext_keyusage_includes_any(ExtKeyUse) of
            true -> %% CA cert that specifies ?anyExtendedKeyUsage should not be marked critical
                verify_fun(Cert, {bad_cert, invalid_ext_key_usage}, UserState0, VerifyFun);
            false ->
                case ca_known_extend_key_use(ExtKeyUse) of
                    true ->
                        UserState0;
                    false ->
                        verify_fun(Cert, {extension, Extension}, UserState0, VerifyFun)
                end
        end,
    validate_extensions(Cert, Rest, ValidationState, ExistBasicCon, SelfSigned,
			UserState, VerifyFun);
validate_extensions(Cert, [#'Extension'{} = Extension | Rest],
		    ValidationState, ExistBasicCon,
		    SelfSigned, UserState0, VerifyFun) ->
    UserState = verify_fun(Cert, {extension, Extension}, UserState0, VerifyFun),
    validate_extensions(Cert, Rest, ValidationState, ExistBasicCon, SelfSigned,
			UserState, VerifyFun).

handle_last_cert(Cert, #path_validation_state{last_cert = true,
                                                 user_initial_policy_set = PolicySet,
                                                 valid_policy_tree = Tree} = ValidationState0) ->
    OtpCert = otp_cert(Cert),
    TBSCert = OtpCert#'OTPCertificate'.tbsCertificate,
    Extensions =
        extensions_list(TBSCert#'OTPTBSCertificate'.extensions),
    %% 6.1.5 b
    ValidationState  =
        case select_extension(?'id-ce-policyConstraints', Extensions) of
            undefined ->
                ValidationState0;
            #'Extension'{extnValue = #'PolicyConstraints'{requireExplicitPolicy = 0}} ->
                ValidationState0#path_validation_state{explicit_policy = 0};
            _  ->
                ValidationState0
    end,
    ValidTree = policy_tree_intersection(PolicySet, Tree),
    validate_policy_tree(Cert,
                         ValidationState#path_validation_state{valid_policy_tree = ValidTree});
handle_last_cert(_, ValidationState) ->
    ValidationState.

validate_ext_key_usage(#cert{otp = OtpCert} = Cert, UserState, VerifyFun, Type) ->
    TBSCert = OtpCert#'OTPCertificate'.tbsCertificate,
    Extensions = extensions_list(TBSCert#'OTPTBSCertificate'.extensions),
    KeyUseExt = pubkey_cert:select_extension(?'id-ce-keyUsage', Extensions),
    ExtKeyUseExt =  pubkey_cert:select_extension(?'id-ce-extKeyUsage', Extensions),
    case compatible_ext_key_usage(KeyUseExt, ExtKeyUseExt, Type) of
        true ->
            UserState;
        false ->
            verify_fun(Cert, {bad_cert, {key_usage_mismatch, {KeyUseExt, ExtKeyUseExt}}},
                       UserState, VerifyFun)
    end.

%%====================================================================
%% Policy handling
%%====================================================================
%% Start initialization  RFC 5280 Section 6.1.2 ----------------------

%%  6.1.2 d, e, f: If <indicator> is set, then the initial value
%%  is 0, otherwise the initial value is n+1. (N = max path length)
policy_indicator(_, true) ->
    0;
policy_indicator(N, false) ->
   N + 1.

policy_set(Opts, Default) ->
    case proplists:get_value(policy_set, Opts, undefined) of
        undefined ->
            Default;
        Set ->
            [oidify(OidStr) || OidStr <- Set]
    end.

oidify(Oid) when is_tuple(Oid) ->
    Oid;
oidify(Oid) when  is_list(Oid) ->
    Tokens = string:tokens(Oid, "$."),
    OidList = [list_to_integer(StrInt) || StrInt <- Tokens],
    list_to_tuple(OidList).

%% End initialization ----------------------------------------------------------

%% Start Basic Policy Processing RFC 5280 Section 6.1.3 -----------------------

%% 6.1.3 f
assert_valid_policy_tree(0, PresentPolicyExtension, Tree) ->
    assert_valid_policy_tree(PresentPolicyExtension, Tree);
assert_valid_policy_tree(_, _, Tree) ->
    Tree.

assert_valid_policy_tree(undefined, Tree) ->
    Tree; %% Initial tree, happens when called in init_validation_state/3
assert_valid_policy_tree(true, Tree) ->
    Tree; %% Policy extension present in step n
assert_valid_policy_tree(false, _Tree) -> % 6.1.3 e
    %% Policy extension missing in step n, tree becomes empty
    pubkey_policy_tree:empty().

%% 6.1.3 d: If the certificate policies extension is present in the
%% certificate and the valid_policy_tree is not NULL, process the
%% policy information by performing the following steps in order:
process_policy_tree(PolicyInformation, SelfSigned,
                    #path_validation_state{valid_policy_tree = Tree0} =
                        ValidationState) ->  
    case pubkey_policy_tree:is_empty(Tree0) of
        true ->
            Tree0;
        false ->
            %% Step 1 & 2
            Tree = add_policy_children(PolicyInformation,
                                       SelfSigned, ValidationState),
            %% Step 3: If there is a node in the valid_policy_tree of depth i-1 or
            %% less without any child nodes, delete that node.  Repeat this step
            %% until there are no nodes of depth i-1 or less without children.
            pubkey_policy_tree:prune_tree(Tree) 
    end.

%% 6.1.3 d
add_policy_children(PolicyInfoList0, SelfSigned,
                    #path_validation_state{valid_policy_tree = Tree0,
                                           inhibit_any_policy = AnyPolicyConstraint,
                                           cert_num = CertNum,
                                           max_path_length = PathLen
                                          }) ->
    {AnyExt, PolicyInfoList} =
        case lists:keytake(?anyPolicy,
                           #'PolicyInformation'.policyIdentifier, PolicyInfoList0) of
            {value, AnyExt0, PolicyInfoList1} ->
                {AnyExt0, PolicyInfoList1};
            false ->
                {undefined, PolicyInfoList0}
        end,
    %% Step 1
    %% i
    LeafFun =
        fun(#{expected_policy_set := ExpPolicySet}) ->
                policy_children(ExpPolicySet, PolicyInfoList)
        end,
    Tree1 = pubkey_policy_tree:add_leaves(Tree0, LeafFun),
    
    %% posibly ii
    AllLeaves = pubkey_policy_tree:all_leaves(Tree1),
    Siblings = fun(#{valid_policy := ?anyPolicy}) ->
                       any_policy_children(AllLeaves, PolicyInfoList);
                  (_) -> []
               end,
    Tree = pubkey_policy_tree:add_leaf_siblings(Tree1, Siblings),
    %% Step 2
    handle_any_ext(Tree, AnyExt, AnyPolicyConstraint, SelfSigned, CertNum, PathLen).

%% 6.1.3 - d 1 i
%% Step 1: For each policy P not equal to anyPolicy in the certificate
%%  policies extension, let P-OID denote the OID for policy P and P-Q
%%  denote the qualifier set for policy P.  Perform the following
%%  steps in order:

%%   (i) For each node of depth i-1 in the valid_policy_tree where
%%   P-OID is in the expected_policy_set, create a child node as
%%   follows: set the valid_policy to P-OID, set the qualifier_set to
%%   P-Q, and set the expected_policy_set to {P-OID}.
policy_children(ExpPolicySet, PolicyInfoList) ->
    lists:foldl(fun(#'PolicyInformation'{
                       policyIdentifier = Policy,
                        policyQualifiers = Qualifiers
                      }, Acc0
                   ) ->
                        case lists:member(Policy, ExpPolicySet) of
                            true ->
                                [pubkey_policy_tree:policy_node(Policy, Qualifiers, [Policy]) | Acc0];
                            false  ->
                                Acc0
                        end
                end, [], PolicyInfoList).

%% 6.1.3 - d 1 ii
%% If there was no match in step (i) and the valid_policy_tree
%% includes a node of depth i-1 with the valid_policy anyPolicy,
%% generate a child node with the following values: set the
%% valid_policy to P-OID, set the qualifier_set to P-Q, and set the
%% expected_policy_set to {P-OID}.
any_policy_children([], PolicyInfoList) ->
    lists:foldl(fun(#'PolicyInformation'{
                       policyIdentifier = Policy,
                       policyQualifiers = Qualifiers
                      }, Acc0
                   ) ->
                        Node = pubkey_policy_tree:policy_node(Policy, Qualifiers, [Policy]),
                        [Node | Acc0]
                end, [], PolicyInfoList);
any_policy_children(_, _) ->
    no_sibling.

%% 6.1.3 - 2 d 
%%   For each node in the valid_policy_tree of depth i-1, for each
%%   value in the expected_policy_set (including anyPolicy) that does
%%   not appear in a child node, create a child node with the
%%   following values: set the valid_policy to the value from the
%%   expected_policy_set in the parent node, set the qualifier_set to
%%   AP-Q, and set the expected_policy_set to the value in the
%%   valid_policy from this node.
handle_any_ext(Tree, undefined, _, _, _,_) ->
    Tree;
handle_any_ext(Tree, #'PolicyInformation'{
                           policyIdentifier = ?anyPolicy,
                           policyQualifiers = Qualifiers}, AnyPolicyConstraint,
               SelfSigned, CertNum, PathLen) ->
    case AnyPolicyConstraint > 0 orelse
        ((CertNum < PathLen) andalso SelfSigned) of
        true ->
            AllLeaves = pubkey_policy_tree:all_leaves(Tree),
            Siblings = fun(Node) ->
                               any_ext_policy_children(Node, Qualifiers, AllLeaves)
                       end,
            pubkey_policy_tree:add_leaf_siblings(Tree, Siblings);
        false ->
            Tree
    end.

any_ext_policy_children(#{expected_policy_set := ExpPolicySet}, Qualifiers, AllLeaves) ->
    [pubkey_policy_tree:policy_node(Policy, Qualifiers, [Policy])
     || Policy <- ExpPolicySet, not pubkey_policy_tree:in_set(Policy, AllLeaves)
    ].

%% End Basic Policy Processing -------------------------------------------------

%% Start Prepare Next Cert Policy Handling  RFC 5280 Section 6.1.4 -------------

%% 6.1.4. b start:
handle_policy_mappings(Cert,
                       #path_validation_state{valid_policy_tree = Tree0,
                                              policy_mapping_ext =
                                                  #'Extension'{extnID = ?'id-ce-policyMappings',
                                                               extnValue = PolicyMappings}}
                       = ValidationState) ->
    case handle_policy_mappings(PolicyMappings, Cert, Tree0, ValidationState) of
        {tree, Tree} ->
            ValidationState#path_validation_state{valid_policy_tree = Tree};
        {user_state, UState} ->
            ValidationState#path_validation_state{user_state = UState}
    end.

handle_policy_mappings([], _, Tree, _) ->
    {tree, Tree};
handle_policy_mappings([Mappings | Rest], Cert, Tree0, ValidationState) ->
    case handle_policy_mapping(Mappings, Cert, Tree0, ValidationState) of
        {tree, Tree} ->
            handle_policy_mappings(Rest, Cert, Tree, ValidationState);
        Other ->
            Other
    end.

%% 6.1.4. a: If a policy mappings extension is present, verify that the
%% special value anyPolicy does not appear as an issuerDomainPolicy or
%% a subjectDomainPolicy.
handle_policy_mapping(#'PolicyMappings_SEQOF'{
                         issuerDomainPolicy =
                             IssuerPolicy,
                         subjectDomainPolicy =
                             SubjectPolicy} = Ext,
                      Cert, Tree0,
                      #path_validation_state{inhibit_policy_mapping =
                                                 PolicyMappingConstraint,
                                             current_any_policy_qualifiers =
                                                 AnyQualifiers,
                                             verify_fun = VerifyFun,
                                             user_state = UserState}
                     ) ->
    case not (?anyPolicy == IssuerPolicy) andalso
        not (?anyPolicy == SubjectPolicy) of
        true ->
            Tree = handle_policy_mapping_ext(Ext, Tree0,
                                             PolicyMappingConstraint, AnyQualifiers),
            {tree, Tree};
        false ->
            UserState = verify_fun(Cert, {bad_cert, {invalid_policy_mapping, Ext}},
                                   UserState, VerifyFun),
            {user_state, UserState}
    end.

%% 6.1.4. b continue:
handle_policy_mapping_ext(#'PolicyMappings_SEQOF'{
                         issuerDomainPolicy =
                             IssuerPolicy},
                         Tree0, 0, _) -> %% 6.1.4. b 2:
    %% (2) If the policy_mapping variable is equal to 0:

    %% (i) delete each node of depth i in the valid_policy_tree where
    %% ID-P is the valid_policy.
    %%
    %% (ii) If there is a node in the valid_policy_tree of depth i-1
    %% or less without any child nodes, delete that node.  Repeat this
    %% step until there are no nodes of depth i-1 or less without
    %% children.

    Tree = pubkey_policy_tree:prune_leaves(Tree0, IssuerPolicy),
    pubkey_policy_tree:prune_tree(Tree);
handle_policy_mapping_ext(#'PolicyMappings_SEQOF'{
                             issuerDomainPolicy = IssuerPolicy,
                             subjectDomainPolicy = SubjectPolicy},
                          Tree, N, AnyQualifiers) when N > 0 -> %% 6.1.4. b 1:
   
    %% (1) If the policy_mapping variable is greater than 0, for each
    %% node in the valid_policy_tree of depth i where ID-P is the
    %% valid_policy, set expected_policy_set to the set of
    %% subjectDomainPolicy values that are specified as equivalent to
    %% ID-P by the policy mappings extension.
    MapPolicy =
        fun(#{valid_policy := ValidPolicy, expected_policy_set := Set} = Node)
              when ValidPolicy == IssuerPolicy ->
                case Set of %% Initial policy should be mapped over, but can be mapped to itself
                    [ValidPolicy] when ValidPolicy =/= SubjectPolicy ->
                        Node#{expected_policy_set => [SubjectPolicy]};
                    _ ->
                        %% Avoid duplicating self mapping
                        case lists:member(SubjectPolicy, Set) of
                            true ->
                                Node;
                            false ->
                                Node#{expected_policy_set => Set ++ [SubjectPolicy]}
                        end
                end;
           (Node) ->
                Node
        end,

    %% If no node of depth i in the valid_policy_tree has a
    %% valid_policy of ID-P but there is a node of depth i with a
    %% valid_policy of anyPolicy, then generate a child node of the
    %% node of depth i-1 that has a valid_policy of anyPolicy as
    %% follows:

    %% (i) set the valid_policy to ID-P;

    %% (ii) set the qualifier_set to the qualifier set of the policy
    %% anyPolicy in the certificate policies extension of certificate
    %% i; and

    %% (iii) set the expected_policy_set to the set of
    %% subjectDomainPolicy values that are specified as equivalent to
    %% ID-P by the policy mappings extension.    
    AnySiblings = fun(#{valid_policy := ?anyPolicy}) ->
                          [pubkey_policy_tree:policy_node(IssuerPolicy,
                                                          AnyQualifiers,
                                                          [SubjectPolicy])];
                     (_) ->
                         no_sibling
                  end,

    case pubkey_policy_tree:map_leaves(Tree, MapPolicy) of
        Tree -> %% If no policy was mapped!
            pubkey_policy_tree:add_leaf_siblings(Tree, AnySiblings);
        NewTree ->
            NewTree
    end.

%% 6.1.4 i
handle_policy_constraints(#path_validation_state{
                             policy_constraint_ext =
                                 #'Extension'{extnID = ?'id-ce-policyConstraints',
                                              extnValue =
                                                  #'PolicyConstraints'{requireExplicitPolicy =
                                                                           ExplicitPolicy,
                                                                       inhibitPolicyMapping =
                                                                           InhibitMapPolicy}},
                             explicit_policy = CurrentExplicitPolicyConstraint,
                             inhibit_policy_mapping = CurrentPolicyMappingConstraint} =
                              ValidationState) ->
    ExplicitPolicyConstraint =
        policy_constraint(CurrentExplicitPolicyConstraint, ExplicitPolicy), % Step 1
    PolicyMappingConstraint =
        policy_constraint(CurrentPolicyMappingConstraint, InhibitMapPolicy), % Step 2
    ValidationState#path_validation_state{explicit_policy = ExplicitPolicyConstraint,
                                          inhibit_policy_mapping = PolicyMappingConstraint,
                                          policy_constraint_ext = undefined};
handle_policy_constraints(ValidationState) ->
    ValidationState.

%% 6.4.1 j
handle_inhibit_anypolicy(#path_validation_state{policy_inhibitany_ext =
                                                    #'Extension'{extnID = ?'id-ce-inhibitAnyPolicy',
                                                                 extnValue = InhibitAnyPolicy
                                                                },
                                                inhibit_any_policy = CurrentAnyPolicy} =
                             ValidationState) ->
    AnyPolicyConstraint = policy_constraint(CurrentAnyPolicy, InhibitAnyPolicy),
    ValidationState#path_validation_state{inhibit_any_policy = AnyPolicyConstraint,
                                          policy_inhibitany_ext = undefined};
handle_inhibit_anypolicy(ValidationState) ->
    ValidationState.

policy_constraint(Current, asn1_NOVALUE) ->
    Current;
policy_constraint(Current, New) ->
    erlang:min(Current, New).

current_any_policy_qualifiers(Info) ->
    case lists:keyfind(?anyPolicy, #'PolicyInformation'.policyIdentifier, Info) of
        #'PolicyInformation'{policyQualifiers = AnyQualifiers} ->
            AnyQualifiers;
        _ ->
            []
    end.

maybe_decrement(0, _) ->
    0;
maybe_decrement(N, false) ->
    N-1;
maybe_decrement(N, true) ->
    N.

%% End Prepare Next Cert Policy Handling ---------------------------------------

%% Start Wrap Up Policy Handling RFC 5280 Section 6.1.5 %% ---------------------

%% Step G from RFC

policy_tree_intersection([?anyPolicy], Tree) -> % (ii) from RFC
    Tree;
policy_tree_intersection(UserPolicySet, Tree0) ->
    case pubkey_policy_tree:is_empty(Tree0) of
        true ->  % (i) from RFC
            Tree0;
        false -> % (iii) from RFC
            %% Step 1 from RFC
            ValidPolicyNodeSet = pubkey_policy_tree:valid_policy_node_set(Tree0),
 
            %% Step 2 from RFC
            InvalidNodes = apply_user_constraints(ValidPolicyNodeSet, UserPolicySet),
            Tree1 = pubkey_policy_tree:prune_invalid_nodes(Tree0, InvalidNodes),

            %% Step 3 from RFC
            Tree = handle_any_policy_leaves(Tree1, ValidPolicyNodeSet, UserPolicySet),

            %% Step 4 from RFC
            pubkey_policy_tree:prune_tree(Tree)
    end.

apply_user_constraints(_, [?anyPolicy]) ->
    [];
apply_user_constraints(ValidPolicyNodeSet, UserPolicySet) ->
    apply_user_constraints(ValidPolicyNodeSet, UserPolicySet, []).

apply_user_constraints([], _, Acc) ->
    Acc;
apply_user_constraints([#{valid_policy := ?anyPolicy} | Rest],
               UserPolicySet, Acc) ->
    apply_user_constraints(Rest, UserPolicySet, Acc);
apply_user_constraints([#{valid_policy := Policy} = Node | Rest],
                UserPolicySet, Acc) ->
    case lists:member(Policy, UserPolicySet) of
        true ->
            apply_user_constraints(Rest, UserPolicySet, Acc);
        false ->
            apply_user_constraints(Rest, UserPolicySet, [Node | Acc])
    end.

handle_any_policy_leaves(Tree, _, [?anyPolicy]) ->
    Tree;
handle_any_policy_leaves(Tree0, ValidPolicyNodeSet, UserPolicySet) ->
    case pubkey_policy_tree:any_leaves(Tree0) of
        [] ->
            Tree0;
        AnyLeaves ->
            Tree = add_policy_nodes(AnyLeaves, Tree0, ValidPolicyNodeSet, UserPolicySet),
            pubkey_policy_tree:prune_leaves(Tree, ?anyPolicy)
    end.

add_policy_nodes([], Tree, _, _) ->
    Tree;
add_policy_nodes([#{qualifier_set := Qualifiers} | Rest], Tree0,
                 ValidPolicyNodeSet, UserPolicySet) ->
    PolicySet = [UPolicy ||  UPolicy <- UserPolicySet,
                             not pubkey_policy_tree:in_set(UPolicy, ValidPolicyNodeSet)],
    Children =
        [pubkey_policy_tree:policy_node(Policy, Qualifiers, [Policy]) || Policy <- PolicySet],
    Siblings = fun(#{valid_policy := ?anyPolicy, qualifier_set := QSet}) when QSet == Qualifiers->
                       Children;
                  (_) -> []
               end,
    add_policy_nodes(Rest, pubkey_policy_tree:add_leaf_siblings(Tree0, Siblings),
                     ValidPolicyNodeSet, UserPolicySet).

%% End Wrap Up Policy Handling -------------------------------------------------

%%====================================================================
%% Date handling
%%====================================================================


%% time_str_2_gregorian_sec/2 is a wrapper (decorator pattern) over
%% time_str_2_gregorian_sec/1. the decorator deals with notBefore and notAfter
%% property differently when we pass utcTime because the data format is
%% ambiguous YYMMDD. on generalTime the year ambiguity cannot happen because
%% years are expressed in a 4-digit format, i.e., YYYYMMDD.
-spec time_str_2_gregorian_sec(PeriodOfTime, Time) -> Seconds :: non_neg_integer() when
      PeriodOfTime :: notBefore | notAfter,
      Time :: {utcTime | generalTime, [non_neg_integer() | char()]}.
time_str_2_gregorian_sec(notBefore, {utcTime, [FirstDigitYear | _]=UtcTime}) ->
    %% To be compliant with PKITS Certification Path Validation,
    %% we must accept certificates with notBefore = 50, meaning 1950.
    %% Once the PKITS certification path validation is updated,
    %% we must update this function body and test case
    %% {"4.2.3", "Valid pre2000 UTC notBefore Date Test3 EE"}
    %% in pkits_SUITE.erl
    Y1 = erlang:list_to_integer([FirstDigitYear]),
    YearPrefix = case (Y1 > 4 andalso Y1 =< 9) of
                     true -> [$1, $9];
                     false  ->
                         {Y, _M, _D} = erlang:date(),
                         integer_to_list(Y div 100)
                 end,
    time_str_2_gregorian_sec({generalTime, YearPrefix ++ UtcTime});

time_str_2_gregorian_sec(notAfter, {utcTime, UtcTime}) ->
    SlidingDate = sliding_year_window(UtcTime),
    time_str_2_gregorian_sec({generalTime, SlidingDate});

time_str_2_gregorian_sec(_, {generalTime, _Time}=GeneralTime) ->
    time_str_2_gregorian_sec(GeneralTime).

%% converts 'Time' as a string into gregorian time in seconds.
-spec time_str_2_gregorian_sec(Time) -> Seconds :: non_neg_integer() when
      Time :: {generalTime | utcTime, string()}.
time_str_2_gregorian_sec({utcTime, UtcTime}) ->
    time_str_2_gregorian_sec(notAfter, {utcTime, UtcTime});

time_str_2_gregorian_sec({generalTime,[Y1,Y2,Y3,Y4,M1,M2,D1,D2,H1,H2,M3,M4,S1,S2,$Z]}) ->
    Year  = list_to_integer([Y1, Y2, Y3, Y4]),
    Month = list_to_integer([M1, M2]),
    Day   = list_to_integer([D1, D2]),
    Hour  = list_to_integer([H1, H2]),
    Min   = list_to_integer([M3, M4]),
    Sec   = list_to_integer([S1, S2]),
    calendar:datetime_to_gregorian_seconds({{Year, Month, Day},
					    {Hour, Min, Sec}}).

%% Sliding window algorithm to calculate the time.
%% The value is set as taking {Y1, Y2} from the first two digits of
%% current_date - 50 or current_date - 49.
sliding_year_window([Y1,Y2,M1,M2,D1,D2,H1,H2,M3,M4,S1,S2,Z]) ->
    {{CurrentYear,_, _}, _} = calendar:universal_time(),
    LastTwoDigitYear = CurrentYear rem 100,
    MinYear = mod(LastTwoDigitYear - 50, 100),
    YearWindow = case list_to_integer([Y1,Y2]) of
                     N when N < MinYear -> CurrentYear + 50;
                     N when N >= MinYear -> CurrentYear - 49
                 end,
    [Year1, Year2] = integer_to_list(YearWindow div 100),
    [Year1,Year2,Y1,Y2,M1,M2,D1,D2,H1,H2,M3,M4,S1,S2,Z].


%% Helper function to perform modulo calculation for integer
-spec mod(A :: integer(), B :: non_neg_integer()) -> non_neg_integer().
mod(A, B) when A > 0 -> A rem B;
mod(A, B) when A < 0 -> mod(A+B, B);
mod(0, _) -> 0.

%%====================================================================
%% Name handling
%%====================================================================
match_name(Fun, Name, PermittedName, []) ->
    Fun(Name, PermittedName);
match_name(Fun, Name, PermittedName, [Head | Tail]) ->
    case Fun(Name, PermittedName) of
	true ->
	    true;
	false ->
	    match_name(Fun, Name, Head, Tail)
    end.

do_normalize_general_name(Issuer) ->
    Normalize = fun([{Description, Type, {printableString, Value}}]) ->
			NewValue = string:casefold(strip_spaces(Value, false)),
			[{Description, Type, {printableString, NewValue}}];
		   (Atter)  ->
			Atter
		end,
    lists:map(Normalize, Issuer).

%% See rfc3280 4.1.2.6 Subject: regarding emails.
extract_email({rdnSequence, List}) ->
    extract_email2(List).
extract_email2([[#'AttributeTypeAndValue'{type=?'id-emailAddress',
					  value=Mail}]|_]) ->
    [{rfc822Name, Mail}];
extract_email2([_|Rest]) ->
    extract_email2(Rest);
extract_email2([]) -> [].

is_dir_name([], [], _Exact) ->    true;
is_dir_name([H|R1],[H|R2], Exact) -> is_dir_name(R1,R2, Exact);
is_dir_name([[{'AttributeTypeAndValue', Type, What1}]|Rest1],
	    [[{'AttributeTypeAndValue', Type, What2}]|Rest2],Exact) ->
    case is_dir_name2(What1,What2) of
	true -> is_dir_name(Rest1,Rest2,Exact);
	false -> false
    end;
is_dir_name(_,[],false) ->
    true;
is_dir_name(_,_,_) ->
    false.

%% attribute values in types other than PrintableString are case
%% sensitive (this permits matching of attribute values as binary
%% objects); that is term comparison will compare. Rules origninate
%% from RFC 3280 section 4.1.24. However fallback to case insensite
%% matching also for utf8 strings, as this is done by the
%% pkits_suite interop suite
is_dir_name2(Str, Str) ->
    true;
is_dir_name2({T1, Str1}, Str2)
  when T1 == printableString; T1 == utf8String ->
    is_dir_name2(Str1, Str2);
is_dir_name2(Str1, {T2, Str2})
  when T2 == printableString; T2 == utf8String ->
    is_dir_name2(Str1, Str2);
is_dir_name2(Str1, Str2)
  when (is_list(Str1) orelse is_binary(Str1)) andalso
       (is_list(Str2) orelse is_binary(Str2)) ->
    %%attribute values in PrintableString are compared after
    %%removing leading and trailing white space and converting internal
    %%substrings of one or more consecutive white space characters to a
    %%single space. They are case insensetive.
    string:equal(strip_spaces(Str1, true), strip_spaces(Str2, true), true);
is_dir_name2(_, _) ->
    false.

strip_spaces(String0, KeepDeep) ->
    Trimmed = string:trim(String0),
    strip_many_spaces(string:split(Trimmed, "  ", all), KeepDeep).

strip_many_spaces([OnlySingleSpace], _) ->
    OnlySingleSpace;
strip_many_spaces(Strings, KeepDeep) ->
    Split = [string:trim(Str, leading, " ") || Str <- Strings, Str /= []],
    DeepList = lists:join(" ", Split),
    case KeepDeep of
        true -> DeepList;
        false -> unicode:characters_to_list(DeepList)
    end.

decode_general_name([{directoryName, Issuer}]) ->
    normalize_general_name(Issuer);
decode_general_name([{_, Issuer}]) ->
    Issuer.

cert_auth_key_id(#'AuthorityKeyIdentifier'{authorityCertIssuer
					   = asn1_NOVALUE}) ->
    {error, issuer_not_found};
cert_auth_key_id(#'AuthorityKeyIdentifier'{authorityCertIssuer =
					   AuthCertIssuer,
					   authorityCertSerialNumber =
					   SerialNr}) ->
    {ok, {SerialNr, decode_general_name(AuthCertIssuer)}}.

validate_subject_alt_names([]) ->
    false;
validate_subject_alt_names([AltName | Rest]) ->
    case is_valid_subject_alt_name(AltName) of
	true ->
	    true;
	false ->
	    validate_subject_alt_names(Rest)
    end.

is_valid_subject_alt_name({Name, Value}) when Name == rfc822Name;
					      Name == dNSName ->
    case Value of
	"" ->
	    false;
	_  ->
	    true
    end;

is_valid_subject_alt_name({iPAdress, Addr}) ->
    case length(Addr) of
        4 ->  %ipv4
	    true;
	16 -> %ipv6
	    true;
	_ ->
	    false
    end;
is_valid_subject_alt_name({uniformResourceIdentifier, URI}) ->
    is_valid_uri(URI);

is_valid_subject_alt_name({directoryName, _}) ->
    true;
is_valid_subject_alt_name({_, [_|_]}) ->
    true;
is_valid_subject_alt_name({otherName, #'AnotherName'{}}) ->
    false;
is_valid_subject_alt_name({_, _}) ->
    false.

is_valid_uri(AbsURI) ->
    case uri_string:normalize(AbsURI, [return_map]) of
        #{scheme := _} ->
            true;
        _ ->
            false
    end.

is_rdnSeq({rdnSequence,[]}, {rdnSequence,[none]}) ->
    true;
is_rdnSeq({rdnSequence,DirName}, {rdnSequence,Permitted}) ->
    is_dir_name(DirName, Permitted, false).

is_permitted(_, no_constraints) ->
    true;
is_permitted(Names, Constraints) ->
    is_valid_name(Names, Constraints, true).

is_excluded([], _) ->
    false;
is_excluded(Names, Constraints) ->
    is_valid_name(Names, Constraints, false).

is_valid_name([], _, Default) ->
    Default;
is_valid_name([{Type, Name} | Rest], Constraints, Default) ->
    case type_subtree_names(Type, Constraints) of
	[_|_] = ConstraintNames ->
	    case match_name(Type, Name, ConstraintNames) of
		Default ->
		    is_valid_name(Rest, Constraints, Default);
		Fail ->
		    Fail
	    end;
	[] ->
	    is_valid_name(Rest, Constraints,Default)
    end.

add_name_constraints(NewPermittedTrees, NewExcludedTrees,
		     #path_validation_state{
					  permitted_subtrees = PermittedTrees,
					  excluded_subtrees = ExcludedTrees} =
		     ValidationState) ->
    NewPermitted = subtree_intersection(NewPermittedTrees, PermittedTrees),
    NewExcluded = subtree_union(NewExcludedTrees, ExcludedTrees),
    ValidationState#path_validation_state{permitted_subtrees = NewPermitted,
					  excluded_subtrees = NewExcluded}.
subtree_union(asn1_NOVALUE, Trees) ->
    Trees;
subtree_union(Trees1, Trees2) ->
    Trees1 ++ Trees2.

subtree_intersection(asn1_NOVALUE, Trees) ->
    Trees;
subtree_intersection(List, no_constraints) ->
    List;
subtree_intersection([Tree | Trees1], Trees2) ->
    Trees = is_in_intersection(Tree, Trees2),
    subtree_intersection(Trees1, Trees);
subtree_intersection([], TreesInt) ->
    TreesInt.

is_in_intersection(#'GeneralSubtree'{base  =
				     {directoryName, {rdnSequence, Name1}}}
		   = Name,
		   [#'GeneralSubtree'{base =
				      {directoryName, {rdnSequence, Name2}}}
		    | Trees]) ->
    case is_dir_name(Name1, Name2, false) of
	true ->
	    [Name|Trees];
	false ->
	    [Name#'GeneralSubtree'{base =
				   {directoryName, {rdnSequence,[none]}}}
	     | Trees]
    end;
is_in_intersection(#'GeneralSubtree'{base = {ipAdress, Ip}},
		   Trees = [#'GeneralSubtree'{base = {ipAdress, Ip}} | _]) ->
    %% BUGBUG
    Trees;
is_in_intersection(#'GeneralSubtree'{base = {x400Address, OrAddr1}} = Addr,
		   [#'GeneralSubtree'{base = {x400Address, OrAddr2}}
		    | Trees]) ->
    case is_or_address(OrAddr1, OrAddr2) of
	true ->
	    [Addr|Trees];
	false ->
	    [#'GeneralSubtree'{base = {x400Address, ""}} | Trees]
    end;

is_in_intersection(#'GeneralSubtree'{base = {Type, Name1}} = Name,
		   [#'GeneralSubtree'{base = {Type, Name2}}
		    | Trees]) ->
    case case_insensitive_match(Name1, Name2) of
	true ->
	    [Name|Trees];
	false ->
	    [#'GeneralSubtree'{base = {Type, ""}} | Trees]
    end;
is_in_intersection(New, []) ->
    [New];
is_in_intersection(Name, [Other | IntCandidates]) ->
    [Other|is_in_intersection(Name, IntCandidates)].

type_subtree_names(Type, SubTrees) ->
    [Name || #'GeneralSubtree'{base = {TreeType, Name}} <- SubTrees,
	     TreeType =:= Type].

is_permitted_ip([], [], []) ->
    true;
is_permitted_ip([CandidatIp | CandidatIpRest],
		[PermittedIp | PermittedIpRest], [Mask | MaskRest] ) ->
    case mask_cmp(CandidatIp, PermittedIp, Mask) of
	true ->
	    is_permitted_ip(CandidatIpRest, PermittedIpRest, MaskRest);
	false ->
	    false
    end.

mask_cmp(Canditate, Permitted, Mask) ->
    (Canditate band Mask) == Permitted.

is_valid_host_or_domain([], _) ->
    false; %% Can happen if URI was not a HTTP URI
is_valid_host_or_domain(Canditate, [$.|_] = Permitted) ->
    is_suffix(Permitted, Canditate);
is_valid_host_or_domain(Canditate, Permitted) ->
    case string:tokens(Canditate,"@") of
	[CanditateHost] ->
	    case_insensitive_match(CanditateHost, Permitted);
	[_, CanditateHost] ->
	    case_insensitive_match(CanditateHost, Permitted)
    end.

is_valid_email_address(Canditate, [$.|Permitted], [_]) ->
    is_suffix(Permitted, Canditate);
is_valid_email_address(Canditate, PermittedHost, [_]) ->
    [_ , CanditateHost] = string:tokens(Canditate,"@"),
    case_insensitive_match(CanditateHost, PermittedHost);
is_valid_email_address(Canditate, Permitted, [_, _]) ->
    case_insensitive_match(Canditate, Permitted).

is_suffix(Suffix, Str) ->
    lists:suffix(string:casefold(Suffix), string:casefold(Str)).

case_insensitive_match(Str1, Str2) ->
    string:equal(Str1, Str2, true).

is_or_address(Address, Canditate) ->
    %% TODO: Is case_insensitive_match sufficient?
    %% study rfc2156 probably need more a complex check.
    is_double_quoted(Address) andalso
	is_double_quoted(Canditate) andalso
	case_insensitive_match(Address, Canditate).

is_double_quoted(["\"" | Tail]) ->
    is_double_quote(lists:last(Tail));
is_double_quoted("%22" ++ Tail) ->
    case lists:reverse(Tail) of
	[A, B, C | _] ->
	    is_double_quote([C, B, A]);
	_ ->
	    false
    end;

is_double_quoted(_) ->
    false.

is_double_quote("%22") ->
    true;
is_double_quote("\"") ->
    true;
is_double_quote(_) ->
    false.

%%====================================================================
%% Signature handling
%%====================================================================

extract_verify_data(OtpCert, DerCert) ->
    Signature = OtpCert#'OTPCertificate'.signature,
    SigAlg = OtpCert#'OTPCertificate'.signatureAlgorithm,
    PlainText = encoded_tbs_cert(DerCert),
    {DigestType,_,_} = x509_pkix_sign_types(SigAlg),
    {DigestType, PlainText, Signature}.

verify_signature(OtpCert, DerCert, Key, KeyParams) ->
    {DigestType, PlainText, Signature} = extract_verify_data(OtpCert, DerCert),
    case Key of
	#'RSAPublicKey'{} ->
            case KeyParams of
                #'RSASSA-PSS-params'{} ->
                    public_key:verify(PlainText, DigestType, Signature, Key,
                                      verify_options(KeyParams));
                'NULL' ->
                    public_key:verify(PlainText, DigestType, Signature, Key)
            end;
	_ ->
	    public_key:verify(PlainText, DigestType, Signature, {Key, KeyParams})
    end.

encoded_tbs_cert(Cert) ->
    {ok, PKIXCert} =
	'OTP-PUB-KEY':decode_TBSCert_exclusive(Cert),
    {'Certificate',
     {'Certificate_tbsCertificate', EncodedTBSCert}, _, _} = PKIXCert,
    EncodedTBSCert.

public_key_info(PublicKeyInfo,
		#path_validation_state{working_public_key_algorithm =
				       WorkingAlgorithm,
				       working_public_key_parameters =
				       WorkingParams}) ->
    PublicKey = PublicKeyInfo#'OTPSubjectPublicKeyInfo'.subjectPublicKey,
    AlgInfo = PublicKeyInfo#'OTPSubjectPublicKeyInfo'.algorithm,

    PublicKeyParams = AlgInfo#'PublicKeyAlgorithm'.parameters,
    Algorithm = AlgInfo#'PublicKeyAlgorithm'.algorithm,

    NewPublicKeyParams =
	case PublicKeyParams of
	    {null, 'NULL'} when WorkingAlgorithm == Algorithm ->
		WorkingParams;
            asn1_NOVALUE when Algorithm == ?'id-Ed25519';
                              Algorithm == ?'id-Ed448' ->
                {namedCurve, Algorithm};
            {params, Params} ->
		Params;
            Params ->
		Params
	end,
    {Algorithm, PublicKey, NewPublicKeyParams}.


extensions_list(asn1_NOVALUE) ->
    [];
extensions_list(Extensions) ->
    Extensions.

is_fixed_dh_cert(PublicKeyInfo, Extensions) ->
    AlgInfo = PublicKeyInfo#'OTPSubjectPublicKeyInfo'.algorithm,
    Algorithm = AlgInfo#'PublicKeyAlgorithm'.algorithm,
   
    case select_extension(?'id-ce-keyUsage', Extensions) of
	undefined ->
	    is_dh(Algorithm);
	#'Extension'{extnValue=KeyUse} ->
	    is_dh(Algorithm) andalso is_valid_key_usage(KeyUse, keyAgreement)
    end.
	
is_dh(?'dhpublicnumber')->
    true;
is_dh(_) ->
    false.

is_digitally_sign_cert(Cert) ->
    OtpCert = otp_cert(Cert),
    TBSCert = OtpCert#'OTPCertificate'.tbsCertificate,
    Extensions = extensions_list(TBSCert#'OTPTBSCertificate'.extensions),
    case pubkey_cert:select_extension(?'id-ce-keyUsage', Extensions) of
	undefined ->
	     false;
	#'Extension'{extnValue = KeyUse} ->
	    lists:member(keyCertSign, KeyUse)
    end.

compatible_ext_key_usage(undefined, _, endentity) -> %% keyusage (first arg )is mandantory in CAs
    true;
compatible_ext_key_usage(_, undefined, _) ->
    true;
compatible_ext_key_usage(#'Extension'{extnValue = KeyUse}, #'Extension'{extnValue = Purposes}, _) ->
    case ext_keyusage_includes_any(Purposes) of
        true ->
            true;
        false ->
            is_compatible_purposes(KeyUse, Purposes)
    end.

is_compatible_purposes(_, []) ->
    true;
is_compatible_purposes(KeyUse, [?'id-kp-serverAuth'| Rest]) ->
    (lists:member(digitalSignature, KeyUse) orelse
     lists:member(keyAgreement, KeyUse)) andalso
        is_compatible_purposes(KeyUse, Rest);
is_compatible_purposes(KeyUse, [?'id-kp-clientAuth'| Rest]) ->
    (lists:member(digitalSignature, KeyUse)
     orelse
       (lists:member(keyAgreement, KeyUse) orelse lists:member(keyEncipherment, KeyUse)))
        andalso is_compatible_purposes(KeyUse, Rest);
is_compatible_purposes(KeyUse, [?'id-kp-codeSigning'| Rest]) ->
    lists:member(digitalSignature, KeyUse) andalso
        is_compatible_purposes(KeyUse, Rest);
is_compatible_purposes(KeyUse, [?'id-kp-emailProtection'| Rest]) ->
    ((lists:member(digitalSignature, KeyUse) orelse
      lists:member(nonRepudiation, KeyUse))
     orelse
       (lists:member(keyAgreement, KeyUse) orelse lists:member(keyEncipherment, KeyUse)))
        andalso is_compatible_purposes(KeyUse, Rest);
is_compatible_purposes(KeyUse, [Id| Rest]) when Id == ?'id-kp-timeStamping';
                                                Id == ?'id-kp-OCSPSigning'->
    (lists:member(digitalSignature, KeyUse) orelse
     lists:member(nonRepudiation, KeyUse)) andalso
        is_compatible_purposes(KeyUse, Rest);
is_compatible_purposes(KeyUse, [_| Rest]) -> %% Unknown purposes are for user verify_fun to care about
    is_compatible_purposes(KeyUse, Rest).

ca_known_extend_key_use(ExtKeyUse) ->
    CAExtSet = ca_known_ext_key_usage(),
    Intersertion = sets:intersection(CAExtSet, sets:from_list(ExtKeyUse)),
    not sets:is_empty(Intersertion).

ca_known_ext_key_usage() ->
    %% Following extended key usages are known
    sets:from_list([?'id-kp-serverAuth', ?'id-kp-clientAuth',
                    ?'id-kp-codeSigning', ?'id-kp-emailProtection',
                    ?'id-kp-timeStamping', ?'id-kp-OCSPSigning']).

missing_basic_constraints(OtpCert, SelfSigned, ValidationState, VerifyFun, UserState0,Len) ->
    UserState = verify_fun(OtpCert, {bad_cert, missing_basic_constraint},
			   UserState0, VerifyFun),
    case SelfSigned of
	true ->
	    {ValidationState, UserState};
	false ->
	    {ValidationState#path_validation_state{max_path_length =
						       Len - 1},
	     UserState}
    end.

is_valid_key_usage(KeyUse, Use) ->
    lists:member(Use, KeyUse).

%%====================================================================
%% Generate test data
%%====================================================================

gen_key(KeyGen) ->
     case is_key(KeyGen) of
         true ->
             KeyGen;
         false ->
             public_key:generate_key(KeyGen)
     end.

is_key(#'DSAPrivateKey'{}) ->
    true;
is_key(#'RSAPrivateKey'{}) ->
    true;
is_key({#'RSAPrivateKey'{}, _}) ->
    true;
is_key(#'ECPrivateKey'{}) ->
    true;
is_key(_) ->
    false.


cert_template() ->
    #'OTPTBSCertificate'{
       version = v3,
       serialNumber = erlang:unique_integer([positive, monotonic]),
       issuerUniqueID = asn1_NOVALUE,
       subjectUniqueID = asn1_NOVALUE
      }.

subject(Contact, Name) ->
    Opts = [{email, Contact ++ "@example.org"},
	    {name,  Name},
	    {city, "Stockholm"},
	    {country, "SE"},
	    {org, "erlang"},
	    {org_unit, "automated testing"}],
    subject(Opts).

subject(SubjectOpts) when is_list(SubjectOpts) ->
    Encode = fun(Opt) ->
		     {Type,Value} = subject_enc(Opt),
		     [#'AttributeTypeAndValue'{type=Type, value=Value}]
	     end,
    {rdnSequence, [Encode(Opt) || Opt <- SubjectOpts]}.

subject_enc({name,  Name}) ->
    {?'id-at-commonName', {printableString, Name}};
subject_enc({email, Email}) ->
    {?'id-emailAddress', Email};
subject_enc({city,  City}) ->
    {?'id-at-localityName', {printableString, City}};
subject_enc({org, Org}) ->
    {?'id-at-organizationName', {printableString, Org}};
subject_enc({org_unit, OrgUnit}) ->
    {?'id-at-organizationalUnitName', {printableString, OrgUnit}};
subject_enc({country, Country}) ->
    {?'id-at-countryName', Country}.

validity(Opts) ->
    DefFrom0 = calendar:gregorian_days_to_date(calendar:date_to_gregorian_days(date())-1),
    DefTo0   = calendar:gregorian_days_to_date(calendar:date_to_gregorian_days(date())+7),
    {DefFrom, DefTo} = proplists:get_value(validity, Opts, {DefFrom0, DefTo0}),

    GenFormat =
        fun({Y,M,D}) ->
                lists:flatten(
                  io_lib:format("~4..0w~2..0w~2..0w130000Z",[Y,M,D]))
        end,

    UTCFormat =
        fun({Y,M,D}) ->
                [_, _, Y3, Y4] = integer_to_list(Y),
                lists:flatten(
                  io_lib:format("~s~2..0w~2..0w130000Z",[[Y3, Y4],M,D]))
        end,
    #'Validity'{notBefore = validity_format(DefFrom, GenFormat, UTCFormat),
                notAfter = validity_format(DefTo, GenFormat, UTCFormat)}.

validity_format({Year, _, _} = Validity, GenFormat, _UTCFormat) when Year >= 2049 ->
    {generalTime, GenFormat(Validity)};
validity_format(Validity, _GenFormat, UTCFormat) ->
    {utcTime, UTCFormat(Validity)}.


sign_algorithm(#'RSAPrivateKey'{} = Key , Opts) ->
      case proplists:get_value(rsa_padding, Opts, rsa_pkcs1_pss_padding) of
        rsa_pkcs1_pss_padding ->
            DigestId = rsa_digest_oid(proplists:get_value(digest, Opts, sha1)),
            rsa_sign_algo(Key, DigestId, 'NULL');
        rsa_pss_rsae ->
            DigestId = rsa_digest_oid(proplists:get_value(digest, Opts, sha256)),
            rsa_sign_algo(Key, DigestId, 'NULL')
      end;
sign_algorithm({#'RSAPrivateKey'{} = Key,#'RSASSA-PSS-params'{} = Params}, _Opts) ->
    rsa_sign_algo(Key, ?'id-RSASSA-PSS', Params);

sign_algorithm(#'DSAPrivateKey'{p=P, q=Q, g=G}, _Opts) ->
    #'SignatureAlgorithm'{algorithm  = ?'id-dsa-with-sha1',
                          parameters = {params,#'Dss-Parms'{p=P, q=Q, g=G}}};
sign_algorithm(#'ECPrivateKey'{parameters = {namedCurve, EDCurve}}, _Opts)
  when EDCurve == ?'id-Ed25519';
       EDCurve == ?'id-Ed448' ->
    #'SignatureAlgorithm'{algorithm  = EDCurve,
                          parameters = asn1_NOVALUE};
sign_algorithm(#'ECPrivateKey'{parameters = Parms}, Opts) ->
    Type = ecdsa_digest_oid(proplists:get_value(digest, Opts, sha1)),
    #'SignatureAlgorithm'{algorithm  = Type,
                          parameters = Parms}.

rsa_sign_algo(#'RSAPrivateKey'{}, ?'id-RSASSA-PSS' = Type,  #'RSASSA-PSS-params'{} = Params) ->
    #'SignatureAlgorithm'{algorithm  = Type,
                          parameters = Params};
rsa_sign_algo(#'RSAPrivateKey'{}, Type, Parms) ->
    #'SignatureAlgorithm'{algorithm  = Type,
                          parameters = Parms}.

rsa_digest_oid(Oid) when is_tuple(Oid) ->
    Oid;
rsa_digest_oid(sha1) ->
    ?'sha1WithRSAEncryption';
rsa_digest_oid(sha) ->
    ?'sha1WithRSAEncryption';
rsa_digest_oid(sha512) ->
    ?'sha512WithRSAEncryption';
rsa_digest_oid(sha384) ->
    ?'sha384WithRSAEncryption';
rsa_digest_oid(sha256) ->
    ?'sha256WithRSAEncryption';
rsa_digest_oid(md5) ->
    ?'md5WithRSAEncryption'.

ecdsa_digest_oid(Oid) when is_tuple(Oid) ->
    Oid;
ecdsa_digest_oid(sha1) ->
    ?'ecdsa-with-SHA1';
ecdsa_digest_oid(sha) ->
    ?'ecdsa-with-SHA1';
ecdsa_digest_oid(sha512) ->
    ?'ecdsa-with-SHA512';
ecdsa_digest_oid(sha384) ->
    ?'ecdsa-with-SHA384';
ecdsa_digest_oid(sha256) ->
    ?'ecdsa-with-SHA256'.

config(Role, Root, Key, Opts) ->
   cert_chain(Role, Root, Key, Opts).

cert_chain(Role, Root, RootKey, Opts) ->
    cert_chain(Role, Root, RootKey, Opts, 0, []).

cert_chain(Role, IssuerCert, IssuerKey, [PeerOpts], _, Acc) ->
    Key = gen_key(proplists:get_value(key, PeerOpts, default_key_gen())),
    Cert = cert(Role, public_key:pkix_decode_cert(IssuerCert, otp),
                IssuerKey, Key, "admin", " Peer cert", PeerOpts, peer),
    [{Cert, encode_key(Key)}, {IssuerCert, encode_key(IssuerKey)} | Acc];
cert_chain(Role, IssuerCert, IssuerKey, [CAOpts | Rest], N, Acc) ->
    Key = gen_key(proplists:get_value(key, CAOpts, default_key_gen())),
    Cert = cert(Role, public_key:pkix_decode_cert(IssuerCert, otp), IssuerKey, Key, "webadmin",
                " Intermediate CA " ++ integer_to_list(N), CAOpts, ca),
    cert_chain(Role, Cert, Key, Rest, N+1, [{IssuerCert, encode_key(IssuerKey)} | Acc]).

cert(Role, #'OTPCertificate'{tbsCertificate = #'OTPTBSCertificate'{subject = Issuer}},
     PrivKey, Key, Contact, Name, Opts, Type) ->
    TBS = cert_template(),
    SignAlgoId = sign_algorithm(PrivKey, Opts),
    OTPTBS = TBS#'OTPTBSCertificate'{
               signature = SignAlgoId,
               issuer =  Issuer,
               validity = validity(Opts),
               subject = subject(Contact, atom_to_list(Role) ++ Name),
               subjectPublicKeyInfo = public_key(Key, SignAlgoId),
               extensions = extensions(Role, Type, Opts)
              },
    public_key:pkix_sign(OTPTBS, PrivKey).

ca_config(Root, CAsKeys) ->
    [Root | [CA || {CA, _}  <- CAsKeys]].

default_key_gen() ->
    case crypto:ec_curves() of
        [] ->
            {rsa, 2048, 17};
        [Curve |_] ->
            Oid = pubkey_cert_records:namedCurves(Curve),
            {namedCurve, Oid}
    end.

public_key(#'RSAPrivateKey'{modulus=N, publicExponent=E},
           #'SignatureAlgorithm'{algorithm  = ?rsaEncryption,
                                 parameters = #'RSASSA-PSS-params'{} = Params}) ->
    Public = #'RSAPublicKey'{modulus=N, publicExponent=E},
    Algo = #'PublicKeyAlgorithm'{algorithm= ?rsaEncryption, parameters = Params},
    #'OTPSubjectPublicKeyInfo'{algorithm = Algo,
			       subjectPublicKey = Public};
public_key({#'RSAPrivateKey'{modulus=N, publicExponent=E}, #'RSASSA-PSS-params'{} = Params},
           #'SignatureAlgorithm'{algorithm  = ?'id-RSASSA-PSS',
                                 parameters = #'RSASSA-PSS-params'{} = Params}) ->
    Public = #'RSAPublicKey'{modulus=N, publicExponent=E},
    Algo = #'PublicKeyAlgorithm'{algorithm= ?'id-RSASSA-PSS', parameters= Params},
    #'OTPSubjectPublicKeyInfo'{algorithm = Algo,
			       subjectPublicKey = Public};
public_key(#'RSAPrivateKey'{modulus=N, publicExponent=E}, _) ->
    Public = #'RSAPublicKey'{modulus=N, publicExponent=E},
    Algo = #'PublicKeyAlgorithm'{algorithm= ?rsaEncryption, parameters='NULL'},
    #'OTPSubjectPublicKeyInfo'{algorithm = Algo,
			       subjectPublicKey = Public};
public_key(#'DSAPrivateKey'{p=P, q=Q, g=G, y=Y}, _) ->
    Algo = #'PublicKeyAlgorithm'{algorithm= ?'id-dsa',
				 parameters={params, #'Dss-Parms'{p=P, q=Q, g=G}}},
    #'OTPSubjectPublicKeyInfo'{algorithm = Algo, subjectPublicKey = Y};
public_key(#'ECPrivateKey'{version = _Version,
                           privateKey = _PrivKey,
                           parameters = {namedCurve, ?'id-Ed25519' = ID},
                           publicKey = PubKey}, _) ->
    Algo = #'PublicKeyAlgorithm'{algorithm= ID, parameters=asn1_NOVALUE},
    #'OTPSubjectPublicKeyInfo'{algorithm = Algo,
			       subjectPublicKey = #'ECPoint'{point = PubKey}};
public_key(#'ECPrivateKey'{version = _Version,
                           privateKey = _PrivKey,
                           parameters = {namedCurve, ?'id-Ed448' = ID},
                           publicKey = PubKey}, _) ->
    Algo = #'PublicKeyAlgorithm'{algorithm= ID, parameters=asn1_NOVALUE},
    #'OTPSubjectPublicKeyInfo'{algorithm = Algo,
			       subjectPublicKey = #'ECPoint'{point = PubKey}};
public_key(#'ECPrivateKey'{version = _Version,
                           privateKey = _PrivKey,
                           parameters = Params,
                           publicKey = PubKey}, _) ->
    Algo = #'PublicKeyAlgorithm'{algorithm= ?'id-ecPublicKey', parameters=Params},
    #'OTPSubjectPublicKeyInfo'{algorithm = Algo,
			       subjectPublicKey = #'ECPoint'{point = PubKey}}.

extensions(Role, Type, Opts) ->
    Exts  = proplists:get_value(extensions, Opts, []),
    add_default_extensions(Role, Type, Exts).

add_default_extensions(_, ca, Exts) ->
    Default = [#'Extension'{extnID = ?'id-ce-keyUsage',
                            extnValue = [keyCertSign, digitalSignature, cRLSign],
                            critical = false},
               #'Extension'{extnID = ?'id-ce-basicConstraints',
                            extnValue = #'BasicConstraints'{cA = true},
                            critical = true}],
    add_default_extensions(Default, Exts);

add_default_extensions(server, peer, Exts) ->
    Hostname = net_adm:localhost(),
    Default = [#'Extension'{extnID = ?'id-ce-keyUsage',
                            extnValue = [digitalSignature, keyAgreement],
                            critical = false},
               #'Extension'{extnID = ?'id-ce-subjectAltName',
                            extnValue = [{dNSName, Hostname}],
                            critical = false}
              ],
    add_default_extensions(Default, Exts);
add_default_extensions(client, peer, Exts) ->
    Default = [#'Extension'{extnID = ?'id-ce-keyUsage',
                            extnValue = [digitalSignature],
                            critical = false}
              ],
    add_default_extensions(Default, Exts).

add_default_extensions(Defaults0, Exts) ->
    Defaults = lists:filtermap(fun(#'Extension'{extnID = ID} = Ext) ->
                                       case lists:keymember(ID, 2, Exts) of
                                           true ->
                                               false;
                                           false ->
                                               {true, Ext}
                                       end
                               end, Defaults0),
    Exts ++ Defaults.

encode_key({#'RSAPrivateKey'{}, #'RSASSA-PSS-params'{}} = Key) ->
    {Asn1Type, DER, _} = public_key:pem_entry_encode('PrivateKeyInfo', Key),
    {Asn1Type, DER};
encode_key(#'RSAPrivateKey'{} = Key) ->
    {'RSAPrivateKey', public_key:der_encode('RSAPrivateKey', Key)};
encode_key(#'ECPrivateKey'{} = Key) ->
    {'ECPrivateKey', public_key:der_encode('ECPrivateKey', Key)};
encode_key(#'DSAPrivateKey'{} = Key) ->
    {'DSAPrivateKey', public_key:der_encode('DSAPrivateKey', Key)}.

verify_options(
  #'RSASSA-PSS-params'{saltLength = SaltLen,
                       maskGenAlgorithm =
                           #'MaskGenAlgorithm'{algorithm = ?'id-mgf1',
                                               parameters =
                                                   #'HashAlgorithm'{algorithm = HashOid}}}) ->
    HashAlgo = public_key:pkix_hash_type(HashOid),
    [{rsa_padding, rsa_pkcs1_pss_padding},
     {rsa_pss_saltlen, SaltLen},
     {rsa_mgf1_md, HashAlgo}].

ext_keyusage_includes_any(KeyUse) when is_list(KeyUse) ->
    lists:member(?anyExtendedKeyUsage, KeyUse);
ext_keyusage_includes_any(_) ->
    false.

otp_cert(Der) when is_binary(Der) ->
    public_key:pkix_decode_cert(Der, otp);
otp_cert(#'OTPCertificate'{} = Cert) ->
    Cert;
otp_cert(#cert{otp = OtpCert}) ->
    OtpCert.<|MERGE_RESOLUTION|>--- conflicted
+++ resolved
@@ -700,12 +700,8 @@
 		    SelfSigned, UserState, VerifyFun) ->
     validate_extensions(Cert, [], ValidationState, ExistBasicCon,
 			SelfSigned, UserState, VerifyFun);
-<<<<<<< HEAD
+
 validate_extensions(Cert, [], ValidationState, basic_constraint, _SelfSigned,
-=======
-
-validate_extensions(Cert,[], ValidationState, basic_constraint, _SelfSigned,
->>>>>>> ccc44c99
 		    UserState0, VerifyFun) ->
     UserState = validate_ext_key_usage(Cert, UserState0, VerifyFun, ca),
     {ValidationState, UserState};
