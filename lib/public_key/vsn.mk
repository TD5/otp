--- conflicted
+++ resolved
@@ -1,5 +1 @@
-<<<<<<< HEAD
-PUBLIC_KEY_VSN = 1.16.2
-=======
-PUBLIC_KEY_VSN = 1.16.3
->>>>>>> f4d130fd
+PUBLIC_KEY_VSN = 1.16.3