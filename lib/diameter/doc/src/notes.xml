<?xml version="1.0" encoding="utf-8" ?>
<!DOCTYPE chapter SYSTEM "chapter.dtd" [
  <!ENTITY % also SYSTEM "seealso.ent" >
  <!ENTITY % here SYSTEM "seehere.ent" >
  %also;
  %here;
]>

<chapter>

<header>
<copyright>
<year>2011</year>
<year>2018</year>
<holder>Ericsson AB. All Rights Reserved.</holder>
</copyright>
<legalnotice>
Licensed under the Apache License, Version 2.0 (the "License");
you may not use this file except in compliance with the License.
You may obtain a copy of the License at
 
    http://www.apache.org/licenses/LICENSE-2.0

Unless required by applicable law or agreed to in writing, software
distributed under the License is distributed on an "AS IS" BASIS,
WITHOUT WARRANTIES OR CONDITIONS OF ANY KIND, either express or implied.
See the License for the specific language governing permissions and
limitations under the License.

</legalnotice>

<title>Release Notes</title>
<prepared></prepared>
<docno></docno>
<date></date>
<rev></rev>
<file>notes.xml</file>
</header>

<p>
Releases are listed in reverse chronological order, most recent
first.</p>

<!-- ===================================================================== -->

<<<<<<< HEAD
<section><title>diameter 2.1.6</title>
=======
<section><title>diameter 2.1.4.1</title>
>>>>>>> 487729f0

    <section><title>Fixed Bugs and Malfunctions</title>
      <list>
        <item>
          <p>
<<<<<<< HEAD
	    Fix function_clause when sending an outgoing request
	    after DPA has been sent in response to an incoming DPR.
	    The caused the diameter_peer_fsm gen_server associated
	    with the peer connection to fail, which could then result
	    in the transport connection being reset before the peer
	    closed it upon reception of DPA.</p>
          <p>
	    Own Id: OTP-15198 Aux Id: ERIERL-213 </p>
        </item>
      </list>
    </section>

</section>

<section><title>diameter 2.1.5</title>

    <section><title>Fixed Bugs and Malfunctions</title>
      <list>
        <item>
          <p>
	    Fix documentation typos.</p>
          <p>
	    Own Id: OTP-15045</p>
=======
	    Fix failure of incoming answer message with faulty
	    Experimental-Result-Code. Failure to decode the AVP
	    resulted in an uncaught exception, with no no
	    handle_answer/error callback as a consequence.</p>
          <p>
	    Own Id: OTP-15569 Aux Id: ERIERL-302 </p>
>>>>>>> 487729f0
        </item>
      </list>
    </section>

</section>

<section><title>diameter 2.1.4</title>

    <section><title>Fixed Bugs and Malfunctions</title>
      <list>
        <item>
          <p>
	    Fix close of diameter_tcp/sctp listening socket at
	    diameter:remove_transport/2, that was broken in diameter
	    2.1. A reconfigured transport could not listen on the
	    same endpoint as a result.</p>
          <p>
	    Own Id: OTP-14839</p>
        </item>
        <item>
          <p>
	    Fix handling of SUSPECT connections at service
	    termination. A connection with this watchdog state caused
	    diameter_service:terminate/2 to fail.</p>
          <p>
	    Own Id: OTP-14947 Aux Id: ERIERL-124 </p>
        </item>
      </list>
    </section>

</section>

<section><title>diameter 2.1.3</title>

    <section><title>Fixed Bugs and Malfunctions</title>
      <list>
        <item>
          <p>
	    Fix documentation typo: peer_up/3 was written where
	    peer_down/3 was intended.</p>
          <p>
	    Own Id: OTP-14805</p>
        </item>
      </list>
    </section>

</section>

<section><title>diameter 2.1.2</title>

    <section><title>Fixed Bugs and Malfunctions</title>
      <list>
        <item>
          <p>
	    A fault introduced in diameter 2.1 could cause decode
	    errors to be ignored in AVPs following the header of a
	    Grouped AVP.</p>
          <p>
	    Own Id: OTP-14684 Aux Id: ERIERL-85 </p>
        </item>
      </list>
    </section>

</section>

<section><title>diameter 2.1.1</title>

    <section><title>Fixed Bugs and Malfunctions</title>
      <list>
        <item>
          <p>
	    An inadvertently removed monitor in diameter 2.1 caused
	    the ets table diameter_reg to leak entries, and caused
	    service restart and more to fail.</p>
          <p>
	    Own Id: OTP-14668 Aux Id: ERIERL-83 </p>
        </item>
      </list>
    </section>

</section>

<section><title>diameter 2.1</title>

    <section><title>Fixed Bugs and Malfunctions</title>
      <list>
        <item>
          <p>
	    Fix handling of Proxy-Info in answer messages setting the
	    E-bit.</p>
          <p>
	    RFC 6733 requires that Proxy-Info AVPs in an incoming
	    request be echoed in an outgoing answer. This was not
	    done in answers formulated by diameter; for example, as a
	    result of a handle_request callback having returned an
	    'answer-message' or protocol_error tuple.</p>
          <p>
	    Own Id: OTP-9869</p>
        </item>
        <item>
          <p>
	    React to nodeup/nodedown when sharing peer connections.</p>
          <p>
	    Service configuration share_peers and use_shared_peers
	    did not respond to the coming and going of remote nodes.</p>
          <p>
	    Own Id: OTP-14011</p>
        </item>
        <item>
          <p>
	    Fix inappropriate message callbacks.</p>
          <p>
	    An incoming CER or DPR was regarded as discarded,
	    resulting in a corresponding message callback (if
	    configured) in diameter_tcp/sctp.</p>
          <p>
	    Own Id: OTP-14486</p>
        </item>
        <item>
          <p>
	    Fix handling of 5009 errors (DIAMETER_AVP_OCCURS_TOO_MANY
	    TIMES).</p>
          <p>
	    RFC 6733 says that the first AVP that exceeds the bound
	    should be reported, but the suggestions in the errors
	    field of a diameter_packet record counted AVPs from the
	    rear of the message, not the front. Additionally,
	    diameter 2.0 in OTP 20.0 broke the counting by accepting
	    one more AVP than the message grammar in question
	    allowed.</p>
          <p>
	    Own Id: OTP-14512</p>
        </item>
        <item>
          <p>
	    Match case insensitively in diameter_tcp/sctp accept
	    tuple.</p>
          <p>
	    Matching of remote addresses when accepting connections
	    in a listening transport was case-sensitive, causing the
	    semantics to change as a consequence of (kernel)
	    OTP-13006.</p>
          <p>
	    Own Id: OTP-14535 Aux Id: OTP-13006 </p>
        </item>
        <item>
          <p>
	    Fix backwards incompatibility of remote send when sharing
	    transports.</p>
          <p>
	    The sending of requests over a transport connection on a
	    remote node running an older version of diameter was
	    broken by diameter 2.0 in OTP 20.0.</p>
          <p>
	    Own Id: OTP-14552</p>
        </item>
        <item>
          <p>
	    Fix diameter_packet.avps decode of Grouped AVP errors in
	    Failed-AVP.</p>
          <p>
	    Decode didn't produce a list of diameter_avp records, so
	    information about faulty component AVPs was lost.</p>
          <p>
	    Own Id: OTP-14607</p>
        </item>
      </list>
    </section>


    <section><title>Improvements and New Features</title>
      <list>
        <item>
          <p>
	    Let unordered delivery be configured in diameter_sctp.</p>
          <p>
	    With option {unordered, boolean() | pos_integer()}, with
	    false the default, and N equivalent to OS =&lt; N, where
	    OS is the number of outbound streams negotiated on the
	    association in question. If configured, unordered sending
	    commences upon reception of a second message, outgoing
	    messages being sent on stream 0 before this.</p>
          <p>
	    The default false is for backwards compatibility, but
	    false or 1 should be set to follow RFC 6733's
	    recommendation on the use of unordered sending to avoid
	    head-of-line blocking. There is typically no meaningful
	    order to preserve, since the order in which outgoing
	    messages are received by a transport process isn't known
	    to the sender.</p>
          <p>
	    Own Id: OTP-10889</p>
        </item>
        <item>
          <p>
	    Complete/simplify Standards Compliance in User's Guide.</p>
          <p>
	    Own Id: OTP-10927</p>
        </item>
        <item>
          <p>
	    Add service option decode_format.</p>
          <p>
	    To allow incoming messages to be decoded into maps or
	    lists instead of records. Messages can be presented in
	    any of the formats for encode.</p>
          <p>
	    Decode performance has also been improved.</p>
          <p>
	    Own Id: OTP-14511 Aux Id: OTP-14343 </p>
        </item>
        <item>
          <p>
	    Add service option traffic_counters.</p>
          <p>
	    To let message-related counters be disabled, which can be
	    a performance improvement in some usecases.</p>
          <p>
	    Own Id: OTP-14521</p>
        </item>
        <item>
          <p>
	    Allow loopback/any as local addresses in
	    diameter_tcp/sctp.</p>
          <p>
	    The atoms were implied by documentation, but not handled
	    in code.</p>
          <p>
	    Own Id: OTP-14544</p>
        </item>
        <item>
          <p>
	    Add transport option strict_capx.</p>
          <p>
	    To allow the RFC 6733 requirement that a transport
	    connection be closed if a message is received before
	    capabilities exchange to be relaxed.</p>
          <p>
	    Own Id: OTP-14546</p>
        </item>
        <item>
          <p>
	    Be consistent with service/transport configuration.</p>
          <p>
	    For options for which it's meaningful, defaults values
	    for transport options can now be configured on a service.
	    This was previously the case only for an arbitrary subset
	    of options.</p>
          <p>
	    Own Id: OTP-14555</p>
        </item>
        <item>
          <p>
	    Add service/transport option avp_dictionaries.</p>
          <p>
	    To provide better support for AVPs that are not defined
	    in the application dictionary: configuring additional
	    dictionaries in an avp_dictionaries tuple allows their
	    AVPs to be encoded/decoded in much the same fashion as
	    application AVPs.</p>
          <p>
	    The motivation is RFC 7683 Diameter Overload, Indicator
	    Conveyance (DOIC), that defines AVPs intended to be
	    piggybacked onto arbitrary messages. A DOIC dictionary
	    has been included in the installation, in module
	    diameter_gen_doic_rfc7683.</p>
          <p>
	    Own Id: OTP-14588</p>
        </item>
        <item>
          <p>
	    Decode application AVPs in answers setting the E-bit.</p>
          <p>
	    AVPs defined in the application of the message being sent
	    were previously not decoded, only those in the common
	    application that defines the answer-message grammar.</p>
          <p>
	    Own Id: OTP-14596</p>
        </item>
      </list>
    </section>

</section>

<section><title>diameter 2.0</title>

    <section><title>Improvements and New Features</title>
      <list>
        <item>
          <p>
	    Let candidate peers be passed to diameter:call/4</p>
          <p>
	    With call option peer, to allow a request to be sent to a
	    peer that hasn't advertised support for the application
	    in question.</p>
          <p>
	    RFC 6733 2.4 requires a node to send the application
	    identifiers of all locally supported applications at
	    capabilities exchange, but not all nodes respect this for
	    the common application, and diameter itself will send
	    D[WP][RA] without the common application having been
	    explicitly advertised. Regarding the common application
	    as implicit renders Result-Code 5010
	    (DIAMETER_NO_COMMON_APPLICATION) meaningless however, so
	    allow any request to be sent as long as there is a
	    configured dictionary to support it.</p>
          <p>
	    Own Id: OTP-14338</p>
        </item>
        <item>
          <p>
	    Improve performance of message encode/decode and related
	    handling.</p>
          <p>
	    Dictionaries using @custom_types or @codecs will need to
	    adapt the corresponding functions to accept an additional
	    argument that is now passed through encode/decode, which
	    was required to remove various process dictionary-based
	    workarounds that have been used to solve problems in the
	    past.</p>
          <p>
	    *** POTENTIAL INCOMPATIBILITY ***</p>
          <p>
	    Own Id: OTP-14343</p>
        </item>
        <item>
          <p>
	    Add transport options to avoid deadlock and allow for
	    load regulation.</p>
          <p>
	    Both diameter_tcp and diameter_sctp now accept two new
	    configuration options: sender and message_cb. The former
	    causes outgoing sends to take place in a dedicated
	    process, to avoid the possibility of deadlock when both
	    the transport process and its peer block in send. The
	    latter allows a callback to control the reading of
	    messages on the socket, to allow for backpressure towards
	    peers when the rate of incoming traffic is greater than
	    can otherwise be handled.</p>
          <p>
	    Neither of these options are yet documented, but are
	    unlikely to change unless problems are discovered. The
	    sender option is not the default since it should probably
	    always be used in combination with message_cb, to prevent
	    incoming requests from being read at a higher rate than a
	    peer allows outgoing answers to be sent.</p>
          <p>
	    Own Id: OTP-14455 Aux Id: ERL-332 </p>
        </item>
      </list>
    </section>

</section>

<section><title>diameter 1.12.2</title>

    <section><title>Fixed Bugs and Malfunctions</title>
      <list>
        <item>
          <p>
	    An improvement in the handling of peer failover in
	    diameter 1.12.1 adversely affected performance when
	    sending requests. Further, the inefficient use of a
	    public table to route incoming answers has been removed.</p>
          <p>
	    Own Id: OTP-14206</p>
        </item>
        <item>
          <p>
	    Fixed xml issues in old release notes</p>
          <p>
	    Own Id: OTP-14269</p>
        </item>
      </list>
    </section>

</section>

<section><title>diameter 1.12.1</title>

    <section><title>Fixed Bugs and Malfunctions</title>
      <list>
        <item>
          <p>
	    Close diameter_tcp/sctp listening sockets at
	    diameter:stop_service/1.</p>
          <p>
	    Broken by OTP-13611.</p>
          <p>
	    Own Id: OTP-13787 Aux Id: OTP-13611 </p>
        </item>
        <item>
          <p>
	    Update build scripts to not make assumtions about where
	    env, cp and perl are located.</p>
          <p>
	    Own Id: OTP-13800</p>
        </item>
      </list>
    </section>

</section>

<section><title>diameter 1.12</title>

    <section><title>Fixed Bugs and Malfunctions</title>
      <list>
        <item>
          <p>
	    Ensure listening socket is closed at transport removal.</p>
          <p>
	    Transport removal did not immediately close a
	    <c>diameter_tcp/sctp</c> listening socket, and a
	    subsequent peer connection caused it to remain open.</p>
          <p>
	    Own Id: OTP-13611</p>
        </item>
      </list>
    </section>


    <section><title>Improvements and New Features</title>
      <list>
        <item>
          <p>
	    Add <c>diameter:peer_info/1</c>.</p>
          <p>
	    That retrieves information in the style of
	    <c>diameter:service_info/2</c>, but for a single peer
	    connection.</p>
          <p>
	    Own Id: OTP-13508</p>
        </item>
      </list>
    </section>

</section>

<section><title>diameter 1.11.2</title>

    <section><title>Fixed Bugs and Malfunctions</title>
      <list>
        <item>
          <p>
	    Make peer handling more efficient.</p>
          <p>
	    Inefficient lookup and manipulation of peer lists could
	    result in poor performance when many outgoing requests
	    were sent simultaneously, or when many peers connected
	    simultaneously. Filtering peer lists on realm/host is now
	    also more efficient in many cases.</p>
          <p>
	    Own Id: OTP-13164</p>
        </item>
        <item>
          <p>
	    Fix handling of shared peer connections in watchdog state
	    SUSPECT.</p>
          <p>
	    A peer connection shared from a remote node was regarded
	    as being up for the lifetime of the connection, ignoring
	    watchdog transitions into state SUSPECT.</p>
          <p>
	    Own Id: OTP-13342</p>
        </item>
      </list>
    </section>

</section>

<section><title>diameter 1.11.1</title>

    <section><title>Fixed Bugs and Malfunctions</title>
      <list>
        <item>
          <p>
	    Fix request table leaks</p>
          <p>
	    The End-to-End and Hop-by-Hop identifiers of outgoing
	    Diameter requests are stored in a table in order for the
	    caller to be located when the corresponding answer
	    message is received. Entries were orphaned if the handler
	    was terminated by an exit signal as a consequence of
	    actions taken by callback functions, or if callbacks
	    modified identifiers in retransmission cases.</p>
          <p>
	    Own Id: OTP-13137</p>
        </item>
      </list>
    </section>

</section>

<section><title>diameter 1.11</title>

    <section><title>Fixed Bugs and Malfunctions</title>
      <list>
        <item>
          <p>
	    Fix relay encode of nested, Grouped AVPs.</p>
          <p>
	    A fault in OTP-12475 caused encode to fail if the first
	    AVP in a Grouped AVP was itself Grouped.</p>
          <p>
	    Own Id: OTP-12879 Aux Id: OTP-12475 </p>
        </item>
        <item>
          <p>
	    Match acceptable peer addresses case insensitively.</p>
          <p>
	    Regular expressions passed in an 'accept' tuple to
	    diameter_tcp or diameter_sctp inappropriately matched
	    case.</p>
          <p>
	    Own Id: OTP-12902</p>
        </item>
        <item>
          <p>
	    Fix diameter_watchdog function clause.</p>
          <p>
	    OTP-12912 introduced an error with accepting transports
	    setting <c>{restrict_connections, false}</c>, causing
	    processes to fail when peer connections were terminated.</p>
          <p>
	    Own Id: OTP-12969</p>
        </item>
      </list>
    </section>


    <section><title>Improvements and New Features</title>
      <list>
        <item>
          <p>
	    Don't report 5005 (DIAMETER_AVP_MISSING) errors
	    unnecessarily.</p>
          <p>
	    An AVP whose decode failed was reported as missing,
	    despite having been reported with another error as a
	    consequence of the failure.</p>
          <p>
	    Own Id: OTP-12871</p>
        </item>
        <item>
          <p>
	    Improve decode performance.</p>
          <p>
	    The time required to decode a message increased
	    quadratically with the number of AVPs in the worst case,
	    leading to extremely long execution times.</p>
          <p>
	    Own Id: OTP-12891</p>
        </item>
        <item>
          <p>
	    Improve watchdog and statistics performance.</p>
          <p>
	    Inefficient use of timers contributed to poor performance
	    at high load, as did ordering of the table statistics are
	    written to.</p>
          <p>
	    Own Id: OTP-12912</p>
        </item>
        <item>
          <p>
	    Add service_opt() strict_mbit.</p>
          <p>
	    There are differing opinions on whether or not reception
	    of an arbitrary AVP setting the M-bit is an error. The
	    default interpretation is strict: if a command grammar
	    doesn't explicitly allow an AVP setting the M-bit then
	    reception of such an AVP is regarded as an error. Setting
	    <c>{strict_mbit, false}</c> disables this check.</p>
          <p>
	    Own Id: OTP-12947</p>
        </item>
      </list>
    </section>

</section>

<section><title>diameter 1.10</title>

    <section><title>Fixed Bugs and Malfunctions</title>
      <list>
        <item>
          <p>
	    Fix decode of Grouped AVPs containing errors.</p>
          <p>
	    RFC 6733 says this of Failed-AVP in 7.5:</p>

	    <taglist><tag></tag><item><p><c> In the case where the offending AVP
	    is embedded within a Grouped AVP, the Failed-AVP MAY
	    contain the grouped AVP, which in turn contains the
	    single offending AVP. The same method MAY be employed if
	    the grouped AVP itself is embedded in yet another grouped
	    AVP and so on. In this case, the Failed-AVP MAY contain
	    the grouped AVP hierarchy up to the single offending AVP.
	    This enables the recipient to detect the location of the
	    offending AVP when embedded in a
	    group.</c></p></item></taglist>
          <p>
	    It says this of DIAMETER_INVALID_AVP_LENGTH in 7.1.5:</p>

	    <taglist><tag></tag><item><p><c> The request contained an AVP with
	    an invalid length. A Diameter message indicating this
	    error MUST include the offending AVPs within a Failed-AVP
	    AVP. In cases where the erroneous AVP length value
	    exceeds the message length or is less than the minimum
	    AVP header length, it is sufficient to include the
	    offending AVP header and a zero filled payload of the
	    minimum required length for the payloads data type. If
	    the AVP is a Grouped AVP, the Grouped AVP header with an
	    empty payload would be sufficient to indicate the
	    offending AVP. In the case where the offending AVP header
	    cannot be fully decoded when the AVP length is less than
	    the minimum AVP header length, it is sufficient to
	    include an offending AVP header that is formulated by
	    padding the incomplete AVP header with zero up to the
	    minimum AVP header length.</c></p></item></taglist>

          <p>
	    The AVPs placed in the errors field of a diameter_packet
	    record are intended to be appropriate for inclusion in a
	    Failed-AVP, but neither of the above paragraphs has been
	    followed in the Grouped case: the entire faulty AVP
	    (non-faulty components and all) has been included. This
	    made it difficult to identify the actual faulty AVP in
	    all but simple cases.</p>
          <p>
	    The decode is now adapted to the RFC, and implements the
	    suggested single faulty AVP, nested in as many Grouped
	    containers as required.</p>
          <p>
	    Own Id: OTP-12721</p>
        </item>
        <item>
          <p>
	    Fix SCTP problems on Solaris.</p>
          <p>
	    The allocation of association ids in Solaris was in
	    conflict with an assumption made in diameter_sctp,
	    resulting in failures when accepting multiple peer
	    connections.</p>
          <p>
	    Own Id: OTP-12768</p>
        </item>
        <item>
          <p>
	    Fix start order of alternate transports.</p>
          <p>
	    A transport configured with diameter:add_transport/2 can
	    be passed multiple transport_module/transport_config
	    tuples in order to specify alternate configuration,
	    modules being attempted in order until one succeeds. This
	    is primarily for the connecting case; for example, to
	    allow a transport to be configured to first attempt
	    connection over SCTP, and then TCP in case SCTP fails.
	    Multiple module tuples can be paired with a single config
	    tuple, but in this case the start order was reversed
	    relative to the order in which the modules were specifed.</p>
          <p>
	    Own Id: OTP-12851</p>
        </item>
      </list>
    </section>


    <section><title>Improvements and New Features</title>
      <list>
        <item>
          <p>
	    Change license text from Erlang Public License to Apache
	    Public License v2.</p>
          <p>
	    Own Id: OTP-12845</p>
        </item>
      </list>
    </section>

</section>

<section><title>diameter 1.9.2</title>

    <section><title>Fixed Bugs and Malfunctions</title>
      <list>
        <item>
          <p>
	    Fix broken relay counters.</p>
          <p>
	    OTP-12654 in OTP 17.5.3 broke counters in the case of
	    answer messages received in the relay application.
	    Counters were accumulated as unknown messages or
	    no_result_code instead of as relayed messages on the
	    intended Result-Code and 'Experimental-Result' tuples.</p>
          <p>
	    Own Id: OTP-12741</p>
        </item>
        <item>
          <p>
	    Fix diameter_sctp listener race.</p>
          <p>
	    An oversight in OTP-12428 made it possible to start a
	    transport process that could not establish associations.</p>
          <p>
	    Own Id: OTP-12744</p>
        </item>
      </list>
    </section>

</section>

<section><title>diameter 1.9.1</title>

    <section><title>Known Bugs and Problems</title>
      <list>
        <item>
          <p>
	    Don't leave extra bit in decoded AVP data.</p>
          <p>
	    OTP-12074 in OTP 17.3 missed one case: a length error on
	    a trailing AVP unknown to the dictionary in question.</p>
          <p>
	    Own Id: OTP-12642</p>
        </item>
        <item>
          <p>
	    Don't confuse Result-Code and Experimental-Result.</p>
          <p>
	    The errors field of a decoded diameter_packet record was
	    populated with a Result-Code AVP when an
	    Experimental-Result containing a 3xxx Result-Code was
	    received in an answer not setting the E-bit. The correct
	    AVP is now extracted from the incoming message.</p>
          <p>
	    Own Id: OTP-12654</p>
        </item>
        <item>
          <p>
	    Don't count on unknown Application Id.</p>
          <p>
	    OTP-11721 in OTP 17.1 missed the case of an Application
	    Id not agreeing with that of the dictionary in question,
	    causing counters to be accumulated on keys containing the
	    unknown id.</p>
          <p>
	    Own Id: OTP-12701</p>
        </item>
      </list>
    </section>

</section>

<section><title>diameter 1.9</title>

    <section><title>Fixed Bugs and Malfunctions</title>
      <list>
        <item>
          <p>
	    Don't discard outgoing answers unnecessarily.</p>
          <p>
	    Answers missing a Result-Code AVP or setting an E-bit
	    inappropriately were discarded even if encode was
	    successful.</p>
          <p>
	    Own Id: OTP-11492</p>
        </item>
        <item>
          <p>
	    Increase supervision timeouts.</p>
          <p>
	    At diameter application shutdown, DPR could be omitted on
	    open peer connections because of short supervision
	    timeouts.</p>
          <p>
	    Own Id: OTP-12412</p>
        </item>
        <item>
          <p>
	    Fix retransmission of messages sent as header/avps list.</p>
          <p>
	    Extracting End-to-End and Hop-by-Hop Identifiers resulted
	    in a function clause error, resulting in a handle_error
	    callback.</p>
          <p>
	    Own Id: OTP-12415</p>
        </item>
        <item>
          <p>
	    Fix diameter_avp decode of Grouped AVPs having decode
	    errors.</p>
          <p>
	    Components of such an AVP were not extracted, causing it
	    to be represented by a single diameter_avp record instead
	    of the intended list.</p>
          <p>
	    Dictionary files must be recompiled for the fix to have
	    effect.</p>
          <p>
	    Own Id: OTP-12475</p>
        </item>
        <item>
          <p>
	    Fix ordering of AVPs in relayed messages.</p>
          <p>
	    The order was reversed relative to the received order,
	    with a Route-Record AVP prepended.</p>
          <p>
	    Thanks to Andrzej Trawiński.</p>
          <p>
	    Own Id: OTP-12551</p>
        </item>
        <item>
          <p>
	    Fix issues with DiameterURI encode/decode.</p>
          <p>
	    RFC 6773 changed the default port and transport, but the
	    RFC 3588 defaults were used even if the RFC 6733 common
	    dictionary was in use. The RFC 3588 defaults are now only
	    used when the common dictionary is
	    diameter_gen_base_rfc3588.</p>
          <p>
	    Both RFC 3588 and 6733 disallow
	    transport=udp;protocol=diameter. Encode of the
	    combination now fails.</p>
          <p>
	    Decode of ports numbers outside the range 0-65535 and
	    fully qualified domain names longer than 255 octets now
	    fails.</p>
          <p>
	    Note that RFC 3588 is obsolete, and that there is a
	    diameter_gen_base_rfc6733. The change in defaults is a
	    potential interoperability problem when moving to RFC
	    6733 with peers that do not send all URI components. The
	    fact that 6733 allows 5xxx result codes in answer
	    messages setting the E-bit, which RFC 3588 doesn't, is
	    another.</p>
          <p>
	    Own Id: OTP-12589</p>
        </item>
      </list>
    </section>


    <section><title>Improvements and New Features</title>
      <list>
        <item>
          <p>
	    Add service_opt() string_decode.</p>
          <p>
	    To disable the decode of potentially large binaries to
	    string. This prevents large strings from being copied
	    when incoming Diameter messages are passed between
	    processes, a vulnerability that can lead to memory being
	    exhausted given sufficiently malicious peers.</p>
          <p>
	    The value is a boolean(), true being the default for
	    backwards compatibility. Setting false causes both
	    diameter_caps records and decoded messages to contain
	    binary() in relevant places that previously had string():
	    diameter_app(3) callbacks need to be prepared for the
	    change.</p>
          <p>
	    The Diameter types affected are OctetString and the
	    derived types UTF8String, DiameterIdentity, DiameterURI,
	    IPFilterRule, and QoSFilterRule. Time and Address are
	    unaffected.</p>
          <p>
	    Own Id: OTP-11952</p>
        </item>
        <item>
          <p>
	    Add transport_opt() pool_size.</p>
          <p>
	    To allow for pools of accepting transport processes,
	    which can better service multiple simultaneous peer
	    connections. The option can also be used with connecting
	    transports, to establish multiple connections to the same
	    peer without having to configure multiple transports.</p>
          <p>
	    Own Id: OTP-12428</p>
        </item>
        <item>
          <p>
	    Allow DPR to be sent with diameter:call/4.</p>
          <p>
	    It has been possible to send, but the answer was regarded
	    as unsolicited and discarded. DPA now causes the
	    transport process in question to be terminated, as for
	    DPR that diameter itself sends.</p>
          <p>
	    Own Id: OTP-12542</p>
        </item>
        <item>
          <p>
	    Discard requests after DPR.</p>
          <p>
	    RFC 6733 is imprecise, but the tone is that messages
	    received after DPR are an exception to be dealt with only
	    because of the possibility of unordered delivery over
	    SCTP. As a consequence, and because a request following
	    DPR is unlikely to be answered due to the impending loss
	    of the peer connection, discard outgoing requests
	    following an outgoing or incoming DPR. Incoming requests
	    are also discarded, with the exception of DPR itself.
	    Answers are sent and received as usual.</p>
          <p>
	    Own Id: OTP-12543</p>
        </item>
        <item>
          <p>
	    Add transport_opt() dpr_timeout.</p>
          <p>
	    To cause a peer connection to be closed following an
	    outgoing DPA when the peer fails to do so. It is the
	    recipient of DPA that should close the connection
	    according to RFC 6733.</p>
          <p>
	    Own Id: OTP-12609</p>
        </item>
        <item>
          <p>
	    Add service_opt() incoming_maxlen.</p>
          <p>
	    To bound the expected size of incoming Diameter messages.
	    Messages larger than the specified number of bytes are
	    discarded, to prevent a malicious peer from generating
	    excessive load.</p>
          <p>
	    Own Id: OTP-12628</p>
        </item>
      </list>
    </section>

</section>

<section><title>diameter 1.8</title>

    <section><title>Fixed Bugs and Malfunctions</title>
      <list>
        <item>
          <p>
	    Fix remote diameter_request table leak.</p>
          <p>
	    An outgoing request whose pick_peer callback selected a
	    transport on another node resulted in an orphaned table
	    entry on that node.</p>
          <p>
	    Own Id: OTP-12196</p>
        </item>
        <item>
          <p>
	    Fix handling of 3xxx Result-Code without E-bit.</p>
          <p>
	    OTP-12233 broke the population of the errors field of the
	    diameter_packet record when an incoming request with an
	    E-bit/Result-Code mismatch was detected, causing a
	    4-tuple to be inserted as Result-Code in a diameter_avp
	    record.</p>
          <p>
	    Own Id: OTP-12233</p>
        </item>
        <item>
          <p>
	    Fix ignored connect timer.</p>
          <p>
	    There are two timers governing the establishment of peer
	    connections: connect_timer and watchdog_timer. The former
	    is the RFC 6733 Tc timer, and is used at initial
	    connection establishment. The latter is RFC 3539 TwInit,
	    and is used for connection reestablishment. A connecting
	    transport erroneously used watchdog_timer in both cases.</p>
          <p>
	    Own Id: OTP-12281 Aux Id: seq12728 </p>
        </item>
      </list>
    </section>


    <section><title>Improvements and New Features</title>
      <list>
        <item>
          <p>
	    Order candidate peers in pick_peer callbacks.</p>
          <p>
	    The order of candidate peers presented to a
	    diameter_app(3) pick_peer callback has previously not
	    been documented, but there are use cases that are
	    simplified by an ordering. The order is now determined by
	    the filter.</p>
          <p>
	    Own Id: OTP-12308</p>
        </item>
      </list>
    </section>

</section>

<section><title>diameter 1.7.1</title>

    <section><title>Fixed Bugs and Malfunctions</title>
      <list>
        <item>
          <p>
	    Don't leave extra bit in decoded AVP data.</p>
          <p>
	    An extra bit could be communicated in the data field of a
	    diameter_avp record in the case of length errors. Of no
	    consequence for code using the record encoding of
	    Diameter messages, but code examining diameter_avp
	    records would see this bit.</p>
          <p>
	    Dictionary files must be recompiled for the fix to have
	    effect.</p>
          <p>
	    Own Id: OTP-12074</p>
        </item>
        <item>
          <p>
	    Fix counting of outgoing requests and answers setting the
	    E-bit.</p>
          <p>
	    OTP-11721 broke these counters for all outgoing requests
	    except DWR, and caused answers setting the E-bit to be
	    counted as unknown messages.</p>
          <p>
	    Own Id: OTP-12080</p>
        </item>
        <item>
          <p>
	    Fix Failed-AVP decode.</p>
          <p>
	    The best-effort decode only worked for AVPs in the common
	    dictionary, not for those in the dictionary of the
	    application identified in the Diameter Header of the
	    answer message in question.</p>
          <p>
	    Failed-AVP in an answer decoded with the RFC 3588 common
	    dictionary (diameter_gen_base_rfc3588) was regarded as an
	    error. The RFC 6733 dictionary was unaffected.</p>
          <p>
	    Dictionary files must be recompiled for the fix to have
	    effect.</p>
          <p>
	    Own Id: OTP-12094</p>
        </item>
      </list>
    </section>

</section>

<section><title>diameter 1.7</title>

    <section><title>Fixed Bugs and Malfunctions</title>
      <list>
        <item>
          <p>
	    Improve robustness.</p>
          <p>
	    Counters returned by diameter:service_info/2 now only
	    count messages known to the dictionary in question, so
	    that an attacker cannot cause arbitrarily many counters
	    to be created.</p>
          <p>
	    Messages to the Erlang log have been minimized, and those
	    related to traffic have been removed entirely since an
	    attacker could cause a node to be logged to death.
	    Consequently, the default answer_errors configuration has
	    been changed from report to discard. A service needs to
	    be restarted for the change in default to take effect.</p>
          <p>
	    Own Id: OTP-11721</p>
        </item>
        <item>
          <p>
	    Fix request table leak.</p>
          <p>
	    Outgoing Diameter requests are stored in a table until an
	    answer is received or times out. Calling
	    diameter:stop_service/1 before this took place would
	    orphan the entries, resulting in a memory leak.</p>
          <p>
	    Own Id: OTP-11893</p>
        </item>
        <item>
          <p>
	    Fix broken SCTP transport.</p>
          <p>
	    OTP-11593 caused the sending of answer messages over SCTP
	    to fail.</p>
          <p>
	    Own Id: OTP-11901 Aux Id: OTP-11593 </p>
        </item>
        <item>
          <p>
	    Fix watchdog process leak.</p>
          <p>
	    A failed capabilities exchange on a listening transport
	    would orphan a process, causing a memory leak.</p>
          <p>
	    Own Id: OTP-11934</p>
        </item>
        <item>
          <p>
	    Fix incorrect handling of incoming DPR.</p>
          <p>
	    In the case of a listening transport, a reconnection by a
	    peer following DPR could transition the watchdog state to
	    REOPEN instead of OKAY.</p>
          <p>
	    Own Id: OTP-11938</p>
        </item>
        <item>
          <p>
	    Fix handling of AVP length errors on unknown AVPs.</p>
          <p>
	    An AVP (Header) length that pointed past the end of the
	    message was not flagged as a 5014 error in this case.
	    Moreover, encoding such an AVP in the Failed-AVP of an
	    answer message as a consequence of other errors (eg.
	    M-bit, resulting in 5001) failed if the AVP contained a
	    complete header.</p>
          <p>
	    Dictionary files must be recompiled for the fix to have
	    effect.</p>
          <p>
	    Own Id: OTP-11946</p>
        </item>
        <item>
          <p>
	    Fix broken check in dictionary compilation.</p>
          <p>
	    That an AVP specified in the content of a @codecs or
	    @custom_types section was undefined went undetected,
	    causing compilation to fail when attempting to lookup the
	    AVP's type.</p>
          <p>
	    Own Id: OTP-11958</p>
        </item>
      </list>
    </section>


    <section><title>Improvements and New Features</title>
      <list>
        <item>
          <p>
	    Add result code counters for CEA, DWA, and DPA.</p>
          <p>
	    In addition to the existing result code counters on other
	    answer messages.</p>
          <p>
	    Own Id: OTP-11891</p>
        </item>
        <item>
          <p>
	    Add best-effort decode of AVPs within Failed-AVP.</p>
          <p>
	    OTP-11007 disabled the decode of AVPs in Failed-AVP since
	    errors could cause the decode of Failed-AVP itself to
	    fail. Component AVPs are now decoded if possible,
	    otherwise not. AVPs of type Grouped are decoded as much
	    as possible, as deeply as possible.</p>
          <p>
	    Dictionary files must be recompiled for the fix to have
	    effect.</p>
          <p>
	    Own Id: OTP-11936 Aux Id: OTP-11007 </p>
        </item>
        <item>
          <p>
	    Add counters for encode errors in outgoing Diameter
	    messages.</p>
          <p>
	    In addition to the existing counters on decode errors.
	    The latter now count independently of result codes in
	    answer messages since decode errors do not preclude the
	    presence of a result code.</p>
          <p>
	    Own Id: OTP-11937</p>
        </item>
      </list>
    </section>

</section>

<section><title>diameter 1.6</title>

    <section><title>Fixed Bugs and Malfunctions</title>
      <list>
        <item>
          <p>
	    Add missing check at dictionary compilation.</p>
          <p>
	    In particular, that an AVP defined as having type Grouped
	    in an @avp_types section has a corresponding definition
	    in a @grouped section.</p>
          <p>
	    Own Id: OTP-11561</p>
        </item>
        <item>
          <p>
	    Correct documentation on the setting of Origin-State-Id</p>
          <p>
	    It was incorrectly stated that the AVP would be set in an
	    outgoing DPR/DPA.</p>
          <p>
	    Own Id: OTP-11583</p>
        </item>
        <item>
          <p>
	    Change interface for communicating outbound stream id to
	    diameter_sctp</p>
          <p>
	    The module uses the transport_data field of record
	    diameter_packet to communicate the stream on which the an
	    incoming message is received and on which an outgoing
	    message should be sent, the previous interface being that
	    both are communicated as a tuple of the form {stream,
	    Id}. However, since diameter retains the value of an
	    incoming request's transport_data unless the
	    corresponding answer message specifies otherwise, the
	    behaviour in this case is to send an answer on the
	    outbound stream with the same identifier as the that of
	    the inbound stream on which the request was received. If
	    the inbound stream id is greater than or equal to the
	    number of outbound streams then this is guaranteed to
	    fail, causing the transport process in question to
	    terminate. There is no relationship between inbound and
	    outbound stream identifiers so diameter_sctp's imposition
	    of one is simply wrong.</p>
          <p>
	    Outbound stream ids are now communicated with a different
	    tuple: {outstream, Id}, interpreted modulo the number of
	    outbound streams. Thus, retention of an inbound request's
	    transport_data has no effect on the selection of an
	    outbound stream.</p>
          <p>
	    The change in interface is not strictly backwards
	    compatible because of the new atom for the outbound
	    stream. However, as there is currently no documented way
	    of obtaining the available number of outbound streams for
	    a peer connection, there is no way for a client to have
	    known the range of ids from which it could reliably have
	    chosen with the previous interface, so any setting of the
	    outbound stream has probably been unintentional. Not
	    explicitly specifying an outbound stream now results in a
	    round-robin selection.</p>
          <p>
	    Thanks to Sharmila Pillai for reporting the problem.</p>
          <p>
	    *** POTENTIAL INCOMPATIBILITY ***</p>
          <p>
	    Own Id: OTP-11593</p>
        </item>
        <item>
          <p>
	    Fix unicode path failure in diameter_make:codec/2.</p>
          <p>
	    A dictionary path containing a unicode codepoint > 255
	    caused the function to fail.</p>
          <p>
	    Own Id: OTP-11655</p>
        </item>
        <item>
          <p>
	    Fix 'accept' config to diameter_sctp.</p>
          <p>
	    OTP-10893 added support for {accept, Match} tuples to
	    specify addresses or regexps that should be matched
	    against peer addresses to decide whether or not a newly
	    established association should be retained, but this
	    hasn't been functional in the SCTP case because of
	    missing support in inet(3).</p>
          <p>
	    The display of both local and peer addresses in
	    diameter:service_info/2 output has also been corrected.</p>
          <p>
	    Own Id: OTP-11661 Aux Id: OTP-10229 </p>
        </item>
        <item>
          <p>
	    Be lenient with the M-bit in Grouped AVPs.</p>
          <p>
	    RFC 6733 says this, in 4.4:</p>

	    <taglist><tag></tag><item><p><c>Receivers of a Grouped AVP that does
	    not have the 'M' (mandatory) bit set and one or more of
	    the encapsulated AVPs within the group has the 'M'
	    (mandatory) bit set MAY simply be ignored if the Grouped
	    AVP itself is unrecognized. The rule applies even if the
	    encapsulated AVP with its 'M' (mandatory) bit set is
	    further encapsulated within other sub-groups, i.e., other
	    Grouped AVPs embedded within the Grouped
	    AVP.</c></p></item></taglist>
          <p>
	    The first sentence is mangled but take it to mean this:</p>

	    <taglist><tag></tag><item><p><c>An unrecognized AVP of type Grouped
	    that does not set the 'M' bit MAY be ignored even if one
	    of its encapsulated AVPs sets the 'M'
	    bit.</c></p></item></taglist>
          <p>
	    This is a bit of a non-statement since if the AVP is
	    unrecognized then its type is unknown. We therefore don't
	    know that its data bytes contain encapsulated AVPs, so
	    can't but ignore any of those that set the M-bit. Doing
	    anything else when the type *is* known would be
	    inconsistent.</p>
          <p>
	    OTP-11087 (R16B03) caused the M-bit on any unrecognized
	    AVP to be regarded as an error, unrecognized being taken
	    to mean "not explicitly defined as a member of its
	    container". (That is, an AVP that can't be packed into a
	    dedicated record field, which is slightly stronger than
	    "not defined".) This fixed the original intention for
	    top-level AVPs but broke the required leniency for
	    Grouped AVPs whose type is known. This leniency is now
	    restored.</p>
          <p>
	    Note that dictionary files need to be recompiled for the
	    change to have effect.</p>
          <p>
	    Thanks to Rory McKeown for reporting the problem.</p>
          <p>
	    Own Id: OTP-11675 Aux Id: OTP-11087 </p>
        </item>
        <item>
          <p>
	    Fix pick_peer case clause failure.</p>
          <p>
	    In the case of {call_mutates_state, true} configuration
	    on the service in question, any peer selection that
	    failed to select a peer resulted in a case clause
	    failure. This was noticed in the case of a peer failover
	    in which an alternate peer wasn't available.</p>
          <p>
	    Own Id: OTP-11789</p>
        </item>
      </list>
    </section>

</section>

<section><title>diameter 1.5</title>

    <section><title>Improvements and New Features</title>
      <list>
        <item>
          <p>
	    Rename reconnect_timer to connect_timer.</p>
          <p>
	    The former is still accepted for backwards compatibility,
	    but the name is misleading given the semantics of the
	    timer.</p>
          <p>
	    Own Id: OTP-11168</p>
        </item>
        <item>
          <p>
	    Extend diameter_make(3).</p>
          <p>
	    Dictionaries can now be compiled from strings, not just
	    filesystem paths, and results can be returned instead of
	    written to the filesystem.</p>
          <p>
	    Own Id: OTP-11348</p>
        </item>
        <item>
          <p>
	    Remove hardcoding of diameter_base as @prefix on
	    dictionaries for application id 0.</p>
          <p>
	    Own Id: OTP-11361</p>
        </item>
      </list>
    </section>

</section>

<section><title>diameter 1.4.4</title>

    <section><title>Fixed Bugs and Malfunctions</title>
      <list>
        <item>
          <p>
	    Fix setting of End-to-End and Hop-by-Hop Identifiers in
	    outgoing DWA.</p>
          <p>
	    Broken by OTP-11184, which caused the identifiers to be
	    set anew, discarding the values from the incoming DWR.</p>
          <p>
	    Own Id: OTP-11367</p>
        </item>
        <item>
          <p>
	    Fix handling of 5014, DIAMETER_INVALID_AVP_LENGTH.</p>
          <p>
	    The error was detected as 5004,
	    DIAMETER_INVALID_AVP_VALUE, for some Diameter types, in
	    which case an AVP length that pointed past the end of a
	    message resulted in encode failure.</p>
          <p>
	    Own Id: OTP-11395</p>
        </item>
      </list>
    </section>

</section>

<section><title>diameter 1.4.3</title>

    <section><title>Fixed Bugs and Malfunctions</title>
      <list>
        <item>
          <p>
	    Fix UTF8String encode.</p>
          <p>
	    Encode now accepts any nested list of codepoints and
	    binaries. A list containing a binary was previously
	    misinterpreted and the documentation was incomplete.</p>
          <p>
	    Own Id: OTP-11172</p>
        </item>
        <item>
          <p>
	    Ensure DWR isn't sent immediately after DWA.</p>
          <p>
	    This was possible if the timing was unfortunate. An
	    incoming DWR now properly resets the watchdog timer.</p>
          <p>
	    Own Id: OTP-11184</p>
        </item>
        <item>
          <p>
	    Fix faulty encode of Failed-AVP</p>
          <p>
	    Reception of a CER, DWR or DPR that has decode failures
	    caused encode of the corresponding answer message to
	    fail.</p>
          <p>
	    Own Id: OTP-11293</p>
        </item>
        <item>
          <p>
	    Fix broken service_opt() spawn_opt.</p>
          <p>
	    The option was ignored.</p>
          <p>
	    Own Id: OTP-11299</p>
        </item>
      </list>
    </section>

</section>

<section><title>diameter 1.4.2</title>

    <section><title>Fixed Bugs and Malfunctions</title>
      <list>
        <item>
          <p>
	    Fix handling of 5014 (INVALID_AVP_LENGTH) errors.</p>
          <p>
	    This was in some cases reported as 3009
	    (INVALID_AVP_BITS).</p>
          <p>
	    Note that the correction is partially implemented in
	    modules generated by diameterc(1): a dictionary file must
	    be recompiled for the correction to apply to any messages
	    it defines.</p>
          <p>
	    Own Id: OTP-11007</p>
        </item>
        <item>
          <p>
	    Fix faulty capitalization in release notes.</p>
          <p>
	    Diameter = the protocol.<br/> diameter = the Erlang
	    application.</p>
          <p>
	    Own Id: OTP-11014</p>
        </item>
        <item>
          <p>
	    Fix watchdog memory leak.</p>
          <p>
	    Entries were not removed from a service-specific ets
	    table, causing them to be orphaned at connection
	    reestablishment for listening transports, and
	    diameter:remove_transport/2 for both listening and
	    connecting transports.</p>
          <p>
	    The fault was introduced by OTP-10692 in diameter-1.4.1
	    (R16B).</p>
          <p>
	    Own Id: OTP-11019 Aux Id: OTP-10692 </p>
        </item>
        <item>
          <p>
	    Fix decode failure on AVP Length &lt; 8.</p>
          <p>
	    The failure caused the message in question to be
	    discarded.</p>
          <p>
	    Own Id: OTP-11026</p>
        </item>
        <item>
          <p>
	    Respect Host-IP-Address configuration.</p>
          <p>
	    Addresses returned from a transport module were always
	    used to populate Host-IP-Address AVP's in an outgoing
	    CER/CEA, which precluded the sending of a VIP address.
	    Transport addresses are now only used if Host-IP-Address
	    is unspecified.</p>
          <p>
	    Own Id: OTP-11045</p>
        </item>
        <item>
          <p>
	    Fix mkdir race.</p>
          <p>
	    Install could fail if examples/code and examples/dict
	    were created in parallel. Noticed on FreeBSD.</p>
          <p>
	    Own Id: OTP-11051</p>
        </item>
        <item>
          <p>
	    Fix recognition of 5001 on mandatory AVP's.</p>
          <p>
	    An AVP setting the M-bit was not regarded as erroneous if
	    it was defined in the dictionary in question and its
	    container (message or Grouped AVP) had an 'AVP' field.
	    It's now regarded as a 5001 error (AVP_UNSUPPORTED), as
	    in the case that the AVP is not defined.</p>
          <p>
	    Note that the correction is partially implemented in
	    modules generated by diameterc(1): a dictionary file must
	    be recompiled for the correction to apply to any messages
	    it defines.</p>
          <p>
	    Own Id: OTP-11087</p>
        </item>
        <item>
          <p>
	    Fix setting of Failed-AVP on handle_request
	    {answer_message, 5xxx} return.</p>
          <p>
	    Failed-AVP was never in the outgoing answer-message. It
	    is now set with the AVP from the first entry with the
	    specified Result-Code in the errors field of the incoming
	    diameter_packet, if found.</p>
          <p>
	    Own Id: OTP-11092</p>
        </item>
        <item>
          <p>
	    Fix watchdog function_clause</p>
          <p>
	    A listening transport on a service that allowed multiple
	    connections to the same peer could result in a
	    function_clause error in module diameter_watchdog. The
	    resulting crash was harmless but unseemly.</p>
          <p>
	    Thanks to Aleksander Nycz.</p>
          <p>
	    Own Id: OTP-11115</p>
        </item>
        <item>
          <p>
	    Fix population of Failed-AVP.</p>
          <p>
	    In cases in which diameter populated this AVP, many
	    values were sent instead of one as suggested by RFC 6733.
	    This was partially corrected by OTP-11007.</p>
          <p>
	    Own Id: OTP-11127 Aux Id: OTP-11007 </p>
        </item>
        <item>
          <p>
	    Fix list-valued Vendor-Specific-Application-Id config</p>
          <p>
	    R16B (specifically, OTP-10760) broke the handling of such
	    configuration, resulting in a function clause error if
	    the list was not of length 3, and faulty interpretation
	    of the list's contents otherwise. Only record-valued
	    configuration was properly interpreted.</p>
          <p>
	    Own Id: OTP-11165</p>
        </item>
      </list>
    </section>


    <section><title>Improvements and New Features</title>
      <list>
        <item>
          <p>
	    Allow peer connections to be shared between Erlang nodes
	    for the purpose of sending outgoing requests.</p>
          <p>
	    A diameter_app(3) pick_peer/4 callback gets a list of
	    remote candidates as argument, allowing a callback on one
	    node to select a transport connection established on
	    another node. The service_opt() share_peers controls the
	    extent to which local connections are shared with remote
	    nodes. The service_opt() use_shared_peers controls the
	    extent to which connections shared from remote nodes are
	    utilized on the local node.</p>
          <p>
	    Own Id: OTP-9610</p>
        </item>
        <item>
          <p>
	    Allow listening diameter_{tcp,sctp} transports to be
	    configured with remote addresses.</p>
          <p>
	    Option 'accept' allows remote addresses to be configured
	    as tuples or regular expressions. Remote addresses are
	    matched against the configured values at connection
	    establishment, any non-matching address causing the
	    connection to be aborted.</p>
          <p>
	    Own Id: OTP-10893</p>
        </item>
        <item>
          <p>
	    Detect more transport_opt() configuration errors at
	    diameter:add_transport/2.</p>
          <p>
	    Many errors would previously not be detected until
	    transport start, diameter:add_transport/2 returning 'ok'
	    but transport connections failing to be established. An
	    error tuple is now returned.</p>
          <p>
	    Own Id: OTP-10972</p>
        </item>
        <item>
          <p>
	    Make explicit local address configuration optional in
	    diameter_tcp:start/3.</p>
          <p>
	    The default address (as determined by gen_tcp) is now
	    used when a local address is not explicitly configured.</p>
          <p>
	    Own Id: OTP-10986</p>
        </item>
        <item>
          <p>
	    Improve handling of unrecognized service options.</p>
          <p>
	    Such options were silently ignored by
	    diameter:start_service/2. An error tuple is now returned.</p>
          <p>
	    Own Id: OTP-11017</p>
        </item>
        <item>
          <p>
	    Don't send default Inband-Security-Id in CER/CEA.</p>
          <p>
	    RFC 6733 recommends against the use of
	    Inband-Security-Id. Only send a value that differs from
	    the default, NO_INBAND_SECURITY = 0.</p>
          <p>
	    Own Id: OTP-11050</p>
        </item>
        <item>
          <p>
	    Make spawn options for request processes configurable.</p>
          <p>
	    Own Id: OTP-11060</p>
        </item>
      </list>
    </section>

</section>

<section><title>diameter 1.4.1.1</title>

    <section><title>Fixed Bugs and Malfunctions</title>
      <list>
        <item>
          <p>
	    Fix broken Vendor-Specific-Application-Id configuration.</p>
          <p>
	    RFC 6733 changed the definition of this Grouped AVP,
	    changing the arity of Vendor-Id from 1* to 1. A component
	    Vendor-Id can now be either list- or integer-valued in
	    service and transport configuration, allowing it to be
	    used with both RFC 3588 and RFC 6733 dictionaries.</p>
          <p>
	    Own Id: OTP-10942</p>
        </item>
      </list>
    </section>


    <section><title>Improvements and New Features</title>
      <list>
        <item>
          <p>
	    Add transport_opt() watchdog_config to allow non-standard
	    behaviour of the watchdog state machine.</p>
          <p>
	    This can be useful during test but should not be used on
	    nodes that must conform to RFC 3539.</p>
          <p>
	    Own Id: OTP-10898</p>
        </item>
      </list>
    </section>

</section>

<section><title>diameter 1.4.1</title>

    <section><title>Fixed Bugs and Malfunctions</title>
      <list>
        <item>
          <p>
	    Fix erroneous watchdog transition from DOWN to INITIAL.</p>
          <p>
	    This transition took place when a peer connection was
	    reestablished following a failed capabilities exchange.
	    RFC 3539 requires DOWN to transition into REOPEN.</p>
          <p>
	    Own Id: OTP-10692</p>
        </item>
      </list>
    </section>


    <section><title>Improvements and New Features</title>
      <list>
        <item>
          <p>
	    Add application_opt() request_errors to make the handling
	    of incoming requests containing decode errors
	    configurable.</p>
          <p>
	    The value 'callback' ensures that a handle_request
	    callback takes place for all such requests, the default
	    being for diameter to answer 3xxx series errors itself.</p>
          <p>
	    Own Id: OTP-10686</p>
        </item>
        <item>
          <p>
	    Add transport_opt() length_errors.</p>
          <p>
	    The value determines how messages received over the
	    transport interface with an incorrect Message Length are
	    dealt with.</p>
          <p>
	    Own Id: OTP-10687</p>
        </item>
        <item>
          <p>
	    Add commentary on RFC 6733 to Standards Compliance
	    chapter of the User's Guide.</p>
          <p>
	    Own Id: OTP-10688</p>
        </item>
        <item>
          <p>
	    Allow a 5xxx result code in an answer-message on peer
	    connections using the RFC 6733 common dictionary.</p>
          <p>
	    RFC 6733 allows this while RFC 3588 does not. A
	    handle_request callback can return {answer_message,
	    3000..3999|5000..5999} in the simplest case.</p>
          <p>
	    Own Id: OTP-10759</p>
        </item>
        <item>
          <p>
	    Add dictionaries for RFC 6733.</p>
          <p>
	    Both the common and accounting dictionaries differ from
	    their RFC 3588 counterparts, which is reflected in
	    generated record definitions. Application configuration
	    on a service or transport determines the dictionary that
	    will be used on a given peer connection.</p>
          <p>
	    Own Id: OTP-10760</p>
        </item>
        <item>
          <p>
	    Allow a handle_request callback to control diameter's
	    setting of Result-Code and Failed-AVP.</p>
          <p>
	    Setting errors = false in a returned #diameter_packet{}
	    disables the setting.</p>
          <p>
	    Own Id: OTP-10761</p>
        </item>
      </list>
    </section>

</section>

<section><title>diameter 1.4</title>

    <section><title>Fixed Bugs and Malfunctions</title>
      <list>
        <item>
          <p>
	    Add registered server names to the app file.</p>
          <p>
	    Own Id: OTP-10442</p>
        </item>
        <item>
          <p>
	    Fix #diameter_header{} handling broken by OTP-10445.</p>
          <p>
	    The fault caused the the header of a [Header | Avps]
	    request to be ignored if both end_to_end_id and
	    hop_by_hop_id were undefined.</p>
          <p>
	    Own Id: OTP-10609</p>
        </item>
        <item>
          <p>
	    Fix error handling for handle_request callback.</p>
          <p>
	    A callback that returned a #diameter_packet{} would fail
	    if the incoming request had decode errors.</p>
          <p>
	    Own Id: OTP-10614</p>
        </item>
        <item>
          <p>
	    Fix timing of service start event.</p>
          <p>
	    The event did not necessarily precede other events as
	    documented.</p>
          <p>
	    Own Id: OTP-10618</p>
        </item>
        <item>
          <p>
	    Fix setting of header T flag at peer failover.</p>
          <p>
	    The flag is now set in the diameter_header record passed
	    to a prepare_retransmit callback.</p>
          <p>
	    Own Id: OTP-10619</p>
        </item>
        <item>
          <p>
	    Fix sending of CER/CEA timeout event at capx_timeout.</p>
          <p>
	    The event was not sent as documented.</p>
          <p>
	    Own Id: OTP-10628</p>
        </item>
        <item>
          <p>
	    Fix improper setting of Application-ID in the Diameter
	    header of an answer message whose E flag is set.</p>
          <p>
	    The value should be that of the request in question. The
	    fault caused it always to be 0.</p>
          <p>
	    Own Id: OTP-10655</p>
        </item>
        <item>
          <p>
	    Fix faulty handling of AVP length errors.</p>
          <p>
	    An incorrect AVP length but no other errors caused an
	    incoming request to fail.</p>
          <p>
	    Own Id: OTP-10693</p>
        </item>
      </list>
    </section>

</section>

<section><title>diameter 1.3.1</title>

    <section><title>Known Bugs and Problems</title>
      <list>
        <item>
          <p>
	    Fix function clause resulting from use of an eval
	    callback.</p>
          <p>
	    Own Id: OTP-10685</p>
        </item>
      </list>
    </section>

</section>

<section><title>diameter 1.3</title>

    <section><title>Fixed Bugs and Malfunctions</title>
      <list>
        <item>
          <p>
	    Fix faulty handling of Origin-State-Id and faulty config
	    values.</p>
          <p>
	    The former was expected in a list despite the
	    documentation requiring (correctly) an integer. A bare
	    value for a list-valued capability was not handled.</p>
          <p>
	    Own Id: OTP-10440</p>
        </item>
        <item>
          <p>
	    Fix timing of up/down events.</p>
          <p>
	    Previously, a call to diameter:call/4 following a peer_up
	    callback might incorrectly return {error, no_connection},
	    depending on timing. Both events now follow the
	    corresponding callbacks.</p>
          <p>
	    Own Id: OTP-10459</p>
        </item>
        <item>
          <p>
	    Make diameter:service_info/2 usable in peer_up, peer_down
	    and pick_peer callbacks.</p>
          <p>
	    Except for in pick_peer when {call_mutates_state, false},
	    it would previously hang indefinitely.</p>
          <p>
	    Own Id: OTP-10460</p>
        </item>
        <item>
          <p>
	    Verify that End-to-End and Hop-by-Hop Identifiers in an
	    incoming CEA/DPA match those sent in the corresponding
	    CER/DPR.</p>
          <p>
	    The values were previously ignored. Answers whose
	    identifiers do not match are handled as unexpected.</p>
          <p>
	    Own Id: OTP-10565</p>
        </item>
        <item>
          <p>
	    Fix formatting problems in PDF documentation.</p>
          <p>
	    In particular, text corresponding to links in HTML was
	    omitted in preformatted blocks. There are still issues
	    with indentation but this is not diameter-specific.</p>
          <p>
	    Own Id: OTP-10583</p>
        </item>
      </list>
    </section>


    <section><title>Improvements and New Features</title>
      <list>
        <item>
          <p>
	    Let prepare_request, prepare_retransmit and
	    handle_request callbacks return a function to be invoked
	    on outgoing messages after encode.</p>
          <p>
	    This allows encoded messages to be logged for example.</p>
          <p>
	    Own Id: OTP-10441</p>
        </item>
        <item>
          <p>
	    Add service_opt() 'restrict_connections' to allow
	    multiple transport connections with the same peer.</p>
          <p>
	    Own Id: OTP-10443</p>
        </item>
        <item>
          <p>
	    Add service_opt() 'sequence' to allow the masking of a
	    constant onto the topmost bits of End-to-End and
	    Hop-by-Hop identifiers.</p>
          <p>
	    This allows the same service on different nodes to use
	    distinct values in outgoing request messages.</p>
          <p>
	    Own Id: OTP-10445</p>
        </item>
        <item>
          <p>
	    Add diameter:service_info(PeerRef) to return the
	    transport_ref() and transport_opt() list of the
	    corresponding transport.</p>
          <p>
	    This allows easy access to these from diameter_app
	    callbacks that only get peer_ref() as an argument.</p>
          <p>
	    Own Id: OTP-10470</p>
        </item>
        <item>
          <p>
	    Add reference pages diameter_codec(3) and
	    diameter_make(3).</p>
          <p>
	    Own Id: OTP-10471</p>
        </item>
        <item>
          <p>
	    Add events for service start and stop.</p>
          <p>
	    Own Id: OTP-10492</p>
        </item>
        <item>
          <p>
	    Add transport_opt() 'disconnect_cb' to make the sending
	    of DPR configurable.</p>
          <p>
	    Whether or not DPR should be sent at application stop,
	    service stop or transport removal is determined by the
	    value returned by the callback, as is the
	    Disconnect-Cause and timeout if DPA is not received.</p>
          <p>
	    Own Id: OTP-10493</p>
        </item>
        <item>
          <p>
	    Add transport_opt() 'capx_timeout' for the timeout
	    associated with non-reception of CER/CEA.</p>
          <p>
	    Own Id: OTP-10554</p>
        </item>
        <item>
          <p>
	    Allow a handle_request callback to return a
	    #diameter_packet{}.</p>
          <p>
	    This allows an answer to set transport_data and header
	    fields.</p>
          <p>
	    Own Id: OTP-10566</p>
        </item>
        <item>
          <p>
	    Update documentation for RFC 6733.</p>
          <p>
	    RFC 3588 is now obsolete.</p>
          <p>
	    Own Id: OTP-10568</p>
        </item>
      </list>
    </section>

</section>

<section><title>diameter 1.2</title>

    <section><title>Fixed Bugs and Malfunctions</title>
      <list>
        <item>
          <p>
	    Fix broken Result-Code setting and Destination-Host/Realm
	    extraction.</p>
          <p>
	    Result-Code was assumed to have arity 1 when setting this
	    value in an answer to a request containing AVP decode
	    errors. Destination-Host/Realm were only correctly
	    extracted from messages in the common application.</p>
          <p>
	    Own Id: OTP-10202</p>
        </item>
        <item>
          <p>
	    Handle insufficient capabilities configuration more
	    gracefully.</p>
          <p>
	    A transport that does not have sufficient capabilities
	    configuration in order to encode CER/CEA will now emit an
	    error report noting the configuration error and exit
	    instead of failing. The error is not detected at
	    diameter:add_transport/2 since there is no requirement
	    that a service be configured before its transports.</p>
          <p>
	    Own Id: OTP-10203</p>
        </item>
        <item>
          <p>
	    Ensure a failing peer_up/down callback does not affect
	    transport connections to other peers.</p>
          <p>
	    Such a failure would previously have taken down all of a
	    service's connections.</p>
          <p>
	    Own Id: OTP-10215</p>
        </item>
      </list>
    </section>


    <section><title>Improvements and New Features</title>
      <list>
        <item>
          <p>
	    Statistics related to Diameter messages can be retrieved
	    using diameter:service_info/2.</p>
          <p>
	    Both Diameter and socket-level statistics are available,
	    for both incoming and outgoing messages.</p>
          <p>
	    Own Id: OTP-9608</p>
        </item>
        <item>
          <p>
	    Allow multiple transport_module/config to
	    diameter:add_transport/2.</p>
          <p>
	    Multiple values are attempted in sequence until one
	    results in an established connection. This provides a way
	    for a connecting transport to specify configuration in
	    order of preference. (For example, SCTP before TCP.)</p>
          <p>
	    Own Id: OTP-9885</p>
        </item>
        <item>
          <p>
	    Add events for state transitions in the RFC 3539 watchdog
	    state machine.</p>
          <p>
	    The watchdog state is also available through
	    diameter:service_info/2.</p>
          <p>
	    Own Id: OTP-10212</p>
        </item>
        <item>
          <p>
	    Add diameter:service_info(SvcName, connections).</p>
          <p>
	    This provides an alternative to
	    diameter:service_info(SvcName, transport) that presents
	    information per established connection instead of per
	    transport reference.</p>
          <p>
	    Own Id: OTP-10213</p>
        </item>
        <item>
          <p>
	    Assorted documentation corrections/improvements.</p>
          <p>
	    Own Id: OTP-10216</p>
        </item>
      </list>
    </section>

</section>

<section><title>diameter 1.1</title>

    <section><title>Fixed Bugs and Malfunctions</title>
      <list>
        <item>
          <p>
	    Fix fault in sending of 'closed' events.</p>
          <p>
	    The fault made it possible for the 'closed' event not to
	    be sent following a failed capabilities exchange.</p>
          <p>
	    Own Id: OTP-9824</p>
        </item>
        <item>
          <p>
	    Fix faulty diameterc -name/-prefix.</p>
          <p>
	    A minor blunder when introducing the new dictionary
	    parser in diameter-1.0 broke these options.</p>
          <p>
	    Own Id: OTP-9826</p>
        </item>
      </list>
    </section>

</section>

<section><title>diameter 1.0</title>

    <section><title>Fixed Bugs and Malfunctions</title>
      <list>
        <item>
          <p>
	    Fix faulty cleanup after diameter:remove_transport/2.</p>
          <p>
	    Removing a transport removed the configuration but did
	    not prevent the transport process from being restarted.</p>
          <p>
	    Own Id: OTP-9756</p>
        </item>
      </list>
    </section>


    <section><title>Improvements and New Features</title>
      <list>
        <item>
          <p>
	    Add support for TLS over TCP.</p>
          <p>
	    RFC 3588 requires that a Diameter server support TLS. In
	    practice this seems to mean TLS over SCTP since there are
	    limitations with running over SCTP: see RFC 6083 (DTLS
	    over SCTP), which is a response to RFC 3436 (TLS over
	    SCTP). The current RFC 3588 draft acknowledges this by
	    equating TLS with TLS/TCP and DTLS/SCTP.</p>
          <p>
	    TLS handshaking can take place either following a CER/CEA
	    that negotiates TLS using the Inband-Security-Id AVP (the
	    method documented in RFC 3588) or immediately following
	    connection establishment (the method added to the current
	    draft).</p>
          <p>
	    Own Id: OTP-9605</p>
        </item>
        <item>
          <p>
	    Improvements to the dictionary parser.</p>
          <p>
	    The dictionary parser now emits useful error messages in
	    case of faults in the input file, also identifying the
	    line number at which the fault was detected. There are
	    semantic checks that were missing in the previous parser,
	    a fault in the interpretation of vendor id's in
	    combination with @inherits has been fixed and @end can be
	    used to terminate parsing explicitly instead of always
	    parsing to end of file.</p>
          <p>
	    Own Id: OTP-9639</p>
        </item>
        <item>
          <p>
	    Improve dictionary reusability.</p>
          <p>
	    Reusing a dictionary just to get a different generated
	    module name or prefix previously required taking a copy
	    of the source, which may consist of several files if
	    inheritance is used, just to edit a couple of lines which
	    don't affect the semantics of the Diameter application
	    being defined. Options --name, --prefix and --inherits
	    have been added to diameterc to allow corresponding
	    values to be set at compile time.</p>
          <p>
	    Own Id: OTP-9641</p>
        </item>
        <item>
          <p>
	    Add capabilities_cb transport option.</p>
          <p>
	    Its value is a function that's applied to the transport
	    reference and capabilities record after capabilities
	    exchange. If a callback returns anything but 'ok' then
	    the connection is closed. In the case of an incoming CER,
	    the callback can return a result code with which to
	    answer. Multiple callbacks can be specified and are
	    applied until either all return 'ok' or one doesn't.</p>
          <p>
	    This provides a way to reject a peer connection.</p>
          <p>
	    Own Id: OTP-9654</p>
        </item>
        <item>
          <p>
	    Add @codecs to dictionary format.</p>
          <p>
	    The semantics are similar to @custom_types but results in
	    codec functions of the form TypeName(encode|decode,
	    AvpName, Data) rather than AvpName(encode|decode,
	    TypeName, Data). That is, the role of the AVP name and
	    Diameter type name are reversed. This eliminates the need
	    for exporting one function for each AVP sharing a common
	    specialized encode/decode.</p>
          <p>
	    Own Id: OTP-9708 Aux Id: OTP-9639 </p>
        </item>
        <item>
          <p>
	    Add #diameter_callback{} for more flexible callback
	    configuration.</p>
          <p>
	    The record allows individual functions to be configured
	    for each of the diameter_app(3) callbacks, as well as a
	    default callback.</p>
          <p>
	    Own Id: OTP-9777</p>
        </item>
      </list>
    </section>

</section>

<section><title>diameter 0.10</title>

    <section><title>Fixed Bugs and Malfunctions</title>
      <list>
        <item>
          <p>
	    Handle #sctp_paddr_change and #sctp_pdapi_event from
	    gen_sctp.</p>
          <p>
	    The events are enabled by default but diameter_sctp
	    neither disabled nor dealt with them. Reception of such
	    an event caused a transport process to crash.</p>
          <p>
	    Own Id: OTP-9538</p>
        </item>
        <item>
          <p>
	    Fix header folding bug.</p>
          <p>
	    A prepare_request callback from diameter can return a
	    diameter_header record in order to set values in the
	    header of an outgoing request. A fault in
	    diameter_lib:fold_tuple/3 caused the subsequent encode of
	    the outgoing request to fail.</p>
          <p>
	    Own Id: OTP-9577</p>
        </item>
        <item>
          <p>
	    Fix bugs in sending of answer-message replies.</p>
          <p>
	    3001 (DIAMETER_COMMAND_UNSUPPORTED) was not sent since
	    the decode placed the AVP list in the wrong field of the
	    diameter_packet, causing the subsequent encode to fail.
	    Session-Id was also set improperly, causing encode to
	    fail even in this case.</p>
          <p>
	    Own Id: OTP-9578</p>
        </item>
        <item>
          <p>
	    Fix improper use of error_logger:info_report/2.</p>
          <p>
	    Function doesn't take a format string and arguments as it
	    was called. Instead use error_logger:info_report/1 and
	    use the same report format as used for warning and error
	    reports.</p>
          <p>
	    Own Id: OTP-9579</p>
        </item>
        <item>
          <p>
	    Fix and clarify semantics of peer filters.</p>
          <p>
	    An eval filter returning a non-true value caused the call
	    process to fail and the doc was vague on how an exception
	    was treated. Clarify that the non-tuple host/realm
	    filters assume messages of a certain form.</p>
          <p>
	    Own Id: OTP-9580</p>
        </item>
        <item>
          <p>
	    Fix and clarify relay behaviour.</p>
          <p>
	    Implicit filtering of the sending peer in relaying a
	    request could cause loop detection to be preempted in a
	    manner not specified by RFC3588. Reply with 3002
	    (DIAMETER_UNABLE_TO_DELIVER) on anything but an answer to
	    a relayed request.</p>
          <p>
	    Own Id: OTP-9583</p>
        </item>
      </list>
    </section>


    <section><title>Improvements and New Features</title>
      <list>
        <item>
          <p>
	    @id required in dictionary files only when @messages is
	    specified.</p>
          <p>
	    @id defines an application identifier and this is used
	    only when sending or receiving messages. A dictionary can
	    define only AVP's however, to be included by other
	    dictionaries using @inherits, in which case it makes no
	    sense to require @id.</p>
          <p>
	    Note that message definitions are not inherited with
	    @inherits, only AVP's</p>
          <p>
	    Own Id: OTP-9467</p>
        </item>
        <item>
          <p>
	    Allow @enum when AVP is defined in an inherited
	    dictionary.</p>
          <p>
	    3GPP standards (for one) extend the values allowed for
	    RFC 3588 AVP's of type Enumerated. Previously, extending
	    an AVP was only possible by completely redefining the
	    AVP.</p>
          <p>
	    Own Id: OTP-9469</p>
        </item>
        <item>
          <p>
	    Migrate testsuites to pure common test and add both
	    suites and testcases.</p>
          <p>
	    Own Id: OTP-9553</p>
        </item>
        <item>
          <p>
	    Requests of arbitrary form.</p>
          <p>
	    diameter:call/4 can be passed anything, as long as the
	    subsequent prepare_request callback returns a term that
	    can be encoded.</p>
          <p>
	    Own Id: OTP-9581</p>
        </item>
      </list>
    </section>

</section>

<section>
<title>diameter 0.9</title>

<p>
Initial release of the diameter application.</p>

<p>
Known issues or limitations:</p>

<list>

<item>
<p>
Some agent-related functionality is not entirely complete.
In particular, support for proxy agents, that advertise specific
Diameter applications but otherwise relay messages in much the same
way as relay agents (for which a handle_request
callback can return a <c>relay</c> tuple), will be completed in an
upcoming release.
There may also be more explicit support for redirect agents, although
redirect behaviour can be implemented with the current
functionality.</p>

</item>

<item>
<p>
There is some asymmetry in the treatment of messages sent as
<c>diameter_header/avp</c> records and those sent in the "normal"
fashion, and not all of this is documented.
This is related to the previous point since this form of sending a
message was introduced specifically to handle relay agent behaviour
using the same callback interface as for client/server behaviour.</p>
</item>

<item>
<p>
The User's Guide is currently quite thin.
The introductory chapter followed by the examples (in the application
<c>examples</c> subdirectory) may be sufficient
for those having some familiarity with the Diameter protocol but the
intention is to provide more introductory text.
The reference documentation is quite complete, although some points
could likely be expanded upon.</p>
</item>

<item>
<p>
The function diameter:service_info/2
can be used to retrieve information about a started service
(statistics, information about connected peers, etc) but
this is not yet documented and both the input and output may change
in the next release.</p>
</item>


</list>

<p>
See <seealso marker="diameter_soc">Standards Compliance</seealso> for
standards-related issues.</p>
</section>

</chapter><|MERGE_RESOLUTION|>--- conflicted
+++ resolved
@@ -43,17 +43,12 @@
 
 <!-- ===================================================================== -->
 
-<<<<<<< HEAD
 <section><title>diameter 2.1.6</title>
-=======
-<section><title>diameter 2.1.4.1</title>
->>>>>>> 487729f0
-
-    <section><title>Fixed Bugs and Malfunctions</title>
-      <list>
-        <item>
-          <p>
-<<<<<<< HEAD
+
+    <section><title>Fixed Bugs and Malfunctions</title>
+      <list>
+        <item>
+          <p>
 	    Fix function_clause when sending an outgoing request
 	    after DPA has been sent in response to an incoming DPR.
 	    The caused the diameter_peer_fsm gen_server associated
@@ -77,14 +72,24 @@
 	    Fix documentation typos.</p>
           <p>
 	    Own Id: OTP-15045</p>
-=======
+        </item>
+      </list>
+    </section>
+
+</section>
+
+<section><title>diameter 2.1.4.1</title>
+
+    <section><title>Fixed Bugs and Malfunctions</title>
+      <list>
+        <item>
+          <p>
 	    Fix failure of incoming answer message with faulty
 	    Experimental-Result-Code. Failure to decode the AVP
 	    resulted in an uncaught exception, with no no
 	    handle_answer/error callback as a consequence.</p>
           <p>
 	    Own Id: OTP-15569 Aux Id: ERIERL-302 </p>
->>>>>>> 487729f0
         </item>
       </list>
     </section>
