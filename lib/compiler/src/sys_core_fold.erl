--- conflicted
+++ resolved
@@ -2652,16 +2652,11 @@
                     Let1 = Let0#c_let{vars=Vars0,arg=Arg1,body=Body},
                     post_opt_let(Let1, Sub)
 	    end;
-<<<<<<< HEAD
         {_,_,_} ->
+            %% The argument for a sequence must be a single value (not
+            %% #c_values{}). Therefore, we must keep the let.
             Let1 = Let0#c_let{vars=Vs0,arg=Arg0,body=Body},
             post_opt_let(Let1, Sub)
-=======
-	{[],Arg,Body} ->
-            %% The argument for a sequence must be a single value (not
-            %% #c_values{}). Therefore, we must keep the let.
-            post_opt_let(#c_let{vars=[],arg=Arg,body=Body}, Sub)
->>>>>>> 7c5402b4
     end.
 
 %% post_opt_let(Let, Sub)
