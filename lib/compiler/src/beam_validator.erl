--- conflicted
+++ resolved
@@ -1994,24 +1994,6 @@
         _ ->
             Vst
     end;
-infer_types_1(#value{op={bif,element},args=[{integer,Index},Tuple]},
-              Val, Op, Vst) when Index >= 1 ->
-    ElementType = get_term_type(Val, Vst),
-    Es = beam_types:set_tuple_element(Index, ElementType, #{}),
-    TupleType = #t_tuple{size=Index,elements=Es},
-    case Op of
-        eq_exact ->
-            update_type(fun meet/2, TupleType, Tuple, Vst);
-        ne_exact ->
-            %% Subtraction is only safe when ElementType is single-valued and
-            %% the index is below the tuple element limit.
-            case beam_types:is_singleton_type(ElementType) of
-                true when Es =/= #{} ->
-                    update_type(fun subtract/2, TupleType, Tuple, Vst);
-                _ ->
-                    Vst
-            end
-    end;
 infer_types_1(#value{op={bif,is_atom},args=[Src]}, Val, Op, Vst) ->
     infer_type_test_bif(#t_atom{}, Src, Val, Op, Vst);
 infer_types_1(#value{op={bif,is_boolean},args=[Src]}, Val, Op, Vst) ->
@@ -2171,27 +2153,26 @@
         _Type -> Vst
     end.
 
-<<<<<<< HEAD
-update_eq_types(LHS, RHS, Vst0) ->
-    LType = get_term_type(LHS, Vst0),
-    RType = get_term_type(RHS, Vst0),
-
-    Vst1 = update_type(fun meet/2, RType, LHS, Vst0),
-    Vst = update_type(fun meet/2, LType, RHS, Vst1),
-
-    infer_types(eq_exact, LHS, RHS, Vst).
-=======
 %% Updates the container the given value was extracted from, if any.
 update_container_type(Type, Ref, #vst{current=#st{vs=Vs}}=Vst) ->
     case Vs of
         #{ Ref := #value{op={bif,element},
-                         args=[{integer,Index}=Key,Tuple]} } when Index >= 1 ->
-            TupleType = {tuple, [Index], #{ Key => Type }},
+                         args=[{integer,Index},Tuple]} } when Index >= 1 ->
+            Es = beam_types:set_tuple_element(Index, Type, #{}),
+            TupleType = #t_tuple{size=Index,elements=Es},
             update_type(fun meet/2, TupleType, Tuple, Vst);
         #{} ->
             Vst
     end.
->>>>>>> a6fe5b80
+
+update_eq_types(LHS, RHS, Vst0) ->
+    LType = get_term_type(LHS, Vst0),
+    RType = get_term_type(RHS, Vst0),
+
+    Vst1 = update_type(fun meet/2, RType, LHS, Vst0),
+    Vst = update_type(fun meet/2, LType, RHS, Vst1),
+
+    infer_types(eq_exact, LHS, RHS, Vst).
 
 update_ne_types(LHS, RHS, Vst0) ->
     Vst1 = update_ne_types_1(LHS, RHS, Vst0),
