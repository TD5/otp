--- conflicted
+++ resolved
@@ -32,8 +32,6 @@
   <p>This document describes the changes made to the Compiler
     application.</p>
 
-<<<<<<< HEAD
-=======
 <section><title>Compiler 7.6.8</title>
 
     <section><title>Fixed Bugs and Malfunctions</title>
@@ -49,7 +47,6 @@
 
 </section>
 
->>>>>>> da391d9b
 <section><title>Compiler 7.6.7</title>
 
     <section><title>Fixed Bugs and Malfunctions</title>
