%%
%% %CopyrightBegin%
%%
%% Copyright Ericsson AB 2004-2020. All Rights Reserved.
%%
%% Licensed under the Apache License, Version 2.0 (the "License");
%% you may not use this file except in compliance with the License.
%% You may obtain a copy of the License at
%%
%%     http://www.apache.org/licenses/LICENSE-2.0
%%
%% Unless required by applicable law or agreed to in writing, software
%% distributed under the License is distributed on an "AS IS" BASIS,
%% WITHOUT WARRANTIES OR CONDITIONS OF ANY KIND, either express or implied.
%% See the License for the specific language governing permissions and
%% limitations under the License.
%%
%% %CopyrightEnd%
%%
-module(beam_validator_SUITE).

-export([all/0, suite/0,groups/0,init_per_suite/1, end_per_suite/1, 
	 init_per_group/2,end_per_group/2,
	 init_per_testcase/2,end_per_testcase/2,
	 compiler_bug/1,stupid_but_valid/1,
	 xrange/1,yrange/1,stack/1,call_last/1,merge_undefined/1,
	 uninit/1,unsafe_catch/1,
	 dead_code/1,
	 overwrite_catchtag/1,overwrite_trytag/1,accessing_tags/1,bad_catch_try/1,
	 cons_guard/1,
	 freg_range/1,freg_uninit/1,freg_state/1,
	 bad_bin_match/1,bad_dsetel/1,
	 state_after_fault_in_catch/1,no_exception_in_catch/1,
	 undef_label/1,illegal_instruction/1,failing_gc_guard_bif/1,
	 map_field_lists/1,cover_bin_opt/1,
	 val_dsetel/1,bad_tuples/1,bad_try_catch_nesting/1,
         receive_stacked/1,aliased_types/1,type_conflict/1,
         infer_on_eq/1,infer_dead_value/1,infer_on_ne/1,
         branch_to_try_handler/1,call_without_stack/1,
         receive_marker/1,safe_instructions/1,
<<<<<<< HEAD
         missing_return_type/1,will_bif_succeed/1,
         bs_saved_position_units/1]).
=======
         missing_return_type/1,infer_on_ne/1,
         parent_container/1]).
>>>>>>> a6fe5b80

-include_lib("common_test/include/ct.hrl").

init_per_testcase(Case, Config) when is_atom(Case), is_list(Config) ->
    Config.

end_per_testcase(Case, Config) when is_atom(Case), is_list(Config) ->
    ok.

suite() ->
    [{ct_hooks,[ts_install_cth]},
     {timetrap,{minutes,10}}].

all() -> 
    [{group,p}].

groups() -> 
    [{p,test_lib:parallel(),
      [compiler_bug,stupid_but_valid,xrange,
       yrange,stack,call_last,merge_undefined,uninit,
       unsafe_catch,dead_code,
       overwrite_catchtag,overwrite_trytag,accessing_tags,
       bad_catch_try,cons_guard,freg_range,freg_uninit,
       freg_state,bad_bin_match,bad_dsetel,
       state_after_fault_in_catch,no_exception_in_catch,
       undef_label,illegal_instruction,failing_gc_guard_bif,
       map_field_lists,cover_bin_opt,val_dsetel,
       bad_tuples,bad_try_catch_nesting,
       receive_stacked,aliased_types,type_conflict,
<<<<<<< HEAD
       infer_on_eq,infer_dead_value,infer_on_ne,
       branch_to_try_handler,call_without_stack,
       receive_marker,safe_instructions,
       missing_return_type,will_bif_succeed,
       bs_saved_position_units]}].
=======
       infer_on_eq,infer_dead_value,receive_marker,
       safe_instructions,missing_return_type,
       infer_on_ne,parent_container]}].
>>>>>>> a6fe5b80

init_per_suite(Config) ->
    test_lib:recompile(?MODULE),
    Config.

end_per_suite(_Config) ->
    ok.

init_per_group(_GroupName, Config) ->
	Config.

end_per_group(_GroupName, Config) ->
	Config.

compiler_bug(Config) when is_list(Config) ->
    %% Check that the compiler returns an error if we try to
    %% assemble one of the bad '.S' files.
    Data = proplists:get_value(data_dir, Config),
    File = filename:join(Data, "compiler_bug"),
    error = compile:file(File, [from_asm,report_errors,time]),

    %% Make sure that the error was reported by
    %% the beam_validator module.
    {error,
     [{"compiler_bug",
       [{beam_validator,_}]}],
     []} = compile:file(File, [from_asm,return_errors,time]),
    ok.

%% The following code is stupid but it should compile.
stupid_but_valid(Config) when is_list(Config) ->
    AnAtom = nisse,
    try setelement(5, setelement(6, AnAtom, value), another_value) of
	Term -> ct:fail({what_happened,Term})
    catch
	error:badarg -> ok
    end,
    ok.

xrange(Config) when is_list(Config) ->
    Errors = do_val(xrange, Config),
    [{{t,sum_1,2},
      {{bif,'+',{f,0},[{x,-1},{x,1}],{x,0}},4,
       {bad_register,{x,-1}}}},
     {{t,sum_2,2},
      {{bif,'+',{f,0},[{x,0},{x,1023}],{x,0}},4,limit}},
     {{t,sum_3,2},
      {{bif,'+',{f,0},[{x,0},{x,1}],{x,-1}},4,
       {bad_register,{x,-1}}}},
     {{t,sum_4,2},
      {{bif,'+',{f,0},[{x,0},{x,1}],{x,1023}},4,limit}}] = Errors,
    ok.

yrange(Config) when is_list(Config) ->
    Errors = do_val(yrange, Config),
    [{{t,sum_1,2},
      {{move,{x,1},{y,-1}},5,
       {bad_register,{y,-1}}}},
     {{t,sum_2,2},
      {{bif,'+',{f,0},[{x,0},{y,1024}],{x,0}},7,
       limit}},
     {{t,sum_3,2},
      {{move,{x,1},{y,1024}},5,limit}},
     {{t,sum_4,2},
      {{move,{x,1},{y,-1}},5,
       {bad_register,{y,-1}}}}] = Errors,
    ok.

stack(Config) when is_list(Config) ->
    Errors = do_val(stack, Config),
    [{{t,a,2},{return,9,{stack_frame,2}}},
     {{t,b,2},{{deallocate,2},4,{allocated,none}}},
     {{t,bad_1,0},{{allocate_zero,2,10},4,{{x,9},not_live}}},
     {{t,bad_2,0},{{move,{y,0},{x,0}},5,{unassigned,{y,0}}}},
     {{t,c,2},{{deallocate,2},10,{allocated,none}}},
     {{t,d,2},
      {{allocate,2,2},5,{existing_stack_frame,{size,2}}}},
     {{t,e,2},{{deallocate,5},6,{allocated,2}}}] = Errors,
    ok.

call_last(Config) when is_list(Config) ->
    Errors = do_val(call_last, Config),
    [{{t,a,1},
      {{call_last,1,{f,8},2},9,{allocated,1}}},
     {{t,b,1},
      {{call_ext_last,2,{extfunc,lists,seq,2},2},10,{allocated,1}}},
     {{t,baz,2},
      {{call_ext_only,2,{extfunc,erlang,put,2}},5,{allocated,0}}},
     {{t,biz,2},
      {{call_only,2,{f,10}},5,{allocated,0}}}] = Errors,
    ok.

call_without_stack(Config) when is_list(Config) ->
    Errors = do_val(call_without_stack, Config),
    [{{t,local,2},
        {{call,2,{f,2}},4,{allocated,none}}},
     {{t,remote,2},
        {{call_ext,2,{extfunc,lists,seq,2}},4,{allocated,none}}}] = Errors,
    ok.

merge_undefined(Config) when is_list(Config) ->
    Errors = do_val(merge_undefined, Config),
    [{{t,undecided,2},
      {{call_ext,2,{extfunc,debug,filter,2}},
       22,
       {allocated,undecided}}},
     {{t,uninitialized,2},
      {{call_ext,2,{extfunc,io,format,2}},
       17,
       {uninitialized_reg,{y,1}}}}] = Errors,
    ok.

uninit(Config) when is_list(Config) ->
    Errors = do_val(uninit, Config),
    [{{t,sum_1,2},
      {{move,{y,0},{x,0}},5,{uninitialized_reg,{y,0}}}},
     {{t,sum_2,2},
      {{call,1,{f,8}},5,{uninitialized_reg,{y,0}}}},
     {{t,sum_3,2},
      {{bif,'+',{f,0},[{x,0},{y,0}],{x,0}},
       6,
       {unassigned,{y,0}}}}] = Errors,
    ok.

unsafe_catch(Config) when is_list(Config) ->
    Errors = do_val(unsafe_catch, Config),
    [{{t,small,2},
      {{bs_put_integer,{f,0},{integer,16},1,
        {field_flags,[unsigned,big]},{y,0}},
       20,
       {unassigned,{y,0}}}}] = Errors,
    ok.

dead_code(Config) when is_list(Config) ->
    [] = do_val(dead_code, Config),
    ok.

overwrite_catchtag(Config) when is_list(Config) ->
    Errors = do_val(overwrite_catchtag, Config),
    [{{overwrite_catchtag,foo,1},
      {{move,{x,0},{y,0}},6,{catchtag,_}}}] = Errors,
    ok.

overwrite_trytag(Config) when is_list(Config) ->
    Errors = do_val(overwrite_trytag, Config),
    [{{overwrite_trytag,foo,1},
      {{kill,{y,2}},8,{trytag,_}}}] = Errors,
    ok.

accessing_tags(Config) when is_list(Config) ->
    Errors = do_val(accessing_tags, Config),
    [{{accessing_tags,bar,1},
      {{move,{y,0},{x,0}},6,{trytag,_}}},
     {{accessing_tags,foo,1},
      {{move,{y,0},{x,0}},6,{catchtag,_}}}] = Errors,
    ok.

bad_catch_try(Config) when is_list(Config) ->
    Errors = do_val(bad_catch_try, Config),
    [{{bad_catch_try,bad_1,1},
      {{'catch',{x,0},{f,3}},
       5,{invalid_tag_register,{x,0}}}},
     {{bad_catch_try,bad_2,1},
      {{catch_end,{x,9}},
       8,{invalid_tag_register,{x,9}}}},
     {{bad_catch_try,bad_3,1},
      {{catch_end,{y,1}},9,{invalid_tag,{y,1},{t_atom,[kalle]}}}},
     {{bad_catch_try,bad_4,1},
      {{'try',{x,0},{f,15}},5,{invalid_tag_register,{x,0}}}},
     {{bad_catch_try,bad_5,1},
      {{try_case,{y,1}},12,{invalid_tag,{y,1},any}}},
     {{bad_catch_try,bad_6,1},
      {{move,{integer,1},{y,1}},7,
       {invalid_store,{y,1}}}}] = Errors,
    ok.

cons_guard(Config) when is_list(Config) ->
    Errors = do_val(cons, Config),
    [{{cons,foo,1},
      {{get_list,{x,0},{x,1},{x,2}},
       5,
       {bad_type,{needed,{t_cons,any,any}},{actual,any}}}}] = Errors,
    ok.

freg_range(Config) when is_list(Config) ->
    Errors = do_val(freg_range, Config),
    [{{t,sum_1,2},
      {{bif,fadd,{f,0},[{fr,-1},{fr,1}],{fr,0}},
       5,
       {bad_source,{fr,-1}}}},
     {{t,sum_2,2},
      {{bif,fadd,{f,0},[{fr,0},{fr,1024}],{fr,0}},
       6,
       {uninitialized_reg,{fr,1024}}}},
     {{t,sum_3,2},
      {{bif,fadd,{f,0},[{fr,0},{fr,1}],{fr,-1}},
       7,
       {bad_register,{fr,-1}}}},
     {{t,sum_4,2},
      {{bif,fadd,{f,0},[{fr,0},{fr,1}],{fr,1024}},
       7,
       limit}}] = Errors,
    ok.

freg_uninit(Config) when is_list(Config) ->
    Errors = do_val(freg_uninit, Config),
    [{{t,sum_1,2},
      {{bif,fadd,{f,0},[{fr,0},{fr,1}],{fr,0}},
       6,
       {uninitialized_reg,{fr,1}}}},
     {{t,sum_2,2},
      {{bif,fadd,{f,0},[{fr,0},{fr,1}],{fr,0}},
       10,
       {uninitialized_reg,{fr,0}}}}] = Errors,
    ok.

freg_state(Config) when is_list(Config) ->
    Errors = do_val(freg_state, Config),
    [{{t,sum_1,2},
      {{bif,fmul,{f,0},[{fr,0},{fr,1}],{fr,0}},
       6,
       {bad_floating_point_state,undefined}}},
     {{t,sum_2,2},
      {{fmove,{fr,0},{x,0}},
       8,
       {bad_floating_point_state,cleared}}},
     {{t,sum_3,2},
      {{bif,'-',{f,0},[{x,1},{x,0}],{x,1}},
       8,
       {unsafe_instruction,{float_error_state,cleared}}}},
     {{t,sum_4,2},
      {{fcheckerror,{f,0}},
       4,
       {bad_floating_point_state,undefined}}},
     {{t,sum_5,2},
      {fclearerror,5,{bad_floating_point_state,cleared}}}] = Errors,
    ok.

bad_bin_match(Config) when is_list(Config) ->
    [{{t,t,1},{return,5,{match_context,{x,0}}}}] =
	do_val(bad_bin_match, Config),
    ok.

bad_dsetel(Config) when is_list(Config) ->
    Errors = do_val(bad_dsetel, Config),
    [{{t,t,1},
      {{set_tuple_element,{x,1},{x,0},1},
       17,
       illegal_context_for_set_tuple_element}}] = Errors,
    ok.

state_after_fault_in_catch(Config) when is_list(Config) ->
    Errors = do_val(state_after_fault_in_catch, Config),
    [{{state_after_fault_in_catch,badmatch,1},
      {{move,{x,1},{x,0}},9,{uninitialized_reg,{x,1}}}},
     {{state_after_fault_in_catch,case_end,1},
      {{move,{x,1},{x,0}},9,{uninitialized_reg,{x,1}}}},
     {{state_after_fault_in_catch,if_end,1},
      {{move,{x,1},{x,0}},9,{uninitialized_reg,{x,1}}}},
     {{t,foo,1},
      {{move,{x,1},{x,0}},10,{uninitialized_reg,{x,1}}}}] = Errors,
    ok.

no_exception_in_catch(Config) when is_list(Config) ->
    Errors = do_val(no_exception_in_catch, Config),
    [{{no_exception_in_catch,nested_of_1,4},
      {{try_case_end,{x,0}},180,ambiguous_catch_try_state}}] = Errors,
    ok.

undef_label(Config) when is_list(Config) ->
    M = {undef_label,
	 [{t,1}],
	 [],
	 [{function,t,1,2,
	   [{label,1},
	    {func_info,{atom,undef_label},{atom,t},1},
	    {label,2},
	    {test,is_eq_exact,{f,42},[{x,0},{atom,x}]},
	    {move,{atom,ok},{x,0}},
	    return]},
	  {function,x,1,17,
	   [{label,3},
	    {func_info,{atom,undef_label},{atom,x},1},
	    {label,4},
	    return]}],
	 5},
    Errors = beam_val(M),
    [{{undef_label,t,1},{undef_labels,[42]}},
     {{undef_label,x,1},no_entry_label}] = Errors,
    ok.

illegal_instruction(Config) when is_list(Config) ->
    M = {illegal_instruction,
	 [{t,1},{x,1},{y,0}],
	 [],
	 [{function,t,1,2,
	   [{label,1},
	    {func_info,{atom,illegal_instruction},{atom,t},1},
	    {label,2},
	    {my_illegal_instruction,{x,0}},
	    return]},
	  {function,x,1,4,
	   [{label,3},
	    bad_func_info,
	    {label,4},
	    {my_illegal_instruction,{x,0}},
	    return]},
	  {function,y,0,17,[]}],
	 5},
    Errors = beam_val(M),
    [{{illegal_instruction,t,1},
      {{my_illegal_instruction,{x,0}},4,unknown_instruction}},
     {{illegal_instruction,x,1},invalid_function_header},
     {{illegal_instruction,y,0},invalid_function_header}] = Errors,
    ok.

%% The beam_validator used to assume that a GC guard BIF could
%% do a garbage collection even if it failed. That assumption
%% is not correct, and will cause the beam_validator to reject
%% valid programs such as this test case.
%%
%% (Thanks to Kiran Khaladkar.)
%%
failing_gc_guard_bif(Config) when is_list(Config) ->
    ok = process_request(lists:seq(1, 36)),
    error = process_request([]),
    error = process_request(not_a_list),
    ok.

process_request(ConfId) ->
    case process_request_foo(ConfId) of
	false ->
	    if
		length(ConfId) == 36 ->
		    Response = ok;
		true ->
		    Response = error
	    end
    end,
    process_request_bar(self(), [Response]).

process_request_foo(_) ->
    false.

process_request_bar(Pid, [Response]) when is_pid(Pid) ->
    Response.

map_field_lists(Config) ->
    Errors = do_val(map_field_lists, Config),
    [{{map_field_lists,x,1},
      {{test,has_map_fields,{f,1},{x,0},{list,[{atom,a},{atom,a}]}},
       6,
       keys_not_unique}},
     {{map_field_lists,y,1},
      {{test,has_map_fields,{f,3},{x,0},{list,[]}},
       6,
       empty_field_list}}
    ] = Errors.

%% Coverage and smoke test of beam_validator.
cover_bin_opt(_Config) ->
    Ms = [beam_utils_SUITE,
	  bs_match_SUITE,
	  bs_bincomp_SUITE,
	  bs_bit_binaries_SUITE,
	  bs_utf_SUITE],
    test_lib:p_run(fun try_bin_opt/1, Ms),
    ok.

try_bin_opt(Mod) ->
    try
	do_bin_opt(Mod)
    catch
	Class:Error:Stk ->
	    io:format("~p: ~p ~p\n~p\n",
		      [Mod,Class,Error,Stk]),
	    error
    end.

do_bin_opt(Mod) ->
    Beam = code:which(Mod),
    {ok,{Mod,[{abstract_code,
	       {raw_abstract_v1,Abstr}}]}} =
	beam_lib:chunks(Beam, [abstract_code]),
    {ok,Mod,Asm} = compile:forms(Abstr, ['S']),
    do_bin_opt(Mod, Asm).

do_bin_opt(Mod, Asm) ->
    do_bin_opt(fun enable_bin_opt/1, Mod, Asm),
    do_bin_opt(fun remove_bs_start_match/1, Mod, Asm),
    do_bin_opt(fun remove_bs_save/1, Mod, Asm),
    do_bin_opt(fun destroy_ctxt/1, Mod, Asm),
    do_bin_opt(fun destroy_save_point/1, Mod, Asm),
    ok.

do_bin_opt(Transform, Mod, Asm0) ->
    Asm = Transform(Asm0),
    case compile:forms(Asm, [from_asm,no_postopt,return]) of
	{ok,Mod,Code,_Warnings} when is_binary(Code) ->
	    ok;
	{error,Errors0,_} ->
	    %% beam_validator must return errors, not simply crash,
	    %% when illegal code is found.
	    ModString = atom_to_list(Mod),
	    [{ModString,Errors}] = Errors0,
	    _ = [verify_bin_opt_error(E) || E <- Errors],
	    ok
    end.

verify_bin_opt_error({beam_validator,_}) ->
    ok.

enable_bin_opt(Module) ->
    transform_is(fun enable_bin_opt_body/1, Module).

enable_bin_opt_body([_,{'%',{no_bin_opt,_Reason,_Anno}}|Is]) ->
    enable_bin_opt_body(Is);
enable_bin_opt_body([I|Is]) ->
    [I|enable_bin_opt_body(Is)];
enable_bin_opt_body([]) ->
    [].

remove_bs_start_match(Module) ->
    transform_remove(fun({test,bs_start_match2,_,_,_,_}) -> true;
			(_) -> false
		     end, Module).

remove_bs_save(Module) ->
    transform_remove(fun({bs_save2,_,_}) -> true;
			(_) -> false
		     end, Module).

destroy_save_point(Module) ->
    transform_i(fun do_destroy_save_point/1, Module).

do_destroy_save_point({I,Ctx,_Point})
  when I =:= bs_save2; I =:= bs_restore2 ->
    {I,Ctx,42};
do_destroy_save_point(I) ->
    I.

destroy_ctxt(Module) ->
    transform_i(fun do_destroy_ctxt/1, Module).

do_destroy_ctxt({bs_save2=I,Ctx,Point}) ->
    {I,destroy_reg(Ctx),Point};
do_destroy_ctxt({bs_restore2=I,Ctx,Point}) ->
    {I,destroy_reg(Ctx),Point};
do_destroy_ctxt({bs_context_to_binary=I,Ctx}) ->
    {I,destroy_reg(Ctx)};
do_destroy_ctxt(I) ->
    I.

destroy_reg({Tag,N}) ->
    case rand:uniform() of
	R when R < 0.6 ->
	    {Tag,N+1};
	_ ->
	    {y,N+1}
    end.

bad_tuples(Config) ->
    Errors = do_val(bad_tuples, Config),
    [{{bad_tuples,heap_overflow,1},
      {{put,{x,0}},9,{heap_overflow,{left,0},{wanted,1}}}},
     {{bad_tuples,long,2},
      {{put,{atom,too_long}},9,not_building_a_tuple}},
     {{bad_tuples,self_referential,1},
      {{put,{x,1}},8,{unfinished_tuple,{x,1}}}},
     {{bad_tuples,short,1},
      {{move,{x,1},{x,0}},8,{unfinished_tuple,{x,1}}}}] = Errors,

    ok.

bad_try_catch_nesting(Config) ->
    Errors = do_val(bad_try_catch_nesting, Config),
    [{{bad_try_catch_nesting,main,2},
      {{'try',{y,2},{f,3}},
       8,
       {bad_try_catch_nesting,{y,2},[{{y,1},{trytag,[5]}}]}}}] = Errors,
    ok.

receive_stacked(Config) ->
    Mod = ?FUNCTION_NAME,
    Errors = do_val(Mod, Config),
    [{{receive_stacked,f1,0},
      {{loop_rec_end,{f,3}},
       18,
       {fragile_message_reference,{y,_}}}},
     {{receive_stacked,f2,0},
      {{test_heap,3,0},11,{fragile_message_reference,{y,_}}}},
     {{receive_stacked,f3,0},
      {{test_heap,3,0},11,{fragile_message_reference,{y,_}}}},
     {{receive_stacked,f4,0},
      {{test_heap,3,0},11,{fragile_message_reference,{y,_}}}},
     {{receive_stacked,f5,0},
      {{loop_rec_end,{f,23}},
       24,
       {fragile_message_reference,{y,_}}}},
     {{receive_stacked,f6,0},
      {{gc_bif,byte_size,{f,29},0,[{y,_}],{x,0}},
       13,
       {fragile_message_reference,{y,_}}}},
     {{receive_stacked,f7,0},
      {{loop_rec_end,{f,33}},
       21,
       {fragile_message_reference,{y,_}}}},
     {{receive_stacked,f8,0},
      {{loop_rec_end,{f,38}},
       21,
       {fragile_message_reference,{y,_}}}},
     {{receive_stacked,m1,0},
      {{loop_rec_end,{f,43}},
       20,
       {fragile_message_reference,{y,_}}}},
     {{receive_stacked,m2,0},
      {{loop_rec_end,{f,48}},
       34,
       {fragile_message_reference,{y,_}}}}] = Errors,

    %% Compile the original source code as a smoke test.
    Data = proplists:get_value(data_dir, Config),
    Base = atom_to_list(Mod),
    File = filename:join(Data, Base),
    {ok,Mod,_} = compile:file(File, [binary]),

    ok.

aliased_types(Config) ->
    Seq = lists:seq(1, 5),
    1 = aliased_types_1(Seq, Config),

    {1,1} = aliased_types_2(Seq),
    {42,none} = aliased_types_2([]),

    gurka = aliased_types_3([gurka]),
    gaffel = aliased_types_3([gaffel]),

    ok.

%% ERL-735: validator failed to track types on aliased registers, rejecting
%% legitimate optimizations.
%%
%%    move x0 y0
%%    bif hd L1 x0
%%    get_hd y0     %% The validator failed to see that y0 was a list
%%
aliased_types_1(Bug, Config) ->
    if
        Config =/= [gurka, gaffel] -> %% Pointless branch.
            _ = hd(Bug),
            lists:seq(1, 5),
            hd(Bug)
    end.

%% ERL-832: validator failed to realize that a Y register was a cons.
aliased_types_2(Bug) ->
    Res = case Bug of
              [] -> id(42);
              _ -> hd(Bug)
          end,
    {Res,case Bug of
             [] -> none;
             _ -> hd(Bug)
         end}.

%% ERL-832 part deux; validator failed to realize that an aliased register was
%% a cons.
aliased_types_3(Bug) ->
    List = [Y || Y <- Bug],
    case List of
        [] -> Bug;
        _ ->
            if
                hd(List) -> a:a();
                true -> ok
            end,
            hd(List)
    end.


%% ERL-867; validation proceeded after a type conflict, causing incorrect types
%% to be joined.

-record(r, { e1 = e1, e2 = e2 }).

type_conflict(Config) when is_list(Config) ->
    {e1, e2} = type_conflict_1(#r{}),
    ok.

type_conflict_1(C) ->
    Src = id(C#r.e2),
    TRes = try id(Src) of
               R -> R
           catch
               %% C:R can never match, yet it assumed that the type of 'C' was
               %% an atom from here on.
               C:R -> R
           end,
    {C#r.e1, TRes}.

%% ERL-886; validation failed to infer types on both sides of '=:='

infer_on_eq(Config) when is_list(Config) ->
    {ok, gurka} = infer_on_eq_1(id({gurka})),
    {ok, gaffel} = infer_on_eq_2(id({gaffel})),
    {ok, elefant} = infer_on_eq_3(id({elefant})),
    {ok, myra} = infer_on_eq_4(id({myra})),
    ok.

infer_on_eq_1(T) ->
    1 = erlang:tuple_size(T),
    {ok, erlang:element(1, T)}.

infer_on_eq_2(T) ->
    Size = erlang:tuple_size(T),
    Size = 1,
    {ok, erlang:element(1, T)}.

infer_on_eq_3(T) ->
    true = 1 =:= erlang:tuple_size(T),
    {ok, erlang:element(1, T)}.

infer_on_eq_4(T) ->
    true = erlang:tuple_size(T) =:= 1,
    {ok, erlang:element(1, T)}.

%% ERIERL-348; types were inferred for dead values, causing validation to fail.

-record(idv, {key}).

infer_dead_value(Config) when is_list(Config) ->
    a = idv_1({a, b, c, d, e, f, g}, {0, 0, 0, 0, 0, 0, 0}),
    b = idv_1({a, b, c, d, 0, 0, 0}, {a, b, c, d, 0, 0, 0}),
    c = idv_1({0, 0, 0, 0, 0, f, g}, {0, 0, 0, 0, 0, f, g}),
    error = idv_1(gurka, gaffel),

    ok = idv_2(id(#idv{})),

    ok.

idv_1({_A, _B, _C, _D, _E, _F, _G},
      {0, 0, 0, 0, 0, 0, 0}) ->
    a;
idv_1({A, B, C, D,_E, _F, _G}=_Tuple1,
      {A, B, C, D, 0, 0, 0}=_Tuple2) ->
    b;
idv_1({_A, _B, _C, _D, _E, F, G},
      {0, 0, 0, 0, 0, F, G}) ->
    c;
idv_1(_A, _B) ->
    error.

%% ERL-998; type inference for select_val (#b_switch{}) was more clever than
%% that for is_ne_exact (#b_br{}), sometimes failing validation when the type
%% optimization pass acted on the former and the validator got the latter.

-record(ion, {state}).

infer_on_ne(Config) when is_list(Config) ->
    #ion{state = closing} = ion_1(#ion{ state = id(open) }),
    #ion{state = closing} = ion_close(#ion{ state = open }),
    ok.

ion_1(State = #ion{state = open}) -> ion_2(State);
ion_1(State = #ion{state = closing}) -> ion_2(State).

ion_2(State = #ion{state = open}) -> ion_close(State);
ion_2(#ion{state = closing}) -> ok.

ion_close(State = #ion{}) -> State#ion{state = closing}.

%% ERL-995: The first solution to ERIERL-348 was incomplete and caused
%% validation to fail when living values depended on delayed type inference on
%% "dead" values.

idv_2(State) ->
    Flag = (State#idv.key == undefined),
    case id(gurka) of
        {_} -> id([Flag]);
        _ -> ok
    end,
    if
        Flag -> idv_called_once(State);
        true -> ok
    end.

idv_called_once(_State) -> ok.

%% Direct jumps to try/catch handlers crash the emulator and must fail
%% validation. This is provoked by OTP-15945.

branch_to_try_handler(Config) ->
    Errors = do_val(branch_to_try_handler, Config),
    [{{branch_to_try_handler,main,1},
      {{bif,tuple_size,{f,3},[{y,0}],{x,0}},
       13,
       {illegal_branch,try_handler,3}}}] = Errors,
    ok.

receive_marker(Config) when is_list(Config) ->
    Errors = do_val(receive_marker, Config),

    [{{receive_marker,t1,1},
      {return,_,
       {return_with_receive_marker,committed}}},
     {{receive_marker,t2,1},
      {{call_last,1,{f,2},1},_,
       {return_with_receive_marker,committed}}}] = Errors,

    ok.

%% ERL-1128: the validator erroneously thought that many non-throwing
%% instructions like is_eq_exact could throw.
safe_instructions(Config) when is_list(Config) ->
    Errors = do_val(safe_instructions, Config),

    [] = Errors,

    ok.

missing_return_type(Config) when is_list(Config) ->
    %% ERL-1161: the validator didn't know that is_map_key always returns a
    %% bool.
    Map = #{ hello => there },
    true = mrt_1(true),
    false = mrt_1(false),
    true = mrt_1(is_map_key(id(hello), Map)),
    false = mrt_1(is_map_key(id(there), Map)),

    ok.

mrt_1(Bool) ->
    true = is_boolean(Bool),
    Bool.

%% ERL-1340: the unit of previously saved match positions wasn't updated.
bs_saved_position_units(Config) when is_list(Config) ->
    M = {bs_saved_position_units,
         [{no_errors,1},{some_errors,1}],
         [],
         [{function,ctx_test_8,1,2,
              [{label,1},
               {func_info,{atom,bs_saved_position_units},{atom,ctx_test_8},1},
               {label,2},
               {'%',
                   {var_info,
                       {x,0},
                       [{type,{t_bs_context,8,0,0}},accepts_match_context]}},
               {move,nil,{x,0}},
               return]},
          {function,no_errors,1,4,
              [{label,3},
               {func_info,{atom,bs_saved_position_units},{atom,no_errors},1},
               {label,4},
               {'%',{var_info,{x,0},[accepts_match_context]}},
               {test,bs_start_match3,{f,3},1,[{x,0}],{x,1}},
               {bs_get_position,{x,1},{x,0},2},
               {test,bs_test_unit,{f,5},[{x,1},8]},
               {bs_set_position,{x,1},{x,0}},
               {test,bs_get_binary2,
                   {f,5},
                   2,
                   [{x,1},{atom,all},1,{field_flags,[unsigned,big]}],
                   {x,2}},
               {bs_set_position,{x,1},{x,0}},
               {bs_get_tail,{x,1},{x,0},3},
               {test,is_eq_exact,{f,5},[{x,2},{x,0}]},
               {move,{x,1},{x,0}},
               %% Context unit should be 8 here.
               {call_only,1,{f,2}},
               {label,5},
               {bs_get_tail,{x,1},{x,0},2},
               {jump,{f,3}}]},
          {function,some_errors,1,7,
              [{label,6},
               {func_info,{atom,bs_saved_position_units},{atom,some_errors},1},
               {label,7},
               {'%',{var_info,{x,0},[accepts_match_context]}},
               {test,bs_start_match3,{f,6},1,[{x,0}],{x,1}},
               {bs_get_position,{x,1},{x,0},2},
               {test,bs_get_binary2,
                   {f,8},
                   2,
                   [{x,1},{atom,all},4,{field_flags,[unsigned,big]}],
                   {x,2}},
               {bs_set_position,{x,1},{x,0}},
               {test,bs_test_unit,{f,9},[{x,1},3]},
               {bs_set_position,{x,1},{x,0}},
               {bs_get_tail,{x,1},{x,0},3},
               {test,is_eq_exact,{f,8},[{x,2},{x,0}]},
               {move,{x,1},{x,0}},
               %% Context unit should be 12 here, failing validation.
               {call_only,1,{f,2}},
               {label,8},
               {bs_get_tail,{x,1},{x,0},2},
               {jump,{f,6}},
               {label,9},
               %% Context unit should be 4 here.
               {move,nil,{x,0}},
               return]}],
         10},

    Errors = beam_val(M),

    [{{bs_saved_position_units,some_errors,1},
      {{call_only,1,{f,2}},
       14,
       {bad_arg_type,{x,0},
                     {t_bs_context,12,0,0},
                     {t_bs_context,8,0,0}}}}] = Errors,

    ok.

%%%-------------------------------------------------------------------------

transform_remove(Remove, Module) ->
    transform_is(fun(Is) -> [I || I <- Is, not Remove(I)] end, Module).

transform_i(Transform, Module) ->
    transform_is(fun(Is) -> [Transform(I) || I <- Is] end, Module).

transform_is(Transform, {Mod,Exp,Imp,Fs0,Lc}) ->
    Fs = [transform_is_1(Transform, F) || F <- Fs0],
    {Mod,Exp,Imp,Fs,Lc}.

transform_is_1(Transform, {function,N,A,E,Is0}) ->
    Is = Transform(Is0),
    {function,N,A,E,Is}.

do_val(Mod, Config) ->
    Data = proplists:get_value(data_dir, Config),
    Base = atom_to_list(Mod),
    File = filename:join(Data, Base),
    case compile:file(File, [from_asm,no_postopt,return_errors]) of
	{error,L,[]} ->
	    [{Base,Errors0}] = L,
	    Errors = [E || {beam_validator,E} <- Errors0],
	    _ = [io:put_chars(beam_validator:format_error(E)) ||
		    E <- Errors],
	    Errors;
	{ok,Mod} ->
	    []
    end.

beam_val(M) ->
    Name = atom_to_list(element(1, M)),
    {error,[{Name,Errors0}]} = beam_validator:validate(M, strong),
    Errors = [E || {beam_validator,E} <- Errors0],
    _ = [io:put_chars(beam_validator:format_error(E)) ||
	    E <- Errors],
    Errors.

%%%-------------------------------------------------------------------------

val_dsetel(_Config) ->
    self() ! 13,
    {'EXIT',{{try_clause,participating},_}} = (catch night(0)),
    ok.

night(Turned) ->
    receive
	13 ->
	    try participating of engine -> 16 after false end
    end,
    %% The setelement/3 call is unreachable.
    Turned(setelement(#{true => Turned},
		      participating(Turned, "suit", 40, []),
		      Turned < Turned)),
    ok.

participating(_, _, _, _) -> ok.

<<<<<<< HEAD
%% map_get was known as returning 'none', but 'will_succeed' still returned
%% 'maybe' causing validation to continue, eventually exploding when the 'none'
%% value was used.
will_bif_succeed(_Config) ->
    ok = f1(body).

%% +no_ssa_opt
f1(body) when map_get(girl, #{friend => node()}); [], community ->
    case $q and $K of
        _V0 ->
            0.1825965401179273;
        0 ->
            state#{[] => 0.10577334580729858, $J => 0}
    end;
f1(body) ->
=======
%% ERL-1426: When a value was extracted from a tuple, subsequent type tests did
%% not update the type of said tuple.

-record(pc, {a}).

parent_container(_Config) ->
    ok = pc_1(id(#pc{a=true})).

pc_1(#pc{a=A}=R) ->
    case A of
        true -> ok;
        false -> ok
    end,
    ok = pc_2(R).

pc_2(_R) ->
>>>>>>> a6fe5b80
    ok.

id(I) ->
    I.<|MERGE_RESOLUTION|>--- conflicted
+++ resolved
@@ -38,13 +38,8 @@
          infer_on_eq/1,infer_dead_value/1,infer_on_ne/1,
          branch_to_try_handler/1,call_without_stack/1,
          receive_marker/1,safe_instructions/1,
-<<<<<<< HEAD
          missing_return_type/1,will_bif_succeed/1,
-         bs_saved_position_units/1]).
-=======
-         missing_return_type/1,infer_on_ne/1,
-         parent_container/1]).
->>>>>>> a6fe5b80
+         bs_saved_position_units/1,parent_container/1]).
 
 -include_lib("common_test/include/ct.hrl").
 
@@ -74,17 +69,11 @@
        map_field_lists,cover_bin_opt,val_dsetel,
        bad_tuples,bad_try_catch_nesting,
        receive_stacked,aliased_types,type_conflict,
-<<<<<<< HEAD
        infer_on_eq,infer_dead_value,infer_on_ne,
        branch_to_try_handler,call_without_stack,
        receive_marker,safe_instructions,
        missing_return_type,will_bif_succeed,
-       bs_saved_position_units]}].
-=======
-       infer_on_eq,infer_dead_value,receive_marker,
-       safe_instructions,missing_return_type,
-       infer_on_ne,parent_container]}].
->>>>>>> a6fe5b80
+       bs_saved_position_units,parent_container]}].
 
 init_per_suite(Config) ->
     test_lib:recompile(?MODULE),
@@ -958,7 +947,6 @@
 
 participating(_, _, _, _) -> ok.
 
-<<<<<<< HEAD
 %% map_get was known as returning 'none', but 'will_succeed' still returned
 %% 'maybe' causing validation to continue, eventually exploding when the 'none'
 %% value was used.
@@ -974,7 +962,8 @@
             state#{[] => 0.10577334580729858, $J => 0}
     end;
 f1(body) ->
-=======
+    ok.
+
 %% ERL-1426: When a value was extracted from a tuple, subsequent type tests did
 %% not update the type of said tuple.
 
@@ -991,7 +980,6 @@
     ok = pc_2(R).
 
 pc_2(_R) ->
->>>>>>> a6fe5b80
     ok.
 
 id(I) ->
