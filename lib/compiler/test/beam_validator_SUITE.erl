%%
%% %CopyrightBegin%
%%
%% Copyright Ericsson AB 2004-2022. All Rights Reserved.
%%
%% Licensed under the Apache License, Version 2.0 (the "License");
%% you may not use this file except in compliance with the License.
%% You may obtain a copy of the License at
%%
%%     http://www.apache.org/licenses/LICENSE-2.0
%%
%% Unless required by applicable law or agreed to in writing, software
%% distributed under the License is distributed on an "AS IS" BASIS,
%% WITHOUT WARRANTIES OR CONDITIONS OF ANY KIND, either express or implied.
%% See the License for the specific language governing permissions and
%% limitations under the License.
%%
%% %CopyrightEnd%
%%
-module(beam_validator_SUITE).

-export([all/0, suite/0,groups/0,init_per_suite/1, end_per_suite/1, 
	 init_per_group/2,end_per_group/2,
	 init_per_testcase/2,end_per_testcase/2,
	 compiler_bug/1,stupid_but_valid/1,
	 xrange/1,yrange/1,stack/1,call_last/1,merge_undefined/1,
	 uninit/1,unsafe_catch/1,
	 dead_code/1,
	 overwrite_catchtag/1,overwrite_trytag/1,accessing_tags/1,bad_catch_try/1,
	 cons_guard/1,
	 freg_range/1,freg_uninit/1,
	 bad_bin_match/1,bad_dsetel/1,
	 state_after_fault_in_catch/1,no_exception_in_catch/1,
	 undef_label/1,illegal_instruction/1,failing_gc_guard_bif/1,
	 map_field_lists/1,cover_bin_opt/1,
	 val_dsetel/1,bad_tuples/1,bad_try_catch_nesting/1,
         receive_stacked/1,aliased_types/1,type_conflict/1,
         infer_on_eq/1,infer_dead_value/1,infer_on_ne/1,
         branch_to_try_handler/1,call_without_stack/1,
         receive_marker/1,safe_instructions/1,
<<<<<<< HEAD
         missing_return_type/1,will_succeed/1,
         bs_saved_position_units/1,parent_container/1]).
=======
         missing_return_type/1,will_bif_succeed/1,
         bs_saved_position_units/1,parent_container/1,
         container_performance/1]).
>>>>>>> b92af159

-include_lib("common_test/include/ct.hrl").

init_per_testcase(Case, Config) when is_atom(Case), is_list(Config) ->
    Config.

end_per_testcase(Case, Config) when is_atom(Case), is_list(Config) ->
    ok.

suite() ->
    [{ct_hooks,[ts_install_cth]},
     {timetrap,{minutes,10}}].

all() -> 
    [{group,p}].

groups() -> 
    [{p,test_lib:parallel(),
      [compiler_bug,stupid_but_valid,xrange,
       yrange,stack,call_last,merge_undefined,uninit,
       unsafe_catch,dead_code,
       overwrite_catchtag,overwrite_trytag,accessing_tags,
       bad_catch_try,cons_guard,freg_range,freg_uninit,
       bad_bin_match,bad_dsetel,
       state_after_fault_in_catch,no_exception_in_catch,
       undef_label,illegal_instruction,failing_gc_guard_bif,
       map_field_lists,cover_bin_opt,val_dsetel,
       bad_tuples,bad_try_catch_nesting,
       receive_stacked,aliased_types,type_conflict,
       infer_on_eq,infer_dead_value,infer_on_ne,
       branch_to_try_handler,call_without_stack,
       receive_marker,safe_instructions,
<<<<<<< HEAD
       missing_return_type,will_succeed,
       bs_saved_position_units,parent_container]}].
=======
       missing_return_type,will_bif_succeed,
       bs_saved_position_units,parent_container,
       container_performance]}].
>>>>>>> b92af159

init_per_suite(Config) ->
    test_lib:recompile(?MODULE),
    Config.

end_per_suite(_Config) ->
    ok.

init_per_group(_GroupName, Config) ->
	Config.

end_per_group(_GroupName, Config) ->
	Config.

compiler_bug(Config) when is_list(Config) ->
    %% Check that the compiler returns an error if we try to
    %% assemble one of the bad '.S' files.
    Data = proplists:get_value(data_dir, Config),
    File = filename:join(Data, "compiler_bug"),
    error = compile:file(File, [from_asm,report_errors,time]),

    %% Make sure that the error was reported by
    %% the beam_validator module.
    {error,
     [{"compiler_bug",
       [{_Pos,beam_validator,_}]}],
     []} = compile:file(File, [from_asm,return_errors,time]),
    ok.

%% The following code is stupid but it should compile.
stupid_but_valid(Config) when is_list(Config) ->
    AnAtom = nisse,
    try setelement(5, setelement(6, AnAtom, value), another_value) of
	Term -> ct:fail({what_happened,Term})
    catch
	error:badarg -> ok
    end,
    ok.

xrange(Config) when is_list(Config) ->
    Errors = do_val(xrange, Config),
    [{{t,sum_1,2},
      {{bif,'+',{f,0},[{x,-1},{x,1}],{x,0}},4,
       {bad_register,{x,-1}}}},
     {{t,sum_2,2},
      {{bif,'+',{f,0},[{x,0},{x,1023}],{x,0}},4,limit}},
     {{t,sum_3,2},
      {{bif,'+',{f,0},[{x,0},{x,1}],{x,-1}},4,
       {bad_register,{x,-1}}}},
     {{t,sum_4,2},
      {{bif,'+',{f,0},[{x,0},{x,1}],{x,1023}},4,limit}}] = Errors,
    ok.

yrange(Config) when is_list(Config) ->
    Errors = do_val(yrange, Config),
    [{{t,sum_1,2},
      {{move,{x,1},{y,-1}},5,
       {bad_register,{y,-1}}}},
     {{t,sum_2,2},
      {{bif,'+',{f,0},[{x,0},{y,1024}],{x,0}},7,
       limit}},
     {{t,sum_3,2},
      {{move,{x,1},{y,1024}},5,limit}},
     {{t,sum_4,2},
      {{move,{x,1},{y,-1}},5,
       {bad_register,{y,-1}}}}] = Errors,
    ok.

stack(Config) when is_list(Config) ->
    Errors = do_val(stack, Config),
    [{{t,a,2},{return,9,{stack_frame,2}}},
     {{t,b,2},{{deallocate,2},4,{allocated,none}}},
     {{t,bad_1,0},{{allocate_zero,2,10},4,{{x,9},not_live}}},
     {{t,bad_2,0},{{move,{y,0},{x,0}},5,{unassigned,{y,0}}}},
     {{t,c,2},{{deallocate,2},10,{allocated,none}}},
     {{t,d,2},
      {{allocate,2,2},5,{existing_stack_frame,{size,2}}}},
     {{t,e,2},{{deallocate,5},6,{allocated,2}}}] = Errors,
    ok.

call_last(Config) when is_list(Config) ->
    Errors = do_val(call_last, Config),
    [{{t,a,1},
      {{call_last,1,{f,8},2},9,{allocated,1}}},
     {{t,b,1},
      {{call_ext_last,2,{extfunc,lists,seq,2},2},10,{allocated,1}}},
     {{t,baz,2},
      {{call_ext_only,2,{extfunc,erlang,put,2}},5,{allocated,0}}},
     {{t,biz,2},
      {{call_only,2,{f,10}},5,{allocated,0}}}] = Errors,
    ok.

call_without_stack(Config) when is_list(Config) ->
    Errors = do_val(call_without_stack, Config),
    [{{t,local,2},
        {{call,2,{f,2}},4,{allocated,none}}},
     {{t,remote,2},
        {{call_ext,2,{extfunc,lists,seq,2}},4,{allocated,none}}}] = Errors,
    ok.

merge_undefined(Config) when is_list(Config) ->
    Errors = do_val(merge_undefined, Config),
    [{{t,undecided,2},
      {{call_ext,2,{extfunc,debug,filter,2}},
       22,
       {allocated,undecided}}},
     {{t,uninitialized,2},
      {{call_ext,2,{extfunc,io,format,2}},
       17,
       {uninitialized_reg,{y,1}}}}] = Errors,
    ok.

uninit(Config) when is_list(Config) ->
    Errors = do_val(uninit, Config),
    [{{t,sum_1,2},
      {{move,{y,0},{x,0}},5,{uninitialized_reg,{y,0}}}},
     {{t,sum_2,2},
      {{call,1,{f,8}},5,{uninitialized_reg,{y,0}}}},
     {{t,sum_3,2},
      {{bif,'+',{f,0},[{x,0},{y,0}],{x,0}},
       6,
       {unassigned,{y,0}}}}] = Errors,
    ok.

unsafe_catch(Config) when is_list(Config) ->
    Errors = do_val(unsafe_catch, Config),
    [{{t,small,2},
      {{bs_put_integer,{f,0},{integer,16},1,
        {field_flags,[unsigned,big]},{y,0}},
       20,
       {unassigned,{y,0}}}}] = Errors,
    ok.

dead_code(Config) when is_list(Config) ->
    [] = do_val(dead_code, Config),
    ok.

overwrite_catchtag(Config) when is_list(Config) ->
    Errors = do_val(overwrite_catchtag, Config),
    [{{overwrite_catchtag,foo,1},
      {{move,{x,0},{y,0}},6,{catchtag,_}}}] = Errors,
    ok.

overwrite_trytag(Config) when is_list(Config) ->
    Errors = do_val(overwrite_trytag, Config),
    [{{overwrite_trytag,foo,1},
      {{kill,{y,2}},8,{trytag,_}}}] = Errors,
    ok.

accessing_tags(Config) when is_list(Config) ->
    Errors = do_val(accessing_tags, Config),
    [{{accessing_tags,bar,1},
      {{move,{y,0},{x,0}},6,{trytag,_}}},
     {{accessing_tags,foo,1},
      {{move,{y,0},{x,0}},6,{catchtag,_}}}] = Errors,
    ok.

bad_catch_try(Config) when is_list(Config) ->
    Errors = do_val(bad_catch_try, Config),
    [{{bad_catch_try,bad_1,1},
      {{'catch',{x,0},{f,3}},
       5,{invalid_tag_register,{x,0}}}},
     {{bad_catch_try,bad_2,1},
      {{catch_end,{x,9}},
       8,{invalid_tag_register,{x,9}}}},
     {{bad_catch_try,bad_3,1},
      {{catch_end,{y,1}},9,{invalid_tag,{y,1},{t_atom,[kalle]}}}},
     {{bad_catch_try,bad_4,1},
      {{'try',{x,0},{f,15}},5,{invalid_tag_register,{x,0}}}},
     {{bad_catch_try,bad_5,1},
      {{try_case,{y,1}},12,{invalid_tag,{y,1},any}}},
     {{bad_catch_try,bad_6,1},
      {{move,{integer,1},{y,1}},7,
       {invalid_store,{y,1}}}}] = Errors,
    ok.

cons_guard(Config) when is_list(Config) ->
    Errors = do_val(cons, Config),
    [{{cons,foo,1},
      {{get_list,{x,0},{x,1},{x,2}},
       5,
       {bad_type,{needed,{t_cons,any,any}},{actual,any}}}}] = Errors,
    ok.

freg_range(Config) when is_list(Config) ->
    Errors = do_val(freg_range, Config),
    [{{t,sum_1,2},
      {{bif,fadd,{f,0},[{fr,-1},{fr,1}],{fr,0}},
       4,
       {bad_source,{fr,-1}}}},
     {{t,sum_2,2},
      {{bif,fadd,{f,0},[{fr,0},{fr,1024}],{fr,0}},
       5,
       {uninitialized_reg,{fr,1024}}}},
     {{t,sum_3,2},
      {{bif,fadd,{f,0},[{fr,0},{fr,1}],{fr,-1}},
       6,
       {bad_register,{fr,-1}}}},
     {{t,sum_4,2},
      {{bif,fadd,{f,0},[{fr,0},{fr,1}],{fr,1024}},
       6,
       limit}}] = Errors,
    ok.

freg_uninit(Config) when is_list(Config) ->
    Errors = do_val(freg_uninit, Config),
    [{{t,sum_1,2},
      {{bif,fadd,{f,0},[{fr,0},{fr,1}],{fr,0}},
       5,
       {uninitialized_reg,{fr,1}}}},
     {{t,sum_2,2},
      {{bif,fadd,{f,0},[{fr,0},{fr,1}],{fr,0}},
       8,
       {uninitialized_reg,{fr,0}}}}] = Errors,
    ok.

bad_bin_match(Config) when is_list(Config) ->
    [{{t,t,1},{return,5,{match_context,{x,0}}}}] =
	do_val(bad_bin_match, Config),
    ok.

bad_dsetel(Config) when is_list(Config) ->
    Errors = do_val(bad_dsetel, Config),
    [{{t,t,1},
      {{set_tuple_element,{x,1},{x,0},1},
       17,
       illegal_context_for_set_tuple_element}}] = Errors,
    ok.

state_after_fault_in_catch(Config) when is_list(Config) ->
    Errors = do_val(state_after_fault_in_catch, Config),
    [{{state_after_fault_in_catch,badmatch,1},
      {{move,{x,1},{x,0}},9,{uninitialized_reg,{x,1}}}},
     {{state_after_fault_in_catch,case_end,1},
      {{move,{x,1},{x,0}},9,{uninitialized_reg,{x,1}}}},
     {{state_after_fault_in_catch,if_end,1},
      {{move,{x,1},{x,0}},9,{uninitialized_reg,{x,1}}}},
     {{t,foo,1},
      {{move,{x,1},{x,0}},10,{uninitialized_reg,{x,1}}}}] = Errors,
    ok.

no_exception_in_catch(Config) when is_list(Config) ->
    Errors = do_val(no_exception_in_catch, Config),
    [{{no_exception_in_catch,nested_of_1,4},
      {{try_case_end,{x,0}},180,ambiguous_catch_try_state}}] = Errors,
    ok.

undef_label(Config) when is_list(Config) ->
    M = {undef_label,
	 [{t,1}],
	 [],
	 [{function,t,1,2,
	   [{label,1},
	    {func_info,{atom,undef_label},{atom,t},1},
	    {label,2},
	    {test,is_eq_exact,{f,42},[{x,0},{atom,x}]},
	    {move,{atom,ok},{x,0}},
	    return]},
	  {function,x,1,17,
	   [{label,3},
	    {func_info,{atom,undef_label},{atom,x},1},
	    {label,4},
	    return]}],
	 5},
    Errors = beam_val(M),
    [{{undef_label,t,1},{undef_labels,[42]}},
     {{undef_label,x,1},no_entry_label}] = Errors,
    ok.

illegal_instruction(Config) when is_list(Config) ->
    M = {illegal_instruction,
	 [{t,1},{x,1},{y,0}],
	 [],
	 [{function,t,1,2,
	   [{label,1},
	    {func_info,{atom,illegal_instruction},{atom,t},1},
	    {label,2},
	    {my_illegal_instruction,{x,0}},
	    return]},
	  {function,x,1,4,
	   [{label,3},
	    bad_func_info,
	    {label,4},
	    {my_illegal_instruction,{x,0}},
	    return]},
	  {function,y,0,17,[]}],
	 5},
    Errors = beam_val(M),
    [{{illegal_instruction,t,1},
      {{my_illegal_instruction,{x,0}},4,unknown_instruction}},
     {{illegal_instruction,x,1},invalid_function_header},
     {{illegal_instruction,y,0},invalid_function_header}] = Errors,
    ok.

%% The beam_validator used to assume that a GC guard BIF could
%% do a garbage collection even if it failed. That assumption
%% is not correct, and will cause the beam_validator to reject
%% valid programs such as this test case.
%%
%% (Thanks to Kiran Khaladkar.)
%%
failing_gc_guard_bif(Config) when is_list(Config) ->
    ok = process_request(lists:seq(1, 36)),
    error = process_request([]),
    error = process_request(not_a_list),
    ok.

process_request(ConfId) ->
    case process_request_foo(ConfId) of
	false ->
	    if
		length(ConfId) == 36 ->
		    Response = ok;
		true ->
		    Response = error
	    end
    end,
    process_request_bar(self(), [Response]).

process_request_foo(_) ->
    false.

process_request_bar(Pid, [Response]) when is_pid(Pid) ->
    Response.

map_field_lists(Config) ->
    Errors = do_val(map_field_lists, Config),
    [{{map_field_lists,x,1},
      {{test,has_map_fields,{f,1},{x,0},{list,[{atom,a},{atom,a}]}},
       6,
       keys_not_unique}},
     {{map_field_lists,y,1},
      {{test,has_map_fields,{f,3},{x,0},{list,[]}},
       6,
       empty_field_list}}
    ] = Errors.

%% Coverage and smoke test of beam_validator.
cover_bin_opt(_Config) ->
    Ms = [beam_utils_SUITE,
	  bs_match_SUITE,
	  bs_bincomp_SUITE,
	  bs_bit_binaries_SUITE,
	  bs_utf_SUITE],
    test_lib:p_run(fun try_bin_opt/1, Ms),
    ok.

try_bin_opt(Mod) ->
    try
	do_bin_opt(Mod)
    catch
	Class:Error:Stk ->
	    io:format("~p: ~p ~p\n~p\n",
		      [Mod,Class,Error,Stk]),
	    error
    end.

do_bin_opt(Mod) ->
    Beam = code:which(Mod),
    {ok,{Mod,[{abstract_code,
	       {raw_abstract_v1,Abstr}}]}} =
	beam_lib:chunks(Beam, [abstract_code]),
    {ok,Mod,Asm} = compile:forms(Abstr, ['S']),
    do_bin_opt(Mod, Asm).

do_bin_opt(Mod, Asm) ->
    do_bin_opt(fun enable_bin_opt/1, Mod, Asm),
    do_bin_opt(fun remove_bs_start_match/1, Mod, Asm),
    do_bin_opt(fun remove_bs_save/1, Mod, Asm),
    do_bin_opt(fun destroy_ctxt/1, Mod, Asm),
    do_bin_opt(fun destroy_save_point/1, Mod, Asm),
    ok.

do_bin_opt(Transform, Mod, Asm0) ->
    Asm = Transform(Asm0),
    case compile:forms(Asm, [from_asm,no_postopt,return]) of
	{ok,Mod,Code,_Warnings} when is_binary(Code) ->
	    ok;
	{error,Errors0,_} ->
	    %% beam_validator must return errors, not simply crash,
	    %% when illegal code is found.
	    ModString = atom_to_list(Mod),
	    [{ModString,Errors}] = Errors0,
	    _ = [verify_bin_opt_error(E) || E <- Errors],
	    ok
    end.

verify_bin_opt_error({beam_validator,_}) ->
    ok.

enable_bin_opt(Module) ->
    transform_is(fun enable_bin_opt_body/1, Module).

enable_bin_opt_body([_,{'%',{no_bin_opt,_Reason,_Anno}}|Is]) ->
    enable_bin_opt_body(Is);
enable_bin_opt_body([I|Is]) ->
    [I|enable_bin_opt_body(Is)];
enable_bin_opt_body([]) ->
    [].

remove_bs_start_match(Module) ->
    transform_remove(fun({test,bs_start_match2,_,_,_,_}) -> true;
			(_) -> false
		     end, Module).

remove_bs_save(Module) ->
    transform_remove(fun({bs_save2,_,_}) -> true;
			(_) -> false
		     end, Module).

destroy_save_point(Module) ->
    transform_i(fun do_destroy_save_point/1, Module).

do_destroy_save_point({I,Ctx,_Point})
  when I =:= bs_save2; I =:= bs_restore2 ->
    {I,Ctx,42};
do_destroy_save_point(I) ->
    I.

destroy_ctxt(Module) ->
    transform_i(fun do_destroy_ctxt/1, Module).

do_destroy_ctxt({bs_save2=I,Ctx,Point}) ->
    {I,destroy_reg(Ctx),Point};
do_destroy_ctxt({bs_restore2=I,Ctx,Point}) ->
    {I,destroy_reg(Ctx),Point};
do_destroy_ctxt({bs_context_to_binary=I,Ctx}) ->
    {I,destroy_reg(Ctx)};
do_destroy_ctxt(I) ->
    I.

destroy_reg({Tag,N}) ->
    case rand:uniform() of
	R when R < 0.6 ->
	    {Tag,N+1};
	_ ->
	    {y,N+1}
    end.

bad_tuples(Config) ->
    Errors = do_val(bad_tuples, Config),
    [{{bad_tuples,heap_overflow,1},
      {{put,{x,0}},9,{heap_overflow,{left,0},{wanted,1}}}},
     {{bad_tuples,long,2},
      {{put,{atom,too_long}},9,not_building_a_tuple}},
     {{bad_tuples,self_referential,1},
      {{put,{x,1}},8,{unfinished_tuple,{x,1}}}},
     {{bad_tuples,short,1},
      {{move,{x,1},{x,0}},8,{unfinished_tuple,{x,1}}}}] = Errors,

    ok.

bad_try_catch_nesting(Config) ->
    Errors = do_val(bad_try_catch_nesting, Config),
    [{{bad_try_catch_nesting,main,2},
      {{'try',{y,2},{f,3}},
       8,
       {bad_try_catch_nesting,{y,2},[{{y,1},{trytag,[5]}}]}}}] = Errors,
    ok.

receive_stacked(Config) ->
    Mod = ?FUNCTION_NAME,
    Errors = do_val(Mod, Config),
    [{{receive_stacked,f1,0},
      {{loop_rec_end,{f,3}},
       18,
       {fragile_message_reference,{y,_}}}},
     {{receive_stacked,f2,0},
      {{test_heap,3,0},11,{fragile_message_reference,{y,_}}}},
     {{receive_stacked,f3,0},
      {{test_heap,3,0},11,{fragile_message_reference,{y,_}}}},
     {{receive_stacked,f4,0},
      {{test_heap,3,0},11,{fragile_message_reference,{y,_}}}},
     {{receive_stacked,f5,0},
      {{loop_rec_end,{f,23}},
       24,
       {fragile_message_reference,{y,_}}}},
     {{receive_stacked,f6,0},
      {{gc_bif,byte_size,{f,29},0,[{y,_}],{x,0}},
       13,
       {fragile_message_reference,{y,_}}}},
     {{receive_stacked,f7,0},
      {{loop_rec_end,{f,33}},
       21,
       {fragile_message_reference,{y,_}}}},
     {{receive_stacked,f8,0},
      {{loop_rec_end,{f,38}},
       21,
       {fragile_message_reference,{y,_}}}},
     {{receive_stacked,m1,0},
      {{loop_rec_end,{f,43}},
       20,
       {fragile_message_reference,{y,_}}}},
     {{receive_stacked,m2,0},
      {{loop_rec_end,{f,48}},
       34,
       {fragile_message_reference,{y,_}}}}] = Errors,

    %% Compile the original source code as a smoke test.
    Data = proplists:get_value(data_dir, Config),
    Base = atom_to_list(Mod),
    File = filename:join(Data, Base),
    {ok,Mod,_} = compile:file(File, [binary]),

    ok.

aliased_types(Config) ->
    Seq = lists:seq(1, 5),
    1 = aliased_types_1(Seq, Config),

    {1,1} = aliased_types_2(Seq),
    {42,none} = aliased_types_2([]),

    gurka = aliased_types_3([gurka]),
    gaffel = aliased_types_3([gaffel]),

    ok.

%% ERL-735: validator failed to track types on aliased registers, rejecting
%% legitimate optimizations.
%%
%%    move x0 y0
%%    bif hd L1 x0
%%    get_hd y0     %% The validator failed to see that y0 was a list
%%
aliased_types_1(Bug, Config) ->
    if
        Config =/= [gurka, gaffel] -> %% Pointless branch.
            _ = hd(Bug),
            lists:seq(1, 5),
            hd(Bug)
    end.

%% ERL-832: validator failed to realize that a Y register was a cons.
aliased_types_2(Bug) ->
    Res = case Bug of
              [] -> id(42);
              _ -> hd(Bug)
          end,
    {Res,case Bug of
             [] -> none;
             _ -> hd(Bug)
         end}.

%% ERL-832 part deux; validator failed to realize that an aliased register was
%% a cons.
aliased_types_3(Bug) ->
    List = [Y || Y <- Bug],
    case List of
        [] -> Bug;
        _ ->
            if
                hd(List) -> a:a();
                true -> ok
            end,
            hd(List)
    end.


%% ERL-867; validation proceeded after a type conflict, causing incorrect types
%% to be joined.

-record(r, { e1 = e1, e2 = e2 }).

type_conflict(Config) when is_list(Config) ->
    {e1, e2} = type_conflict_1(#r{}),
    ok.

type_conflict_1(C) ->
    Src = id(C#r.e2),
    TRes = try id(Src) of
               R -> R
           catch
               %% C:R can never match, yet it assumed that the type of 'C' was
               %% an atom from here on.
               C:R -> R
           end,
    {C#r.e1, TRes}.

%% ERL-886; validation failed to infer types on both sides of '=:='

infer_on_eq(Config) when is_list(Config) ->
    {ok, gurka} = infer_on_eq_1(id({gurka})),
    {ok, gaffel} = infer_on_eq_2(id({gaffel})),
    {ok, elefant} = infer_on_eq_3(id({elefant})),
    {ok, myra} = infer_on_eq_4(id({myra})),
    ok.

infer_on_eq_1(T) ->
    1 = erlang:tuple_size(T),
    {ok, erlang:element(1, T)}.

infer_on_eq_2(T) ->
    Size = erlang:tuple_size(T),
    Size = 1,
    {ok, erlang:element(1, T)}.

infer_on_eq_3(T) ->
    true = 1 =:= erlang:tuple_size(T),
    {ok, erlang:element(1, T)}.

infer_on_eq_4(T) ->
    true = erlang:tuple_size(T) =:= 1,
    {ok, erlang:element(1, T)}.

%% ERIERL-348; types were inferred for dead values, causing validation to fail.

-record(idv, {key}).

infer_dead_value(Config) when is_list(Config) ->
    a = idv_1({a, b, c, d, e, f, g}, {0, 0, 0, 0, 0, 0, 0}),
    b = idv_1({a, b, c, d, 0, 0, 0}, {a, b, c, d, 0, 0, 0}),
    c = idv_1({0, 0, 0, 0, 0, f, g}, {0, 0, 0, 0, 0, f, g}),
    error = idv_1(gurka, gaffel),

    ok = idv_2(id(#idv{})),

    ok.

idv_1({_A, _B, _C, _D, _E, _F, _G},
      {0, 0, 0, 0, 0, 0, 0}) ->
    a;
idv_1({A, B, C, D,_E, _F, _G}=_Tuple1,
      {A, B, C, D, 0, 0, 0}=_Tuple2) ->
    b;
idv_1({_A, _B, _C, _D, _E, F, G},
      {0, 0, 0, 0, 0, F, G}) ->
    c;
idv_1(_A, _B) ->
    error.

%% ERL-998; type inference for select_val (#b_switch{}) was more clever than
%% that for is_ne_exact (#b_br{}), sometimes failing validation when the type
%% optimization pass acted on the former and the validator got the latter.

-record(ion, {state}).

infer_on_ne(Config) when is_list(Config) ->
    #ion{state = closing} = ion_1(#ion{ state = id(open) }),
    #ion{state = closing} = ion_close(#ion{ state = open }),
    ok.

ion_1(State = #ion{state = open}) -> ion_2(State);
ion_1(State = #ion{state = closing}) -> ion_2(State).

ion_2(State = #ion{state = open}) -> ion_close(State);
ion_2(#ion{state = closing}) -> ok.

ion_close(State = #ion{}) -> State#ion{state = closing}.

%% ERL-995: The first solution to ERIERL-348 was incomplete and caused
%% validation to fail when living values depended on delayed type inference on
%% "dead" values.

idv_2(State) ->
    Flag = (State#idv.key == undefined),
    case id(gurka) of
        {_} -> id([Flag]);
        _ -> ok
    end,
    if
        Flag -> idv_called_once(State);
        true -> ok
    end.

idv_called_once(_State) -> ok.

%% Direct jumps to try/catch handlers crash the emulator and must fail
%% validation. This is provoked by OTP-15945.

branch_to_try_handler(Config) ->
    Errors = do_val(branch_to_try_handler, Config),
    [{{branch_to_try_handler,main,1},
      {{bif,tuple_size,{f,3},[{y,0}],{x,0}},
       13,
       {illegal_branch,try_handler,3}}}] = Errors,
    ok.

receive_marker(Config) when is_list(Config) ->
    Errors = do_val(receive_marker, Config),

    [{{receive_marker,t1,1},
      {return,_,
       {return_in_receive,entered_loop}}},
     {{receive_marker,t2,1},
      {{call_last,1,{f,2},1},_,
       {return_in_receive,entered_loop}}},
     {{receive_marker,t3,1},
      {return,_,
       {return_in_receive,entered_loop}}}] = Errors,

    ok.

%% ERL-1128: the validator erroneously thought that many non-throwing
%% instructions like is_eq_exact could throw.
safe_instructions(Config) when is_list(Config) ->
    Errors = do_val(safe_instructions, Config),

    [] = Errors,

    ok.

missing_return_type(Config) when is_list(Config) ->
    %% ERL-1161: the validator didn't know that is_map_key always returns a
    %% bool.
    Map = #{ hello => there },
    true = mrt_1(true),
    false = mrt_1(false),
    true = mrt_1(is_map_key(id(hello), Map)),
    false = mrt_1(is_map_key(id(there), Map)),

    ok.

mrt_1(Bool) ->
    true = is_boolean(Bool),
    Bool.

%% ERL-1340: the unit of previously saved match positions wasn't updated.
bs_saved_position_units(Config) when is_list(Config) ->
    M = {bs_saved_position_units,
         [{no_errors,1},{some_errors,1}],
         [],
         [{function,ctx_test_8,1,2,
              [{label,1},
               {func_info,{atom,bs_saved_position_units},{atom,ctx_test_8},1},
               {label,2},
               {'%',
                   {var_info,
                       {x,0},
                       [{type,{t_bs_context,8}},accepts_match_context]}},
               {move,nil,{x,0}},
               return]},
          {function,no_errors,1,4,
              [{label,3},
               {func_info,{atom,bs_saved_position_units},{atom,no_errors},1},
               {label,4},
               {'%',{var_info,{x,0},[accepts_match_context]}},
               {test,bs_start_match3,{f,3},1,[{x,0}],{x,1}},
               {bs_get_position,{x,1},{x,0},2},
               {test,bs_test_unit,{f,5},[{x,1},8]},
               {bs_set_position,{x,1},{x,0}},
               {test,bs_get_binary2,
                   {f,5},
                   2,
                   [{x,1},{atom,all},1,{field_flags,[unsigned,big]}],
                   {x,2}},
               {bs_set_position,{x,1},{x,0}},
               {bs_get_tail,{x,1},{x,0},3},
               {test,is_eq_exact,{f,5},[{x,2},{x,0}]},
               {move,{x,1},{x,0}},
               %% Context unit should be 8 here.
               {call_only,1,{f,2}},
               {label,5},
               {bs_get_tail,{x,1},{x,0},2},
               {jump,{f,3}}]},
          {function,some_errors,1,7,
              [{label,6},
               {func_info,{atom,bs_saved_position_units},{atom,some_errors},1},
               {label,7},
               {'%',{var_info,{x,0},[accepts_match_context]}},
               {test,bs_start_match3,{f,6},1,[{x,0}],{x,1}},
               {bs_get_position,{x,1},{x,0},2},
               {test,bs_get_binary2,
                   {f,8},
                   2,
                   [{x,1},{atom,all},4,{field_flags,[unsigned,big]}],
                   {x,2}},
               {bs_set_position,{x,1},{x,0}},
               {test,bs_test_unit,{f,9},[{x,1},3]},
               {bs_set_position,{x,1},{x,0}},
               {bs_get_tail,{x,1},{x,0},3},
               {test,is_eq_exact,{f,8},[{x,2},{x,0}]},
               {move,{x,1},{x,0}},
               %% Context unit should be 12 here, failing validation.
               {call_only,1,{f,2}},
               {label,8},
               {bs_get_tail,{x,1},{x,0},2},
               {jump,{f,6}},
               {label,9},
               %% Context unit should be 4 here.
               {move,nil,{x,0}},
               return]}],
         10},

    Errors = beam_val(M),

    [{{bs_saved_position_units,some_errors,1},
      {{call_only,1,{f,2}},
       14,
       {bad_arg_type,{x,0},
                     {t_bs_context,12},
                     {t_bs_context,8}}}}] = Errors,

    ok.

%%%-------------------------------------------------------------------------

transform_remove(Remove, Module) ->
    transform_is(fun(Is) -> [I || I <- Is, not Remove(I)] end, Module).

transform_i(Transform, Module) ->
    transform_is(fun(Is) -> [Transform(I) || I <- Is] end, Module).

transform_is(Transform, {Mod,Exp,Imp,Fs0,Lc}) ->
    Fs = [transform_is_1(Transform, F) || F <- Fs0],
    {Mod,Exp,Imp,Fs,Lc}.

transform_is_1(Transform, {function,N,A,E,Is0}) ->
    Is = Transform(Is0),
    {function,N,A,E,Is}.

do_val(Mod, Config) ->
    Data = proplists:get_value(data_dir, Config),
    Base = atom_to_list(Mod),
    File = filename:join(Data, Base),
    case compile:file(File, [from_asm,no_postopt,return_errors]) of
	{error,L,[]} ->
	    [{Base,Errors0}] = L,
	    Errors = [E || {_Pos,beam_validator,E} <- Errors0],
	    _ = [io:put_chars(beam_validator:format_error(E)) ||
		    E <- Errors],
	    Errors;
	{ok,Mod} ->
	    []
    end.

beam_val(M) ->
    Name = atom_to_list(element(1, M)),
    {error,[{Name,Errors0}]} = beam_validator:validate(M, strong),
    Errors = [E || {_Pos,beam_validator,E} <- Errors0],
    _ = [io:put_chars(beam_validator:format_error(E)) ||
	    E <- Errors],
    Errors.

%%%-------------------------------------------------------------------------

val_dsetel(_Config) ->
    self() ! 13,
    {'EXIT',{{try_clause,participating},_}} = (catch night(0)),
    ok.

night(Turned) ->
    receive
	13 ->
	    try participating of engine -> 16 after false end
    end,
    %% The setelement/3 call is unreachable.
    Turned(setelement(#{true => Turned},
		      participating(Turned, "suit", 40, []),
		      Turned < Turned)),
    ok.

participating(_, _, _, _) -> ok.

will_succeed(_Config) ->
    ok = will_succeed_1(body),

    self() ! whatever,
    error = will_succeed_2(),

    self() ! whatever,
    error = will_succeed_3(),

    ok.

%% map_get was known as returning 'none', but 'will_succeed' still returned
%% 'maybe' causing validation to continue, eventually exploding when the 'none'
%% value was used.
%%
%% +no_ssa_opt
will_succeed_1(body) when map_get(girl, #{friend => node()}); [], community ->
    case $q and $K of
        _V0 ->
            0.1825965401179273;
        0 ->
            state#{[] => 0.10577334580729858, $J => 0}
    end;
will_succeed_1(body) ->
    ok.

%% The apply of 42:name/0 was known to fail, but 'will_succeed' still
%% returned 'maybe', causing validation to continue and fail because
%% of the jump to the try_case instruction.
will_succeed_2() ->
    try
        receive
            _ ->
                42
        end:name()
    catch
        _:_ ->
            error
    end.

will_succeed_3() ->
    try
        receive
            _ ->
                42
        end:name(a, b)
    catch
        _:_ ->
            error
    end.

%% ERL-1426: When a value was extracted from a tuple, subsequent type tests did
%% not update the type of said tuple.

-record(pc, {a}).

parent_container(_Config) ->
    ok = pc_1(id(#pc{a=true})).

pc_1(#pc{a=A}=R) ->
    case A of
        true -> ok;
        false -> ok
    end,
    ok = pc_2(R).

pc_2(_R) ->
    ok.

%% GH-5915: The following function took an incredibly long time to validate.
container_performance(Config) ->
    case Config of
        ({b,_}) -> {k1};
        ({a,{b,_}}) -> {k2};
        ({a,{a,{b,_}}}) -> {k3};
        ({a,{a,{a,{b,_}}}}) -> {k4};
        ({a,{a,{a,{a,{b,_}}}}}) -> {k5};
        ({a,{a,{a,{a,{a,{b,_}}}}}}) -> {k6};
        ({a,{a,{a,{a,{a,{a,{b,_}}}}}}}) -> {k7};
        ({a,{a,{a,{a,{a,{a,{a,{b,_}}}}}}}}) -> {k8};
        ({a,{a,{a,{a,{a,{a,{a,{a,{b,_}}}}}}}}}) -> {k9};
        ({a,{a,{a,{a,{a,{a,{a,{a,{a,{b,_}}}}}}}}}}) -> {k10};
        ({a,{a,{a,{a,{a,{a,{a,{a,{a,{a,{b,_}}}}}}}}}}}) -> {k11};
        ({a,{a,{a,{a,{a,{a,{a,{a,{a,{a,{a,{b,_}}}}}}}}}}}}) -> {k12};
        ({a,{a,{a,{a,{a,{a,{a,{a,{a,{a,{a,{a,{b,_}}}}}}}}}}}}}) -> {k13};
        ({a,{a,{a,{a,{a,{a,{a,{a,{a,{a,{a,{a,{a,{b,_}}}}}}}}}}}}}}) -> {k14};
        ({a,{a,{a,{a,{a,{a,{a,{a,{a,{a,{a,{a,{a,{a,{b,_}}}}}}}}}}}}}}}) -> {k15};
        ({a,{a,{a,{a,{a,{a,{a,{a,{a,{a,{a,{a,{a,{a,{a,{b,_}}}}}}}}}}}}}}}}) -> {k16};
        ({a,{a,{a,{a,{a,{a,{a,{a,{a,{a,{a,{a,{a,{a,{a,{a,{b,_}}}}}}}}}}}}}}}}}) -> {k17};
        ({a,{a,{a,{a,{a,{a,{a,{a,{a,{a,{a,{a,{a,{a,{a,{a,{a,{b,_}}}}}}}}}}}}}}}}}}) -> {k18};
        ({a,{a,{a,{a,{a,{a,{a,{a,{a,{a,{a,{a,{a,{a,{a,{a,{a,{a,{b,_}}}}}}}}}}}}}}}}}}}) -> {k19};
        ({a,{a,{a,{a,{a,{a,{a,{a,{a,{a,{a,{a,{a,{a,{a,{a,{a,{a,{a,{b,_}}}}}}}}}}}}}}}}}}}}) -> {k20};
        ({a,{a,{a,{a,{a,{a,{a,{a,{a,{a,{a,{a,{a,{a,{a,{a,{a,{a,{a,{a,{b,_}}}}}}}}}}}}}}}}}}}}}) -> {k21};
        ({a,{a,{a,{a,{a,{a,{a,{a,{a,{a,{a,{a,{a,{a,{a,{a,{a,{a,{a,{a,{a,{b,_}}}}}}}}}}}}}}}}}}}}}}) -> {k22};
        ({a,{a,{a,{a,{a,{a,{a,{a,{a,{a,{a,{a,{a,{a,{a,{a,{a,{a,{a,{a,{a,{a,{b,_}}}}}}}}}}}}}}}}}}}}}}}) -> {k23};
        ({a,{a,{a,{a,{a,{a,{a,{a,{a,{a,{a,{a,{a,{a,{a,{a,{a,{a,{a,{a,{a,{a,{a,{b,_}}}}}}}}}}}}}}}}}}}}}}}}) -> {k24};
        ({a,{a,{a,{a,{a,{a,{a,{a,{a,{a,{a,{a,{a,{a,{a,{a,{a,{a,{a,{a,{a,{a,{a,{a,{b,_}}}}}}}}}}}}}}}}}}}}}}}}}) -> {k25};
        ({a,{a,{a,{a,{a,{a,{a,{a,{a,{a,{a,{a,{a,{a,{a,{a,{a,{a,{a,{a,{a,{a,{a,{a,{a,{b,_}}}}}}}}}}}}}}}}}}}}}}}}}}) -> {k26};
        ({a,{a,{a,{a,{a,{a,{a,{a,{a,{a,{a,{a,{a,{a,{a,{a,{a,{a,{a,{a,{a,{a,{a,{a,{a,{a,{b,_}}}}}}}}}}}}}}}}}}}}}}}}}}}) -> {k27};
        ({a,{a,{a,{a,{a,{a,{a,{a,{a,{a,{a,{a,{a,{a,{a,{a,{a,{a,{a,{a,{a,{a,{a,{a,{a,{a,{a,{b,_}}}}}}}}}}}}}}}}}}}}}}}}}}}}) -> {k28};
        ({a,{a,{a,{a,{a,{a,{a,{a,{a,{a,{a,{a,{a,{a,{a,{a,{a,{a,{a,{a,{a,{a,{a,{a,{a,{a,{a,{a,{b,_}}}}}}}}}}}}}}}}}}}}}}}}}}}}}) -> {k29};
        ({a,{a,{a,{a,{a,{a,{a,{a,{a,{a,{a,{a,{a,{a,{a,{a,{a,{a,{a,{a,{a,{a,{a,{a,{a,{a,{a,{a,{a,_}}}}}}}}}}}}}}}}}}}}}}}}}}}}}) -> {k30};
        _ -> ok
    end.

id(I) ->
    I.<|MERGE_RESOLUTION|>--- conflicted
+++ resolved
@@ -38,14 +38,9 @@
          infer_on_eq/1,infer_dead_value/1,infer_on_ne/1,
          branch_to_try_handler/1,call_without_stack/1,
          receive_marker/1,safe_instructions/1,
-<<<<<<< HEAD
          missing_return_type/1,will_succeed/1,
-         bs_saved_position_units/1,parent_container/1]).
-=======
-         missing_return_type/1,will_bif_succeed/1,
          bs_saved_position_units/1,parent_container/1,
          container_performance/1]).
->>>>>>> b92af159
 
 -include_lib("common_test/include/ct.hrl").
 
@@ -78,14 +73,9 @@
        infer_on_eq,infer_dead_value,infer_on_ne,
        branch_to_try_handler,call_without_stack,
        receive_marker,safe_instructions,
-<<<<<<< HEAD
        missing_return_type,will_succeed,
-       bs_saved_position_units,parent_container]}].
-=======
-       missing_return_type,will_bif_succeed,
        bs_saved_position_units,parent_container,
        container_performance]}].
->>>>>>> b92af159
 
 init_per_suite(Config) ->
     test_lib:recompile(?MODULE),
