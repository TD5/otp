--- conflicted
+++ resolved
@@ -320,10 +320,7 @@
 
 undecided_allocation(_Config) ->
     ok = catch undecided_allocation_1(<<10:(3*7)>>),
-<<<<<<< HEAD
     {'EXIT',{{badrecord,<<0>>},_}} = catch undecided_allocation_1(8),
-=======
-    {'EXIT',{{badrecord,rec},_}} = catch undecided_allocation_1(8),
 
     {bar,1} = undecided_allocation_2(id(<<"bar">>)),
     {foo,2} = undecided_allocation_2(id(<<"foo">>)),
@@ -332,7 +329,6 @@
     {'EXIT',_} = catch undecided_allocation_2(id(foobar)),
     {'EXIT',_} = catch undecided_allocation_2(id(make_ref())),
 
->>>>>>> 85fd6185
     ok.
 
 -record(rec, {}).
