%%
%% %CopyrightBegin%
%%
%% Copyright Ericsson AB 2003-2024. All Rights Reserved.
%%
%% Licensed under the Apache License, Version 2.0 (the "License");
%% you may not use this file except in compliance with the License.
%% You may obtain a copy of the License at
%%
%%     http://www.apache.org/licenses/LICENSE-2.0
%%
%% Unless required by applicable law or agreed to in writing, software
%% distributed under the License is distributed on an "AS IS" BASIS,
%% WITHOUT WARRANTIES OR CONDITIONS OF ANY KIND, either express or implied.
%% See the License for the specific language governing permissions and
%% limitations under the License.
%%
%% %CopyrightEnd%
%%
%%% Purpose : Test records.

-module(record_SUITE).

-include_lib("common_test/include/ct.hrl").

-export([all/0, suite/0,groups/0,init_per_suite/1, end_per_suite/1, 
	 init_per_group/2,end_per_group/2,
	 init_per_testcase/2,end_per_testcase/2,
	 errors/1,record_test_2/1,record_test_3/1,record_access_in_guards/1,
	 guard_opt/1,eval_once/1,foobar/1,missing_test_heap/1,
	 nested_access/1,coverage/1,grab_bag/1,slow_compilation/1,
<<<<<<< HEAD
         record_updates/1]).
=======
         duplicate_update_record/1]).
>>>>>>> 458b9232

init_per_testcase(_Case, Config) ->
    Config.

end_per_testcase(_Case, _Config) ->
    ok.

suite() ->
    [{ct_hooks,[ts_install_cth]},
     {timetrap,{minutes,2}}].

all() -> 
    [{group,p}].

groups() -> 
    [{p,test_lib:parallel(),
      [errors,record_test_2,record_test_3,
       record_access_in_guards,guard_opt,eval_once,foobar,
       missing_test_heap,nested_access,coverage,grab_bag,
<<<<<<< HEAD
       slow_compilation,record_updates]}].
=======
       slow_compilation,
       duplicate_update_record]}].
>>>>>>> 458b9232


init_per_suite(Config) ->
    _ = id(Config),                  %Make return value unpredicatble.
    test_lib:recompile(?MODULE),
    Config.

end_per_suite(_Config) ->
    ok.

init_per_group(_GroupName, Config) ->
    Config.

end_per_group(_GroupName, Config) ->
    Config.


-record(foo, {a,b,c,d}).
-record(bar, {a,b,c,d}).
-record(barf, {a,b,c,d,e}).

errors(Config) when is_list(Config) ->
    Foo = #foo{a=1,b=2,c=3,d=4},
    #foo{a=19,b=42,c=3,d=4} = update_foo(Foo, 19, 42),

    {'EXIT',{{badrecord,Foo},_}} = (catch update_foo_bar(Foo, 19)),
    {'EXIT',{{badrecord,Foo},_}} = (catch update_foo_bar(Foo, 19, 35)),
    {'EXIT',{{badrecord,Foo},_}} = (catch update_foo_bar(Foo, 19, 35, 17)),
    {'EXIT',{{badrecord,Foo},_}} = (catch update_foo_bar(Foo, 19, 35, 17, 42)),

    {'EXIT',{{badrecord,Foo},_}} = (catch update_foo_barf(Foo, 19)),
    {'EXIT',{{badrecord,Foo},_}} = (catch update_foo_barf(Foo, 19, 35)),
    {'EXIT',{{badrecord,Foo},_}} = (catch update_foo_barf(Foo, 19, 35, 17)),
    {'EXIT',{{badrecord,Foo},_}} = (catch update_foo_barf(Foo, 19, 35, 17, 42)),
    {'EXIT',{{badrecord,Foo},_}} = (catch update_foo_barf(Foo, 19,
                                                          35, 17, 42, -2)),

    ok.

update_foo(#foo{}=R, A, B) ->
    R#foo{a=A,b=B}.

update_foo_bar(#foo{}=R, A) ->
    R#bar{a=A}.

update_foo_bar(#foo{}=R, A, _B) ->
    R#bar{a=A,b=A}.

update_foo_bar(#foo{}=R, A, _B, C) ->
    R#bar{a=A,b=A,c=C}.

update_foo_bar(#foo{}=R, A, _B, C, D) ->
    R#bar{a=A,b=A,c=C,d=D}.

update_foo_barf(#foo{}=R, A) ->
    R#barf{a=A}.

update_foo_barf(#foo{}=R, A, _B) ->
    R#barf{a=A,b=A}.

update_foo_barf(#foo{}=R, A, _B, C) ->
    R#barf{a=A,b=A,c=C}.

update_foo_barf(#foo{}=R, A, _B, C, D) ->
    R#barf{a=A,b=A,c=C,d=D}.

update_foo_barf(#foo{}=R, A, _B, C, D, E) ->
    R#barf{a=A,b=A,c=C,d=D,e=E}.


-define(TrueGuard(Expr), if Expr -> ok; true -> ct:fail(failed) end).
-define(FalseGuard(Expr), if Expr -> ct:fail(failed); true -> ok end).
				
record_test_2(Config) when is_list(Config) ->
    true = is_record(#foo{}, foo),
    false = is_record(#foo{}, barf),
    false = is_record({foo}, foo),

    true = erlang:is_record(#foo{}, foo),
    false = erlang:is_record(#foo{}, barf),
    false = erlang:is_record({foo}, foo),

    false = is_record([], foo),
    false = is_record(Config, foo),

    ?TrueGuard(is_record(#foo{}, foo)),
    ?FalseGuard(is_record(#foo{}, barf)),
    ?FalseGuard(is_record({foo}, foo)),

    ?TrueGuard(erlang:is_record(#foo{}, foo)),
    ?FalseGuard(erlang:is_record(#foo{}, barf)),
    ?FalseGuard(erlang:is_record({foo}, foo)),

    ?FalseGuard(is_record([], foo)),
    ?FalseGuard(is_record(Config, foo)),

    %% 'not is_record/2' to test guard optimization.

    ?FalseGuard(not is_record(#foo{}, foo)),
    ?TrueGuard(not is_record(#foo{}, barf)),
    ?TrueGuard(not is_record({foo}, foo)),

    ?FalseGuard(not erlang:is_record(#foo{}, foo)),
    ?TrueGuard(not erlang:is_record(#foo{}, barf)),
    ?TrueGuard(not erlang:is_record({foo}, foo)),

    Foo = id(#foo{}),
    ?FalseGuard(not erlang:is_record(Foo, foo)),
    ?TrueGuard(not erlang:is_record(Foo, barf)),

    ?TrueGuard(not is_record(Config, foo)),

    ?TrueGuard(not is_record(a, foo)),
    ?TrueGuard(not is_record([], foo)),

    %% Pass non-literal first argument.

    true = is_record(id(#foo{}), foo),
    false = is_record(id(#foo{}), barf),
    false = is_record(id({foo}), foo),

    true = erlang:is_record(id(#foo{}), foo),
    false = erlang:is_record(id(#foo{}), barf),
    false = erlang:is_record(id({foo}), foo),

    NoRec1 = id(blurf),
    NoRec2 = id([]),

    ?TrueGuard(not is_record(NoRec1, foo)),
    ?TrueGuard(not is_record(NoRec2, foo)),

    %% The optimizer attempts to move expressions to guards,
    %% but it must not move an is_record/2 call that is not
    %% allowed in a guard in the first place.

    ok = case is_record(id({a}), id(a)) of
		   true -> ok;
		   false -> error
	       end,

    %% Force the use of guard bifs by using the 'xor' operation.

    False = id(false),
    ?TrueGuard(is_record(#foo{}, foo) xor False),
    ?FalseGuard(is_record(#foo{}, barf) xor False),
    ?FalseGuard(is_record({foo}, foo) xor False ),

    ?TrueGuard(is_record(Foo, foo) xor False),
    ?FalseGuard(is_record(Foo, barf) xor False),


    %% Implicit guards by using a list comprehension.

    List = id([1,#foo{a=2},3,#bar{d=4},5,#foo{a=6},7]),

    [#foo{a=2},#foo{a=6}] = [X || X <- List, is_record(X, foo)],
    [#bar{d=4}] = [X || X <- List, is_record(X, bar)],
    [1,#foo{a=2},3,5,#foo{a=6},7] =
	[X || X <- List, not is_record(X, bar)],
    [1,3,5,7] =
	[X || X <- List, ((not is_record(X, bar)) and (not is_record(X, foo)))],
    [#foo{a=2},#bar{d=4},#foo{a=6}] =
	[X || X <- List, ((is_record(X, bar)) or (is_record(X, foo)))],
    [1,3,#bar{d=4}] =
	[X || X <- List, ((is_record(X, bar)) or (X < 5))],

    MyList = [#foo{a=3},x,[],{a,b}],
    [#foo{a=3}] = [X || X <- MyList, is_record(X, foo)],
    [x,[],{a,b}] = [X || X <- MyList, not is_record(X, foo)],
    [#foo{a=3}] = [X || X <- MyList, begin is_record(X, foo) end],
    [x,[],{a,b}] = [X || X <- MyList, begin not is_record(X, foo) end],
    [#foo{a=3},x,[],{a,b}] = [X || X <- MyList, is_record(X, foo) or
				       not is_binary(X)],
    [#foo{a=3},x,[],{a,b}] = [X || X <- MyList, not is_record(X, foo) or
				       not is_binary(X)],
    [#foo{a=3}] = [X || X <- MyList, is_record(X, foo) or is_reference(X)],
    [x,[],{a,b}] = [X || X <- MyList, not is_record(X, foo) or
			     is_reference(X)],
    [#foo{a=3},x,[],{a,b}] = [X || X <- MyList,
				   begin is_record(X, foo) or
					     not is_binary(X) end],
    [#foo{a=3},x,[],{a,b}] = [X || X <- MyList,
				   begin not is_record(X, foo) or
					     not is_binary(X) end],
    [#foo{a=3}] = [X || X <- MyList,
			begin is_record(X, foo) or is_reference(X) end],
    [x,[],{a,b}] = [X || X <- MyList,
			 begin not is_record(X, foo) or
				   is_reference(X) end],

    Map = id(#{a => 1, b => #foo{a=2}, c => 3, d => #bar{d=4},
               e => 5, f => #foo{a=6}, h => 7}),
    [#foo{a=2},#foo{a=6}] = lists:sort([X || _ := X <- Map, is_record(X, foo)]),
    [#bar{d=4}] = [X || _ := X <- Map, is_record(X, bar)],
    [1,3,5,7,#foo{a=2},#foo{a=6}] =
	lists:sort([X || _ := X <- Map, not is_record(X, bar)]),
    [2,6] = lists:sort([A || _ := #foo{a=A} <- Map]),

    %% Call is_record/2 with illegal arguments.
    [] = [X || X <- [], is_record(t, id(X))],
    {'EXIT',{badarg,_}} = (catch [X || X <- [1], is_record(t, id(X))]),

    %% Update several fields with a string literal.
    #barf{} = Barf0 = id(#barf{}),
    Barf = update_barf(Barf0),
    #barf{a="abc",b=1} = id(Barf),

    %% Test optimization of is_record/3.
    false = case id({a,b}) of
		{_,_}=Tuple -> is_record(Tuple, foo)
	    end,
    false = case id(true) of
		true=Bool -> is_record(Bool, foo)
	    end,

    ok.

record_test_3(Config) when is_list(Config) ->
    true = is_record(#foo{}, foo, 5),
    false = is_record(#foo{}, barf, 5),
    false = is_record(#foo{}, barf, 6),
    false = is_record({foo}, foo, 5),
    false = is_record({foo}, foo, -1),
    false = is_record(id({foo}), foo, -1),

    true = erlang:is_record(#foo{}, foo, 5),
    true = erlang:is_record(#foo{}, id(foo), 5),
    false = erlang:is_record(#foo{}, barf, 5),
    false = erlang:is_record({foo}, foo, 5),
    false = erlang:is_record({foo}, foo, -1),
    false = erlang:is_record(id({foo}), foo, -1),
    false = erlang:is_record({foo}, id(foo), -1),

    false = is_record([], foo),
    false = is_record(Config, foo),

    ?TrueGuard(is_record(#foo{}, foo, 5)),
    ?FalseGuard(is_record(#foo{}, barf, 5)),
    ?FalseGuard(is_record(#foo{}, barf, 6)),
    ?FalseGuard(is_record({foo}, foo, 5)),

    ?TrueGuard(erlang:is_record(#foo{}, foo, 5)),
    ?FalseGuard(erlang:is_record(#foo{}, barf, 5)),
    ?FalseGuard(erlang:is_record(#foo{}, barf, 6)),
    ?FalseGuard(erlang:is_record({foo}, foo, 5)),

    ?FalseGuard(is_record([], foo, 5)),
    ?FalseGuard(is_record(Config, foo, 5)),

    %% 'not is_record/2' to test guard optimization.

    ?FalseGuard(not is_record(#foo{}, foo, 5)),
    ?TrueGuard(not is_record(#foo{}, barf, 6)),
    ?TrueGuard(not is_record({foo}, foo, 5)),

    ?FalseGuard(not erlang:is_record(#foo{}, foo, 5)),
    ?TrueGuard(not erlang:is_record(#foo{}, barf, 5)),
    ?TrueGuard(not erlang:is_record({foo}, foo, 5)),

    Foo = id(#foo{}),
    ?FalseGuard(not erlang:is_record(Foo, foo, 5)),
    ?TrueGuard(not erlang:is_record(Foo, barf, 6)),

    ?TrueGuard(not is_record(Config, foo, 5)),

    ?TrueGuard(not is_record(a, foo, 5)),
    ?TrueGuard(not is_record([], foo, 5)),

    %% Pass non-literal first argument.

    true = is_record(id(#foo{}), foo, 5),
    false = is_record(id(#foo{}), barf, 6),
    false = is_record(id({foo}), foo, 5),

    true = erlang:is_record(id(#foo{}), foo, 5),
    false = erlang:is_record(id(#foo{}), barf, 6),
    false = erlang:is_record(id({foo}), foo, 5),

    NoRec1 = id(blurf),
    NoRec2 = id([]),

    ?TrueGuard(not is_record(NoRec1, foo, 5)),
    ?TrueGuard(not is_record(NoRec2, foo, 5)),

    %% Force the use of guard bifs by using the 'xor' operation.

    False = id(false),
    ?TrueGuard(is_record(#foo{}, foo, 5) xor False),
    ?FalseGuard(is_record(#foo{}, barf, 6) xor False),
    ?FalseGuard(is_record({foo}, foo, 5) xor False ),

    ?TrueGuard(is_record(Foo, foo, 5) xor False),
    ?FalseGuard(is_record(Foo, barf, 6) xor False),


    %% Implicit guards by using a list comprehension.

    List = id([1,#foo{a=2},3,#bar{d=4},5,#foo{a=6},7]),

    [#foo{a=2},#foo{a=6}] = [X || X <- List, is_record(X, foo, 5)],
    [#bar{d=4}] = [X || X <- List, is_record(X, bar, 5)],
    [1,#foo{a=2},3,5,#foo{a=6},7] =
	[X || X <- List, not is_record(X, bar, 5)],
    [1,3,5,7] =
	[X || X <- List, ((not is_record(X, bar, 5)) and (not is_record(X, foo, 5)))],
    [#foo{a=2},#bar{d=4},#foo{a=6}] =
	[X || X <- List, ((is_record(X, bar, 5)) or (is_record(X, foo, 5)))],
    [1,3,#bar{d=4}] =
	[X || X <- List, ((is_record(X, bar, 5)) or (X < 5))],

    MyList = [#foo{a=3},x,[],{a,b}],
    [#foo{a=3}] = [X || X <- MyList, is_record(X, foo, 5)],
    [x,[],{a,b}] = [X || X <- MyList, not is_record(X, foo, 5)],
    [#foo{a=3}] = [X || X <- MyList, begin is_record(X, foo, 5) end],
    [x,[],{a,b}] = [X || X <- MyList, begin not is_record(X, foo, 5) end],
    [#foo{a=3},x,[],{a,b}] = [X || X <- MyList, is_record(X, foo, 5) or
				       not is_binary(X)],
    [#foo{a=3},x,[],{a,b}] = [X || X <- MyList, not is_record(X, foo, 5) or
				       not is_binary(X)],
    [#foo{a=3}] = [X || X <- MyList, is_record(X, foo) or is_reference(X)],
    [x,[],{a,b}] = [X || X <- MyList, not is_record(X, foo) or
			     is_reference(X)],
    [#foo{a=3},x,[],{a,b}] = [X || X <- MyList,
				   begin is_record(X, foo, 5) or
					     not is_binary(X) end],
    [#foo{a=3},x,[],{a,b}] = [X || X <- MyList,
				   begin not is_record(X, foo, 5) or
					     not is_binary(X) end],
    [#foo{a=3}] = [X || X <- MyList,
			begin is_record(X, foo, 5) or is_reference(X) end],
    [x,[],{a,b}] = [X || X <- MyList,
			 begin not is_record(X, foo, 5) or
				   is_reference(X) end],

    %% Update several fields with a string literal.
    #barf{} = Barf0 = id(#barf{}),
    Barf = update_barf(Barf0),
    #barf{a="abc",b=1} = id(Barf),

    %% Non-literal arguments.
    true = is_record(id(#barf{}), id(barf), id(6)),
    false = is_record(id(#barf{}), id(barf), id(42)),
    false = is_record(id(#barf{}), id(foo), id(6)),

    Rec = id(#barf{}),
    Good = id(barf),
    Bad = id(foo),
    Size = id(6),

    true = is_record(Rec, Good, Size) orelse error,
    error = is_record(Rec, Bad, Size) orelse error,

    %% GH-7298: Zero size.
    TupleA = id({a}),

    false = is_record(TupleA, a, 0),
    false = is_record(Bad, a, 0),

    ZeroF = fun(A) when is_record(A, a, 0) -> ok;
               (_) -> error
            end,
    error = ZeroF(TupleA),
    error = ZeroF(Bad),

    %% GH-7317: Huge tuple size used to take forever to compile.
    false = is_record(TupleA, a, 10_000_000),
    false = is_record(Bad, a, 10_000_000),

    HugeF = fun(A) when is_record(A, a, 10_000_000) -> ok;
               (_) -> error
            end,
    error = HugeF(TupleA),
    error = HugeF(Bad),

    ok.

record_access_in_guards(Config) when is_list(Config) ->
    Priv = proplists:get_value(priv_dir, Config),
    file:set_cwd(test_lib:get_data_dir(Config)),
    Opts0 = [{outdir,Priv},report_errors|test_lib:opt_opts(?MODULE)],
    M = record_access_in_guards,
 
    Opts = [strict_record_tests|Opts0],
    io:format("Options: ~p\n", [Opts]),
    {ok,M} = c:c(M, Opts),
    ok = M:t(),
    ok.


%% Test optimization of record access and is_record/2 in guards.

-record(r, {a = 4,b}).
-record(r1, {a,b}).
-record(r2, {a = #r1{},b,c=length([1,2,3])}).
-record(r3, {a = fun(_) -> #r1{} end(1), b}).

guard_opt(Config) when is_list(Config) ->
    ok = fun() ->
		 F = fun(F, [H,H|T]) when is_record(H, r) ->
			     [H|F(F, T)];
			(F, [H|T]) when is_record(H, r) ->
			     [H|F(F, T)];
			(_, []) -> []
		     end,
		 [#r{a=4,b=7},#r{a=1,b=42}] =
		     F(F, [#r{a=4,b=7},#r{a=4,b=7},#r{a=1,b=42}]),
		 {'EXIT',_} = (catch F(F, [#r1{}])),
		 ok
	 end(),

    true = fun() ->
		   R = #r{},
		   if is_record(R, r) -> true; true -> false end
	   end(),

    ok = fun() ->
		 F = fun(true, B) when B#r1.a -> ok;
			(false, _) -> error
		     end,
		 ok = F(true, #r1{a=true}),
		 error = F(false, anything_goes),
		 {'EXIT',_} = (catch F(true, #r1{})),
		 {'EXIT',_} = (catch F(true, #r{})),
		 ok
	 end(),

    ok = fun() ->
		 F = fun([{a,R}=T]) when R#r.a =:= 42 ->
			     {ok,tuple_size(T)};
			([{a,R}=T]) when R#r1.a =:= 7 ->
			     {ok,tuple_size(T)};
			(_) -> error
		     end,
		 {ok,2} = F([{a,#r{a=42}}]),
		 {ok,2} = F([{a,#r1{a=7}}]),
		 error = F([{a,#r1{}}]),
		 error = F({a,b,c}),
		 error = F([]),
		 ok
	 end(),

    ok = fun() ->
		 F = fun(X, Y, Z) when is_record(X, r1) andalso
				       (is_record(Y, r2) orelse
					is_record(Z, r3)) -> true;
			(_, _, _) -> false
		     end,
		 true = F(#r1{}, #r2{}, #r3{}),
		 true = F(#r1{}, #r2{}, blurf),
		 true = F(#r1{}, blurf, #r3{}),
		 false = F(#r1{}, blurf, blurf),
		 false = F(blurf, #r2{}, #r3{}),
		 false = F(blurf, #r2{}, blurf),
		 false = F(blurf, blurf, #r3{}),
		 false = F(blurf, blurf, blurf),
		 ok
	 end(),

    ok = fun() ->
		 F = fun(R=#r{a=42}) when R#r.b =:= 7 ->
			     {ok,R};
			(_) -> error
		     end,
		 {ok,#r{a=42,b=7}} = F(#r{a=42,b=7}),
		 error = F(#r{}),
		 error = F([a,b,c]),
		 ok
	 end(),

    ok.

update_barf(R) ->
    R#barf{a="abc",b=1}.

eval_once(Config) when is_list(Config) ->
    once(fun(GetRec) ->
		       true = erlang:is_record(GetRec(), foo)
	       end, #foo{}),
    once(fun(GetRec) ->
		       (GetRec())#foo{a=1}
	       end, #foo{}),
    once(fun(GetRec) ->
		       (GetRec())#foo{a=1,b=2}
	       end, #foo{}),
    once(fun(GetRec) ->
		       (GetRec())#foo{a=1,b=2,c=3}
	       end, #foo{}),
    once(fun(GetRec) ->
		       (GetRec())#foo{a=1,b=2,c=3,d=4}
	       end, #foo{}),
    ok.

once(Test, Record) ->
    put(?MODULE, 0),
    GetRec = fun() ->
		     put(?MODULE, 1+get(?MODULE)),
		     Record
	     end,
    Result = Test(GetRec),
    case get(?MODULE) of
	1 -> ok;
	N ->
	    io:format("Evaluated ~w times\n", [N]),
	    ct:fail(more_than_once)
    end,
    Result.

%% Thanks to Martin Bjorklund.

-record(foobar, {status}).

foobar(Config) when is_list(Config) ->
    {ok,_,_} = x({foo, 1}),
    ok.
				       
get_bar() ->
    #foobar{status = 1}.

x(Trans) ->
    {foo, Barno} = Trans,
    case get_bar() of
	Bar when Bar#foobar.status == 1 ->
	    noop(Bar),
	    Bar33 = Bar#foobar{status = 1},
	    {ok, Bar33, Barno};
	_ ->
	    Trans
    end.

noop(_) ->
    ok.

-record(foo_rec,
	{foo_1,
	 foo_2 = 0,
	 foo_3 = 0}).

missing_test_heap(Config) when is_list(Config) ->
    #foo_rec{foo_2=2,foo_3=5} = missing_test_heap_1(#foo_rec{foo_2=1,foo_3=4}),
    ok.


%% Two test_heap instructions would be incorrectly merged (not allowed
%% because of gc_bif instructions for addition).
missing_test_heap_1(A = #foo_rec {foo_1 = _B,
				  foo_3 = C,
				  foo_2 = D}) ->
    A#foo_rec {foo_1 = {C, D},
  	       foo_3 = C + 1,
  	       foo_2 = D + 1}.

-record(nrec0, {name = <<"nested0">>}).
-record(nrec1, {name = <<"nested1">>, nrec0=#nrec0{}}).
-record(nrec2, {name = <<"nested2">>, nrec1=#nrec1{}}).

nested_access(Config) when is_list(Config) ->
    N0 = #nrec0{},
    N1 = #nrec1{},
    N2 = #nrec2{},
    <<"nested0">> = N0#nrec0.name,
    <<"nested1">> = N1#nrec1.name,
    <<"nested2">> = N2#nrec2.name,
    <<"nested0">> = N1#nrec1.nrec0#nrec0.name,
    <<"nested0">> = N2#nrec2.nrec1#nrec1.nrec0#nrec0.name,
    <<"nested1">> = N2#nrec2.nrec1#nrec1.name,
    <<"nested0">> = ((N2#nrec2.nrec1)#nrec1.nrec0)#nrec0.name,

    N1a = N2#nrec2.nrec1#nrec1{name = <<"nested1a">>},
    <<"nested1a">> = N1a#nrec1.name,

    N2a = N2#nrec2.nrec1#nrec1.nrec0#nrec0{name = <<"nested0a">>},
    N2b = ((N2#nrec2.nrec1)#nrec1.nrec0)#nrec0{name = <<"nested0a">>},
    <<"nested0a">> = N2a#nrec0.name,
    N2a = N2b,
    ok.

-record(rr, {a,b,c}).
-record(fileheader, {read_md5,md5,eof,trailer}).

coverage(Config) when is_list(Config) ->
    %% There should only remain one record test in the code below.
    R0 = id(#rr{a=1,b=2,c=3}),
    B = R0#rr.b,				%Test the record here.
    R = R0#rr{c=42},				%No need to test here.
    if 
	B > R#rr.a ->				%No need to test here.
	    ok
    end,
    #rr{a=1,b=2,c=42} = id(R),			%Test for correctness.

    %% Cover beam_ssa_opt:ssa_opt_element/1 and friends.
    error1 = check_file_header(#fileheader{read_md5=1,md5=2}),
    error2 = check_file_header(#fileheader{trailer=true,eof=false}),
    error3 = check_file_header(#fileheader{}),

    %% Cover sanitization of is_tagged_tuple in beam_ssa_pre_codegen.
    {'EXIT',_} = catch id((catch 22)#rr.a),

    %% Cover beam_ssa_bool.
    error = coverage_1(true),

    ok.

check_file_header(FH) ->
    if
        FH#fileheader.read_md5 =/= FH#fileheader.md5 ->
            error1;
        FH#fileheader.trailer =/= FH#fileheader.eof ->
            error2;
        true ->
            error3
    end.

coverage_1(V) when false#rr.b; V, "abc" ->
    ok;
coverage_1(_) ->
    error.

-record(default_fun, {a = fun(X) -> X*X end}).

%% compiler treats records with 1 and 2 fields differently...
-record(gb_nil, {}).
-record(gb_foo, {hello=1}).
-record(gb_bar, {hello=2,there=3}).
-record(gb_rh, {mod,mid}).

%% Taken from compilation_SUITE and other places.
grab_bag(_Config) ->
    T1 = fun() ->
		 X = #foo{},
		 Y = #foo{},
		 {X#foo.a == Y#foo.a,X#foo.b}
	 end,
    {true,undefined} = T1(),

    T2 = fun(X, Y) ->
		 first_arg(X#foo.a =/= Y#foo.a, X#foo.b =/= X#foo.b)
	 end,
    true = T2(#foo{a=x,b=z}, #foo{a=y,b=z}),

    T3 = fun() ->
		 #default_fun{a=Fun} = id(#default_fun{}),
		 9 = Fun(3)
	 end,
    T3(),

    %% Stupid code, but the compiler used to crash.
    T4 = fun() ->
		 F0 = fun() ->
			      R1 = #gb_nil{},
			      R2 = R1#gb_nil{},
			      R1 = R2
		      end,
		 F1 = fun() ->
			      R1 = #gb_foo{},
			      R2 = R1#gb_foo{},
			      R1 = R2
		      end,

		 F2 = fun() ->
			      R1 = #gb_bar{},
			      R2 = R1#gb_bar{},
			      R1 = R2
		      end,
		 F0(),
		 F1(),
		 F2()
	 end,
    T4(),

    %% Used to crash beam_ssa_bool during its development.
    T5 = fun(RH) ->
                 if
                     is_record(RH, gb_rh) andalso
                     is_atom(RH#gb_rh.mod) andalso
                     RH#gb_rh.mid /= 42 -> ok;
                     true -> error
                 end
         end,
    ok = T5(#gb_rh{}),
    ok = T5(#gb_rh{mod=atom,mid=0}),
    error = T5(#gb_rh{mod=100,mid=0}),
    error = T5(#gb_rh{mod=atom,mid=42}),
    error = T5(#gb_nil{}),
    error = T5(#gb_bar{}),
    error = T5(atom),

    %% With type optimizations disabled, beam_ssa_pre_codegen would insert
    %% set_tuple_element instructions between the call to setelement/3 and
    %% its succeeded instruction.
    T6 = fun(R) ->
                 try
                     %% The succeeded instruction should immediately follow its instruction.
                     %% Not like this:
                     %%
                     %%   x0/_212 = call (`erlang`:`setelement`/3), `5`, y0/_87:37, `4`
                     %%   z0/@ssa_dummy:34 = set_tuple_element `3`, x0/_212, `3`
                     %%   z0/@ssa_dummy:35 = set_tuple_element `2`, x0/_212, `2`
                     %%   z0/@ssa_dummy:36 = set_tuple_element `1`, x0/_212, `1`
                     %%   z0/@ssa_bool:13 = succeeded x0/_212
                     %%   br z0/@ssa_bool:13, ^14, ^4
                     R#foo{a=1,b=2,c=3,d=4}
                 of
                     42 ->
                         ok
                 catch
                     _:_ ->
                         error
                 end
         end,
    error = catch T6(100),
    error = catch T6([a,b,c]),
    error = catch T6(#bar{}),
    {'EXIT',{{try_clause,#foo{}},_}} = catch T6(#foo{}),

    ok.

%% ERIERL-436; the following code used to be very slow to compile.
%%
%% #slow_r{} should have about 4x as many fields for the test to be effective
%% (all of them matched in slow_compilation/1), but unfortunately the memory
%% use scales together with the speed so we'll run out of memory on many of
%% our test machines before we reach noticeable levels (2+ minutes before the
%% fix).
%%
%% We've therefore scaled it down to the current level, at least it it'll guard
%% against excessive regressions.

-record(slow_r,
        {f0,  f1, f2, f3, f4, f5, f6, f7, f8, f9,
         f10,f11,f12,f13,f14,f15,f16,f17,f18,f19,
         f20,f21,f22,f23,f24,f25,f26,f27,f28,f29,
         f30,f31,f32,f33,f34,f35,f36,f37,f38,f39,
         f40,f41,f42,f43,f44,f45,f46,f47,f48,f49,
         f50,f51,f52,f53,f54,f55,f56,f57,f58,f59}).

slow_compilation(Config) when is_list(Config) ->
    R = id(#slow_r{}),

    [{f0,R#slow_r.f0},{f1,R#slow_r.f0},{f1,R#slow_r.f1},
     {f2,R#slow_r.f2},{f3,R#slow_r.f3},{f4,R#slow_r.f4},
     {f5,R#slow_r.f5},{f6,R#slow_r.f6},{f7,R#slow_r.f7},
     {f8,R#slow_r.f8},{f9,R#slow_r.f9},{f10,R#slow_r.f10},
     {f11,R#slow_r.f11},{f12,R#slow_r.f12},{f13,R#slow_r.f13},
     {f14,R#slow_r.f14},{f15,R#slow_r.f15},{f16,R#slow_r.f16},
     {f17,R#slow_r.f17},{f18,R#slow_r.f18},{f19,R#slow_r.f19},
     {f20,R#slow_r.f20},{f21,R#slow_r.f21},{f22,R#slow_r.f22},
     {f23,R#slow_r.f23},{f24,R#slow_r.f24},{f25,R#slow_r.f25},
     {f26,R#slow_r.f26},{f27,R#slow_r.f27},{f28,R#slow_r.f28},
     {f29,R#slow_r.f29},{f30,R#slow_r.f30},{f31,R#slow_r.f31},
     {f32,R#slow_r.f32},{f33,R#slow_r.f33},{f34,R#slow_r.f34},
     {f35,R#slow_r.f35},{f36,R#slow_r.f36},{f37,R#slow_r.f37},
     {f38,R#slow_r.f38},{f39,R#slow_r.f39},{f40,R#slow_r.f40},
     {f41,R#slow_r.f41},{f42,R#slow_r.f42},{f43,R#slow_r.f43},
     {f44,R#slow_r.f44},{f45,R#slow_r.f45},{f46,R#slow_r.f46},
     {f47,R#slow_r.f47},{f48,R#slow_r.f48},{f49,R#slow_r.f49},
     {f40,R#slow_r.f50},{f51,R#slow_r.f51},{f52,R#slow_r.f52},
     {f53,R#slow_r.f53},{f54,R#slow_r.f54},{f55,R#slow_r.f55},
     {f56,R#slow_r.f56},{f57,R#slow_r.f57},{f58,R#slow_r.f58},
     {f59,R#slow_r.f59}].

<<<<<<< HEAD
record_updates(_Config) ->
    F1 = fun(N) ->
                 R0 = #foo{},
                 R1 = R0#foo{a=N},
                 R2 = R1#foo{b=2},
                 R2#foo{c=3}
         end,

    Foo0 = F1(id(42)),
    #foo{a=42,b=2,c=3,d=undefined} = Foo0,
    Foo1 = #foo{a=42,b=99,c=3,d=undefined} = Foo0#foo{b=id(99)},

    _ = id(0),

    #foo{a=42,b=99,c=3,d=999} = Foo1#foo{d=999},

    F2 = fun(N) when is_integer(N) ->
                 R0 = #bar{a=N},
                 R1 = R0#bar{b=N+1},
                 R2 = R1#bar{c=N+2},
                 R2#bar{d=N+3}
         end,
    #bar{a=100,b=101,c=102,d=103} = F2(id(100)),

    F3 = fun(R0, N) when is_integer(N) ->
                 R1 = R0#foo{a=N},
                 R2 = R1#foo{b=N},
                 R3 = R2#foo{a=atom},
                 R3#foo{c=3}
         end,
    #foo{a=atom,b=7,c=3,d=undefined} = F3(id(#foo{}), 7),

    ok.

%%%
%%% Common utilities.
%%%
=======
%% GH-8783: Duplicate indexes in update_record crashed the emulator.
duplicate_update_record(Config) when is_list(Config) ->
    DuplicateUR0 = id({id(left), id(right)}),
    {_, _} = DuplicateUR0,

    DuplicateUR1 = erlang:setelement(2, DuplicateUR0, false),
    DuplicateUR = erlang:setelement(2, DuplicateUR1, false),
    {'EXIT', _} = catch duplicate_update_record_1(DuplicateUR),

    ok.

duplicate_update_record_1(_) ->
    erlang:error(crash).
>>>>>>> 458b9232

first_arg(First, _) -> First.

id(I) -> I.<|MERGE_RESOLUTION|>--- conflicted
+++ resolved
@@ -29,11 +29,7 @@
 	 errors/1,record_test_2/1,record_test_3/1,record_access_in_guards/1,
 	 guard_opt/1,eval_once/1,foobar/1,missing_test_heap/1,
 	 nested_access/1,coverage/1,grab_bag/1,slow_compilation/1,
-<<<<<<< HEAD
-         record_updates/1]).
-=======
-         duplicate_update_record/1]).
->>>>>>> 458b9232
+         record_updates/1, duplicate_update_record/1]).
 
 init_per_testcase(_Case, Config) ->
     Config.
@@ -53,12 +49,7 @@
       [errors,record_test_2,record_test_3,
        record_access_in_guards,guard_opt,eval_once,foobar,
        missing_test_heap,nested_access,coverage,grab_bag,
-<<<<<<< HEAD
-       slow_compilation,record_updates]}].
-=======
-       slow_compilation,
-       duplicate_update_record]}].
->>>>>>> 458b9232
+       slow_compilation,record_updates, duplicate_update_record]}].
 
 
 init_per_suite(Config) ->
@@ -820,7 +811,6 @@
      {f56,R#slow_r.f56},{f57,R#slow_r.f57},{f58,R#slow_r.f58},
      {f59,R#slow_r.f59}].
 
-<<<<<<< HEAD
 record_updates(_Config) ->
     F1 = fun(N) ->
                  R0 = #foo{},
@@ -855,10 +845,6 @@
 
     ok.
 
-%%%
-%%% Common utilities.
-%%%
-=======
 %% GH-8783: Duplicate indexes in update_record crashed the emulator.
 duplicate_update_record(Config) when is_list(Config) ->
     DuplicateUR0 = id({id(left), id(right)}),
@@ -872,7 +858,10 @@
 
 duplicate_update_record_1(_) ->
     erlang:error(crash).
->>>>>>> 458b9232
+
+%%%
+%%% Common utilities.
+%%%
 
 first_arg(First, _) -> First.
 
