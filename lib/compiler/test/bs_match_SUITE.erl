%%
%% %CopyrightBegin%
%%
%% Copyright Ericsson AB 2005-2017. All Rights Reserved.
%%
%% Licensed under the Apache License, Version 2.0 (the "License");
%% you may not use this file except in compliance with the License.
%% You may obtain a copy of the License at
%%
%%     http://www.apache.org/licenses/LICENSE-2.0
%%
%% Unless required by applicable law or agreed to in writing, software
%% distributed under the License is distributed on an "AS IS" BASIS,
%% WITHOUT WARRANTIES OR CONDITIONS OF ANY KIND, either express or implied.
%% See the License for the specific language governing permissions and
%% limitations under the License.
%%
%% %CopyrightEnd%
%%

-module(bs_match_SUITE).
-compile(nowarn_shadow_vars).

-export([all/0, suite/0,groups/0,init_per_suite/1, end_per_suite/1, 
	 init_per_group/2,end_per_group/2,
	 init_per_testcase/2,end_per_testcase/2,
	 size_shadow/1,int_float/1,otp_5269/1,null_fields/1,wiger/1,
	 bin_tail/1,save_restore/1,
	 partitioned_bs_match/1,function_clause/1,
	 unit/1,shared_sub_bins/1,bin_and_float/1,
	 dec_subidentifiers/1,skip_optional_tag/1,decode_integer/1,
	 wfbm/1,degenerated_match/1,bs_sum/1,coverage/1,
	 multiple_uses/1,zero_label/1,followed_by_catch/1,
	 matching_meets_construction/1,simon/1,matching_and_andalso/1,
	 otp_7188/1,otp_7233/1,otp_7240/1,otp_7498/1,
	 match_string/1,zero_width/1,bad_size/1,haystack/1,
	 cover_beam_bool/1,matched_out_size/1,follow_fail_branch/1,
	 no_partition/1,calling_a_binary/1,binary_in_map/1,
	 match_string_opt/1,select_on_integer/1,
	 map_and_binary/1,unsafe_branch_caching/1,
	 bad_literals/1,good_literals/1,constant_propagation/1,
<<<<<<< HEAD
	 parse_xml/1,get_payload/1,escape/1]).
=======
	 parse_xml/1,get_payload/1,num_slots_different/1]).
>>>>>>> 71a40658

-export([coverage_id/1,coverage_external_ignore/2]).

-include_lib("common_test/include/ct.hrl").
-include_lib("syntax_tools/include/merl.hrl").


suite() ->
    [{ct_hooks,[ts_install_cth]},
     {timetrap,{minutes,1}}].

all() -> 
    test_lib:recompile(?MODULE),
    [{group,p}].

groups() -> 
    [{p,[parallel],
      [size_shadow,int_float,otp_5269,null_fields,wiger,
       bin_tail,save_restore,
       partitioned_bs_match,function_clause,unit,
       shared_sub_bins,bin_and_float,dec_subidentifiers,
       skip_optional_tag,decode_integer,wfbm,degenerated_match,bs_sum,
       coverage,multiple_uses,zero_label,followed_by_catch,
       matching_meets_construction,simon,
       matching_and_andalso,otp_7188,otp_7233,otp_7240,
       otp_7498,match_string,zero_width,bad_size,haystack,
       cover_beam_bool,matched_out_size,follow_fail_branch,
       no_partition,calling_a_binary,binary_in_map,
       match_string_opt,select_on_integer,
       map_and_binary,unsafe_branch_caching,
       bad_literals,good_literals,constant_propagation,parse_xml,
<<<<<<< HEAD
       get_payload,escape]}].
=======
       get_payload,num_slots_different]}].
>>>>>>> 71a40658


init_per_suite(Config) ->
    Config.

end_per_suite(_Config) ->
    ok.

init_per_group(_GroupName, Config) ->
    Config.

end_per_group(_GroupName, Config) ->
    Config.


init_per_testcase(Case, Config) when is_atom(Case), is_list(Config) ->
    Config.

end_per_testcase(Case, Config) when is_atom(Case), is_list(Config) ->
    ok.

size_shadow(Config) when is_list(Config) ->
    %% Originally OTP-5270.
    7 = size_shadow_1(),
    7 = size_shadow_2(8),
    7 = size_shadow_3(),
    no = size_shadow_4(8),
    Any = {any,term,goes},
    {2577,Any,-175,whatever} =
	(size_shadow_5(Any, 12))(<<2577:12>>, -175, whatever),
    {7777,Any,42,whatever} =
	(size_shadow_6(Any, 13))(42, <<7777:13>>, whatever),
    {<<45>>,<<>>} = size_shadow_7({int,1}, <<1:16,45>>),
    {'EXIT',{function_clause,_}} =
	(catch size_shadow_7({int,42}, <<1:16,45>>)),
    ok.

size_shadow_1() ->
    L = 8,
    F = fun(<<L:L,B:L>>) -> B end,
    F(<<16:8, 7:16>>).

size_shadow_2(L) ->
    F = fun(<<L:L,B:L>>) -> B end,
    F(<<16:8, 7:16>>).

size_shadow_3() ->
    L = 8,
    F = fun(<<L:L,B:L,L:L>>) -> B end,
    F(<<16:8, 7:16,16:16>>).

size_shadow_4(L) ->
    F = fun(<<L:L,B:L,L:L>>) -> B;
	   (_) -> no end,
    F(<<16:8, 7:16,15:16>>).

size_shadow_5(X, Y) ->
    fun (<< A:Y >>, Y, B) -> fum(A, X, Y, B) end.

size_shadow_6(X, Y) ->
    fun (Y, << A:Y >>, B) -> fum(A, X, Y, B) end.

fum(A, B, C, D) ->
    {A,B,C,D}.

size_shadow_7({int,N}, <<N:16,B:N/binary,T/binary>>) ->
    {B,T}.


int_float(Config) when is_list(Config) ->
    %% OTP-5323
    <<103133.0:64/float>> = <<103133:64/float>>,
    <<103133:64/float>> = <<103133:64/float>>,

    %% Coverage of error cases in sys_pre_expand:coerce_to_float/2.
    case id(default) of
	<<(1 bsl 1024):64/float>> ->
	    ct:fail(should_not_match);
	default ->
	    ok
    end.

%% Stolen from erl_eval_SUITE and modified.
%% OTP-5269. Bugs in the bit syntax.
otp_5269(Config) when is_list(Config) ->
    check(fun() -> L = 8,
		   F = fun(<<A:L,B:A>>) -> B end,
		   F(<<16:8, 7:16>>)
                end,
                7),
    check(fun() -> L = 8, <<A:L,B:A>> = <<16:8, 7:16>>, B end,
	  7),
    check(fun() -> U = 8, (fun(<<U:U>>) -> U end)(<<32:8>>) end,
	  32),
    check(fun() -> U = 8, [U || <<U:U>> <- [<<32:8>>]] end,
	  [32]),
    check(fun() -> [X || <<A:8,
			   B:A>> <- [<<16:8,19:16>>],
			 <<X:8>> <- [<<B:8>>]] end,
	  [19]),
    check(fun() -> A = 4, B = 28, bit_size(<<13:(A+(X=B))>>), X end,
	  28),
    check(fun() ->
		  <<Size,B:Size/binary,Rest/binary>> = <<2,"AB","CD">>,
		  {Size,B,Rest}
	  end,
	  {2,<<"AB">>,<<"CD">>}),
    check(fun() -> X = 32,
		   [X || <<X:X>> <- [<<1:32>>,<<2:32>>,<<3:8>>]] end,
    %% "binsize variable"    ^
	  [1,2]),
    check(fun() ->
		  (fun (<<A:1/binary, B:8/integer, _C:B/binary>>) ->
			   case A of
			       B -> wrong;
			       _ -> ok
			   end
		   end)(<<1,2,3,4>>) end,
	  ok),
    ok.

null_fields(Config) when is_list(Config) ->
    check(fun() ->
		  W = id(0),
		  F = fun(<<_:W>>) -> tail;
			 (<<>>) -> empty
		      end,
		  F(<<>>)
	  end, tail),
    check(fun() ->
		  F = fun(<<_/binary>>) -> tail;
			 (<<>>) -> empty
		      end,
		  F(<<>>)
	  end, tail),
    ok.

wiger(Config) when is_list(Config) ->
    ok1 = wcheck(<<3>>),
    ok2 = wcheck(<<1,2,3>>),
    ok3 = wcheck(<<4>>),
    {error,<<1,2,3,4>>} = wcheck(<<1,2,3,4>>),
    {error,<<>>} = wcheck(<<>>),
    ok.

wcheck(<<A>>) when A==3->
    ok1;
wcheck(<<_,_:2/binary>>) ->
    ok2;
wcheck(<<_>>) ->
    ok3;
wcheck(Other) ->
    {error,Other}.

bin_tail(Config) when is_list(Config) ->
    S = <<"abcde">>,
    $a = bin_tail_c(S, 0),
    $c = bin_tail_c(S, 2),
    $e = bin_tail_c(S, 4),
    {'EXIT',_} = (catch bin_tail_c(S, 5)),
    {'EXIT',_} = (catch bin_tail_c_var(S, 5)),

    $a = bin_tail_d(S, 0),
    $b = bin_tail_d(S, 8),
    $d = bin_tail_d(S, 3*8),
    {'EXIT',_} = (catch bin_tail_d_dead(S, 1)),
    {'EXIT',_} = (catch bin_tail_d_dead(S, 9)),
    {'EXIT',_} = (catch bin_tail_d_dead(S, 5*8)),
    {'EXIT',_} = (catch bin_tail_d_var(S, 1)),

    ok = bin_tail_e(<<2:2,0:1,1:5>>),
    ok = bin_tail_e(<<2:2,1:1,1:5,42:64>>),
    error = bin_tail_e(<<3:2,1:1,1:5,42:64>>),
    error = bin_tail_e(<<>>),
    ok.

bin_tail_c(Bin, Offset) ->
    Res = bin_tail_c_dead(Bin, Offset),
    <<_:Offset/binary,_,Tail/binary>> = Bin,
    {Res,Tail} = bin_tail_c_var(Bin, Offset),
    Res.

bin_tail_c_dead(Bin, Offset) ->
    <<_:Offset/binary,C,_/binary>> = Bin,
    C.

bin_tail_c_var(Bin, Offset) ->
    <<_:Offset/binary,C,Tail/binary>> = Bin,
    {C,Tail}.


bin_tail_d(Bin, BitOffset) ->
    Res = bin_tail_d_dead(Bin, BitOffset),
    <<_:BitOffset,_:8,Tail/binary>> = Bin,
    {Res,Tail} = bin_tail_d_var(Bin, BitOffset),
    Res.

bin_tail_d_dead(Bin, BitOffset) ->
    <<_:BitOffset,C,_/binary>> = Bin,
    C.

bin_tail_d_var(Bin, BitOffset) ->
    <<_:BitOffset,C,Tail/binary>> = Bin,
    {C,Tail}.

bin_tail_e(Bin) ->
    case bin_tail_e_dead(Bin) of
	ok ->
	    <<_,Tail/binary>> = Bin,
	    Tail = bin_tail_e_var(Bin),
	    ok;
	error ->
	    bin_tail_e_var(Bin)
    end.

bin_tail_e_dead(Bin) ->
    case Bin of
	%% The binary is aligned at the end; neither the bs_skip_bits2 nor
	%% bs_test_tail2 instructions are needed.
	<<2:2,_:1,1:5,_/binary>> -> ok;
	_ -> error
    end.

bin_tail_e_var(Bin) ->
    case Bin of
	%% The binary is aligned at the end; neither the bs_skip_bits2 nor
	%% bs_test_tail2 instructions are needed.
	<<2:2,_:1,1:5,Tail/binary>> -> Tail;
	_ -> error
    end.
	    
save_restore(Config) when is_list(Config) ->
    0 = save_restore_1(<<0:2,42:6>>),
    {1,3456} = save_restore_1(<<1:2,3456:14>>),
    {2,7981234} = save_restore_1(<<2:2,7981234:30>>),
    {3,763967493838} = save_restore_1(<<0:2,763967493838:62>>),

    A = <<" x">>,
    B = <<".x">>,
    C = <<"-x">>,

    {" ",<<"x">>} = lll(A),
    {" ",<<"x">>} = mmm(A),
    {" ",<<"x">>} = nnn(A),
    {" ",<<"x">>} = ooo(A),

    {".",<<"x">>} = lll(B),
    {".",<<"x">>} = mmm(B),
    {".",<<"x">>} = nnn(B),
    {".",<<"x">>} = ooo(B),

    {"-",<<"x">>} = lll(C),
    {"-",<<"x">>} = mmm(C),
    {"-",<<"x">>} = nnn(C),
    {"-",<<"x">>} = ooo(C),

    Bin = <<-1:64>>,
    case bad_float_unpack_match(Bin) of
	-1 -> ok;
	_Other -> ct:fail(bad_return_value_probably_NaN)
    end.

save_restore_1(Bin) ->
    case Bin of
	<<0:2,_:6>> -> 0;
	<<1:2,A:14>> -> {1,A};
	<<2:2,A:30>> -> {2,A};
	<<A:64>> -> {3,A}
    end.

lll(<<Char,         Tail/binary>>) -> {[Char],Tail}.

mmm(<<$.,$.,$.,     Tail/binary>>) -> Tail;
mmm(<<$\s,$-,$\s,   Tail/binary>>) -> Tail;
mmm(<<Char,         Tail/binary>>) -> {[Char],Tail}. %% Buggy Tail!

nnn(<<"...",        Tail/binary>>) -> Tail;
nnn(<<" - ",        Tail/binary>>) -> Tail;
nnn(<<Char,         Tail/binary>>) -> {[Char],Tail}. %% Buggy Tail!

ooo(<<" - ",        Tail/binary>>) -> Tail;
ooo(<<Char,         Tail/binary>>) -> {[Char],Tail}.

bad_float_unpack_match(<<F:64/float>>) -> F;
bad_float_unpack_match(<<I:64/integer-signed>>) -> I.


partitioned_bs_match(Config) when is_list(Config) ->
    <<1,2,3>> = partitioned_bs_match(blurf, <<42,1,2,3>>),
    error = partitioned_bs_match(10, <<7,8,15,13>>),
    error = partitioned_bs_match(100, {a,tuple,is,'not',a,binary}),
    ok = partitioned_bs_match(0, <<>>),
    fc(partitioned_bs_match, [-1,blurf],
	     catch partitioned_bs_match(-1, blurf)),
    fc(partitioned_bs_match, [-1,<<1,2,3>>],
	     catch partitioned_bs_match(-1, <<1,2,3>>)),
    {17,<<1,2,3>>} = partitioned_bs_match_2(1, <<17,1,2,3>>),
    {7,<<1,2,3>>} = partitioned_bs_match_2(7, <<17,1,2,3>>),

    fc(partitioned_bs_match_2, [4,<<0:17>>],
	     catch partitioned_bs_match_2(4, <<0:17>>)),

    anything = partitioned_bs_match_3(anything, <<42>>),
    ok = partitioned_bs_match_3(1, 2),

    ok.

partitioned_bs_match(_, <<42:8,T/binary>>) ->
    T;
partitioned_bs_match(N, _) when N > 0 ->
    error;
partitioned_bs_match(_, <<>>) ->
    ok.

partitioned_bs_match_2(1, <<B:8,T/binary>>) ->
    {B,T};
partitioned_bs_match_2(Len, <<_:8,T/binary>>) ->
    {Len,T}.

partitioned_bs_match_3(Var, <<_>>) -> Var;
partitioned_bs_match_3(1, 2) -> ok.

function_clause(Config) when is_list(Config)  ->
    ok = function_clause_1(<<0,7,0,7,42>>),
    fc(function_clause_1, [<<0,1,2,3>>],
       catch function_clause_1(<<0,1,2,3>>)),
    fc(function_clause_1, [<<0,1,2,3>>],
       catch function_clause_1(<<0,7,0,1,2,3>>)),

    ok = function_clause_2(<<0,7,0,7,42>>),
    ok = function_clause_2(<<255>>),
    ok = function_clause_2(<<13:4>>),
    fc(function_clause_2, [<<0,1,2,3>>],
       catch function_clause_2(<<0,1,2,3>>)),
    fc(function_clause_2, [<<0,1,2,3>>],
       catch function_clause_2(<<0,7,0,1,2,3>>)),

    ok.

function_clause_1(<<0:8,7:8,T/binary>>) ->
    function_clause_1(T);
function_clause_1(<<_:8>>) ->
    ok.

function_clause_2(<<0:8,7:8,T/binary>>) ->
    function_clause_2(T);
function_clause_2(<<_:8>>) ->
    ok;
function_clause_2(<<_:4>>) ->
    ok.

unit(Config) when is_list(Config) ->
    42 = peek1(<<42>>),
    43 = peek1(<<43,1,2>>),
    43 = peek1(<<43,1,2,(-1):1>>),
    43 = peek1(<<43,1,2,(-1):2>>),
    43 = peek1(<<43,1,2,(-1):7>>),

    99 = peek8(<<99>>),
    100 = peek8(<<100,101>>),
    fc(peek8, [<<100,101,0:1>>], catch peek8(<<100,101,0:1>>)),

    37484 = peek16(<<37484:16>>),
    37489 = peek16(<<37489:16,5566:16>>),
    fc(peek16, [<<8>>], catch peek16(<<8>>)),
    fc(peek16, [<<42:15>>], catch peek16(<<42:15>>)),
    fc(peek16, [<<1,2,3,4,5>>], catch peek16(<<1,2,3,4,5>>)),

    127 = peek7(<<127:7>>),
    100 = peek7(<<100:7,19:7>>),
    fc(peek7, [<<1,2>>], catch peek7(<<1,2>>)),
    ok.

peek1(<<B:8,_/bitstring>>) -> B.

peek7(<<B:7,_/binary-unit:7>>) -> B.

peek8(<<B:8,_/binary>>) -> B.

peek16(<<B:16,_/binary-unit:16>>) -> B.

shared_sub_bins(Config) when is_list(Config) ->
    {15,[<<>>,<<5>>,<<4,5>>,<<3,4,5>>,<<2,3,4,5>>]} = sum(<<1,2,3,4,5>>, [], 0),
    ok.

sum(<<B,T/binary>>, Acc, Sum) ->
    sum(T, [T|Acc], Sum+B);
sum(<<>>, Last, Sum) -> {Sum,Last}.


bin_and_float(Config) when is_list(Config) ->
    14.0 = bin_and_float(<<1.0/float,2.0/float,3.0/float>>, 0.0),
    ok.

bin_and_float(<<X/float,Y/float,Z/float,T/binary>>, Sum) when is_float(X),
							      is_float(Y),
							      is_float(Z) ->
    bin_and_float(T, Sum+X*X+Y*Y+Z*Z);
bin_and_float(<<>>, Sum) -> Sum.

dec_subidentifiers(Config) when is_list(Config) ->
    {[],<<1,2,3>>} =
	do_dec_subidentifiers(<<1:1,42:7,1:1,99:7,1,2,3>>, 0, [], 2),
    {[5389],<<1,2,3>>} = do_dec_subidentifiers(<<1:1,42:7,0:1,13:7,1,2,3>>, 0, [], 2),
    {[3,2,1],not_a_binary} = dec_subidentifiers(not_a_binary, any, [1,2,3], 0),
    ok.

do_dec_subidentifiers(Buffer, Av, Al, Len) -> 
    Res = dec_subidentifiers(Buffer, Av, Al, Len),
    Res = dec_subidentifiers2(Buffer, Av, Al, Len),
    Res = dec_subidentifiers4(Buffer, Av, Al, Len),
    Res = dec_subidentifiers3(Buffer, Av, Al, Len).

dec_subidentifiers(Buffer, _Av, Al, 0) -> 
    {lists:reverse(Al),Buffer}; 
dec_subidentifiers(<<1:1,H:7,T/binary>>, Av, Al, Len) -> 
    dec_subidentifiers(T, (Av bsl 7) bor H, Al, Len-1);
dec_subidentifiers(<<H,T/binary>>, Av, Al, Len) -> 
    dec_subidentifiers(T, 0, [((Av bsl 7) bor H)|Al], Len-1).

dec_subidentifiers2(<<Buffer/binary>>, _Av, Al, 0) ->
    {lists:reverse(Al),Buffer}; 
dec_subidentifiers2(<<1:1,H:7,T/binary>>, Av, Al, Len) -> 
    dec_subidentifiers2(T, (Av bsl 7) bor H, Al, Len-1); 
dec_subidentifiers2(<<H,T/binary>>, Av, Al, Len) -> 
    dec_subidentifiers2(T, 0, [((Av bsl 7) bor H)|Al], Len-1).

dec_subidentifiers3(Buffer, _Av, Al, 0) when is_binary(Buffer) ->
    {lists:reverse(Al),Buffer}; 
dec_subidentifiers3(<<1:1,H:7,T/binary>>, Av, Al, Len) -> 
    dec_subidentifiers3(T, (Av bsl 7) bor H, Al, Len-1); 
dec_subidentifiers3(<<H,T/binary>>, Av, Al, Len) -> 
    dec_subidentifiers3(T, 0, [((Av bsl 7) bor H)|Al], Len-1).

dec_subidentifiers4(<<1:1,H:7,T/binary>>, Av, Al, Len) when Len =/= 0 -> 
    dec_subidentifiers4(T, (Av bsl 7) bor H, Al, Len-1); 
dec_subidentifiers4(<<H,T/binary>>, Av, Al, Len) when Len =/= 0 -> 
    dec_subidentifiers4(T, 0, [((Av bsl 7) bor H)|Al], Len-1);
dec_subidentifiers4(Buffer, _Av, Al, 0) -> 
    {lists:reverse(Al),Buffer}.


skip_optional_tag(Config) when is_list(Config) ->
    {ok,<<>>} = skip_optional_tag(<<42>>, <<42>>),
    {ok,<<>>} = skip_optional_tag(<<42,1>>, <<42,1>>),
    {ok,<<1,2,3>>} = skip_optional_tag(<<42>>, <<42,1,2,3>>),
    missing = skip_optional_tag(<<2:3>>, blurf),
    ok.

skip_optional_tag(<<>>, Binary) ->
    {ok,Binary};
skip_optional_tag(<<Tag,RestTag/binary>>, <<Tag,Rest/binary>>) ->
    skip_optional_tag(RestTag, Rest);
skip_optional_tag(_, _) -> missing.

decode_integer(_Config) ->
    {10795,<<43>>,whatever} = decode_integer(1, <<42,43>>, whatever),
    {-28909,<<19>>,whatever} = decode_integer(1, <<143,19>>, whatever),
    ok.

decode_integer(Len, <<B1:1,B2:7,Bs/binary>>, RemovedBytes) when B1 == 0 ->
    Bin = <<_Skip:Len/unit:8, Buffer2/binary>> = <<B1:1,B2:7,Bs/binary>>,
    Size = byte_size(Bin),
    <<Int:Size/unit:8>> = Bin,
    {Int,Buffer2,RemovedBytes};
decode_integer(Len, <<B1:1,B2:7,Bs/binary>>, RemovedBytes)  ->
    Bin = <<_Skip:Len/unit:8,Buffer2/binary>> = <<B1:1,B2:7,Bs/binary>>,
    Size = byte_size(Bin),
    <<N:Size/unit:8>> = <<B2,Bs/binary>>,
    Int = N - (1 bsl (8 * size(Bin) -1)),
    {Int,Buffer2,RemovedBytes}.

-define(DATELEN, 16).

wfbm(Config) when is_list(Config) ->
    %% check_for_dot_or_space and get_tail is from wfbm4 by Steve Vinoski,
    %% with modifications.
    {nomatch,0} = check_for_dot_or_space(<<" ">>),
    {nomatch,0} = check_for_dot_or_space(<<" abc">>),
    {ok,<<"abcde">>} = check_for_dot_or_space(<<"abcde 34555">>),
    {nomatch,0} = check_for_dot_or_space(<<".gurka">>),
    {nomatch,1} = check_for_dot_or_space(<<"g.urka">>),

    nomatch = get_tail(<<>>),
    {ok,<<"2007/10/23/blurf">>} = get_tail(<<"200x/2007/10/23/blurf ">>),
    {skip,?DATELEN+5} = get_tail(<<"200x/2007/10/23/blurf.">>),
    nomatch = get_tail(<<"200y.2007.10.23.blurf ">>),
    {'EXIT',_} = (catch get_tail({no,binary,at,all})),
    {'EXIT',_} = (catch get_tail(no_binary)),
    ok.

check_for_dot_or_space(Bin) ->
    check_for_dot_or_space(Bin, 0).

check_for_dot_or_space(<<$\s, _/binary>>, 0) ->
    {nomatch,0};
check_for_dot_or_space(Bin, Len) ->
    case Bin of
        <<Front:Len/binary, $\s, _/binary>> ->
            {ok,Front};
        <<_:Len/binary, $., _/binary>> ->
            {nomatch,Len};
	_ ->
            check_for_dot_or_space(Bin, Len+1)
    end.

get_tail(<<>>) ->
    nomatch;
get_tail(Bin) ->
    <<Front:?DATELEN/binary, Tail/binary>> = Bin,
    case Front of
        <<_:3/binary,"x/",Y:4/binary,$/,M:2/binary,$/,D:2/binary,$/>> ->
	    case check_for_dot_or_space(Tail) of
                {ok,Match} ->
                    {ok,<<Y/binary,$/,M/binary,$/,D/binary,$/, Match/binary>>};
                {nomatch,Skip} -> {skip,?DATELEN + Skip}
            end;
        _ -> nomatch
    end.

degenerated_match(Config) when is_list(Config) ->
    error = degenerated_match_1(<<>>),
    1 = degenerated_match_1(<<1:1>>),
    2 = degenerated_match_1(<<42,43>>),

    error = degenerated_match_2(<<>>),
    no_split = degenerated_match_2(<<1,2>>),
    {<<1,2,3,4>>,<<5>>} = degenerated_match_2(<<1,2,3,4,5>>),
    
    ok.

degenerated_match_1(<<>>) -> error;
degenerated_match_1(Bin) -> byte_size(Bin).

degenerated_match_2(<<>>) -> error;
degenerated_match_2(Bin) ->
    case byte_size(Bin) > 4 of
	true ->
	    split_binary(Bin, 4);
	false ->
	    no_split
    end.

bs_sum(Config) when is_list(Config) ->
    0 = bs_sum_1([]),
    0 = bs_sum_1(<<>>),
    42 = bs_sum_1([42]),
    1 = bs_sum_1(<<1>>),
    10 = bs_sum_1([1,2,3,4]),
    15 = bs_sum_1(<<1,2,3,4,5>>),
    21 = bs_sum_1([1,2,3|<<4,5,6>>]),
    15 = bs_sum_1([1,2,3|{4,5}]),
    6 = bs_sum_1([1,2,3|zero]),
    6 = bs_sum_1([1,2,3|0]),
    7 = bs_sum_1([1,2,3|one]),

    fc(catch bs_sum_1({too,big,tuple})),
    fc(catch bs_sum_1([1,2,3|{too,big,tuple}])),

    [] = sneaky_alias(<<>>),
    [559,387655] = sneaky_alias(id(<<559:32,387655:32>>)),
    fc(sneaky_alias, [<<1>>], catch sneaky_alias(id(<<1>>))),
    fc(sneaky_alias, [[1,2,3,4]], catch sneaky_alias(lists:seq(1, 4))),
    ok.

bs_sum_1(<<H,T/binary>>) -> H+bs_sum_1(T);
bs_sum_1([H|T]) -> H+bs_sum_1(T);
bs_sum_1({A,B}=_Tuple=_AliasForNoGoodReason) -> A+B;
bs_sum_1(0) -> 0;
bs_sum_1(zero=_Zero) -> 0;
bs_sum_1(one) -> 1;
bs_sum_1([]) -> 0;
bs_sum_1(<<>>) -> 0.

sneaky_alias(<<>>=L) -> binary_to_list(L);
sneaky_alias(<<From:32,L/binary>>) -> [From|sneaky_alias(L)].

coverage(Config) when is_list(Config) ->
    0 = coverage_fold(fun(B, A) -> A+B end, 0, <<>>),
    6 = coverage_fold(fun(B, A) -> A+B end, 0, <<1,2,3>>),
    fc(catch coverage_fold(fun(B, A) ->
					 A+B
				 end, 0, [a,b,c])),

    {<<42.0:64/float>>,float} = coverage_build(<<>>, <<42>>, float),
    {<<>>,not_a_tuple} = coverage_build(<<>>, <<>>, not_a_tuple),
    {<<16#76,"abc",16#A9,"abc">>,{x,42,43}} =
	coverage_build(<<>>, <<16#7,16#A>>, {x,y,z}),

    [<<2>>,<<1>>] = coverage_bc(<<1,2>>, []),

    {x,<<"abc">>,z} = coverage_setelement(<<2,"abc">>, {x,y,z}),

    [42] = coverage_apply(<<42>>, [coverage_id]),
    42 = coverage_external(<<42>>),

    do_coverage_bin_to_term_list([]),
    do_coverage_bin_to_term_list([lists:seq(0, 10),{a,b,c},<<23:42>>]),
    fc(coverage_bin_to_term_list, [<<0,0,0,7>>],
	     catch do_coverage_bin_to_term_list_1(<<7:32>>)),

    <<>> = coverage_per_key(<<4:32>>),
    <<$a,$b,$c>> = coverage_per_key(<<7:32,"abc">>),

    ok.

coverage_fold(Fun, Acc, <<H,T/binary>>) ->
    IdFun = fun id/1,
    coverage_fold(Fun, Fun(IdFun(H), IdFun(Acc)), T);
coverage_fold(Fun, Acc, <<>>) when is_function(Fun, 2) -> Acc.

coverage_build(Acc0, <<H,T/binary>>, float) ->
    Float = id(<<H:64/float>>),
    Acc = <<Acc0/binary,Float/binary>>,
    coverage_build(Acc, T, float);
coverage_build(Acc0, <<H,T/binary>>, Tuple0) ->
    Str = id(<<H:(id(4)),(H-1):4,"abc">>),
    Acc = id(<<Acc0/bitstring,Str/bitstring>>),
    Tuple = setelement(2, setelement(3, Tuple0, 43), 42),
    if
	byte_size(Acc) > 0 ->
	    coverage_build(Acc, T, Tuple)
    end;
coverage_build(Acc, <<>>, Tuple) -> {Acc,Tuple}.

coverage_bc(<<H,T/binary>>, Acc) ->
    B = << <<C:8>> || C <- [H] >>,
    coverage_bc(T, [B|Acc]);
coverage_bc(<<>>, Acc) -> Acc.

coverage_setelement(<<H,T1/binary>>, Tuple) when element(1, Tuple) =:= x ->
    setelement(H, Tuple, T1).

coverage_apply(<<H,T/binary>>, [F|Fs]) ->
    [?MODULE:F(H)|coverage_apply(T, Fs)];
coverage_apply(<<>>, []) -> [].

coverage_external(<<H,T/binary>>) ->
    ?MODULE:coverage_external_ignore(T, T),
    H.

coverage_external_ignore(_, _) ->
    ok.

coverage_id(I) -> id(I).

do_coverage_bin_to_term_list(L) ->
    Bin = << <<(begin BinTerm = term_to_binary(Term),
		      <<(byte_size(BinTerm)):32,BinTerm/binary>> end)/binary>> ||
	      Term <- L >>,
    L = do_coverage_bin_to_term_list_1(Bin),
    L = do_coverage_bin_to_term_list_1(<<Bin/binary,7:32,"garbage">>),
    L = do_coverage_bin_to_term_list_1(<<7:32,"garbage",Bin/binary>>).   

do_coverage_bin_to_term_list_1(Bin) ->
    Res = coverage_bin_to_term_list(Bin),
    Res = coverage_bin_to_term_list(Bin, []),
    Res = coverage_bin_to_term_list_catch(Bin),
    Res = coverage_bin_to_term_list_catch(Bin, []).

coverage_bin_to_term_list(<<Sz:32,BinTerm:Sz/binary,T/binary>>) ->
    try binary_to_term(BinTerm) of
	Term -> [Term|coverage_bin_to_term_list(T)]
    catch
	error:badarg -> coverage_bin_to_term_list(T)
    end;
coverage_bin_to_term_list(<<>>) -> [].

coverage_bin_to_term_list(<<Sz:32,BinTerm:Sz/binary,T/binary>>, Acc) ->
    try binary_to_term(BinTerm) of
	Term -> coverage_bin_to_term_list(T, [Term|Acc])
    catch
	error:badarg -> coverage_bin_to_term_list(T, Acc)
    end;
coverage_bin_to_term_list(<<>>, Acc) -> lists:reverse(Acc).

coverage_bin_to_term_list_catch(<<Sz:32,BinTerm:Sz/binary,T/binary>>) ->
    case catch binary_to_term(BinTerm) of
	{'EXIT',_} -> coverage_bin_to_term_list_catch(T);
	Term -> [Term|coverage_bin_to_term_list_catch(T)]
    end;
coverage_bin_to_term_list_catch(<<>>) -> [].

coverage_bin_to_term_list_catch(<<Sz:32,BinTerm:Sz/binary,T/binary>>, Acc) ->
    case catch binary_to_term(BinTerm) of
	{'EXIT',_} -> coverage_bin_to_term_list_catch(T, Acc);
	Term -> coverage_bin_to_term_list_catch(T, [Term|Acc])
    end;
coverage_bin_to_term_list_catch(<<>>, Acc) -> lists:reverse(Acc).

coverage_per_key(<<BinSize:32,Bin/binary>> = B) ->
    true = (byte_size(B) =:= BinSize),
    Bin.

multiple_uses(Config) when is_list(Config) ->
    {344,62879,345,<<245,159,1,89>>} = multiple_uses_1(<<1,88,245,159,1,89>>),
    true = multiple_uses_2(<<0,0,197,18>>),
    <<42,43>> = multiple_uses_3(<<0,0,42,43>>, fun id/1),

    ok = first_after(<<>>, 42),
    <<1>> = first_after(<<1,2,3>>, 0),
    <<2>> = first_after(<<1,2,3>>, 1),

    ok.

multiple_uses_1(<<X:16,Tail/binary>>) ->
    %% NOT OPTIMIZED: sub binary is matched or used in more than one place
    {Y,Z} = multiple_uses_match(Tail),
    {X,Y,Z,Tail}.

multiple_uses_2(<<_:16,Tail/binary>>) ->
    %% NOT OPTIMIZED: sub binary is matched or used in more than one place
    multiple_uses_cmp(Tail, Tail).

multiple_uses_3(<<_:16,Tail/binary>>, Fun) ->
    %% NOT OPTIMIZED: sub binary is used or returned
    Fun(Tail).

multiple_uses_match(<<Y:16,Z:16>>) ->
    {Y,Z}.

multiple_uses_cmp(<<Y:16>>, <<Y:16>>) -> true;
multiple_uses_cmp(<<_:16>>, <<_:16>>) -> false.

first_after(Data, Offset) ->
    case byte_size(Data) > Offset of
	false ->
	    {First, Rest} = {ok, ok},
	    ok;
	true ->
	    <<_:Offset/binary, Rest/binary>> = Data,
	    %% 'Rest' saved in y(0) before the call.
            {First, _} = match_first(Data, Rest),
            %% When beam_bsm sees the code, the following line
            %% which uses y(0) has been optimized away.
	    {First, Rest} = {First, Rest},
	    First
    end.

match_first(_, <<First:1/binary, Rest/binary>>) ->
    {First, Rest}.

zero_label(Config) when is_list(Config) ->
    <<"nosemouth">> = read_pols(<<"FACE","nose","mouth">>),
    <<"CE">> = read_pols(<<"noFACE">>),
    ok.

read_pols(Data) ->
    <<PolygonType:4/binary,Rest/binary>> = Data,
    %% Intentional warning.
    (PolygonType == <<"FACE">>) or (PolygonType == <<"PTCH">>),
    Rest.

followed_by_catch(Config) when is_list(Config) ->
    ok = handle(<<0,1,2,3,4,5>>).

-record(rec,{field}).
handle(<<>>) ->  ok;
handle(Msg) ->
    <<_DataLen:16, Rest/binary>> = Msg,
    case catch fooX:func() of
	[X] ->
	    X#rec.field;
	_ ->
	    ok
    end,
    handle(Rest).

matching_meets_construction(Config) when is_list(Config) ->
    Bin = id(<<"abc">>),
    Len = id(2),
    Tail0 = id(<<1,2,3,4,5>>),
    <<_:Len/binary,Tail/binary>> = Tail0,
    Res = <<Tail/binary,Bin/binary>>,
    <<3,4,5,"abc">> = Res,
    {'EXIT',{badarg,_}} = (catch matching_meets_construction_1(<<"Abc">>)),
    {'EXIT',{badarg,_}} = (catch matching_meets_construction_2(<<"Abc">>)),
    <<"Bbc">> = matching_meets_construction_3(<<"Abc">>),

    <<1,2>> = encode_octet_string(<<1,2,3>>, 2),
    ok.

matching_meets_construction_1(<<"A",H/binary>>) -> <<"B",H>>.

matching_meets_construction_2(<<"A",H/binary>>) -> <<"B",H/float>>.

matching_meets_construction_3(<<"A",H/binary>>) -> <<"B",H/binary>>.

encode_octet_string(<<OctetString/binary>>, Len) ->
    <<OctetString:Len/binary-unit:8>>.

simon(Config) when is_list(Config) ->
    one = simon(blurf, <<>>),
    two = simon(0, <<42>>),
    fc(simon, [17,<<1>>], catch simon(17, <<1>>)),
    fc(simon, [0,<<1,2,3>>], catch simon(0, <<1,2,3>>)),

    one = simon2(blurf, <<9>>),
    two = simon2(0, <<9,1>>),
    fc(simon2, [0,<<9,10,11>>], catch simon2(0, <<9,10,11>>)),
    ok.

simon(_, <<>>) -> one;
simon(0, <<_>>) -> two.

simon2(_, <<9>>) -> one;
simon2(0, <<_:16>>) -> two.


%% OTP-7113: Crash in v3_codegen.
matching_and_andalso(Config) when is_list(Config) ->
    ok = matching_and_andalso_1(<<1,2,3>>, 3),
    {'EXIT',{function_clause,_}} = (catch matching_and_andalso_1(<<1,2,3>>, -8)),
    {'EXIT',{function_clause,_}} = (catch matching_and_andalso_1(<<1,2,3>>, blurf)),
    {'EXIT',{function_clause,_}} = (catch matching_and_andalso_1(<<1,2,3>>, 19)),

    {"abc",<<"xyz">>} = matching_and_andalso_23("abc", <<"-xyz">>),
    {"abc",<<"">>} = matching_and_andalso_23("abc", <<($a-1)>>),
    {"abc",<<"">>} = matching_and_andalso_23("abc", <<($z+1)>>),
    {"abc",<<"">>} = matching_and_andalso_23("abc", <<($A-1)>>),
    {"abc",<<"">>} = matching_and_andalso_23("abc", <<($Z+1)>>),
    error = matching_and_andalso_23([], <<>>),
    error = matching_and_andalso_23([], <<$A>>),
    error = matching_and_andalso_23([], <<$Z>>),
    error = matching_and_andalso_23([], <<$a>>),
    error = matching_and_andalso_23([], <<$z>>),
    ok.

matching_and_andalso_1(<<Bitmap/binary>>, K)
  when is_integer(K) andalso size(Bitmap) >= K andalso 0 < K ->
    ok.

matching_and_andalso_23(Datetime, Bin) ->
    Res = matching_and_andalso_2(Datetime, Bin),
    Res = matching_and_andalso_3(Datetime, Bin),
    Res.

matching_and_andalso_2(Datetime, <<H,T/binary>>)
  when not ((H >= $a) andalso (H =< $z)) andalso
       not ((H >= $A) andalso (H =< $Z)) ->
    {Datetime,T};
matching_and_andalso_2(_, _) -> error.

%% Contrived example to ensure we cover the handling of 'call' instructions
%% in v3_codegen:bsm_rename_ctx/4.
matching_and_andalso_3(Datetime, <<H,T/binary>>)
  when not ((abs(H) >= $a) andalso (abs(H) =< $z)) andalso
       not ((abs(H) >= $A) andalso (abs(H) =< $Z)) ->
    {Datetime,T};
matching_and_andalso_3(_, _) -> error.

%% Thanks to Tomas Stejskal.
otp_7188(Config) when is_list(Config) ->
    MP3 = <<84,65,71,68,117,154,105,232,107,121,0,0,0,0,0,0,0,0,0,0,
	   0,0,0,0,0,0,0,0,0,0,0,0,0,68,97,110,105,101,108,32,76,
	   97,110,100,97,0,0,0,0,0,0,0,0,0,0,0,0,0,0,0,0,0,0,66,
	   101,115,116,32,79,102,0,0,0,0,0,0,0,0,0,0,0,0,0,0,0,0,0,
	   0,0,0,0,0,0,50,48,48,48,50,48,48,48,32,45,32,66,101,115,
	   116,32,79,102,32,32,32,32,32,32,32,32,32,32,32,32,32,32,
	   32,32,12>>,
    {ok,{"ID3v1",
	       [{title,<<68,117,154,105,232,107,121>>},
		{artist,<<"Daniel Landa">>},
		{album,<<"Best Of">>}]}} = parse_v1_or_v11_tag(MP3).

parse_v1_or_v11_tag(<<"TAG", Title:30/binary,
		     Artist:30/binary, Album:30/binary,
		     _Year:4/binary, _Comment:28/binary,
		     0:8, Track:8, _Genre:8>>) ->
    {ok,
     {"ID3v1.1",
      [{track, Track}, {title, trim(Title)},
       {artist, trim(Artist)}, {album, trim(Album)}]}};
parse_v1_or_v11_tag(<<"TAG", Title:30/binary,
		     Artist:30/binary, Album:30/binary,
		     _Year:4/binary, _Comment:30/binary,
		     _Genre:8>>) ->
    {ok,
     {"ID3v1",
      [{title, trim(Title)},
       {artist, trim(Artist)},
       {album, trim(Album)}]}};
parse_v1_or_v11_tag(_) ->
    error.

trim(Bin) ->
    list_to_binary(trim_blanks(binary_to_list(Bin))).

trim_blanks(L) ->
    lists:reverse(skip_blanks_and_zero(lists:reverse(L))).

skip_blanks_and_zero([$\s|T]) ->
    skip_blanks_and_zero(T);
skip_blanks_and_zero([0|T]) ->
    skip_blanks_and_zero(T);
skip_blanks_and_zero(L) ->
    L.

%% OTP-7233. Record and binary matching optimizations clashed.
%% Thanks to Vladimir Klebansky.

-record(rec_otp_7233, {key, val}).

otp_7233(Config) when is_list(Config) ->
    otp_7233_1(#rec_otp_7233{key = <<"XXabcde">>,val=[{"xxxxxxxx",42}]}),
    [<<"XXabcde">>,{"xxxxxxxx",42}] = get(io_format),
    erase(io_format),
    otp_7233_1(#rec_otp_7233{key = <<"XXabcde">>,val=[]}),
    undefined = get(io_format),
    ok.

otp_7233_1(Rec) ->
    <<K:2/binary,_Rest:5/binary>> = Rec#rec_otp_7233.key,
    case K of
	<<"XX">> ->
	    Value = Rec#rec_otp_7233.val,
	    case lists:keyfind("xxxxxxxx", 1, Value) of
		false ->
		    ok;
		T ->
		    put(io_format, [Rec#rec_otp_7233.key,T])
	    end;
	_ -> ok
    end.


otp_7240(Config) when is_list(Config) ->
    a = otp_7240_a(0, <<>>),
    b = otp_7240_a(1, 2),

    a = otp_7240_b(anything, <<>>),
    b = otp_7240_b(1, {x,y}),

    a = otp_7240_c(anything, <<>>),
    b = otp_7240_c(1, <<2>>),

    a = otp_7240_d(anything, <<>>),
    b = otp_7240_d(again, <<2>>),

    a = otp_7240_e(anything, <<>>),
    b = otp_7240_e(1, 41),

    a = otp_7240_f(anything, <<>>),
    b = otp_7240_f(1, {}),
    
    ok.

otp_7240_a(_, <<>>) -> a;
otp_7240_a(1, 2) -> b.

otp_7240_b(_, <<>>) -> a;
otp_7240_b(1, {_,_}) -> b.

otp_7240_c(_, <<>>) -> a;
otp_7240_c(1, <<2>>) -> b.

otp_7240_d(_, <<>>) -> a;
otp_7240_d(_, <<2>>) -> b.

otp_7240_e(_, <<>>) -> a;
otp_7240_e(1, B) when B < 42 -> b.

otp_7240_f(_, <<>>) -> a;
otp_7240_f(1, B) when is_tuple(B) -> b.

otp_7498(Config) when is_list(Config) ->
    <<1,2,3>> = otp_7498_foo(<<1,2,3>>, 0),
    <<2,3>> = otp_7498_foo(<<1,2,3>>, 1),
    <<1,2,3>> = otp_7498_foo(<<1,2,3>>, 2),

    <<1,2,3>> = otp_7498_bar(<<1,2,3>>, 0),
    <<2,3>> = otp_7498_bar(<<1,2,3>>, 1),
    <<1,2,3>> = otp_7498_bar(<<1,2,3>>, 2),
    <<>> = otp_7498_bar(<<>>, 2),
    <<1,2,3>> = otp_7498_bar(<<1,2,3>>, 3),

    ok.

otp_7498_foo(Bin, 0) ->
   otp_7498_foo(Bin, 42);
otp_7498_foo(<<_A, Rest/bitstring>>, 1) ->
   otp_7498_foo(Rest, 43);
otp_7498_foo(Bin, _I)  ->
   Bin.

otp_7498_bar(Bin, 0) ->
   otp_7498_bar(Bin, 42);
otp_7498_bar(<<_A, Rest/bitstring>>, 1) ->
   otp_7498_bar(Rest, 43);
otp_7498_bar(<<>>, 2) ->
   otp_7498_bar(<<>>, 44);
otp_7498_bar(Bin, _I)  ->
   Bin.


match_string(Config) when is_list(Config) ->
    %% To make sure that native endian really is handled correctly
    %% (i.e. that the compiler does not attempt to use bs_match_string/4
    %% instructions for native segments), running this test is not enough.
    %% Either examine the generated for do_match_string_native/1 or
    %% check the coverage for the v3_kernel module.
    case erlang:system_info(endian) of
	little ->
	    do_match_string_native(<<$a,0,$b,0>>);
	big ->
	    do_match_string_native(<<0,$a,0,$b>>)
    end,

    do_match_string_big(<<0,$a,0,$b>>),
    do_match_string_little(<<$a,0,$b,0>>),

    do_match_string_big_signed(<<255,255>>),
    do_match_string_little_signed(<<255,255>>),

    plain = no_match_string_opt(<<"abc">>),
    strange = no_match_string_opt(<<$a:9,$b:9,$c:9>>),

    ok.

do_match_string_native(<<$a:16/native,$b:16/native>>) -> ok.

do_match_string_big(<<$a:16/big,$b:16/big>>) -> ok.

do_match_string_little(<<$a:16/little,$b:16/little>>) -> ok.

do_match_string_big_signed(<<(-1):16/signed>>) -> ok.

do_match_string_little_signed(<<(-1):16/little-signed>>) -> ok.

no_match_string_opt(<<"abc">>) -> plain;
no_match_string_opt(<<$a:9,$b:9,$c:9>>) -> strange.
    

%% OTP-7591: A zero-width segment in matching would crash the compiler.

zero_width(Config) when is_list(Config) ->
    <<Len:16/little, Str:Len/binary, 0:0>> = <<2, 0, $h, $i, 0:0>>,
    2 = Len,
    Str = <<"hi">>,

    %% Match sure that values that cannot fit in a segment will not match.
    case id(<<0:8>>) of
	<<256:8>> -> ct:fail(should_not_match);
	_ -> ok
    end,
    ok.


%% OTP_7650: A invalid size for binary segments could crash the compiler.
bad_size(Config) when is_list(Config) ->
    Tuple = {a,b,c},
    {'EXIT',{{badmatch,<<>>},_}} = (catch <<32:Tuple>> = id(<<>>)),
    Binary = <<1,2,3>>,
    {'EXIT',{{badmatch,<<>>},_}} = (catch <<32:Binary>> = id(<<>>)),
    ok.

haystack(Config) when is_list(Config) ->
    <<0:10/unit:8>> = haystack_1(<<0:10/unit:8>>),
    [<<0:10/unit:8>>,
	   <<0:20/unit:8>>] = haystack_2(<<1:8192>>),
    ok.

%% Used to crash the compiler.
haystack_1(Haystack) ->
    Subs = [10],
    [begin
	 <<B:Y/binary>> = Haystack,
	 B
     end || Y <- Subs],
    Haystack.

%% There would be an incorrect badmatch exception.
haystack_2(Haystack) ->
    Subs = [{687,10},{369,20}],
    [begin
	 <<_:X/binary,B:Y/binary,_/binary>> = Haystack,
	 B
     end || {X,Y} <- Subs ].

fc({'EXIT',{function_clause,_}}) -> ok;
fc({'EXIT',{{case_clause,_},_}}) when ?MODULE =:= bs_match_inline_SUITE -> ok.

fc(Name, Args, {'EXIT',{function_clause,[{?MODULE,Name,Args,_}|_]}}) -> ok;
fc(Name, Args, {'EXIT',{function_clause,[{?MODULE,Name,Arity,_}|_]}})
  when length(Args) =:= Arity ->
    true = test_server:is_native(?MODULE);
fc(_, Args, {'EXIT',{{case_clause,ActualArgs},_}})
  when ?MODULE =:= bs_match_inline_SUITE ->
    Args = tuple_to_list(ActualArgs).

%% Cover the clause handling bs_context to binary in
%% beam_block:initialized_regs/2.
cover_beam_bool(Config) when is_list(Config) ->
    ok = do_cover_beam_bool(<<>>, 3),
    <<19>> = do_cover_beam_bool(<<19>>, 2),
    <<42>> = do_cover_beam_bool(<<42>>, 1),
    <<17>> = do_cover_beam_bool(<<13,17>>, 0),
    ok.

do_cover_beam_bool(Bin, X) when X > 0 ->
    if
	X =:= 1; X =:= 2 ->
	    Bin;
	true ->
	    ok
    end;
do_cover_beam_bool(<<_,Bin/binary>>, X) ->
    do_cover_beam_bool(Bin, X+1).

matched_out_size(Config) when is_list(Config) ->
    {253,16#DEADBEEF} = mos_int(<<8,253,16#DEADBEEF:32>>),
    {6,16#BEEFDEAD} = mos_int(<<3,6:3,16#BEEFDEAD:32>>),
    {53,16#CAFEDEADBEEFCAFE} = mos_int(<<16,53:16,16#CAFEDEADBEEFCAFE:64>>),
    {23,16#CAFEDEADBEEFCAFE} = mos_int(<<5,23:5,16#CAFEDEADBEEFCAFE:64>>),

    {<<1,2,3>>,4} = mos_bin(<<3,1,2,3,4,3>>),
    {<<1,2,3,7>>,19,42} = mos_bin(<<4,1,2,3,7,19,4,42>>),
    <<1,2,3,7>> = mos_bin(<<4,1,2,3,7,"abcdefghij">>),

    ok.

mos_int(<<L,I:L,X:32>>) ->
    {I,X};
mos_int(<<L,I:L,X:64>>) ->
    {I,X}.

mos_bin(<<L,Bin:L/binary,X:8,L>>) ->
    L = byte_size(Bin),
    {Bin,X};
mos_bin(<<L,Bin:L/binary,X:8,L,Y:8>>) ->
    L = byte_size(Bin),
    {Bin,X,Y};
mos_bin(<<L,Bin:L/binary,"abcdefghij">>) ->
    L = byte_size(Bin),
    Bin.

follow_fail_branch(_) ->
    42 = ffb_1(<<0,1>>, <<0>>),
    8 = ffb_1(<<0,1>>, [a]),
    42 = ffb_2(<<0,1>>, <<0>>, 17),
    8 = ffb_2(<<0,1>>, [a], 0),
    ok.

ffb_1(<<_,T/bitstring>>, List) ->
    case List of
	<<_>> ->
	    42;
	[_|_] ->
	    %% The fail branch of the bs_start_match2 instruction
	    %% pointing to here would be ignored, making the compiler
	    %% incorrectly assume that the delayed sub-binary
	    %% optimization was safe.
	    bit_size(T)
    end.

ffb_2(<<_,T/bitstring>>, List, A) ->
    case List of
	<<_>> when A =:= 17 -> 42;
	[_|_] -> bit_size(T)
    end.

no_partition(_) ->
    one = no_partition_1(<<"string">>, a1),
    {two,<<"string">>} = no_partition_1(<<"string">>, a2),
    {two,<<>>} = no_partition_1(<<>>, a2),
    {two,a} = no_partition_1(a, a2),
    three = no_partition_1(undefined, a3),
    {four,a,[]} = no_partition_1([a], a4),
    {five,a,b} = no_partition_1({a,b}, a5),

    one = no_partition_2(<<"string">>, a1),
    two = no_partition_2(<<"string">>, a2),
    two = no_partition_2(<<>>, a2),
    two = no_partition_2(a, a2),
    three = no_partition_2(undefined, a3),
    four = no_partition_2(42, a4),
    five = no_partition_2([], a5),
    six = no_partition_2(42.0, a6),
    ok.

no_partition_1(<<"string">>, a1) ->
    one;
no_partition_1(V, a2) ->
    {two,V};
no_partition_1(undefined, a3) ->
    three;
no_partition_1([H|T], a4) ->
    {four,H,T};
no_partition_1({A,B}, a5) ->
    {five,A,B}.

no_partition_2(<<"string">>, a1) ->
    one;
no_partition_2(_, a2) ->
    two;
no_partition_2(undefined, a3) ->
    three;
no_partition_2(42, a4) ->
    four;
no_partition_2([], a5) ->
    five;
no_partition_2(42.0, a6) ->
    six.

calling_a_binary(Config) when is_list(Config) ->
    [] = call_binary(<<>>, []),
    {'EXIT',{badarg,_}} = (catch call_binary(<<1>>, [])),
    {'EXIT',{badarg,_}} = (catch call_binary(<<1,2,3>>, [])),
    ok.

call_binary(<<>>, Acc) ->
    Acc;
call_binary(<<H,T/bits>>, Acc) ->
    T(<<Acc/binary,H>>).

binary_in_map(Config) when is_list(Config) ->
    ok = match_binary_in_map(#{key => <<42:8>>}),
    {'EXIT',{{badmatch,#{key := 1}},_}} =
	(catch match_binary_in_map(#{key => 1})),
    {'EXIT',{{badmatch,#{key := <<1023:16>>}},_}} =
	(catch match_binary_in_map(#{key => <<1023:16>>})),
    {'EXIT',{{badmatch,#{key := <<1:8>>}},_}} =
	(catch match_binary_in_map(#{key => <<1:8>>})),
    {'EXIT',{{badmatch,not_a_map},_}} =
	(catch match_binary_in_map(not_a_map)),
    ok.

match_binary_in_map(Map) ->
    case 8 of
	N ->
	    #{key := <<42:N>>} = Map,
	    ok
    end.

match_string_opt(Config) when is_list(Config) ->
    {x,<<1,2,3>>,{<<1>>,{v,<<1,2,3>>}}} =
	do_match_string_opt({<<1>>,{v,<<1,2,3>>}}),
    ok.

do_match_string_opt({<<1>>,{v,V}}=T) ->
    {x,V,T}.

select_on_integer(Config) when is_list(Config) ->
    42 = do_select_on_integer(<<42>>),
    <<"abc">> = do_select_on_integer(<<128,"abc">>),

    {'EXIT',_} = (catch do_select_on_integer(<<0:1>>)),
    {'EXIT',_} = (catch do_select_on_integer(<<1:1>>)),
    {'EXIT',_} = (catch do_select_on_integer(<<0:1,0:15>>)),
    ok.

%% The ASN.1 compiler frequently generates code like this.
do_select_on_integer(<<0:1,I:7>>) ->
    I;
do_select_on_integer(<<1:1,_:7,Bin/binary>>) ->
    Bin.

%% If 'bin_opt_info' was given the warning would lack filename
%% and line number.

map_and_binary(_Config) ->
    {<<"10">>,<<"37">>,<<"am">>} = do_map_and_binary(<<"10:37am">>),
    Map1 = #{time => "noon"},
    {ok,Map1} = do_map_and_binary(Map1),
    Map2 = #{hour => 8, min => 42},
    {8,42,Map2} = do_map_and_binary(Map2),
    ok.

do_map_and_binary(<<Hour:2/bytes, $:, Min:2/bytes, Rest/binary>>) ->
    {Hour, Min, Rest};
do_map_and_binary(#{time := _} = T) ->
    {ok, T};
do_map_and_binary(#{hour := Hour, min := Min} = T) ->
    {Hour, Min, T}.

%% Unsafe caching of branch outcomes in beam_bsm would cause the
%% delayed creation of sub-binaries optimization to be applied even
%% when it was unsafe.

unsafe_branch_caching(_Config) ->
    <<>> = do_unsafe_branch_caching(<<42,1>>),
    <<>> = do_unsafe_branch_caching(<<42,2>>),
    <<>> = do_unsafe_branch_caching(<<42,3>>),
    <<17,18>> = do_unsafe_branch_caching(<<42,3,17,18>>),
    <<>> = do_unsafe_branch_caching(<<1,3,42,2>>),

    ok.

do_unsafe_branch_caching(<<Code/integer, Bin/binary>>) ->
    <<C1/integer, B1/binary>> = Bin,
    case C1 of
	X when X =:= 1 orelse X =:= 2 ->
	    Bin2 = <<>>;
	_ ->
	    Bin2 = B1
    end,
    case Code of
	1 -> do_unsafe_branch_caching(Bin2);
	_ -> Bin2
    end.

bad_literals(_Config) ->
    Mod = list_to_atom(?MODULE_STRING ++ "_" ++
			   atom_to_list(?FUNCTION_NAME)),
    S = [signed_lit_match(V, Sz) || V <- lists:seq(-8, 8),
				    Sz <- [0,1,2,3]] ++
	[unsigned_lit_match(V, Sz) || V <- lists:seq(-2, 8),
				      Sz <- [0,1,2]] ++
	[unicode_match(V) ||
	    V <- [-100,-1,0,1,2|lists:seq(16#10FFFC, 16#110004)]],
    Code = ?Q(["-module('@Mod@').\n"
	       "-export([f/0]).\n"
	       "f() ->\n"
	       "_@S,\n"
	       "ok.\n"]),
    merl:print(Code),
    Opts = test_lib:opt_opts(?MODULE),
    {ok,_} = merl:compile_and_load(Code, Opts),
    Mod:f(),

    {'EXIT',<<42>>} = (catch bad_literals_1()),

    Sz = id(8),
    {'EXIT',{{badmatch,_},_}} = (catch <<-1:Sz>> = <<-1>>),
    ok.

bad_literals_1() ->
    BadSz = bad,
    case case <<42>> of
	     <<42:BadSz>> -> ok;
	     Val -> exit(Val)
	 end of
	ok -> ok;
	error -> error
    end.

signed_lit_match(V, Sz) ->
    case <<V:Sz>> of
	<<V:Sz/signed>> ->
	    ?Q("<<_@V@:_@Sz@/signed>> = <<_@V@:_@Sz@>>");
	_ ->
	    ?Q(["case <<_@V@:_@Sz@>> of\n",
		" <<_@V@:_@Sz@/signed>> ->\n",
		"  ct:fail(should_not_match);\n",
		" _ ->\n",
		"  ok\n",
		"end\n"])
    end.

unsigned_lit_match(V, Sz) ->
    case <<V:Sz>> of
	<<V:Sz/unsigned>> ->
	    ?Q("<<_@V@:_@Sz@>> = <<_@V@:_@Sz@>>");
	_ ->
	    ?Q(["case <<_@V@:_@Sz@>> of\n",
		" <<_@V@:_@Sz@/unsigned>> ->\n",
		"  ct:fail(should_not_match);\n",
		" _ ->\n",
		"  ok\n",
		"end\n"])
    end.

unicode_match(V) ->
    try <<V/utf8>> of
	<<V/utf8>> ->
	    ?Q(["<<_@V@/utf8>> = <<_@V@/utf8>>,\n",
		"<<_@V@/utf16>> = <<_@V@/utf16>>,\n",
		"<<_@V@/utf32>> = <<_@V@/utf32>>\n"])
    catch
	error:badarg ->
	    ?Q(["case <<_@V@:32>> of\n",
		" <<_@V@/utf32>> ->\n",
		"  ct:fail(should_not_match);\n",
		" _ ->\n",
		"  ok\n",
		"end\n"])
    end.

%% Test a few legal but rare cases.

good_literals(_Config) ->
    Sz = id(64),

    %% Variable size.
    <<42:Sz>> = id(<<42:Sz>>),
    <<42.0:Sz/float>> = id(<<42:Sz/float>>),

    %% unit > 1
    <<16#cafebeef:4/unit:8>> = id(<<16#cafebeef:32>>),
    ok.

constant_propagation(_Config) ->
    <<5>> = constant_propagation_a(a, <<5>>),
    {'EXIT',{{case_clause,b},_}} = (catch constant_propagation_a(b, <<5>>)),
    258 = constant_propagation_b(<<1,2>>),
    F = constant_propagation_c(),
    259 = F(<<1,3>>),
    ok.

constant_propagation_a(X, Y) ->
    case X of
	a -> Y2 = 8
    end,
    <<5:Y2>> = Y.

constant_propagation_b(B) ->
    Sz = 16,
    <<X:Sz/integer>> = B,
    X.

constant_propagation_c() ->
    Size = 16,
    fun(Bin) ->
	    <<X:Size/integer>> = Bin,
	    X
    end.

parse_xml(_Config) ->
    <<"<?xmlX">> = do_parse_xml(<<"<?xmlX">>),
    <<" ">> = do_parse_xml(<<"<?xml ">>),
    ok.

do_parse_xml(<<"<?xml"/utf8,Rest/binary>> = Bytes) ->
    %% Delayed sub-binary creation is not safe. A buggy (development)
    %% version of check_liveness_everywhere() in beam_utils would turn
    %% on the optimization.
    Rest1 = case is_next_char_whitespace(Rest) of
		false ->
		    Bytes;
		true ->
		    id(Rest)
	    end,
    id(Rest1).

is_next_char_whitespace(<<C/utf8,_/binary>>) ->
    C =:= $\s.

-record(ext_header,
        {this_hdr = 17,
         ext_hdr_opts}).

get_payload(Config) ->
    <<3445:48>> = do_get_payload(#ext_header{ext_hdr_opts = <<3445:48>>}),
    {'EXIT',_} = (catch do_get_payload(#ext_header{})),
    ok.

do_get_payload(ExtHdr) ->
    _ = ExtHdr#ext_header.this_hdr,
    ExtHdrOptions = ExtHdr#ext_header.ext_hdr_opts,
    <<_:13,_:35>> = ExtHdr#ext_header.ext_hdr_opts,
    ExtHdrOptions.

<<<<<<< HEAD
escape(_Config) ->
    0 = escape(<<>>, 0),
    1 = escape(<<128>>, 0),
    2 = escape(<<128,255>>, 0),
    42 = escape(<<42>>, 0),
    50 = escape(<<42,8>>, 0),
    ok.

escape(<<Byte, Rest/bits>>, Pos) when Byte >= 127 ->
    escape(Rest, Pos + 1);
escape(<<Byte, Rest/bits>>, Pos) ->
    escape(Rest, Pos + Byte);
escape(<<_Rest/bits>>, Pos) ->
    Pos.
=======
%% ERL-490
num_slots_different(_Config) ->
    Ts = [{<<"de">>, <<"default">>, <<"Remove">>, <<"a">>},
          {<<"de">>, <<"default">>, <<"Remove from list">>, <<"a">>},
          {<<"de">>, <<"default">>, <<"Remove from the list">>, <<"a">>},
          {<<"de">>, <<"default">>, <<"Results">>, <<"Ergebnisse">>},
          {<<"de">>, <<"default">>, <<"Reservatio">>, <<"a">>},
          {<<"de">>, <<"navigation">>, <<"Results">>, <<"Ergebnisse">>},
          {<<"de">>, <<"navigation">>, <<"Resources">>, <<"Ressourcen">>}],
    _ = [{ok,Res} = lgettext(A, B, C) || {A,B,C,Res} <- Ts],

    {'EXIT',_} = (catch lgettext(<<"d">>, <<"default">>, <<"Remove">>)),
    {'EXIT',_} = (catch lgettext("", <<"default">>, <<"Remove">>)),
    {'EXIT',_} = (catch lgettext(<<"de">>, <<"def">>, <<"Remove">>)),
    {'EXIT',_} = (catch lgettext(<<"de">>, <<"default">>, <<"Res">>)),
    ok.


lgettext(<<"de">>, <<"default">>, <<"Remove">>) ->
    {ok, <<"a">>};
lgettext(<<"de">>, <<"default">>, <<"Remove from list">>) ->
    {ok, <<"a">>};
lgettext(<<"de">>, <<"default">>, <<"Remove from the list">>) ->
    {ok, <<"a">>};
lgettext(<<"de">>, <<"default">>, <<"Results">>) ->
    {ok, <<"Ergebnisse">>};
lgettext(<<"de">>, <<"default">>, <<"Reservatio">>) ->
    {ok, <<"a">>};
lgettext(<<"de">>, <<"navigation">>, <<"Results">>) ->
    {ok, <<"Ergebnisse">>};
lgettext(<<"de">>, <<"navigation">>, <<"Resources">>) ->
    {ok, <<"Ressourcen">>}.

>>>>>>> 71a40658

check(F, R) ->
    R = F().

id(I) -> I.<|MERGE_RESOLUTION|>--- conflicted
+++ resolved
@@ -39,11 +39,7 @@
 	 match_string_opt/1,select_on_integer/1,
 	 map_and_binary/1,unsafe_branch_caching/1,
 	 bad_literals/1,good_literals/1,constant_propagation/1,
-<<<<<<< HEAD
-	 parse_xml/1,get_payload/1,escape/1]).
-=======
-	 parse_xml/1,get_payload/1,num_slots_different/1]).
->>>>>>> 71a40658
+	 parse_xml/1,get_payload/1,escape/1,num_slots_different/1]).
 
 -export([coverage_id/1,coverage_external_ignore/2]).
 
@@ -75,11 +71,7 @@
        match_string_opt,select_on_integer,
        map_and_binary,unsafe_branch_caching,
        bad_literals,good_literals,constant_propagation,parse_xml,
-<<<<<<< HEAD
-       get_payload,escape]}].
-=======
-       get_payload,num_slots_different]}].
->>>>>>> 71a40658
+       get_payload,escape,num_slots_different]}].
 
 
 init_per_suite(Config) ->
@@ -1532,7 +1524,6 @@
     <<_:13,_:35>> = ExtHdr#ext_header.ext_hdr_opts,
     ExtHdrOptions.
 
-<<<<<<< HEAD
 escape(_Config) ->
     0 = escape(<<>>, 0),
     1 = escape(<<128>>, 0),
@@ -1547,7 +1538,7 @@
     escape(Rest, Pos + Byte);
 escape(<<_Rest/bits>>, Pos) ->
     Pos.
-=======
+
 %% ERL-490
 num_slots_different(_Config) ->
     Ts = [{<<"de">>, <<"default">>, <<"Remove">>, <<"a">>},
@@ -1581,7 +1572,6 @@
 lgettext(<<"de">>, <<"navigation">>, <<"Resources">>) ->
     {ok, <<"Ressourcen">>}.
 
->>>>>>> 71a40658
 
 check(F, R) ->
     R = F().
