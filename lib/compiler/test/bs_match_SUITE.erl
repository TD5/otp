--- conflicted
+++ resolved
@@ -40,15 +40,10 @@
 	 map_and_binary/1,unsafe_branch_caching/1,
 	 bad_literals/1,good_literals/1,constant_propagation/1,
 	 parse_xml/1,get_payload/1,escape/1,num_slots_different/1,
-<<<<<<< HEAD
          beam_bsm/1,guard/1,is_ascii/1,non_opt_eq/1,
          expression_before_match/1,erl_689/1,restore_on_call/1,
          restore_after_catch/1,matches_on_parameter/1,big_positions/1,
-         matching_meets_apply/1]).
-=======
-         beam_bsm/1,guard/1,is_ascii/1,non_opt_eq/1,erl_689/1,
-         bs_start_match2_defs/1]).
->>>>>>> 41ab6463
+         matching_meets_apply/1,bs_start_match2_defs/1]).
 
 -export([coverage_id/1,coverage_external_ignore/2]).
 
@@ -80,15 +75,10 @@
        map_and_binary,unsafe_branch_caching,
        bad_literals,good_literals,constant_propagation,parse_xml,
        get_payload,escape,num_slots_different,
-<<<<<<< HEAD
        beam_bsm,guard,is_ascii,non_opt_eq,
        expression_before_match,erl_689,restore_on_call,
        matches_on_parameter,big_positions,
-       matching_meets_apply]}].
-=======
-       beam_bsm,guard,is_ascii,non_opt_eq,erl_689,
-       bs_start_match2_defs]}].
->>>>>>> 41ab6463
+       matching_meets_apply,bs_start_match2_defs]}].
 
 
 init_per_suite(Config) ->
