%%
%% %CopyrightBegin%
%%
%% Copyright Ericsson AB 2022-2023. All Rights Reserved.
%%
%% Licensed under the Apache License, Version 2.0 (the "License");
%% you may not use this file except in compliance with the License.
%% You may obtain a copy of the License at
%%
%%     http://www.apache.org/licenses/LICENSE-2.0
%%
%% Unless required by applicable law or agreed to in writing, software
%% distributed under the License is distributed on an "AS IS" BASIS,
%% WITHOUT WARRANTIES OR CONDITIONS OF ANY KIND, either express or implied.
%% See the License for the specific language governing permissions and
%% limitations under the License.
%%
%% %CopyrightEnd%
%%

-module(beam_bounds_SUITE).
-export([all/0, suite/0, groups/0, init_per_suite/1, end_per_suite/1,
         init_per_group/2, end_per_group/2,
         addition_bounds/1, subtraction_bounds/1,
         multiplication_bounds/1, division_bounds/1, rem_bounds/1,
         band_bounds/1, bor_bounds/1, bxor_bounds/1,
         bsr_bounds/1, bsl_bounds/1,
         bnot_bounds/1,
         lt_bounds/1, le_bounds/1, gt_bounds/1, ge_bounds/1,
         min_bounds/1, max_bounds/1,
         abs_bounds/1,
         infer_lt_gt_bounds/1,
         redundant_masking/1]).

suite() -> [{ct_hooks,[ts_install_cth]}].

all() ->
    [{group,p}].

groups() ->
    [{p,[parallel],
      [addition_bounds,
       subtraction_bounds,
       multiplication_bounds,
       division_bounds,
       rem_bounds,
       band_bounds,
       bor_bounds,
       bxor_bounds,
       bnot_bounds,
       bsr_bounds,
       bsl_bounds,
       lt_bounds,
       le_bounds,
       gt_bounds,
       ge_bounds,
       min_bounds,
       max_bounds,
       abs_bounds,
       infer_lt_gt_bounds,
       redundant_masking]}].

init_per_suite(Config) ->
    test_lib:recompile(?MODULE),
    Config.

end_per_suite(_Config) ->
    ok.

init_per_group(_GroupName, Config) ->
    Config.

end_per_group(_GroupName, Config) ->
    Config.

addition_bounds(_Config) ->
    test_commutative('+', {-12,12}),

    {'-inf',-15} = beam_bounds:bounds('+', {'-inf',-20}, {2,5}),
    {'-inf',55} = beam_bounds:bounds('+', {'-inf',50}, {'-inf',5}),
    {'-inf',110} = beam_bounds:bounds('+', {1,10}, {'-inf',100}),
    any = beam_bounds:bounds('+', {1,'+inf'}, {'-inf',100}),

    {-8,'+inf'} = beam_bounds:bounds('+', {2,'+inf'}, {-10,20}),
    {6,'+inf'} = beam_bounds:bounds('+', {1,10}, {5,'+inf'}),
    {9,'+inf'} = beam_bounds:bounds('+', {2,'+inf'}, {7,'+inf'}),

    ok.

subtraction_bounds(_Config) ->
    test_noncommutative('-', {-12,12}),

    {'-inf',18} = beam_bounds:bounds('-', {'-inf',20}, {2,9}),
    any = beam_bounds:bounds('-', {'-inf',20}, {'-inf',17}),
    {-99,'+inf'} = beam_bounds:bounds('-', {1,10}, {'-inf',100}),
    {-93,'+inf'} = beam_bounds:bounds('-', {7,'+inf'}, {'-inf',100}),

    {-18,'+inf'} = beam_bounds:bounds('-', {2,'+inf'}, {-10,20}),
    {'-inf',6} = beam_bounds:bounds('-', {1,11}, {5,'+inf'}),
    any = beam_bounds:bounds('-', {2,'+inf'}, {7,'+inf'}),

    ok.

multiplication_bounds(_Config) ->
    test_commutative('*', {-12,12}),

    {'-inf',-40} = beam_bounds:bounds('*', {'-inf',-20}, {2,5}),
    {'-inf',1000} = beam_bounds:bounds('*', {'-inf',100}, {1,10}),
    any = beam_bounds:bounds('*', {'-inf',100}, {-10,10}),

    {-100,'+inf'} = beam_bounds:bounds('*', {-10,'+inf'}, {1,10}),
    {7,'+inf'} = beam_bounds:bounds('*', {7,'+inf'}, {1,10}),
    any = beam_bounds:bounds('*', {-10,'+inf'}, {-5,5}),

    {'-inf',1000} = beam_bounds:bounds('*', {1,10}, {'-inf',100}),
    {-100,'+inf'} = beam_bounds:bounds('*', {1,10}, {-10,'+inf'}),

    ok.

division_bounds(_Config) ->
    test_noncommutative('div', {-12,12}),

    {'-inf',-5} = beam_bounds:bounds('div', {'-inf',-20}, {2,4}),
    {'-inf',50} = beam_bounds:bounds('div', {'-inf',100}, {2,4}),

    {-5,'+inf'} = beam_bounds:bounds('div', {-10,'+inf'}, {2,4}),
    {2,'+inf'} = beam_bounds:bounds('div', {10,'+inf'}, {2,4}),

    any = beam_bounds:bounds('div', {10,'+inf'}, {0,0}),
    {'EXIT', {badarith, _}} = catch division_bounds_1([], ok),

    ok.

%% GH-6604: Division by zero could cause type analysis to hang forever as
%% beam_bounds would return a bogus result.
division_bounds_1([], X) ->
    -1 div division_bounds_1(X, ok);
division_bounds_1(_, _) ->
    0.

rem_bounds(_Config) ->
    test_noncommutative('rem', {-12,12}),

    {-7,7} = beam_bounds:bounds('rem', any, {1,8}),
    {-11,11} = beam_bounds:bounds('rem', any, {-12,8}),

    {-7,7} = beam_bounds:bounds('rem', {'-inf',10}, {1,8}),
    {0,7} = beam_bounds:bounds('rem', {10,'+inf'}, {1,8}),

    any = beam_bounds:bounds('rem', {1,10}, {'-inf',10}),
    any = beam_bounds:bounds('rem', {1,10}, {10,'+inf'}),

    any = beam_bounds:bounds('rem', {-10,10}, {'-inf',10}),
    any = beam_bounds:bounds('rem', {-10,10}, {10,'+inf'}),

    ok.

band_bounds(_Config) ->
    test_commutative('band'),

    %% Coverage.
    {0,17} = beam_bounds:bounds('band', any, {7,17}),
    {0,42} = beam_bounds:bounds('band', {0,42}, any),
    any = beam_bounds:bounds('band', {-1,1}, any),
    any = beam_bounds:bounds('band', any, {-10,0}),
    any = beam_bounds:bounds('band', {-10,0}, {-1,10}),
    any = beam_bounds:bounds('band', {-20,-10}, {-1,10}),

    ok.

bor_bounds(_Config) ->
    test_commutative('bor'),

    any = beam_bounds:bounds('bor', {-10,0},{-1,10}),
    any = beam_bounds:bounds('bor', {-20,-10}, {-1,10}),

    ok.

bxor_bounds(_Config) ->
    test_commutative('bxor'),

    any = beam_bounds:bounds('bxor', {-10,0}, {-1,10}),
    any = beam_bounds:bounds('bxor', {-20,-10}, {-1,10}),

    ok.

bnot_bounds(_Config) ->
    Min = -7,
    Max = 7,
    Seq = lists:seq(Min, Max),
    _ = [bnot_bounds_1({A,B}) ||
            A <- Seq,
            B <- lists:nthtail(A-Min, Seq)],

<<<<<<< HEAD
    {-85,'+inf'} = beam_bounds:bounds('bnot', {'-inf',42}),
    {199,'+inf'} = beam_bounds:bounds('bnot', {'-inf',-100}),
    {'-inf',-15} = beam_bounds:bounds('bnot', {7,'+inf'}),
    {'-inf',19} = beam_bounds:bounds('bnot', {-10,'+inf'}),
    {-2228221,'+inf'} = beam_bounds:bounds('bnot', {'-inf', 1114110}),
    any = beam_bounds:bounds('bnot', {0, 1 bsl 256}),
=======
    {-43,'+inf'} = beam_bounds:bounds('bnot', {'-inf',42}),
    {99,'+inf'} = beam_bounds:bounds('bnot', {'-inf',-100}),
    {'-inf',-8} = beam_bounds:bounds('bnot', {7,'+inf'}),
    {'-inf',9} = beam_bounds:bounds('bnot', {-10,'+inf'}),
    {-1114111,'+inf'} = beam_bounds:bounds('bnot', {'-inf', 1114110}),
>>>>>>> 82ca1ba5

    -1 = bnot_bounds_2(0),
    -43 = bnot_bounds_2_coverage(id(42)),
    {'EXIT',{badarith,_}} = catch bnot_bounds_2_coverage(id(bad)),

    {'EXIT',{_,_}} = catch bnot_bounds_3(id(true)),
    {'EXIT',{_,_}} = catch bnot_bounds_3(id(false)),
    {'EXIT',{_,_}} = catch bnot_bounds_3(id(0)),

    {'EXIT',{{bad_generator,-3},_}} = catch bnot_bounds_4(),

    ok.

bnot_bounds_1(R) ->
    {HighestMin,LowestMax} = min_max_unary_op('bnot', R),
    {Min,Max} = beam_bounds:bounds('bnot', R),
    if
        Min =< HighestMin, LowestMax =< Max ->
            ok;
        true ->
            io:format("bnot(~p) evaluates to ~p; should be ~p\n",
                      [R,{Min,Max},{HighestMin,LowestMax}]),
            ct:fail(bad_min_or_max)
        end.

%% GH-7145: 'bnot' converged too slowly, effectively hanging the compiler.
bnot_bounds_2(0) -> -1;
bnot_bounds_2(N) -> abs(bnot bnot_bounds_2(N)).

<<<<<<< HEAD
bnot_bounds_2_coverage(N) -> bnot N.
=======
%% GH-7468. Would result in a bad_typed_register failure in beam_validator.
bnot_bounds_3(A) ->
    (bnot round(((A xor false) andalso 1) + 2)) bsr ok.

%% GH-7468. Would result in a bad_arg_type failure in beam_validator.
bnot_bounds_4() ->
    << 0 || A <- [1,2], _ <- bnot round(A + trunc(A))>>.
>>>>>>> 82ca1ba5

bsr_bounds(_Config) ->
    test_noncommutative('bsr', {-12,12}, {0,7}),

    {0,10} = beam_bounds:bounds('bsr', {0,10}, {0,'+inf'}),
    {0,2} = beam_bounds:bounds('bsr', {0,10}, {2,'+inf'}),

    {-1,10} = beam_bounds:bounds('bsr', {-1,10}, {0,'+inf'}),
    {-100,900} = beam_bounds:bounds('bsr', {-100,900}, {0,'+inf'}),
    {-50,450} = beam_bounds:bounds('bsr', {-100,900}, {1,'+inf'}),

    {'-inf',16} = beam_bounds:bounds('bsr', {'-inf',32}, {1,10}),
    {-5,'+inf'} = beam_bounds:bounds('bsr', {-10,'+inf'}, {1,10}),

    ok.

bsl_bounds(_Config) ->
    test_noncommutative('bsl', {-12,12}, {-7,7}),

    {2,'+inf'} = beam_bounds:bounds('bsl', {1,10}, {1,10_000}),
    {0,'+inf'} = beam_bounds:bounds('bsl', {1,10}, {-10,10_000}),
    any = beam_bounds:bounds('bsl', {-7,10}, {1,10_000}),

    any = beam_bounds:bounds('bsl', {-10,100}, {0,'+inf'}),
    any = beam_bounds:bounds('bsl', {-10,100}, {1,'+inf'}),
    any = beam_bounds:bounds('bsl', {-10,100}, {-1,'+inf'}),

    {0,10} = beam_bounds:bounds('bsl', {1,10}, {'-inf',0}),
    {0,20} = beam_bounds:bounds('bsl', {1,10}, {'-inf',1}),
    {-7,10} = beam_bounds:bounds('bsl', {-7,10}, {'-inf',0}),
    {-28,40} = beam_bounds:bounds('bsl', {-7,10}, {'-inf',2}),

    {'-inf',-1} = beam_bounds:bounds('bsl', {-10,-1}, {500,1024}),
    {0,'+inf'} = beam_bounds:bounds('bsl', {1,10}, {500,1024}),

    ok.

lt_bounds(_Config) ->
    test_relop('<').

le_bounds(_Config) ->
    test_relop('=<').

gt_bounds(_Config) ->
    test_relop('>').

ge_bounds(_Config) ->
    test_relop('>=').

min_bounds(_Config) ->
    test_commutative(min, {-12,12}),

    {'-inf',-10} = min_bounds({'-inf',-10}, {1,100}),
    {'-inf',1} = min_bounds({'-inf',1}, {1,100}),
    {'-inf',50} = min_bounds({'-inf',50}, {1,100}),
    {'-inf',100} = min_bounds({'-inf',500}, {1,100}),

    {'-inf',-10} = min_bounds({'-inf',-10}, {1,'+inf'}),
    {'-inf',1} = min_bounds({'-inf',1}, {1,'+inf'}),
    {'-inf',700} = min_bounds({'-inf',700}, {1,'+inf'}),

    {1,99} = min_bounds({1,99}, {100,'+inf'}),
    {1,100} = min_bounds({1,100}, {100,'+inf'}),
    {100,200} = min_bounds({150,200}, {100,'+inf'}),

    {'-inf',10} = min_bounds({1,10}, any),
    any = min_bounds({1,'+inf'}, any),
    {'-inf',777} = min_bounds(any, {'-inf',777}),

    ok.

min_bounds(R1, R2) ->
    Result = beam_bounds:bounds(min, R1, R2),
    Result = beam_bounds:bounds(min, R2, R1).

max_bounds(_Config) ->
    test_commutative(max, {-12,12}),

    {1,100} = max_bounds({'-inf',-10}, {1,100}),
    {1,100} = max_bounds({'-inf',1}, {1,100}),
    {1,100} = max_bounds({'-inf',50}, {1,100}),
    {1,500} = max_bounds({'-inf',500}, {1,100}),

    {1,'+inf'}  = max_bounds({'-inf',-10}, {1,'+inf'}),
    {1,'+inf'} = max_bounds({'-inf',1}, {1,'+inf'}),
    {1,'+inf'} = max_bounds({'-inf',700}, {1,'+inf'}),

    {100,'+inf'} = max_bounds({1,99}, {100,'+inf'}),
    {100,'+inf'} = max_bounds({1,100}, {100,'+inf'}),
    {150,'+inf'} = max_bounds({150,200}, {100,'+inf'}),

    {1,'+inf'} = max_bounds({1,99}, any),
    {10,'+inf'} = max_bounds({10,'+inf'}, any),
    any = max_bounds({'-inf',70}, any),

    ok.

max_bounds(R1, R2) ->
    Result = beam_bounds:bounds(max, R1, R2),
    Result = beam_bounds:bounds(max, R2, R1).

abs_bounds(_Config) ->
    Min = -7,
    Max = 7,
    Seq = lists:seq(Min, Max),
    _ = [abs_bounds_1({A,B}) ||
            A <- Seq,
            B <- lists:nthtail(A-Min, Seq)],
    ok.

abs_bounds_1(R) ->
    {HighestMin,LowestMax} = min_max_unary_op('abs', R),
    {Min,Max} = beam_bounds:bounds(abs, R),
    if
        Min =< HighestMin, LowestMax =< Max ->
            ok;
        true ->
            io:format("~p(~p) evaluates to ~p; should be ~p\n",
                      [bif_abs,R,{Min,Max},{HighestMin,LowestMax}]),
            ct:fail(bad_min_or_max)
        end.

infer_lt_gt_bounds(_Config) ->
    {{'-inf',-1}, {'-inf',0}} = infer_lt_gt({'-inf',0}, {'-inf',0}),
    {{'-inf',1}, {'-inf',2}} = infer_lt_gt({'-inf',1}, {'-inf',2}),
    {{'-inf',-2}, {'-inf',-1}} = infer_lt_gt({'-inf',1}, {'-inf',-1}),
    {{'-inf',2}, {1,3}} = infer_lt_gt({'-inf',2}, {1,3}),

    any = infer_lt_gt({'-inf',2}, {3,10}),
    any = infer_lt_gt({'-inf',2}, {3,'+inf'}),

    {{0,10}, {1,84}}  = infer_lt_gt({0,10}, {'-inf',84}),
    {{0,83}, {1,84}}  = infer_lt_gt({0,'+inf'}, {'-inf',84}),

    {{0,'+inf'}, {42, '+inf'}}  = infer_lt_gt({0,'+inf'}, {42, '+inf'}),
    {{100,'+inf'}, {101, '+inf'}}  = infer_lt_gt({100,'+inf'}, {42, '+inf'}),

    ok.

%%% Utilities

infer_lt_gt(R1, R2) ->
    case beam_bounds:infer_relop_types('>', R2, R1) of
        {Rb,Ra} ->
            {Ra,Rb} = beam_bounds:infer_relop_types('<', R1, R2);
        any ->
            any = beam_bounds:infer_relop_types('<', R1, R2)
    end.

test_commutative(Op) ->
    test_commutative(Op, {0,32}).

test_commutative(Op, {Min,Max}) ->
    Seq = lists:seq(Min, Max),
    _ = [test_commutative_1(Op, {A,B}, {C,D}) ||
            A <- Seq,
            B <- lists:nthtail(A-Min, Seq),
            C <- lists:nthtail(A-Min, Seq),
            D <- lists:nthtail(C-Min, Seq),
            {A,B} =< {C,D}],
    ok.

test_commutative_1(Op, R1, R2) ->
    {HighestMin,LowestMax} = min_max_op(Op, R1, R2),
    {Min,Max} = beam_bounds:bounds(Op, R1, R2),
    {Min,Max} = beam_bounds:bounds(Op, R2, R1),
    if
        Min =< HighestMin, LowestMax =< Max ->
            ok;
        true ->
            io:format("~p(~p, ~p) evaluates to ~p; should be ~p\n",
                      [Op,R1,R2,{Min,Max},{HighestMin,LowestMax}]),
            ct:fail(bad_min_or_max)
        end.

test_noncommutative(Op, Range) ->
    test_noncommutative(Op, Range, Range).

test_noncommutative(Op, {Min1,Max1}, {Min2,Max2}) ->
    Seq1 = lists:seq(Min1, Max1),
    Seq2 = lists:seq(Min2, Max2),
    _ = [test_noncommutative_1(Op, {A,B}, {C,D}) ||
            A <- Seq1,
            B <- lists:nthtail(A-Min1, Seq1),
            C <- Seq2,
            D <- lists:nthtail(C-Min2, Seq2)],
    ok.

test_noncommutative_1(Op, R1, R2) ->
    {HighestMin,LowestMax} = min_max_op(Op, R1, R2),
    case beam_bounds:bounds(Op, R1, R2) of
        any ->
            case {Op,R2} of
                {'div',{0,0}} -> ok;
                {'rem',{0,0}} -> ok
            end;
        {Min,Max} when Min =< HighestMin, LowestMax =< Max ->
            ok;
        {Min,Max} ->
            io:format("~p(~p, ~p) evaluates to ~p; should be ~p\n",
                      [Op,R1,R2,{Min,Max},{HighestMin,LowestMax}]),
            ct:fail(bad_min_or_max)
        end.

min_max_op(Op, {A,B}, {C,D}) ->
    min_max_op_1(Op, A, B, C, D, {infinity,-(1 bsl 24)}).

min_max_op_1(Op, A, B, C, D, MinMax0) when A =< B ->
    MinMax = min_max_op_2(Op, A, C, D, MinMax0),
    min_max_op_1(Op, A + 1, B, C, D, MinMax);
min_max_op_1(_Op, _, _, _, _, MinMax) ->
    MinMax.

min_max_op_2(Op, A, 0, D, MinMax) when Op =:= 'div'; Op =:= 'rem' ->
    min_max_op_2(Op, A, 1, D, MinMax);
min_max_op_2(Op, A, C, D, MinMax) when C =< D ->
    Val = erlang:Op(A, C),
    case MinMax of
        {Min,Max} when Min =< Val, Val =< Max ->
            min_max_op_2(Op, A, C + 1, D, {Min,Max});
        {Min,Max} ->
            min_max_op_2(Op, A, C + 1, D, {min(Min, Val),max(Max, Val)})
    end;
min_max_op_2(_Op, _, _, _, MinMax) ->
    MinMax.

min_max_unary_op(Op, {A,B}) ->
    min_max_unary_op_1(Op, A, B, {infinity,-(1 bsl 24)}).

min_max_unary_op_1(Op, A, B, {Min,Max}) when A =< B ->
    Val = erlang:Op(A),
    if
        Min =< Val, Val =< Max ->
            min_max_unary_op_1(Op, A + 1, B, {Min,Max});
        true ->
            min_max_unary_op_1(Op, A + 1, B, {min(Min, Val),max(Max, Val)})
    end;
min_max_unary_op_1(_Op, _, _, MinMax) ->
    MinMax.

test_relop(Op) ->
    Max = 15,
    Seq = lists:seq(0, Max),
    _ = [test_relop_1(Op, {A,B}, {C,D}) ||
            A <- Seq,
            B <- lists:nthtail(A, Seq),
            C <- Seq,
            D <- lists:nthtail(C, Seq)],
    ok.

test_relop_1(Op, R1, R2) ->
    Bool = rel_op(Op, R1, R2),
    case beam_bounds:relop(Op, R1, R2) of
        Bool ->
            test_infer_relop(Bool, Op, R1, R2);
        Wrong ->
            io:format("~p(~p, ~p) evaluates to ~p; should be ~p\n",
                      [Op,R1,R2,Wrong,Bool]),
            ct:fail(bad_bool_result)
    end.

test_infer_relop(true, Op, R1, R2) ->
    any = beam_bounds:infer_relop_types(Op, R1, R2);
test_infer_relop(false, Op, R1, R2) ->
    none = beam_bounds:infer_relop_types(Op, R1, R2);
test_infer_relop('maybe', Op, {A0,B0}=R1, {C0,D0}=R2) ->
    {{A,B},{C,D}} = beam_bounds:infer_relop_types(Op, R1, R2),
    if
        A =< B, C =< D, A0 =< A, B0 >= B, C0 =< C, D0 >= D ->
            ok;
        true ->
            io:format("~p ~p infers as ~p ~p\n",
                      [R1,R2,{A,B},{C,D}]),
            ct:fail(ranges_grew)
    end,
    _ = [begin
             case in_range(X, {A,B}) andalso in_range(Y, {C,D}) of
                 true ->
                     ok;
                 false ->
                     io:format("X = ~p; Y = ~p\n", [X,Y]),
                     io:format("~p ~p infers as ~p ~p\n",
                               [R1,R2,{A,B},{C,D}]),
                     ct:fail(bad_inference)
             end
         end || X <- lists:seq(A0, B0),
                Y <- lists:seq(C0, D0),
                erlang:Op(X, Y)],
    ok.

in_range(Int, {A,B}) ->
    A =< Int andalso Int =< B.

rel_op(Op, {A,B}, {C,D}) ->
    rel_op_1(Op, A, B, C, D, none).

rel_op_1(Op, A, B, C, D, BoolResult0) when A =< B ->
    BoolResult = rel_op_2(Op, A, C, D, BoolResult0),
    rel_op_1(Op, A + 1, B, C, D, BoolResult);
rel_op_1(_Op, _, _, _, _, BoolResult) ->
    BoolResult.

rel_op_2(Op, A, C, D, BoolResult0) when C =< D ->
    Val = erlang:Op(A, C),
    BoolResult = case BoolResult0 of
                     none -> Val;
                     Val -> BoolResult0;
                     _ -> 'maybe'
                 end,
    rel_op_2(Op, A, C + 1, D, BoolResult);
rel_op_2(_Op, _, _, _, BoolResult) ->
    BoolResult.

redundant_masking(_Config) ->
    Min = -7,
    Max = 15,
    Seq = lists:seq(Min, Max),
    _ = [test_redundant_masking({A,B}, M) ||
            A <- Seq,
            B <- lists:nthtail(A-Min, Seq),
            M <- Seq],

    false = beam_bounds:is_masking_redundant({'-inf',10}, 16#ff),
    false = beam_bounds:is_masking_redundant({0,'+inf'}, 16#ff),
    ok.

test_redundant_masking({A,B}=R, M) ->
    ShouldBe = test_redundant_masking(A, B, M),
    case beam_bounds:is_masking_redundant(R, M) of
        ShouldBe ->
            ok;
        false when M band (M + 1) =/= 0 ->
            %% M + 1 is not a power of two.
            ok;
        false when A =:= B ->
            ok;
        Unexpected ->
            io:format("beam_bounds:is_masking_redundant(~p, ~p) "
                      "evaluates to ~p; should be ~p\n",
                      [R,M,Unexpected,ShouldBe]),
            ct:fail(bad_boolean)
    end.

test_redundant_masking(A, B, M) when A =< B ->
    A band M =:= A andalso test_redundant_masking(A + 1, B, M);
test_redundant_masking(_, _, _) -> true.

<<<<<<< HEAD
%%%
%%% Common utilities.
%%%

id(I) ->
    I.
=======
%%% Common utility functions.

id(I) -> I.
>>>>>>> 82ca1ba5
<|MERGE_RESOLUTION|>--- conflicted
+++ resolved
@@ -192,20 +192,11 @@
             A <- Seq,
             B <- lists:nthtail(A-Min, Seq)],
 
-<<<<<<< HEAD
-    {-85,'+inf'} = beam_bounds:bounds('bnot', {'-inf',42}),
-    {199,'+inf'} = beam_bounds:bounds('bnot', {'-inf',-100}),
-    {'-inf',-15} = beam_bounds:bounds('bnot', {7,'+inf'}),
-    {'-inf',19} = beam_bounds:bounds('bnot', {-10,'+inf'}),
-    {-2228221,'+inf'} = beam_bounds:bounds('bnot', {'-inf', 1114110}),
-    any = beam_bounds:bounds('bnot', {0, 1 bsl 256}),
-=======
     {-43,'+inf'} = beam_bounds:bounds('bnot', {'-inf',42}),
     {99,'+inf'} = beam_bounds:bounds('bnot', {'-inf',-100}),
     {'-inf',-8} = beam_bounds:bounds('bnot', {7,'+inf'}),
     {'-inf',9} = beam_bounds:bounds('bnot', {-10,'+inf'}),
     {-1114111,'+inf'} = beam_bounds:bounds('bnot', {'-inf', 1114110}),
->>>>>>> 82ca1ba5
 
     -1 = bnot_bounds_2(0),
     -43 = bnot_bounds_2_coverage(id(42)),
@@ -235,9 +226,8 @@
 bnot_bounds_2(0) -> -1;
 bnot_bounds_2(N) -> abs(bnot bnot_bounds_2(N)).
 
-<<<<<<< HEAD
 bnot_bounds_2_coverage(N) -> bnot N.
-=======
+
 %% GH-7468. Would result in a bad_typed_register failure in beam_validator.
 bnot_bounds_3(A) ->
     (bnot round(((A xor false) andalso 1) + 2)) bsr ok.
@@ -245,7 +235,7 @@
 %% GH-7468. Would result in a bad_arg_type failure in beam_validator.
 bnot_bounds_4() ->
     << 0 || A <- [1,2], _ <- bnot round(A + trunc(A))>>.
->>>>>>> 82ca1ba5
+
 
 bsr_bounds(_Config) ->
     test_noncommutative('bsr', {-12,12}, {0,7}),
@@ -593,15 +583,9 @@
     A band M =:= A andalso test_redundant_masking(A + 1, B, M);
 test_redundant_masking(_, _, _) -> true.
 
-<<<<<<< HEAD
 %%%
 %%% Common utilities.
 %%%
 
 id(I) ->
-    I.
-=======
-%%% Common utility functions.
-
-id(I) -> I.
->>>>>>> 82ca1ba5
+    I.