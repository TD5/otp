--- conflicted
+++ resolved
@@ -1,5 +1 @@
-<<<<<<< HEAD
-COMPILER_VSN = 7.6.7
-=======
-COMPILER_VSN = 7.6.8
->>>>>>> da391d9b
+COMPILER_VSN = 7.6.8