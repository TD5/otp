<?xml version="1.0" encoding="utf-8" ?>
<!DOCTYPE chapter SYSTEM "chapter.dtd">

<chapter>
  <header>
    <copyright>
      <year>2004</year><year>2022</year>
      <holder>Ericsson AB. All Rights Reserved.</holder>
    </copyright>
    <legalnotice>
      Licensed under the Apache License, Version 2.0 (the "License");
      you may not use this file except in compliance with the License.
      You may obtain a copy of the License at
 
          http://www.apache.org/licenses/LICENSE-2.0

      Unless required by applicable law or agreed to in writing, software
      distributed under the License is distributed on an "AS IS" BASIS,
      WITHOUT WARRANTIES OR CONDITIONS OF ANY KIND, either express or implied.
      See the License for the specific language governing permissions and
      limitations under the License.

    </legalnotice>

    <title>asn1 Release Notes</title>
    <prepared>otp_appnotes</prepared>
    <docno>nil</docno>
    <date>nil</date>
    <rev>nil</rev>
    <file>notes.xml</file>
  </header>
  <p>This document describes the changes made to the asn1 application.</p>


<<<<<<< HEAD
<section><title>Asn1 5.0.21</title>
=======
<section><title>Asn1 5.0.18.1</title>
>>>>>>> 5e5963b8

    <section><title>Fixed Bugs and Malfunctions</title>
      <list>
        <item>
	    <p>For the <c>per</c> and <c>uper</c> ASN.1 encoding
	    rules, encoding and decoding the <c>SEQUENCE OF</c> and
	    <c>SET OF</c> constructs with 16384 items or more is now
	    supported.</p>
          <p>
	    Own Id: OTP-18245 Aux Id: ERIERL-859 </p>
        </item>
      </list>
    </section>

</section>

<<<<<<< HEAD
<section><title>Asn1 5.0.20</title>

    <section><title>Improvements and New Features</title>
      <list>
        <item>
	    <p>There is a new configure option,
	    <c>--enable-deterministic-build</c>, which will apply the
	    <c>deterministic</c> compiler option when building
	    Erlang/OTP. The <c>deterministic</c> option has been
	    improved to eliminate more sources of non-determinism in
	    several applications.</p>
          <p>
	    Own Id: OTP-18165 Aux Id: PR-5965 </p>
        </item>
      </list>
    </section>

</section>

<section><title>Asn1 5.0.19</title>

    <section><title>Fixed Bugs and Malfunctions</title>
      <list>
        <item>
	    <p>The atom <c>maybe</c> has been quoted in the source
	    code.</p>
          <p>
	    Own Id: OTP-17980</p>
        </item>
      </list>
    </section>

</section>

=======
>>>>>>> 5e5963b8
<section><title>Asn1 5.0.18</title>

    <section><title>Fixed Bugs and Malfunctions</title>
      <list>
        <item>
          <p>
	    Add support for the <c>maps</c> option in combination
	    with the <c>jer</c> backend.</p>
          <p>
	    Own Id: OTP-17959 Aux Id: GH-5757 </p>
        </item>
      </list>
    </section>

</section>

<section><title>Asn1 5.0.17</title>

    <section><title>Fixed Bugs and Malfunctions</title>
      <list>
        <item>
          <p>
	    A parameterized type with a SEQUENCE with extension
	    ("...") made the compiler backend to crash. The previous
	    fix for this in GH-4514 was not complete.</p>
          <p>
	    Own Id: OTP-17522 Aux Id: GH-4902 </p>
        </item>
      </list>
    </section>

</section>

<section><title>Asn1 5.0.16</title>

    <section><title>Fixed Bugs and Malfunctions</title>
      <list>
        <item>
          <p>
	    Fixed a bug in the <c>asn1</c> compiler that potentially
	    could cause it to fail to open a file.</p>
          <p>
	    Own Id: OTP-17387 Aux Id: OTP-17123 </p>
        </item>
      </list>
    </section>

</section>

<section><title>Asn1 5.0.15.1</title>

    <section><title>Fixed Bugs and Malfunctions</title>
      <list>
        <item>
          <p>
	    A parameterized type with a SEQUENCE with extension
	    ("...") made the compiler backend to crash. The previous
	    fix for this in GH-4514 was not complete.</p>
          <p>
	    Own Id: OTP-17522 Aux Id: GH-4902 </p>
        </item>
      </list>
    </section>

</section>

<section><title>Asn1 5.0.15</title>

    <section><title>Fixed Bugs and Malfunctions</title>
      <list>
        <item>
          <p>
	    A parameterized type with a SEQUENCE with extension
	    ("...") made the compiler backend to crash.</p>
          <p>
	    Own Id: OTP-17227 Aux Id: GH-4514 </p>
        </item>
        <item>
          <p>
	    For JER encoding rules an INTEGER value outside the
	    declared range is now reported as error during decode.</p>
          <p>
	    Own Id: OTP-17306 Aux Id: ERIERL-506 </p>
        </item>
      </list>
    </section>


    <section><title>Improvements and New Features</title>
      <list>
        <item>
          <p>
	    For the JER encoding rules, the declared order of the
	    fields in a SEQUENCE is now maintained in the resulting
	    JSON object. Previously a map was used which caused an
	    undefined order of the fields which was not friendly for
	    debugging.</p>
          <p>
	    Own Id: OTP-17297 Aux Id: ERIERL-607 </p>
        </item>
      </list>
    </section>

</section>

<section><title>Asn1 5.0.14</title>

    <section><title>Improvements and New Features</title>
      <list>
        <item>
          <p>
	    Changes in order to build on the Haiku operating system.</p>
          <p>
	    Thanks to Calvin Buckley</p>
          <p>
	    Own Id: OTP-16707 Aux Id: PR-2638 </p>
        </item>
      </list>
    </section>

</section>

<section><title>Asn1 5.0.13</title>

    <section><title>Fixed Bugs and Malfunctions</title>
      <list>
        <item>
          <p>
	    Adhere to the ASN.1 specification for hstring &amp;
	    bstring lexical items. That is they may include white
	    space.</p>
          <p>
	    Own Id: OTP-16490</p>
        </item>
      </list>
    </section>


    <section><title>Improvements and New Features</title>
      <list>
        <item>
	    <p>Refactored the internal handling of deprecated and
	    removed functions.</p>
          <p>
	    Own Id: OTP-16469</p>
        </item>
        <item>
          <p>
	    Improve handling of ellipsis in a CHOICE</p>
          <p>
	    Own Id: OTP-16554 Aux Id: ERL-1189 </p>
        </item>
      </list>
    </section>

</section>

<section><title>Asn1 5.0.12</title>

    <section><title>Improvements and New Features</title>
      <list>
        <item>
          <p>
	    Dialyzer warnings of type <c>no_match</c> are now
	    suppressed in the generated files.</p>
          <p>
	    Own Id: OTP-16636 Aux Id: ERIERL-145 </p>
        </item>
      </list>
    </section>

</section>

<section><title>Asn1 5.0.11</title>

    <section><title>Improvements and New Features</title>
      <list>
        <item>
          <p>
	    The compiler now has limited support for the JSON
	    encoding rules (ITU-T X.697 ASN.1 encoding rules:
	    Specification of JavaScript Object Notation Encoding
	    Rules).</p>
          <p>
	    Own Id: OTP-16030</p>
        </item>
      </list>
    </section>

</section>

<section><title>Asn1 5.0.10</title>

    <section><title>Improvements and New Features</title>
      <list>
        <item>
          <p>
	    Fix 'DEFAULT' with 'OCTET STRING' and 'SEQUENCE OF
	    CHOICE' with extensions.</p>
          <p>
	    Own Id: OTP-16542 Aux Id: PR-2159 </p>
        </item>
      </list>
    </section>

</section>

<section><title>Asn1 5.0.9</title>

    <section><title>Fixed Bugs and Malfunctions</title>
      <list>
        <item>
          <p>
	    All incorrect (that is, all) uses of "can not" has been
	    corrected to "cannot" in source code comments,
	    documentation, examples, and so on.</p>
          <p>
	    Own Id: OTP-14282 Aux Id: PR-1891 </p>
        </item>
        <item>
	    <p>Corrected problems with the following value
	    definitions:</p> <list> <item>value of SEQUENCE OF CHOICE
	    with extensions</item> <item>value of CHOICE with
	    extensions</item> <item>DEFAULT used with OCTET
	    STRING</item> </list>
          <p>
	    Own Id: OTP-15697 Aux Id: PR-2159 </p>
        </item>
      </list>
    </section>

</section>

<section><title>Asn1 5.0.8</title>

    <section><title>Fixed Bugs and Malfunctions</title>
      <list>
        <item>
          <p>
	    Handle erroneous length during decode (BER only) without
	    crashing.</p>
          <p>
	    Own Id: OTP-15470 Aux Id: ERIERL-278 </p>
        </item>
      </list>
    </section>

</section>

<section><title>Asn1 5.0.7</title>

    <section><title>Fixed Bugs and Malfunctions</title>
      <list>
        <item>
	    <p>A bug in ASN.1 BER decoding has been fixed. When
	    decoding a recursively enclosed term the length was not
	    propagated to that term decoding, so if the length of the
	    enclosed term was longer than the enclosing that error
	    was not detected.</p> <p>A hard coded C stack limitation
	    for decoding recursive ASN.1 terms has been introduced.
	    This is currently set to 8 kWords giving a nesting depth
	    of about 1000 levels. Deeper terms can not be decoded,
	    which should not be much of a real world limitation.</p>
          <p>
	    Own Id: OTP-14440 Aux Id: ERIERL-220 </p>
        </item>
      </list>
    </section>

</section>

<section><title>Asn1 5.0.6</title>

    <section><title>Improvements and New Features</title>
      <list>
        <item>
          <p>
	    Update to use the new string api instead of the old.</p>
          <p>
	    Own Id: OTP-15036</p>
        </item>
      </list>
    </section>

</section>

<section><title>Asn1 5.0.5.2</title>

    <section><title>Fixed Bugs and Malfunctions</title>
      <list>
        <item>
          <p>
	    Handle erroneous length during decode (BER only) without
	    crashing.</p>
          <p>
	    Own Id: OTP-15470 Aux Id: ERIERL-278 </p>
        </item>
      </list>
    </section>

</section>

<section><title>Asn1 5.0.5.1</title>

    <section><title>Known Bugs and Problems</title>
      <list>
        <item>
	    <p>A bug in ASN.1 BER decoding has been fixed. When
	    decoding a recursively enclosed term the length was not
	    propagated to that term decoding, so if the length of the
	    enclosed term was longer than the enclosing that error
	    was not detected</p> <p>A hard coded C stack limitation
	    for decoding recursive ASN.1 terms has been introduced.
	    This is currently set to 8 kWords giving a nesting depth
	    of about 1000 levels. Deeper terms can not be decoded,
	    which should not be much of a real world limitation.</p>
          <p>
	    Own Id: OTP-14440 Aux Id: ERIERL-220 </p>
        </item>
      </list>
    </section>

</section>

<section><title>Asn1 5.0.5</title>

    <section><title>Fixed Bugs and Malfunctions</title>
      <list>
        <item>
          <p>
	    Dialyzer suppression has been added for the generated
	    ASN.1 helper function to_bitstring/1 that previously
	    created irrelevant warnings.</p>
          <p>
	    Own Id: OTP-13882 Aux Id: ERIERL-144 </p>
        </item>
      </list>
    </section>

</section>

<section><title>Asn1 5.0.4</title>

    <section><title>Fixed Bugs and Malfunctions</title>
      <list>
        <item>
          <p>
	    There was a issue with BER encoding and the
	    <c>undec_rest</c> option in generated decoders. An
	    exception could be thrown instead of returning an error
	    tuple.</p>
          <p>
	    Own Id: OTP-14786 Aux Id: ERL-518 </p>
        </item>
        <item>
          <p>
	    The asn1ct:test functions crashed on decoders generated
	    with options <c>no_ok_wrapper</c>, <c>undec_rest</c>.</p>
          <p>
	    Own Id: OTP-14787 Aux Id: ERL-518 </p>
        </item>
      </list>
    </section>

</section>

<section><title>Asn1 5.0.3</title>

    <section><title>Fixed Bugs and Malfunctions</title>
      <list>
        <item>
          <p>
	    Compiling an ASN.1 module using the option {n2n,
	    EnumTypeName} when EnumTypeName contains a hyphen like for
	    example Cause-Misc caused syntax errors when compiling
	    the generated Erlang code. This is now corrected.</p>
          <p>
	    Own Id: OTP-14495 Aux Id: ERL-437 </p>
        </item>
      </list>
    </section>

</section>

<section><title>Asn1 5.0.2</title>

    <section><title>Fixed Bugs and Malfunctions</title>
      <list>
        <item>
          <p>
	    Default values now work in extension for PER, so if you
	    give the atom <c>asn1_DEFAULT</c> instead of a value it
	    will become the default value.</p>
          <p>
	    Own Id: OTP-13011 Aux Id: ERIERL-60 </p>
        </item>
      </list>
    </section>

</section>

<section><title>Asn1 5.0.1</title>

    <section><title>Fixed Bugs and Malfunctions</title>
      <list>
        <item>
          <p>
	    Fixed compilation error of generated code caused by a
	    missing quotation of function names as part of an
	    external call for encoding.</p>
          <p>
	    Own Id: OTP-14519 Aux Id: ERIERL-49 </p>
        </item>
      </list>
    </section>

</section>

<section><title>Asn1 5.0</title>

    <section><title>Fixed Bugs and Malfunctions</title>
      <list>
        <item>
          <p>
	    Add compile option <c>-compile(no_native)</c> in modules
	    with <c>on_load</c> directive which is not yet supported
	    by HiPE.</p>
          <p>
	    Own Id: OTP-14316 Aux Id: PR-1390 </p>
        </item>
      </list>
    </section>


    <section><title>Improvements and New Features</title>
      <list>
        <item>
	    <p>The <c>error</c> tuple returned from the <c>encode</c>
	    and <c>decode</c> functions will now include the stack
	    backtrace to make it easier to understand what went
	    wrong.</p>
          <p>
	    Own Id: OTP-13961</p>
        </item>
        <item>
	    <p>The deprecated module <c>asn1rt</c> has been removed.
	    The deprecated functions <c>asn1ct:encode/3</c> and
	    <c>asn1ct:decode/3</c> have been removed. The
	    undocumented function <c>asn1ct:encode/2</c> has been
	    removed.</p>
          <p>
	    *** POTENTIAL INCOMPATIBILITY ***</p>
          <p>
	    Own Id: OTP-14146</p>
        </item>
        <item>
	    <p>The new '<c>maps</c>' option changes the
	    representation of the types <c>SEQUENCE</c> and
	    <c>SET</c> to be maps (instead of records).</p>
          <p>
	    Own Id: OTP-14219</p>
        </item>
      </list>
    </section>

</section>

<section><title>Asn1 4.0.4</title>

    <section><title>Fixed Bugs and Malfunctions</title>
      <list>
        <item>
          <p>
	    Compiling multiple ASN.1 modules in the same directory
	    with parallel make (make -j) should now be safe.</p>
          <p>
	    Own Id: OTP-13624</p>
        </item>
      </list>
    </section>

</section>

<section><title>Asn1 4.0.3</title>

    <section><title>Improvements and New Features</title>
      <list>
        <item>
          <p>
	    Internal changes</p>
          <p>
	    Own Id: OTP-13551</p>
        </item>
      </list>
    </section>

</section>

<section><title>Asn1 4.0.2</title>

    <section><title>Fixed Bugs and Malfunctions</title>
      <list>
        <item>
          <p>
	    When compiling to the PER format, the ASN.1 compiler
	    would crash when attempting to compile an ASN.1 module
	    with a constrained INTEGER with more than 65536 values
	    and named values. (Thanks to Ingars for reporting this
	    bug.)</p>
          <p>
	    Own Id: OTP-13257</p>
        </item>
        <item>
	    <p>The ASN.1 compiler will now emit Dialyzer suppressions
	    for improper lists. Thus, there is no longer any need to
	    use <c>--Wno_improper_lists</c> when analyzing modules
	    generated by the ASN.1 compiler.</p>
          <p>
	    Own Id: OTP-13324</p>
        </item>
      </list>
    </section>

</section>

<section><title>Asn1 4.0.1</title>

    <section><title>Fixed Bugs and Malfunctions</title>
      <list>
        <item>
          <p>
	    Trying to encode an empty named BIT STRING in BER would
	    fail with a <c>function_clause</c> exception. (Thanks to
	    Svilen Ivanov for reporting this bug.)</p>
          <p>
	    Own Id: OTP-13149</p>
        </item>
      </list>
    </section>

</section>

<section><title>Asn1 4.0</title>

    <section><title>Fixed Bugs and Malfunctions</title>
      <list>
        <item>
          <p>
	    Many bugs have been eliminated in the the ASN.1 compiler
	    so that it can now successfully compile many more ASN.1
	    specifications. Error messages have also been improved.</p>
          <p>
	    Own Id: OTP-12395</p>
        </item>
      </list>
    </section>


    <section><title>Improvements and New Features</title>
      <list>
        <item>
	    <p>The documentation for <c>asn1ct:test/1,2,3</c> and
	    <c>asn1ct:value/2</c> has been updated with information
	    about the limitations of the functions.</p>
          <p>
	    Own Id: OTP-12765 Aux Id: seq12866, seq12867 </p>
        </item>
      </list>
    </section>

</section>

<section><title>Asn1 3.0.4</title>

    <section><title>Fixed Bugs and Malfunctions</title>
      <list>
        <item>
	    <p>The ASN.1 compiler would crash if a SEQUENCE ended
	    with a double set of ellipses (<c>...</c>).</p>
          <p>
	    Own Id: OTP-12546 Aux Id: seq12815 </p>
        </item>
      </list>
    </section>

</section>

<section><title>Asn1 3.0.3</title>

    <section><title>Fixed Bugs and Malfunctions</title>
      <list>
        <item>
          <p>
	    When decoding BER, primitives with an indefinite length
	    will be immediately rejected. (Thanks to Simon Cornish
	    for reporting this bug.)</p>
          <p>
	    Own Id: OTP-12205</p>
        </item>
        <item>
          <p>
	    BER: A bug with compliance to X.680 (200811) s31.2.7 has
	    been fixed. Basically, when TagDefault is AUTOMATIC then
	    tags are IMPLICIT unless EXPLICIT is given.</p>
          <p>
	    Own Id: OTP-12318</p>
        </item>
        <item>
          <p>
	    Usage of the <c>EXTERNAL</c> 1994 variant type was
	    broken.</p>
          <p>
	    Own Id: OTP-12326</p>
        </item>
      </list>
    </section>

</section>

<section><title>Asn1 3.0.2</title>

    <section><title>Fixed Bugs and Malfunctions</title>
      <list>
        <item>
          <p>
	    Several problems where the ASN.1 compiler would crash
	    when attempting to compile correct specifications have
	    been corrected.</p>
          <p>
	    Own Id: OTP-12125</p>
        </item>
        <item>
          <p>
	    Robustness when decoding incorrect BER messages has been
	    improved.</p>
          <p>
	    Own Id: OTP-12145</p>
        </item>
      </list>
    </section>

</section>

<section><title>Asn1 3.0.1</title>

    <section><title>Fixed Bugs and Malfunctions</title>
      <list>
        <item>
          <p>
	    The ASN.1 compiler now generates code that don't trigger
	    Dialyzer warnings. Along the way, a few minor bugs were
	    fixed.</p>
          <p>
	    Own Id: OTP-11372 Aux Id: seq12397 </p>
        </item>
      </list>
    </section>

</section>

<section><title>Asn1 3.0</title>

    <section><title>Fixed Bugs and Malfunctions</title>
      <list>
        <item>
          <p>
	    Subtyping an extensible ENUMERATED would cause an
	    compilation error. (Thanks to Morten Nygaard Åsnes for
	    reporting this bug.)</p>
          <p>
	    Own Id: OTP-11700</p>
        </item>
        <item>
	    <p>When specifying the value for an OCTET STRING in a
	    specification, the ASN.1 standard clearly states that the
	    value must be either a bstring or an hstring, but NOT a
	    cstring. The ASN.1 compiler will now generate a
	    compilation error if the value of an OCTET STRING is
	    given as a character string.</p>
	    <p>That is, the following example is now illegal:</p>
	    <p><c>string OCTET STRING ::= "Now illegal"</c></p>
          <p>
	    *** POTENTIAL INCOMPATIBILITY ***</p>
          <p>
	    Own Id: OTP-11727</p>
        </item>
        <item>
          <p>
	    Application upgrade (appup) files are corrected for the
	    following applications: </p>
          <p>
	    <c>asn1, common_test, compiler, crypto, debugger,
	    dialyzer, edoc, eldap, erl_docgen, et, eunit, gs, hipe,
	    inets, observer, odbc, os_mon, otp_mibs, parsetools,
	    percept, public_key, reltool, runtime_tools, ssh,
	    syntax_tools, test_server, tools, typer, webtool, wx,
	    xmerl</c></p>
          <p>
	    A new test utility for testing appup files is added to
	    test_server. This is now used by most applications in
	    OTP.</p>
          <p>
	    (Thanks to Tobias Schlager)</p>
          <p>
	    Own Id: OTP-11744</p>
        </item>
      </list>
    </section>


    <section><title>Improvements and New Features</title>
      <list>
        <item>
          <p>
	    By giving --enable-static-{nifs,drivers} to configure it
	    is now possible to statically linking of nifs and drivers
	    to the main Erlang VM binary. At the moment only the asn1
	    and crypto nifs of the Erlang/OTP nifs and drivers have
	    been prepared to be statically linked. For more details
	    see the Installation Guide in the System documentation.</p>
          <p>
	    Own Id: OTP-11258</p>
        </item>
        <item>
	    <p>Code generation for the <c>per</c> and <c>uper</c>
	    backends has been somewhat improved.</p>
          <p>
	    Own Id: OTP-11573</p>
        </item>
        <item>
	    <p>The OCTET STRING and BIT STRING types now have a more
	    natural mapping to Erlang types (binary and bitstring,
	    respectively), which is more efficient and will avoid
	    useless conversions between lists and
	    binaries/bitstrings.</p>
	    <p>This is an incompatible change. To revert to the old
	    mapping to support existing applications, use the
	    <c>legacy_erlang_types</c> option.</p>
	    <p>Impact: There is a potential for better performance,
	    as it is now possible to avoid conversions between lists
	    and binaries both in the generated ASN.1 encode/decode
	    code and in the application itself.</p>
          <p>
	    *** POTENTIAL INCOMPATIBILITY ***</p>
          <p>
	    Own Id: OTP-11594</p>
        </item>
        <item>
	    <p>All functions in the <c>asn1rt</c> module, as well as
	    <c>asn1ct:decode/3</c> and <c>asn1ct:encode/3</c>, are
	    now deprecated.</p>
          <p>
	    Own Id: OTP-11731</p>
        </item>
        <item>
          <p>
	    Generated .hrl files are now protected from being
	    included more than once.</p>
          <p>
	    Own Id: OTP-11804</p>
        </item>
      </list>
    </section>

</section>

<section><title>Asn1 2.0.4</title>

    <section><title>Fixed Bugs and Malfunctions</title>
      <list>
        <item>
          <p>
	    The default value for a <c>BIT STRING</c> would not
	    always be recognized, causing the encoding to be
	    incorrect for the DER/PER/UPER encodings.</p>
          <p>
	    Own Id: OTP-11319</p>
        </item>
        <item>
          <p>
	    The ASN.1 application would fail to build if the
	    <c>.erlang</c> file printed something to standard output.</p>
          <p>
	    Own Id: OTP-11360</p>
        </item>
        <item>
	    <p>An union of integer ranges in an INTEGER constraint
	    could sometimes be interpreted as the intersection of the
	    range.</p>
          <p>
	    Own Id: OTP-11411 Aux Id: seq12443 </p>
        </item>
        <item>
          <p>
	    Extensible, multiple single value constraints (such as
	    <c>INTEGER (1|17, ...)</c>) would be incorrectly encoded.</p>
          <p>
	    Own Id: OTP-11415</p>
        </item>
        <item>
          <p>
	    The ASN.1 compiler would fail to compile a constraint
	    with values given for for the extension part (such as
	    <c>INTEGER (1..10, ..., 11..20)</c>).</p>
          <p>
	    Own Id: OTP-11504</p>
        </item>
      </list>
    </section>


    <section><title>Improvements and New Features</title>
      <list>
        <item>
          <p>
	    The new option '<c>no_ok_wrapper</c>' generates
	    M:encode/2 and M:decode/2 functions that don't wrap the
	    return value in an {ok,...} tuple.</p>
          <p>
	    Own Id: OTP-11314</p>
        </item>
      </list>
    </section>

</section>

<section><title>Asn1 2.0.3</title>

    <section><title>Fixed Bugs and Malfunctions</title>
      <list>
        <item>
          <p>
	    Open types greater than 16383 bytes will now be correctly
	    encoded and decoded.</p>
          <p>
	    Own Id: OTP-11262 Aux Id: seq12386, OTP-11223 </p>
        </item>
      </list>
    </section>


    <section><title>Improvements and New Features</title>
      <list>
        <item>
	    <p>For the PER and UPER formats, code generation
	    especially for encoding has been improved.</p>
	    <p>When encoding BIT STRINGs, values longer than the
	    maximum size for the BIT STRING type would be truncated
	    silently - they now cause an exception.</p>
	    <p>Open types greater than 16383 bytes will now be
	    correctly encoded and decoded.</p>
	    <p>IMPORTANT NOTE: For ASN.1 specifications that depend
	    on each other, such as the S1AP-* specifications, it is
	    important to recompile all specifications (compiling some
	    with this version of the compiler and some with an older
	    version will not work).</p>
          <p>
	    Own Id: OTP-11300</p>
        </item>
      </list>
    </section>

</section>

<section><title>Asn1 2.0.2</title>

    <section><title>Fixed Bugs and Malfunctions</title>
      <list>
        <item>
          <p>
	    Fix some Makefile rules that didn't support silent rules.
	    Thanks to Anthony Ramine.</p>
          <p>
	    Own Id: OTP-11111</p>
        </item>
        <item>
	    <p>PER/UPER: A semi-constrained INTEGER with a non-zero
	    lower bound would be incorrectly decoded. This bug was
	    introduced in R16.</p>
	    <p>PER/UPER: Given <c>INTEGER (10..MAX, ...)</c>,
	    attempting to decode any integer below 10 would cause the
	    encoder to enter an infinite loop.</p>
	    <p>PER/UPER: For a type with an extensible SIZE
	    constraint, sizes outside of the root range were
	    incorrectly encoded.</p>
	    <p>Given a constraint such as <c>(SIZE (5, ...))</c>,
	    encoding a size less than 5 would fail (PER/UPER).
	    Similarly, for BER decoding would fail.</p>
	    <p>PER: The encoder did not align a known multiplier
	    string (such as IA5String) of length 16 bits (exactly) to
	    an octet boundary.</p>
	    <p>In rare circumstances, DEFAULT values for the UPER
	    backend could be wrongly encoded.</p>
          <p>
	    Own Id: OTP-11134</p>
        </item>
        <item>
	    <p>UPER: The compiler would crash when compiling an
	    ENUMERATED having more than 63 extended values.</p>
	    <p>PER/UPER: A SEQUENCE with more 64 extended values
	    could not be decoded.</p>
          <p>
	    Own Id: OTP-11153</p>
        </item>
        <item>
          <p>
	    When decoding a SEQUENCE defined inline inside a an
	    extension addition group, the record named generated by
	    the decoding code would not match the name in the
	    generated .hrl file.</p>
          <p>
	    Own Id: OTP-11154 Aux Id: seq12339 </p>
        </item>
      </list>
    </section>


    <section><title>Improvements and New Features</title>
      <list>
        <item>
	    <p> Postscript files no longer needed for the generation
	    of PDF files have been removed. </p>
          <p>
	    Own Id: OTP-11016</p>
        </item>
      </list>
    </section>

</section>

<section><title>Asn1 2.0.1.2</title>

    <section><title>Fixed Bugs and Malfunctions</title>
      <list>
        <item>
          <p>
	    When an object set is an actual parameter, the extension
	    marker for the object set could get lost (which would
	    cause the decoding of unknown values to fail).</p>
          <p>
	    Own Id: OTP-10995 Aux Id: seq12290 </p>
        </item>
      </list>
    </section>

</section>

<section><title>Asn1 2.0.1.1</title>

    <section><title>Fixed Bugs and Malfunctions</title>
      <list>
        <item>
	    <p>The generated decoder for the 'per' and 'uper'
	    backends did not correctly decode ENUMERATEDs with a
	    single value.</p>
	    <p>The generated encoder for the 'per' and 'uper'
	    backends generated an empty binary for a top-level type
	    that did not need to be encoded (such as an ENUMERATED
	    with a single value). The correct result should be a
	    binary containing a 0 byte.</p>
          <p>
	    Own Id: OTP-10916 Aux Id: seq12270 </p>
        </item>
      </list>
    </section>

</section>

<section><title>Asn1 2.0.1</title>

    <section><title>Fixed Bugs and Malfunctions</title>
      <list>
        <item>
          <p>
	    Fixed broken table constraints within a SET OF or
	    SEQUENCE OF for the BER backend.</p>
          <p>
	    Own Id: OTP-10853 Aux Id: seq12245 </p>
        </item>
      </list>
    </section>

</section>

<section><title>Asn1 2.0</title>

    <section><title>Fixed Bugs and Malfunctions</title>
      <list>
        <item>
          <p>
	    Encoding SEQUENCEs with multiple extension addition
	    groups with optional values could fail (depending both on
	    the specification and whether all values were provided).</p>
          <p>
	    Own Id: OTP-10664</p>
        </item>
      </list>
    </section>


    <section><title>Improvements and New Features</title>
      <list>
        <item>
	    <p>The options for the ASN.1 compiler has been
	    drastically simplified. The backend is chosen by using
	    <c>ber</c>, <c>per</c>, or <c>uper</c>. The options
	    <c>optimize</c>, <c>nif</c>, and <c>driver</c> are no
	    longer needed. The old options will still work, but will
	    issue a warning.</p>
	    <p>Another change is that generated <c>encode/2</c>
	    function will always return a binary (some backends used
	    to return an iolist).</p>
          <p>
	    *** POTENTIAL INCOMPATIBILITY ***</p>
          <p>
	    Own Id: OTP-10410 Aux Id: kunagi-254 [165] </p>
        </item>
        <item>
          <p>
	    The ASN.1 compiler generates faster decode functions for
	    PER and UPER. Some minor improvements have also been made
	    for PER/UPER encoding, and to the BER backend.</p>
          <p>
	    Own Id: OTP-10519 Aux Id: kunagi-322 [233] </p>
        </item>
        <item>
	    <p>The ASN.1 compiler will now always include necessary
	    run-time functions in the generated Erlang modules
	    (except for <c>asn1rt_nif</c> which is still needed). If
	    the option '<c>inline</c>' is used the ASN.1 compiler
	    will generate a warning. But if
	    '<c>{inline,OutputFile}</c>' is use, the ASN.1 compiler
	    will refuse to compile the file. (Use a <c>.set.asn</c>
	    file if you need to remove the output file.)</p>
	    <p>The '<c>BIT STRING</c>' type will now be decoded as
	    Erlang bitstrings by default. Use the new
	    <c>legacy_bit_string</c> option to encode as lists of
	    ones and zeroes. (The <c>compact_bit_string</c> option
	    still works as before.)</p>
	    <p>Open types are now always returned as binaries (when
	    there is no information allowing them to be decoded).</p>
          <p>
	    *** POTENTIAL INCOMPATIBILITY ***</p>
          <p>
	    Own Id: OTP-10588 Aux Id: kunagi-341 [252] </p>
        </item>
      </list>
    </section>

</section>

<section><title>Asn1 1.8.1</title>

    <section><title>Fixed Bugs and Malfunctions</title>
      <list>
        <item>
          <p>
	    ASN.1 decoders generated with the options <c>-bber_bin
	    +optimize +nif</c> would decode open types with a size
	    larger than 511 incorrectly. That bug could cause
	    decoding by <c>public_key</c> to fail. The bug was in the
	    NIF library <c>asn1_erl_nif.so</c>; therefore there is no
	    need re-compile ASN.1 specifications that had the
	    problem.</p>
          <p>
	    Own Id: OTP-10805 Aux Id: seq12244 </p>
        </item>
        <item>
          <p>
	    Encoding SEQUENCEs with multiple extension addition
	    groups with optional values could fail (depending both on
	    the specification and whether all values were provided).</p>
          <p>
	    Own Id: OTP-10811 Aux Id: OTP-10664 </p>
        </item>
      </list>
    </section>

</section>

<section><title>Asn1 1.8</title>

    <section><title>Fixed Bugs and Malfunctions</title>
      <list>
        <item>
          <p>
	    Encoding and decoding of integer ranges can now be done
	    with an upper bound larger than the previous limit of
	    16^10. The new upper bound in per encoding and decodings
	    for constrained whole numbers is 2^2040 (close to 16^508)</p>
          <p>
	    Own Id: OTP-10128</p>
        </item>
        <item>
          <p>
	    Per encoding/decoding now works correctly for single
	    value subtyping of an integer type where a subtype is a
	    predefined value. Previously a predefined value could
	    cause a non-valid range-check in the generated Erlang
	    code for per encoding/decoding due to a bug in the
	    constraint checking.</p>
          <p>
	    Own Id: OTP-10139</p>
        </item>
        <item>
          <p>
	    Fix typo error in selected decode function (Thanks to
	    Artem Teslenko)</p>
          <p>
	    Own Id: OTP-10152</p>
        </item>
        <item>
          <p>
	    Better error indication when detecting unexpected tags
	    during decoding of BER encoded data.</p>
          <p>
	    Own Id: OTP-10186</p>
        </item>
        <item>
          <p>
	    asn1rt_check: Fix transform_to_EXTERNAL1990 for binary
	    input (Thanks to Harald Welte)</p>
          <p>
	    Own Id: OTP-10233</p>
        </item>
      </list>
    </section>


    <section><title>Improvements and New Features</title>
      <list>
        <item>
          <p>
	    Add support for multiple ExtensionAdditionGroups</p>
          <p>
	    Own Id: OTP-10058</p>
        </item>
        <item>
          <p>
	    Add support for extensible enumeration types in n2n
	    generated functions.</p>
          <p>
	    Own Id: OTP-10144</p>
        </item>
      </list>
    </section>

</section>

<section><title>Asn1 1.7</title>

    <section><title>Improvements and New Features</title>
      <list>
        <item>
          <p>
	    Some ASN.1 INTEGER type and SEQUENCE constructor variants
	    previously not handled by the ASN.1 compiler are now
	    correctly handled</p>
          <p>
	    Own Id: OTP-9688</p>
        </item>
        <item>
          <p>
	    An INTEGER with a value constraint where unions are used
	    e.g. X1 ::= INTEGER (1..4 | 6 | 8 | 10 | 20) is not
	    handled correctly. For PER the value is encoded in wrong
	    number of bits.</p>
          <p>
	    Own Id: OTP-9946</p>
        </item>
      </list>
    </section>

</section>

<section><title>Asn1 1.6.19</title>

    <section><title>Improvements and New Features</title>
      <list>
        <item>
          <p>
	    The linked-in driver used for ber decode and per encode
	    has been replaced with nifs. To enable the usage of nifs
	    pass the nif option to erlc or asn1rt:compile when
	    compiling. If you previously used the linked-in driver,
	    you have to recompile your ASN1 modules with the current
	    version of asn1 application as the linked-in driver
	    modules have been removed.</p>
          <p>
	    *** POTENTIAL INCOMPATIBILITY ***</p>
          <p>
	    Own Id: OTP-9419</p>
        </item>
        <item>
          <p>
	    A few of the heavy calculations which are done for
	    encoding and decoding operations when dealing with
	    SEQUENCE OF and DEFAULT in runtime have been moved to be
	    done in compile time instead.</p>
          <p>
	    Own Id: OTP-9440</p>
        </item>
        <item>
          <p>
	    When compiling an ASN.1 ber module with the +nif option,
	    the module will use a new nif for ber encoding,
	    increasing performance by about 5%.</p>
          <p>
	    Own Id: OTP-9441</p>
        </item>
        <item>
          <p>
	    Tuple funs (a two-element tuple with a module name and a
	    function) are now officially deprecated and will be
	    removed in R16. Use '<c>fun M:F/A</c>' instead. To make
	    you aware that your system uses tuple funs, the very
	    first time a tuple fun is applied, a warning will be sent
	    to the error logger.</p>
          <p>
	    Own Id: OTP-9649</p>
        </item>
      </list>
    </section>

</section>

<section><title>Asn1 1.6.18</title>

    <section><title>Fixed Bugs and Malfunctions</title>
      <list>
        <item>
          <p>
	    Implement or fix -Werror option</p>
          <p>
	    If -Werror is enabled and there are warnings no output
	    file is written. Also make sure that error/warning
	    reporting is consistent. (Thanks to Tuncer Ayaz)</p>
          <p>
	    Own Id: OTP-9536</p>
        </item>
      </list>
    </section>

</section>

<section><title>Asn1 1.6.17</title>

    <section><title>Fixed Bugs and Malfunctions</title>
      <list>
        <item>
          <p>
	    Test cases which started failing when timer:tc was
	    changed to not catch are corrected.</p>
          <p>
	    Own Id: OTP-9286</p>
        </item>
        <item>
          <p>
	    The bounds checking in the asn1_erl_driver when the
	    length value of a TLV is a Long Definite Length is
	    corrected. Thanks to Vance Shipley.</p>
          <p>
	    Own Id: OTP-9303</p>
        </item>
      </list>
    </section>

</section>

<section><title>Asn1 1.6.16</title>

    <section><title>Fixed Bugs and Malfunctions</title>
      <list>
        <item>
          <p>
	    asn1ct: Make formatting of errors and warnings consistent</p>
          <p>
	    Consistently format warning and error reports. Warning
	    and error options from erlc now also work in asnc1ct.
	    (thanks to Tuncer Ayaz)</p>
          <p>
	    Own Id: OTP-9062</p>
        </item>
        <item>
          <p>
	    Shut off some dialyzer warnings</p>
          <p>
	    Own Id: OTP-9063</p>
        </item>
      </list>
    </section>


    <section><title>Improvements and New Features</title>
      <list>
        <item>
          <p>
	    Crash in asn1ct_check, componentrelation_leadingattr
	    fixed. (Thanks to Stephane Pamelard for finding the bug)</p>
          <p>
	    Own Id: OTP-9092</p>
        </item>
      </list>
    </section>

</section>

<section><title>Asn1 1.6.15</title>

    <section><title>Fixed Bugs and Malfunctions</title>
      <list>
        <item>
          <p>
	    The encoding of ExtensionAdditionGroup (for PER and UPER)
	    is corrected.</p>
          <p>
	    Own Id: OTP-8866 Aux Id: OTP-8797, SEQ-11557 </p>
        </item>
        <item>
          <p>
	    A race condition when several processes in parallel start
	    to do encode/decode using the driver could cause an error
	    log regarding crashing port owner process. This race is
	    now eliminated.</p>
          <p>
	    Own Id: OTP-8948 Aux Id: seq11733 </p>
        </item>
      </list>
    </section>

</section>

<section><title>Asn1 1.6.14.1</title>

    <section><title>Fixed Bugs and Malfunctions</title>
      <list>
        <item>
          <p>
	    Extension Addition Groups are now supported by the parser
	    and in all backends.</p>
          <p>
	    Own Id: OTP-8598 Aux Id: seq-11557 </p>
        </item>
        <item>
          <p>
	    Extension Addition Groups are now supported in nested
	    types within a SEQUENCE and CHOICE as well (missed that
	    in previous fix)</p>
          <p>
	    Own Id: OTP-8797 Aux Id: seq-11557 </p>
        </item>
      </list>
    </section>


    <section><title>Improvements and New Features</title>
      <list>
        <item>
          <p>
	    Bug in UNALIGNED PER regarding encoding and decoding of
	    constrained numbers with a valuerange > 1024. (Thanks to
	    Vincent de Phily)</p>
          <p>
	    Own Id: OTP-8779</p>
        </item>
        <item>
          <p>
	    Minor corrections in the User Guide.</p>
          <p>
	    Own Id: OTP-8829</p>
        </item>
      </list>
    </section>

</section>

<section><title>Asn1 1.6.14</title>

    <section><title>Improvements and New Features</title>
      <list>
        <item>
          <p>
	    By default, the ASN.1 compiler is now silent in the
	    absence of warnings or errors. The new '<c>verbose</c>'
	    option or the '<c>-v</c>' option for <c>erlc</c> can be
	    given to show extra information (for instance, about the
	    files that are generated). (Thanks to Tuncer Ayaz.)</p>
          <p>
	    Own Id: OTP-8565</p>
        </item>
      </list>
    </section>

</section>

<section><title>Asn1 1.6.13</title>

    <section><title>Fixed Bugs and Malfunctions</title>
      <list>
        <item>
          <p>
	    Harmless buffer overflow by one byte in asn1 and
	    ram_file_drv.</p>
          <p>
	    Own Id: OTP-8451</p>
        </item>
      </list>
    </section>


    <section><title>Improvements and New Features</title>
      <list>
        <item>
	    <p>Cross compilation improvements and other build system
	    improvements.</p>
	    <p>Most notable:</p> <list><item> Lots of cross
	    compilation improvements. The old cross compilation
	    support was more or less non-existing as well as broken.
	    Please, note that the cross compilation support should
	    still be considered as experimental. Also note that old
	    cross compilation configurations cannot be used without
	    modifications. For more information on cross compiling
	    Erlang/OTP see the <c>$ERL_TOP/INSTALL-CROSS.md</c> file.
	    </item><item> Support for staged install using <url
	    href="http://www.gnu.org/prep/standards/html_node/DESTDIR.html">DESTDIR</url>.
	    The old broken <c>INSTALL_PREFIX</c> has also been fixed.
	    For more information see the <c>$ERL_TOP/INSTALL.md</c>
	    file. </item><item> Documentation of the <c>release</c>
	    target of the top <c>Makefile</c>. For more information
	    see the <c>$ERL_TOP/INSTALL.md</c> file. </item><item>
	    <c>make install</c> now by default creates relative
	    symbolic links instead of absolute ones. For more
	    information see the <c>$ERL_TOP/INSTALL.md</c> file.
	    </item><item> <c>$ERL_TOP/configure --help=recursive</c>
	    now works and prints help for all applications with
	    <c>configure</c> scripts. </item><item> Doing <c>make
	    install</c>, or <c>make release</c> directly after
	    <c>make all</c> no longer triggers miscellaneous
	    rebuilds. </item><item> Existing bootstrap system is now
	    used when doing <c>make install</c>, or <c>make
	    release</c> without a preceding <c>make all</c>.
	    </item><item> The <c>crypto</c> and <c>ssl</c>
	    applications use the same runtime library path when
	    dynamically linking against <c>libssl.so</c> and
	    <c>libcrypto.so</c>. The runtime library search path has
	    also been extended. </item><item> The <c>configure</c>
	    scripts of <c>erl_interface</c> and <c>odbc</c> now
	    search for thread libraries and thread library quirks the
	    same way as ERTS do. </item><item> The
	    <c>configure</c> script of the <c>odbc</c> application
	    now also looks for odbc libraries in <c>lib64</c> and
	    <c>lib/64</c> directories when building on a 64-bit
	    system. </item><item> The <c>config.h.in</c> file in the
	    <c>erl_interface</c> application is now automatically
	    generated in instead of statically updated which reduces
	    the risk of <c>configure</c> tests without any effect.
	    </item></list>
	    <p>(Thanks to Henrik Riomar for suggestions and
	    testing)</p>
	    <p>(Thanks to Winston Smith for the AVR32-Linux cross
	    configuration and testing)</p>
          <p>
	    *** POTENTIAL INCOMPATIBILITY ***</p>
          <p>
	    Own Id: OTP-8323</p>
        </item>
        <item>
          <p>
	    Add support for prefixing macro names generated by the
	    compiler</p>
          <p>
	    This is useful when multiple protocols that contains
	    macros with identical names are included in a single
	    module.</p>
          <p>
	    Add the missing <c>record_name_prefix</c> compiler option
	    to the documentation.</p>
          <p>
	    Own Id: OTP-8453</p>
        </item>
        <item>
          <p>
	    Cleanups suggested by tidier and modernization of types
	    and specs.</p>
          <p>
	    Own Id: OTP-8455</p>
        </item>
        <item>
          <p>
	    Support for <c>EXTENSIBILITY IMPLIED</c> and <c>SET/SEQ
	    OF NamedType</c> is added.</p>
          <p>
	    Own Id: OTP-8463</p>
        </item>
      </list>
    </section>

</section>

<section><title>Asn1 1.6.12</title>

    <section><title>Improvements and New Features</title>
      <list>
        <item>
          <p>
            The documentation is now built with open source tools
            (xsltproc and fop) that exists on most platforms. One
            visible change is that the frames are removed.</p>
          <p>
            Own Id: OTP-8256</p>
        </item>
      </list>
    </section>

</section>


<section><title>Asn1 1.6.11</title>

    <section><title>Improvements and New Features</title>
      <list>
        <item>
          <p>
            A new option <c>{n2n,TypeName}</c> can be used to
	    enable generation of conversion functions from name to number 
	    and vice versa for selected ENUMERATION types. 
	    The option can be repeated many times in order to specify several 
	    types in the same file.<br/>
	    If the <c>TypeName</c> specified does not exists or is not an 
	    ENUMERATION type, the compilation will be terminated with an 
	    error code.<br/>
	    Below follows an example on how to use the option from the command line with <c>erlc</c>:<br/>
	    <c>erlc -bper+"{n2n,'CauseMisc'}" +"{n2n,'CausePcl'}" MyModyle.asn</c>
	  </p>
          <p>
            Own Id: OTP-8136 Aux Id: seq11347 </p>
        </item>
        <item>
          <p>
            Range checks added for BIT STRING with fixed SIZE
            constraint.</p>
          <p>
            Own Id: OTP-7972 Aux Id: seq11280 </p>
        </item>
        <item>
          <p>
            Now support multiple-line comments in asn1-specs as
            specified in ASN1 X.680 (07/2002), section 11.6.4</p>
          <p>
            Own Id: OTP-8043</p>
        </item>
        <item>
          <p>
            Now parses and adds abstract syntax for PATTERN subtype
            constraint. No other action is taken on this type of
            constraint.</p>
          <p>
            Own Id: OTP-8046</p>
        </item>
        <item>
          <p>
            The ASN1 subtype constraint <c>CONTAINING Type</c>,
            <c>CONTAINING Type ENCODED BY Value</c> and <c>ENCODED BY
            Value</c> now is parsed. Abstract syntax is added but no
            further action in generated code is taken.</p>
          <p>
            Own Id: OTP-8047</p>
        </item>
      </list>
    </section>

</section>

<section><title>Asn1 1.6.10</title>

    <section><title>Fixed Bugs and Malfunctions</title>
      <list>
        <item>
          <p>
            A faulty receive case that catch-ed all messages in the
            initialization of the driver has been removed, the
            initialization has been restructured.</p>
          <p>
            Own Id: OTP-7954 Aux Id: seq11220 </p>
        </item>
      </list>
    </section>


    <section><title>Improvements and New Features</title>
      <list>
        <item>
          <p>
            The anonymous part of the decode that splits the ASN1 TLV
            into Tag Value tuples has been optimized.</p>
          <p>
            Own Id: OTP-7953</p>
        </item>
      </list>
    </section>

</section>

<section><title>Asn1 1.6.9</title>

    <section><title>Fixed Bugs and Malfunctions</title>
      <list>
        <item>
          <p>
            Error that caused crash when drivers were loaded is now
            corrected. Parallel driver for asn1 now enabled.</p>
          <p>
            Own Id: OTP-7904 Aux Id: seq11220 </p>
        </item>
      </list>
    </section>


    <section><title>Improvements and New Features</title>
      <list>
        <item>
          <p>
            Optimized code for ENUMERATION type in encoder/decoder.</p>
          <p>
            Own Id: OTP-7909</p>
        </item>
      </list>
    </section>

</section>

<section><title>Asn1 1.6.8.1</title>

    <section><title>Fixed Bugs and Malfunctions</title>
      <list>
        <item>
          <p>
            Removed parallel-driver functionality due to failure
            when loading the driver.</p>
          <p>
            Own Id: OTP-7900 Aux Id: seq11220 </p>
        </item>
      </list>
    </section>


    <section><title>Improvements and New Features</title>
      <list>
        <item>
          <p>
            Generated code now uses guards that is not obsolete, e.g.
            <c>is_integer/1</c> instead of <c>integer/1</c>.</p>
          <p>
            Own Id: OTP-7910</p>
        </item>
      </list>
    </section>

</section>

 
<section><title>Asn1 1.6.8</title>

    <section><title>Fixed Bugs and Malfunctions</title>
      <list>
        <item>
          <p>
            A BIT STRING with a size constraint that has a single
            value and an extension as in <c> BIT STRING (SIZE
            (16,...))</c> was erroneous encoded/decoded. This is now
            corrected and follows X.691 Section 15.6.</p>
          <p>
            Own Id: OTP-7876 Aux Id: seq11220 </p>
        </item>
      </list>
    </section>

</section>
 <section><title>Asn1 1.6.7</title>

    <section><title>Improvements and New Features</title>
      <list>
        <item>
          <p>
            Now asn1 starts multiple drivers to enable simultaneous
            encode/decode in different processes for the
            asn1-backends using linked-in driver.</p>
          <p>
            Own Id: OTP-7801</p>
        </item>
      </list>
    </section>

</section>

<section><title>Asn1 1.6.6</title>

    <section><title>Fixed Bugs and Malfunctions</title>
      <list>
        <item>
          <p>
	    Decode of an open_type when the value was empty tagged
	    type encoded with indefinite length failed. This is now
	    corrected.</p>
          <p>
	    Own Id: OTP-7759 Aux Id: seq11166 </p>
        </item>
        <item>
          <p>
	    Encode of BIT STRING with size of exact length, on
	    compact_bit_string format in UNALIGNED PER failed when
	    value had the right size, i.e. no padding needed.</p>
          <p>
	    Own Id: OTP-7763 Aux Id: seq11182 </p>
        </item>
      </list>
    </section>

</section>

<section><title>Asn1 1.6.5</title>

    <section><title>Fixed Bugs and Malfunctions</title>
      <list>
        <item>
          <p>
            For a BIT STRING with SIZE constraint higher than 255
            compiled with <c>[per_bin,optimize,
            compact_bit_string]</c> an improper io-list was created
            and sent to the c-driver for complete encoding. This
            error has been resolved.</p>
          <p>
            Own Id: OTP-7734 Aux Id: seq11170 </p>
        </item>
      </list>
    </section>

</section>

<section><title>Asn1 1.6.4</title>

    <section><title>Fixed Bugs and Malfunctions</title>
      <list>
        <item>
          <p>
            A a SEQUENCE OF with a type that is a CHOICE with
            ellipses occurred falsely a compile error. The error
            causing that is now removed.</p>
          <p>
            Own Id: OTP-7708 Aux Id: seq11136 </p>
        </item>
      </list>
    </section>

</section>
 
<section><title>Asn1 1.6.3</title>

    <section><title>Fixed Bugs and Malfunctions</title>
      <list>
        <item>
          <p>
            constrained number with a value-range greater than 512 now
            has the proper interpretation of the values that causes
            shift to the next number of units (bits), According to
            limit condition <c>2^m &lt; "range" =&lt; 2^(m + 1)</c> then the
            number of bits are m + 1.</p>
          <p>
            Own Id: OTP-7681 Aux Id: seq11114 </p>
        </item>
      </list>
    </section>


    <section><title>Improvements and New Features</title>
      <list>
        <item>
          <p>
            Can now handle default values of simple types that is
            provided on its own format, i.e. not just as
            asn1_DEFAULT.</p>
          <p>
            Own Id: OTP-7678 Aux Id: seq11114 </p>
        </item>
      </list>
    </section>

</section>

<section><title>Asn1 1.6.2</title>

    <section><title>Fixed Bugs and Malfunctions</title>
      <list>
        <item>
          <p>
            comparison of two value definitions failed due to new
            module name field in valuedef record. It is now
            corrected.</p>
          <p>
            Own Id: OTP-7608</p>
        </item>
      </list>
    </section>

</section>
 
<section><title>Asn1 1.6.1</title>

    <section><title>Fixed Bugs and Malfunctions</title>
      <list>
        <item>
          <p>
            Bug regarding propagation of parameters of parameterized
            type fixed.</p>
          <p>
            Own Id: OTP-7174 Aux Id: seq10864 </p>
        </item>
        <item>
          <p>
            A bug, related to instantiation of a parameterized type
            with a type definition in the parameter-list, has been
            removed. The definition of the parameter type was in
            another module than the instance definition causing
            limited module info.</p>
          <p>
            Own Id: OTP-7299 Aux Id: seq10864 </p>
        </item>
        <item>
          <p>
            Removed hard-coded name that may cause name collision.</p>
          <p>
            Own Id: OTP-7322 Aux Id: seq10864 </p>
        </item>
        <item>
          <p>
            Object set of a class with id with properties UNIQUE
            OPTIONAL and the id field is lacking in the object is for
            now treated as a object without a unique identifier, i.e.
            no table is generated for this object.</p>
          <p>
            Own Id: OTP-7332 Aux Id: seq10864 </p>
        </item>
        <item>
          <p>
            Compiler crashed when failed to handle a OID as
            ValueFromObject.</p>
          <p>
            Own Id: OTP-7476 Aux Id: seq10999 </p>
        </item>
        <item>
          <p>
            A corrupted encoding may cause a loop when a buffer of at
            least two bytes of zero matches tag and length of a SET
            component. This behavior occurred only with decoder
            generated with <c>ber</c> or <c>ber_bin</c> options. Now a
            control breaks the loop.</p>
          <p>
            Own Id: OTP-7533</p>
        </item>
        <item>
          <p>
            Encode of BIT STRING longer than 255 bits with a
            <c>SIZE(integer())</c> constraint caused a crash when
            spec was compiled with <c>per_bin, optimize</c> options.</p>
          <p>
            Own Id: OTP-7602 Aux Id: seq11079 </p>
        </item>
      </list>
    </section>


    <section><title>Improvements and New Features</title>
      <list>
        <item>
          <p>
            Now supports REAL type of base 2 and 10</p>
          <p>
            Own Id: OTP-7166 Aux Id: seq10864 </p>
        </item>
        <item>
          <p>
            By the asn1 compiler option <c>{record_name_prefix
            Name}</c> a prefix is chosen to the name of the record
            generated in the .hrl and used in the generated .erl
            files.</p>
          <p>
            Own Id: OTP-7204 Aux Id: seq10853 </p>
        </item>
        <item>
          <p>
            The TypeFromObject production now covered</p>
          <p>
            Own Id: OTP-7295 Aux Id: seq10468 </p>
        </item>
        <item>
          <p>
            Extended support for ObjectSetFromObjects. Production
            occurred as a part of the RootElementSetSpec of the
            ObjectSetSpec. Added also support for Exclusion of
            Element in ObjectSetSpec.</p>
          <p>
            Own Id: OTP-7306 Aux Id: seq10864 </p>
        </item>
        <item>
          <p>
            Now implements RELATIVE-OID</p>
          <p>
            Own Id: OTP-7334 Aux Id: seq10864 </p>
        </item>
      </list>
    </section>

</section>

<section><title>Asn1 1.6</title>
 
    <section><title>Fixed Bugs and Malfunctions</title>
      <list>
        <item>
          <p>
            Now is ordering, according to the canonical order, of
            components in a SET added. Canonical order is described
            in X.691 9.2 and X.680 8.6</p>
          <p>
            Own Id: OTP-7375 Aux Id: unaligned PER </p>
        </item>
        <item>
          <p>
            The precedence rules for extended constraints have been
            misinterpreted. The rule says for instance that if there
            are more than one constraint on a type that have
            extension-mark, only the last of the extension-marks would
            be kept. This affects the encoding of PER and is now
            corrected.</p>
          <p>
            Own Id: OTP-7400 Aux Id: OTP-7335 </p>
        </item>
        <item>
          <p>
            A constrained number with a single-value constraint that
            is extensible was falsely encoded/decoded in
            aligned/unaligned PER. This is now corrected.</p>
          <p>
            Own Id: OTP-7403</p>
        </item>
      </list>
    </section>
 
 
    <section><title>Improvements and New Features</title>
      <list>
        <item>
          <p>
            The ASN.1 compiler has got a new backend supporting PER
            UNALIGNED. Previously it was only support for PER
            ALIGNED.</p>
          <p>
            Own Id: OTP-7335</p>
        </item>
        <item>
          <p>
            Now the asn1-compiler handles unions and intersections of
            PermittedAlphabet constraints.</p>
          <p>
            Own Id: OTP-7374 Aux Id: unaligned PER </p>
        </item>
	<item>
          <p>
            With the undocumented option <c>no_final_padding</c> the
            whole encoded message is not padded to a border of a
            byte. Thus the returned encoded message is a
            <c>bitstring</c>.</p>
          <p>
            Own Id: OTP-7407</p>
        </item>
      </list>
    </section>
 
</section>

<section><title>Asn1 1.5.2</title>
 
    <section><title>Fixed Bugs and Malfunctions</title>
      <list>
        <item>
          <p>
            When duplicates of object fields were removed only one
            table access function for each unique identifier value
            was generated. This can occur when several object sets
            are merged by use of ObjectSetFromObjects.</p>
          <p>
            Own Id: OTP-7263 Aux Id: seq10864 </p>
        </item>
        <item>
          <p>
            DER: For some complex types and components with reference
            to type in several steps the default value check function
            was not generated. This is now fixed.</p>
          <p>
            Own Id: OTP-7268 Aux Id: seq10684 </p>
        </item>
        <item>
          <p>
            Now is the tag in a tagged type as parameter propagated
            to the instance.</p>
          <p>
            Own Id: OTP-7273 Aux Id: seq10864 </p>
        </item>
      </list>
    </section>
 
 
    <section><title>Improvements and New Features</title>
      <list>
        <item>
          <p>
            Added type T61String that is similar to TeletexString</p>
          <p>
            Own Id: OTP-7264 Aux Id: seq10864 </p>
        </item>
      </list>
    </section>
 
</section>


<section><title>Asn1 1.5.1</title>
 
    <section><title>Fixed Bugs and Malfunctions</title>
      <list>
        <item>
          <p>
            A bug related to renaming of types has been fixed.This
            occurred using the .set.asn functionality.</p>
          <p>
            Own Id: OTP-7149 Aux Id: seq10853 </p>
        </item>
        <item>
          <p>
            syntax error in ASN1 value now correctly shown</p>
          <p>
            Own Id: OTP-7154 Aux Id: seq10864 </p>
        </item>
        <item>
          <p>
            Now a COMPONENTS OF construct in a parameterized type
            is expanded correctly</p>
          <p>
            Own Id: OTP-7155 Aux Id: seq10864 </p>
        </item>
        <item>
          <p>
            Now the asn1-compiler also handles empty SEQUENCE DEFAULT
            values as <c>{}</c>.</p>
          <p>
            Own Id: OTP-7169 Aux Id: seq10864 </p>
        </item>
        <item>
          <p>
            Now SelectionType gets the tag of the selected type.</p>
          <p>
            Own Id: OTP-7171 Aux Id: seq10864 </p>
        </item>
        <item>
          <p>
            Correction of generated code for decode of an open type
            in a SEQUECNE OF/ SET OF</p>
          <p>
            Own Id: OTP-7193 Aux Id: seq10875 </p>
        </item>
      </list>
    </section>

    <section><title>Improvements and New Features</title>
      <list>
        <item>
          <p>
            Misc improvements and bug corrections regarding default
            values.</p>
          <p>
            Own Id: OTP-7199 Aux Id: seq10864 </p>
        </item>
      </list>
    </section>
 

 
</section>
                                                                                
<section><title>Asn1 1.5</title>

    <section><title>Improvements and New Features</title>
      <list>
        <item>
          <p>
            Now generating records in .hrl file for instances of
            parameterized SEQUENCE or SET.</p>
          <p>
            Own Id: OTP-6835</p>
        </item>
        <item>
          <p>
            Optimization using bitstr in encode/decode functions. Active with
            <c>[per_bin, optimize]</c> options.</p>
          <p>
            *** POTENTIAL INCOMPATIBILITY ***</p>
          <p>
            Own Id: OTP-6882</p>
        </item>
      </list>
    </section>

</section>

<section><title>Asn1 1.4.6</title>

    <section><title>Fixed Bugs and Malfunctions</title>
      <list>
        <item>
          <p>
            Parsing and encoding/decoding of type constrained with
            SIZE with extension is now recovered.</p>
          <p>
            Own Id: OTP-6763</p>
        </item>
        <item>
          <p>
            <c>inline</c> failed because trying to use a removed
            module.</p>
          <p>
            Own Id: OTP-6769</p>
        </item>
        <item>
          <p>
            Fixed problem with a reference to a type from an object.
            The failure was caused bye change of type name when using
            <c>inline</c> option.</p>
          <p>
            Own Id: OTP-6770</p>
        </item>
        <item>
          <p>
            Handling of decode pattern for exclusive decode was false
            in the case when an un-decoded component had more than one
            following elements that should be decoded.</p>
          <p>
            Own Id: OTP-6786</p>
        </item>
      </list>
    </section>


    <section><title>Improvements and New Features</title>
      <list>
        <item>
          <p>
            Now the asn1-compiler supports two root lists in SEQUENCE
            and SET according to alternative three in
            ComponentTypeLists (X.680 07/2002 section 24.1), i.e.
            with an extension list between two ellipses.</p>
          <p>
            Own Id: OTP-5067 Aux Id: seq8452 </p>
        </item>
      </list>
    </section>

</section>

  <section>
    <title>Asn1 1.4.5</title>

    <section>
      <title>Fixed Bugs and Malfunctions</title>
      <list type="bulleted">
        <item>
          <p>Merging modules by <c>inline</c> earlier disabled the
            driver (used in modules generated with
            [optimized]/[optimized,driver] options). Now this is
            repaired.</p>
          <p>Own Id: OTP-6601</p>
        </item>
        <item>
          <p>Checking phase now aware of which module an INSTANCE OF
            is declared in.</p>
          <p>Own Id: OTP-6702</p>
        </item>
      </list>
    </section>

    <section>
      <title>Improvements and New Features</title>
      <list type="bulleted">
        <item>
          <p>The compiler now handle all forms of ObjectSetSpec
            according to ITU-T recommendation X.681 (ISO/IEC
            8824-2:2002).</p>
          <p>Own Id: OTP-6698</p>
        </item>
        <item>
          <p>Enhanced support of referencing object sets by
            ObjectSetFromObjects.</p>
          <p>Own Id: OTP-6707</p>
        </item>
        <item>
          <p>Support for parameterized object in an object set.</p>
          <p>Own Id: OTP-6717</p>
        </item>
      </list>
    </section>

    <!-- p>There are also release notes for <url href="notes_history.html">older versions</url>.</p -->
  </section>
</chapter><|MERGE_RESOLUTION|>--- conflicted
+++ resolved
@@ -32,11 +32,7 @@
   <p>This document describes the changes made to the asn1 application.</p>
 
 
-<<<<<<< HEAD
 <section><title>Asn1 5.0.21</title>
-=======
-<section><title>Asn1 5.0.18.1</title>
->>>>>>> 5e5963b8
 
     <section><title>Fixed Bugs and Malfunctions</title>
       <list>
@@ -53,7 +49,6 @@
 
 </section>
 
-<<<<<<< HEAD
 <section><title>Asn1 5.0.20</title>
 
     <section><title>Improvements and New Features</title>
@@ -88,8 +83,23 @@
 
 </section>
 
-=======
->>>>>>> 5e5963b8
+<section><title>Asn1 5.0.18.1</title>
+
+    <section><title>Fixed Bugs and Malfunctions</title>
+      <list>
+        <item>
+	    <p>For the <c>per</c> and <c>uper</c> ASN.1 encoding
+	    rules, encoding and decoding the <c>SEQUENCE OF</c> and
+	    <c>SET OF</c> constructs with 16384 items or more is now
+	    supported.</p>
+          <p>
+	    Own Id: OTP-18245 Aux Id: ERIERL-859 </p>
+        </item>
+      </list>
+    </section>
+
+</section>
+
 <section><title>Asn1 5.0.18</title>
 
     <section><title>Fixed Bugs and Malfunctions</title>
