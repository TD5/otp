--- conflicted
+++ resolved
@@ -23,7 +23,6 @@
 
 This document describes the changes made to the asn1 application.
 
-<<<<<<< HEAD
 ## Asn1 5.4
 
 ### Fixed Bugs and Malfunctions
@@ -50,7 +49,7 @@
 
 [PR-9670]: https://github.com/erlang/otp/pull/9670
 [PR-9774]: https://github.com/erlang/otp/pull/9774
-=======
+
 ## Asn1 5.3.4.1
 
 ### Fixed Bugs and Malfunctions
@@ -61,7 +60,6 @@
 
 [GH-9841]: https://github.com/erlang/otp/issues/9841
 [PR-9846]: https://github.com/erlang/otp/pull/9846
->>>>>>> 9b7b5431
 
 ## Asn1 5.3.4
 
