<?xml version="1.0" encoding="utf-8" ?>
<!DOCTYPE chapter SYSTEM "chapter.dtd">

<chapter>
  <header>
    <copyright>
<<<<<<< HEAD
      <year>2004</year><year>2022</year>
=======
      <year>2004</year><year>2021</year>
>>>>>>> 6edaed6e
      <holder>Ericsson AB. All Rights Reserved.</holder>
    </copyright>
    <legalnotice>
      Licensed under the Apache License, Version 2.0 (the "License");
      you may not use this file except in compliance with the License.
      You may obtain a copy of the License at
 
          http://www.apache.org/licenses/LICENSE-2.0

      Unless required by applicable law or agreed to in writing, software
      distributed under the License is distributed on an "AS IS" BASIS,
      WITHOUT WARRANTIES OR CONDITIONS OF ANY KIND, either express or implied.
      See the License for the specific language governing permissions and
      limitations under the License.

    </legalnotice>

    <title>STDLIB Release Notes</title>
    <prepared></prepared>
    <docno></docno>
    <date></date>
    <rev></rev>
    <file>notes.xml</file>
  </header>
  <p>This document describes the changes made to the STDLIB application.</p>

<<<<<<< HEAD
<section><title>STDLIB 4.2</title>
=======
<section><title>STDLIB 3.17.2.2</title>
>>>>>>> 6edaed6e

    <section><title>Fixed Bugs and Malfunctions</title>
      <list>
        <item>
<<<<<<< HEAD
	    <p><c>erl_tar</c> can now read gzip-compressed tar files
	    that are padded. There is a new option
	    <c>compressed_one</c> for <c>file:open/2</c> that will
	    read a single member from a gzip file,</p>
          <p>
	    Own Id: OTP-18289 Aux Id: PR-6343 </p>
        </item>
        <item>
          <p>
	    A concurrent call to <c>ets:rename</c> could cause
	    <c>ets:delete_all_objects</c> to fail halfway through
	    with badarg.</p>
          <p>
	    Own Id: OTP-18292 Aux Id: PR-6366 </p>
        </item>
        <item>
=======
>>>>>>> 6edaed6e
	    <p>It is not allowed to call functions from guards. The
	    compiler failed to reject a call in a guard when done by
	    constructing a record with a default initialization
	    expression that called a function.</p>
          <p>
	    Own Id: OTP-18325 Aux Id: GH-6465, GH-6466 </p>
        </item>
<<<<<<< HEAD
        <item>
	    <p>The compiler could crash when using a record with
	    complex field initialization expression as a filter in a
	    list comprehension.</p>
          <p>
	    Own Id: OTP-18336 Aux Id: GH-6501, PR-6502 </p>
        </item>
        <item>
          <p>
	    <c>unicode:characters_to_binary()</c> could build
	    unnecessarily large call stack.</p>
          <p>
	    Own Id: OTP-18351 Aux Id: ERIERL-885, PR-6529 </p>
        </item>
      </list>
    </section>


    <section><title>Improvements and New Features</title>
      <list>
        <item>
          <p>
	    Improve error message for ets:new/2 name clash. Say "name
	    already exists" instead of less specific "invalid
	    options".</p>
          <p>
	    Own Id: OTP-18283 Aux Id: PR-6338 </p>
        </item>
      </list>
    </section>

</section>

<section><title>STDLIB 4.1.1</title>

    <section><title>Fixed Bugs and Malfunctions</title>
      <list>
        <item>
          <p>
	    <seeerl marker="stdlib:peer"><c>peer</c></seeerl> nodes
	    failed to halt when the process supervising the control
	    connection crashed. When an alternative control
	    connection was used, this supervision process also quite
	    frequently crashed when the <c>peer</c> node was stopped
	    by the node that started it which caused the <c>peer</c>
	    node to linger without ever halting.</p>
          <p>
	    Own Id: OTP-18249 Aux Id: PR-6301 </p>
        </item>
      </list>
    </section>

</section>

<section><title>STDLIB 4.1</title>

    <section><title>Fixed Bugs and Malfunctions</title>
      <list>
        <item>
          <p>
	    Fixed inconsistency bugs in <seeerl
	    marker="kernel:global"><c>global</c></seeerl> due to
	    <c>nodeup</c>/<c>nodedown</c> messages not being
	    delivered before/after traffic over connections. Also
	    fixed various other inconsistency bugs and deadlocks in
	    both <seeerl
	    marker="kernel:global_group"><c>global_group</c></seeerl>
	    and <c>global</c>.</p>
          <p>
	    As building blocks for these fixes, a new BIF <seemfa
	    marker="erts:erlang#nodes/2"><c>erlang:nodes/2</c></seemfa>
	    has been introduced and <seemfa
	    marker="kernel:net_kernel#monitor_nodes/2"><c>net_kernel:monitor_nodes/2</c></seemfa>
	    has been extended.</p>
          <p>
	    The <seecom
	    marker="erts:erl#hidden"><c>-hidden</c></seecom> and
	    <seecom
	    marker="erts:erl#connect_all"><c>-connect_all</c></seecom>
	    command line arguments did not work if multiple instances
	    were present on the command line which has been fixed.
	    The new kernel parameter <seeapp
	    marker="kernel:kernel_app#connect_all"><c>connect_all</c></seeapp>
	    has also been introduced in order to replace the
	    <c>-connect_all</c> command line argument.</p>
          <p>
	    Own Id: OTP-17934 Aux Id: PR-6007 </p>
        </item>
        <item>
          <p>
	    Fix the <c>public_key:ssh*</c> functions to be listed
	    under the correct release in the Removed Functionality
	    User's Guide.</p>
          <p>
	    Own Id: OTP-18139 Aux Id: PR-6060 </p>
        </item>
        <item>
          <p>
	    The type spec for <c>format_status/1</c> in
	    <c>gen_statem</c>, <c>gen_server</c> and <c>gen_event</c>
	    has been corrected to state that the return value is of
	    the same type as the argument (instead of the same value
	    as the argument).</p>
          <p>
	    Own Id: OTP-18142 Aux Id: PR-6078 </p>
        </item>
        <item>
          <p>
	    If the <c>timer</c> server child spec was already present
	    in <c>kernel_sup</c> but it was not started, the
	    <c>timer</c> server would fail to start with an
	    <c>{error, already_present}</c> error instead of
	    restarting the server.</p>
          <p>
	    Own Id: OTP-18146 Aux Id: PR-5983 </p>
        </item>
        <item>
	    <p>When changing callback module in <c>gen_statem</c> the
	    state_enter calls flag from the old module was used in
	    for the first event in the new module, which could
	    confuse the new module and cause malfunction. This bug
	    has been corrected. </p><p> With this change some
	    <c>sys</c> debug message formats have been modified,
	    which can be a problem for debug code relying on the
	    format. </p>
          <p>
	    *** POTENTIAL INCOMPATIBILITY ***</p>
          <p>
	    Own Id: OTP-18239</p>
        </item>
      </list>
    </section>


    <section><title>Improvements and New Features</title>
      <list>
        <item>
	    <p>There is a new configure option,
	    <c>--enable-deterministic-build</c>, which will apply the
	    <c>deterministic</c> compiler option when building
	    Erlang/OTP. The <c>deterministic</c> option has been
	    improved to eliminate more sources of non-determinism in
	    several applications.</p>
          <p>
	    Own Id: OTP-18165 Aux Id: PR-5965 </p>
        </item>
        <item>
	    <p>The <c>rfc339_to_system_time/1,2</c> functions now
	    allows the minutes part to be omitted from the time
	    zone.</p>
          <p>
	    Own Id: OTP-18166 Aux Id: PR-6108 </p>
        </item>
        <item>
          <p>
	    The <c>receive</c> statement in <c>gen_event</c> has been
	    optimized to not use selective receive (which was never
	    needed, and could cause severe performance degradation
	    under heavy load).</p>
          <p>
	    Own Id: OTP-18194 Aux Id: PR-6199 </p>
        </item>
        <item>
          <p>
	    Add new API function erl_features:configurable/0</p>
          <p>
	    Own Id: OTP-18199 Aux Id: PR-5790 </p>
        </item>
      </list>
    </section>

</section>

<section><title>STDLIB 4.0.1</title>

    <section><title>Fixed Bugs and Malfunctions</title>
      <list>
        <item>
          <p>
	    In the initial release of Erlang/OTP 25, the expression
	    bound to the <c>_</c> pseudo-field in a record
	    initialization would always be evaluated once, even if
	    all other fields in the record were explicitly
	    initialized. That would break the use case of binding the
	    expression <c>error(...)</c> to <c>_</c> in order to get
	    an exception if not all fields were initialized.</p>
          <p>
	    The behavior of binding to <c>_</c> has been reverted to
	    the pre-OTP 25 behavior, that is, to not evaluate the
	    expression if all fields have been bound to explicit
	    values.</p>
          <p>
	    Own Id: OTP-18110 Aux Id: GH-6000 </p>
        </item>
      </list>
    </section>

</section>

<section><title>STDLIB 4.0</title>

    <section><title>Fixed Bugs and Malfunctions</title>
      <list>
        <item>
          <p>
	    Improve the Erlang code linter's check of unused types.</p>
          <p>
	    Own Id: OTP-17370 Aux Id: GH-4784 </p>
        </item>
        <item>
          <p>
	    Fix race condition in <seemfa
	    marker="stdlib:proc_lib#stop/3"><c>proc_lib:stop/3</c></seemfa>
	    where the process is not stopped when the timeout given
	    is very short.</p>
          <p>
	    Own Id: OTP-17480 Aux Id: GH-4853 PR-4872 </p>
        </item>
        <item>
	    <p>Maps are now fully supported in by
	    <c>ms_transform</c>.</p>
          <p>
	    Own Id: OTP-17518 Aux Id: GH-4915 </p>
        </item>
        <item>
          <p>
	    Fix gen_server:call with the first argument as self() to
	    throw an error instead of failing with a timeout.</p>
          <p>
	    The same fix has also been done for gen_statem:call/3,
	    gen_event:sync_notify/2 and any other functionality
	    relying on the internal gen:call/3 function.</p>
          <p>
	    A similar fix was also done when using io:format/2 and
	    the current group_leader was set to the current process.</p>
          <p>
	    *** POTENTIAL INCOMPATIBILITY ***</p>
          <p>
	    Own Id: OTP-17544 Aux Id: PR-5008 </p>
        </item>
        <item>
          <p>
	    erl_pp printed unary - and + operators with a space
	    between the operator and the operand. This is fixed by
	    not having any space in between.</p>
          <p>
	    Own Id: OTP-17566 Aux Id: PR-5095, GH-5093 </p>
        </item>
        <item>
          <p>
	    Adjust uri_string:normalize behavior for URIs with
	    undefined port (URI string with a port colon but no port
	    value or URI map with port => undefined).</p>
          <p>
	    Remove redundant normalization from http_request module.</p>
          <p>
	    Before this change, normalize would not remove port
	    subcomponent in such cases and could for example return
	    "http://localhost:" URI.</p>
          <p>
	    *** POTENTIAL INCOMPATIBILITY ***</p>
          <p>
	    Own Id: OTP-17627</p>
        </item>
        <item>
          <p>
	    Fix reduction counting bug in <c>re:run</c> that caused
	    the function to yield too frequently when doing
	    <c>global</c> matches.</p>
          <p>
	    Own Id: OTP-17661 Aux Id: PR-5165 </p>
        </item>
        <item>
          <p>
	    Fix the memory value returned from
	    <c>ets:info(Tid,memory)</c> when the
	    <c>read_concurrency</c> option is used.</p>
          <p>
	    Before this fix the memory used by the scheduler specific
	    lock cache lines was not counted towards the total. This
	    caused the returned memory usage to be very incorrect on
	    systems with many schedulers for tables with man locks.</p>
          <p>
	    Own Id: OTP-17832 Aux Id: PR-5494 </p>
        </item>
        <item>
          <p>
	    Avoid confusion by correcting the argument order in the
	    gen_event crash log printout.</p>
          <p>
	    Own Id: OTP-17878</p>
        </item>
        <item>
          <p>
	    Fixed <c>string:next_grapheme/1</c> to return an empty
	    binary in the tail for binary input for the last grapheme
	    cluster.</p>
          <p>
	    *** POTENTIAL INCOMPATIBILITY ***</p>
          <p>
	    Own Id: OTP-18009 Aux Id: PR-5785 </p>
        </item>
        <item>
          <p>
	    Fixed type specifications of the
	    <c>supervisor:sup_name/0</c> and
	    <c>supervisor:sup_ref/0</c> types.</p>
          <p>
	    Own Id: OTP-18034 Aux Id: PR-4661, GH-4622 </p>
        </item>
        <item>
          <p>
	    If a default record field initialization (<c>_ =
	    Expr</c>) was used even though all records fields were
	    explicitly initialized, <c>Expr</c> would not be
	    evaluated. That would not be a problem, except when
	    <c>Expr</c> would bind a variable subsequently used, in
	    which case the compiler would crash.</p>
          <p>
	    As an example, if record <c>#r{}</c> is defined to have
	    only one field <c>a</c>, the following code would crash
	    the compiler:</p>
          <p>
	    <c>#r{a=[],_=V=42}, V</c></p>
          <p>
	    To fix that problem, the compiler will make sure that
	    <c>Expr</c> is always evaluated at least once. The
	    compiler will now rewrite the example to essentially:</p>
          <p>
	    <c>V=42, #r{a=[]}, V</c></p>
          <p>
	    Own Id: OTP-18083</p>
        </item>
      </list>
    </section>


    <section><title>Improvements and New Features</title>
      <list>
        <item>
          <p>
	    Users can now configure ETS tables with the
	    <c>{write_concurrency, auto}</c> option. This option
	    forces tables to automatically change the number of locks
	    that are used at run-time depending on how much
	    concurrency is detected. The <c>{decentralized_counters,
	    true}</c> option is enabled by default when
	    <c>{write_concurrency, auto}</c> is active.</p>
          <p>
	    Benchmark results comparing this option with the other
	    ETS optimization options are available here:</p>
          <p>
	    https://erlang.org/bench/ets_bench_result_lock_config.html</p>
          <p>
	    Own Id: OTP-15991 Aux Id: PR-5208 </p>
        </item>
        <item>
          <p>
	    The <c>format_status/2</c> callback for
	    <c>gen_server</c>, <c>gen_statem</c> and <c>gen_event</c>
	    has been deprecated in favor of the new
	    <c>format_status/1</c> callback.</p>
          <p>
	    The new callback adds the possibility to limit and change
	    many more things than the just the state, such as the
	    last received message, the reason for terminating and
	    more events specific to each type of behavior. See the
	    respective modules documentation for more details.</p>
          <p>
	    Own Id: OTP-17351 Aux Id: GH-4673 PR-4952 </p>
        </item>
        <item>
	    <p>The <c>timer</c> module has been modernized and made
	    more efficient, which makes the timer server less
	    susceptible to being overloaded. The <c>timer:sleep/1</c>
	    function now accepts an arbitrarily large integer.</p>
          <p>
	    Own Id: OTP-17481 Aux Id: PR-4811 </p>
        </item>
        <item>
          <p>
	    Add <c>lists:enumerate/[1,2]</c>.</p>
          <p>
	    Own Id: OTP-17523 Aux Id: PR-4928 </p>
        </item>
        <item>
          <p>
	    The configuration files <seecom
	    marker="erts:erl"><c>.erlang</c></seecom>, <seeguide
	    marker="system/reference_manual:distributed"><c>.erlang.cookie</c></seeguide>
	    and <seeerl
	    marker="stdlib:beam_lib#.erlang.crypt"><c>.erlang.crypt</c></seeerl>
	    can now be located in the XDG Config Home directory.</p>
          <p>
	    See the documentation for each file and
	    <c>filename:basedir/2</c> for more details.</p>
          <p>
	    Own Id: OTP-17554 Aux Id: GH-5016 PR-5408 OTP-17821 </p>
        </item>
        <item>
          <p>
	    Support <c>native</c> time unit in <c>calendar</c>
	    functions <c>system_time_to_rfc3339/2</c> and
	    <c>rfc3339_to_system_time</c>.</p>
          <p>
	    Own Id: OTP-17592 Aux Id: ERIERL-663, PR-5243 </p>
        </item>
        <item>
          <p>
	    The tagged tuple tests and fun-calls have been optimized
	    and are now a little bit cheaper than previously.</p>
          <p>
	    These optimizations become possible after making sure
	    that all boxed terms have at least one word allocated
	    after the arity word. This has been accomplished by
	    letting all empty tuples refer to the same empty tuple
	    literal which also reduces memory usage for empty tuples.</p>
          <p>
	    Own Id: OTP-17608</p>
        </item>
        <item>
          <p>
	    The signal queue benchmark in parallel_messages_SUITE and
	    the ETS benchmark in ets_SUITE have benchmark result
	    visualization HTML pages with "fill-screen" buttons to
	    make the graphs bigger. This button did not work as
	    intended before. When pressing the button for a graph,
	    the last graph got replaced with a bigger version and not
	    the one over the button. This is now fixed.</p>
          <p>
	    Own Id: OTP-17630</p>
        </item>
        <item>
          <p>
	    The new module <c>peer</c> supersedes the <c>slave</c>
	    module. The <c>slave</c> module is now deprecated and
	    will be removed in OTP 27.</p>
          <p>
	    <c>peer</c> contains an extended and more robust API for
	    starting erlang nodes.</p>
          <p>
	    Own Id: OTP-17720 Aux Id: PR-5162 </p>
        </item>
        <item>
          <p>
	    This change introduces quote and unquote functions in
	    uri_string module - a replacement for deprecated encode
	    and decode functions from http_uri.</p>
          <p>
	    Own Id: OTP-17778 Aux Id: GH-5368 </p>
        </item>
        <item>
          <p>
	    In order to make it easier for the user to manage
	    multiple outstanding asynchronous <c>call</c> requests,
	    new functionality utilizing request identifier
	    collections have been introduced in <seetype
	    marker="kernel:erpc#request_id_collection"><c>erpc</c></seetype>,
	    <seetype
	    marker="stdlib:gen_server#request_id_collection"><c>gen_server</c></seetype>,
	    <seetype
	    marker="stdlib:gen_statem#request_id_collection"><c>gen_statem</c></seetype>,
	    and <seetype
	    marker="stdlib:gen_event#request_id_collection"><c>gen_event</c></seetype>.</p>
          <p>
	    Own Id: OTP-17784 Aux Id: PR-5792 </p>
        </item>
        <item>
          <p>
	    Update to the Unicode 14.0 specification.</p>
          <p>
	    Own Id: OTP-17869 Aux Id: PR-5595 </p>
        </item>
        <item>
          <p>
	    The following ets types have been renamed to a clearer
	    name: <c>tab/0</c> to <c>table/0</c> and
	    <c>comp_match_spec/0</c> to <c>compiled_match_spec/0</c>.</p>
          <p>
	    The types <c>table_access/0</c> and <c>table_type/0</c>
	    have been exported.</p>
          <p>
	    Own Id: OTP-17901 Aux Id: GH-4968 PR-5649 </p>
        </item>
        <item>
          <p>
	    Add support for locating <c>.asn1</c> files to the
	    default search rules of <c>filelib:find_file/1</c> and
	    <c>filelib:find_source/1</c>.</p>
          <p>
	    Own Id: OTP-17908 Aux Id: GH-5655 PR-5669 </p>
        </item>
        <item>
	    <p>Type specifications have been added to the
	    <c>gen_server</c>, and the documentation has been updated
	    to utilize this. </p><p>This surfaced a few type
	    violations that has been corrected in <c>global</c>,
	    <c>logger_olp</c> and <c>rpc</c>. </p>
          <p>
	    Own Id: OTP-17915 Aux Id: PR-5751, GH-2375, GH-2690 </p>
        </item>
        <item>
	    <p>The non-local function handler for the <c>erl_eval</c>
	    can now be called with either two or three arguments.
	    When called with three arguments, the first argument is
	    the annotation for the node in the abstract format.</p>
	    <p>All errors during evaluation will now be passed
	    through <c>erlang:raise/3</c>. If the restricted shell is
	    active and it does not let <c>erlang:raise/3</c> through,
	    evaluation errors will be printed in less clear way. See
	    the documentation for restricted shell in
	    <c>shell</c>.</p>
          <p>
	    *** POTENTIAL INCOMPATIBILITY ***</p>
          <p>
	    Own Id: OTP-17925 Aux Id: PR-5631 </p>
        </item>
        <item>
	    <p>Added <c>filelib:ensure_path/1</c> that ensures that
	    all directories for the given path exists (unlike
	    <c>filelib:ensure_dir/1</c>, which will not create the
	    last segment of the path).</p>
          <p>
	    Own Id: OTP-17953 Aux Id: PR-5621 </p>
        </item>
        <item>
	    <p>The functions <c>groups_from_list/2</c> and
	    <c>groups_from_list/3</c> have been added to the
	    <c>maps</c> module.</p>
          <p>
	    Own Id: OTP-17969 Aux Id: PR-5588 </p>
        </item>
        <item>
          <p>
	    <c>gen_server</c> has been refactored to throw more
	    readable exceptions when a callback returns bad values in
	    the <c>Timeout</c> field (<c>timeout() | 'hibernate' |
	    {'continue,_}</c>), and also to verify that argument in
	    the <c>gen_server:enter_loop/3,4,5</c> API function.</p>
          <p>
	    Own Id: OTP-17974 Aux Id: GH-5683 </p>
        </item>
        <item>
	    <p>The functions <c>uniq/1</c> and <c>uniq/2</c> for
	    removing duplicates have been added to the <c>lists</c>
	    module.</p>
          <p>
	    Own Id: OTP-17977 Aux Id: GH-5606, PR-5766 </p>
        </item>
        <item>
          <p>
	    Added support for configurable features as described in
	    EEP-60. Features can be enabled/disabled during
	    compilation with options (<c>-enable-feature Feature</c>,
	    <c>-disable-feature Feature</c> and <c>+{feature,
	    Feature, enable|disable}</c>) to <c>erlc</c> as well as
	    with directives (<c>-feature(Feature,
	    enable|disable).</c>) in the file. Similar options can be
	    used to <c>erl</c> for enabling/disabling features
	    allowed at runtime. The new <c>maybe</c> expression
	    (EEP-49) is fully supported as the feature
	    <c>maybe_expr</c>. The features support is documented in
	    the reference manual.</p>
          <p>
	    Own Id: OTP-17988</p>
        </item>
        <item>
	    <p>The function <c>filename:safe_relative_path/1</c>,
	    which has been deprecated since OTP 25, has been removed.
	    Use <c>filelib:safe_relative_path/2</c> instead.</p>
          <p>
	    *** POTENTIAL INCOMPATIBILITY ***</p>
          <p>
	    Own Id: OTP-17991</p>
        </item>
        <item>
	    <p> A new PRNG have been added to the <c>rand</c> module:
	    <c>mwc59</c> which has been developed in collaboration
	    with Sebastiano Vigna. It is intended for applications
	    that need really fast pseudo-random numbers, and it comes
	    with two output value scramblers, one fast and one
	    thorough. </p><p> Two internal functions for the
	    <c>exsp</c> generator have also been exported so they can
	    be used outside the <c>rand</c> plug-in framework to
	    shave off some overhead. </p><p> The internal
	    <c>splitmix64</c> generator has also been exported which
	    can be useful for seeding other kinds of PRNG:s than its
	    own. </p>
          <p>
	    Own Id: OTP-18011</p>
        </item>
=======
>>>>>>> 6edaed6e
      </list>
    </section>

</section>

<section><title>STDLIB 3.17.2.1</title>

    <section><title>Fixed Bugs and Malfunctions</title>
      <list>
        <item>
	    <p>When changing callback module in <c>gen_statem</c> the
	    state_enter calls flag from the old module was used in
	    for the first event in the new module, which could
	    confuse the new module and cause malfunction. This bug
	    has been corrected. </p><p> With this change some
	    <c>sys</c> debug message formats have been modified,
	    which can be a problem for debug code relying on the
	    format. </p>
          <p>
	    *** POTENTIAL INCOMPATIBILITY ***</p>
          <p>
	    Own Id: OTP-18239</p>
        </item>
      </list>
    </section>

</section>

<section><title>STDLIB 3.17.2</title>

    <section><title>Fixed Bugs and Malfunctions</title>
      <list>
        <item>
	    <p>The type specifications for
	    <c>shell_docs:get_doc/3</c>,
	    <c>shell_docs:get_callback_doc/3</c>, and
	    <c>shell_docs:get_type_doc/3</c> incorrectly stated that
	    the returned <c>Metadata</c> was an empty map.</p>
          <p>
	    Own Id: OTP-18081</p>
        </item>
      </list>
    </section>

</section>

<section><title>STDLIB 3.17.1</title>

    <section><title>Fixed Bugs and Malfunctions</title>
      <list>
        <item>
	    <p>The compilation time is no longer recorded in BEAM
	    files. There remained several undocumented functions that
	    attempted to retrieve compilation times. Those have now
	    been removed.</p>
          <p>
	    Own Id: OTP-17962</p>
        </item>
      </list>
    </section>

</section>

<section><title>STDLIB 3.17</title>

    <section><title>Fixed Bugs and Malfunctions</title>
      <list>
        <item>
          <p>
	    Fix rendering of nbsp on terminals that do not support
	    unicode.</p>
          <p>
	    Own Id: OTP-17662 Aux Id: PR-5206 </p>
        </item>
        <item>
          <p>
	    Improved the <seeerl
	    marker="erl_error"><c>erl_error</c></seeerl> printout for
	    when <seeerl marker="re"><c>re</c></seeerl> fails to
	    compile a regular expression to also print hints about
	    why the compilation failed.</p>
          <p>
	    Own Id: OTP-17750 Aux Id: PR-5366 </p>
        </item>
        <item>
          <p>
	    Fixed spec for <c>supervisor_bridge:start_link()</c>.</p>
          <p>
	    Own Id: OTP-17766 Aux Id: PR-5362 </p>
        </item>
        <item>
          <p>
	    Added missing shutdown clauses in <c>supervisor</c> which
	    could cause erroneous error reports.</p>
          <p>
	    Own Id: OTP-17767 Aux Id: PR-5344 </p>
        </item>
      </list>
    </section>


    <section><title>Improvements and New Features</title>
      <list>
        <item>
          <p>
	    Add the <c>no_auto_import_types</c> to erl_lint to allow
	    a module to define types of the same name as a predefined
	    type.</p>
          <p>
	    Own Id: OTP-17744 Aux Id: PR-5292 </p>
        </item>
      </list>
    </section>

</section>

<section><title>STDLIB 3.16.1</title>

    <section><title>Fixed Bugs and Malfunctions</title>
      <list>
        <item>
          <p>
	    Fixed a bug that could cause a child to become orphaned
	    when a supervisor died between unlinking and sending the
	    shutdown signal to this child. </p>
          <p>
	    There was also a possibility for erratic supervisor
	    reports caused by a race between a supervisor shutting
	    down a child and that child exiting by itself at the same
	    time.</p>
          <p>
	    Own Id: OTP-17649 Aux Id: GH-5193, PR-5201 </p>
        </item>
      </list>
    </section>

</section>

<section><title>STDLIB 3.16</title>

    <section><title>Fixed Bugs and Malfunctions</title>
      <list>
        <item>
          <p>
	    Fix <c>io:format</c> with <c>~p</c> to no longer
	    interpret floats as printable characters.</p>
          <p>
	    Own Id: OTP-17424 Aux Id: GH-4801 PR-4803 </p>
        </item>
        <item>
          <p>
	    Fix specs for base64 encode/decode functions to also
	    include 0.</p>
          <p>
	    Own Id: OTP-17429 Aux Id: GH-4761 </p>
        </item>
        <item>
	    <p>The failing call <c>io:format("~p\n")</c> would result
	    in a warning for line number 0 instead of the correct
	    line and column numbers. This has been corrected, and all
	    warnings for failing calls to <c>io:format()</c> has been
	    rephrased to make it clearer exactly what the problem
	    is.</p>
          <p>
	    Own Id: OTP-17430</p>
        </item>
        <item>
	    <p>When the options <c>warn_missing_spec</c> and
	    <c>export_all</c> were given, there would only be
	    warnings for missing specs for functions that had been
	    explicitly exported using an <c>-export</c>
	    attribute.</p>
          <p>
	    Own Id: OTP-17434 Aux Id: GH-4772 </p>
        </item>
        <item>
	    <p>Calling <c>c:ls/1</c> with an atom whose contents is
	    the the name of a file (as opposed to a directory) would
	    crash.</p>
          <p>
	    Own Id: OTP-17463 Aux Id: GH-4916 </p>
        </item>
        <item>
	    <p>The <c>MODULE</c> and <c>MODULE_STRING</c> macros
	    would always appear to be defined (when tested by
	    <c>-ifdef</c>), even though no <c>-module()</c>
	    declaration had been seen yet. Changed so that <c>-ifdef
	    ?MODULE.</c> will not consider ?MODULE defined if
	    <c>-module()</c> has not been previously seen.</p>
          <p>
	    Own Id: OTP-17505 Aux Id: GH-4995 </p>
        </item>
        <item>
          <p>
	    Fix bug with rendering of missing types and callbacks in
	    shell_docs.</p>
          <p>
	    Own Id: OTP-17573 Aux Id: ERL-1264 GH-4270 </p>
        </item>
        <item>
	    <p>When the <c>deterministic</c> option was given to the
	    compiler, the <c>?FILE</c> macro would be expanded to
	    full path of the source file before the first
	    <c>include</c> directive and to base part of the filename
	    after <c>include</c> directive.</p>
          <p>
	    Own Id: OTP-17581 Aux Id: PR-5141 </p>
        </item>
        <item>
          <p>
	    Fixed broken <c>win32reg:delete_key</c> and fixed
	    <c>win32reg:value</c> for <c>default</c> value.</p>
          <p>
	    Own Id: OTP-17622 Aux Id: PR-5038 </p>
        </item>
        <item>
	    <p>Fixed error information for the call
	    <c>maps:get(some_key, #{})</c>.</p>
          <p>
	    Own Id: OTP-17634 Aux Id: GH-5196 </p>
        </item>
      </list>
    </section>


    <section><title>Improvements and New Features</title>
      <list>
        <item>
          <p>
	    Most output functions in the <c>io</c> module now print
	    extra error information when provided with invalid
	    arguments. The functions are: <c>io:format</c>,
	    <c>io:fwrite</c>, <c>io:put_chars</c>, <c>io:nl</c> and
	    <c>io:write</c>.</p>
          <p>
	    Own Id: OTP-17317 Aux Id: PR-4757 </p>
        </item>
        <item>
          <p>
	    EEP-54 (Provide more information about errors) now
	    includes two new return values for the
	    <c>format_error</c> callback, <c>general</c> and
	    <c>reason</c>.</p>
          <p>
	    Multi-line error descriptions returned from a
	    <c>format_error</c> callback are now correctly indented.</p>
          <p>
	    The documentation for <seeerl
	    marker="stdlib:erl_error"><c>erl_error</c></seeerl>,
	    <seemfa
	    marker="erts:erlang#error/3"><c>error/3</c></seemfa> and
	    <seeguide marker="system/reference_manual:errors">Errors
	    and Error Handling</seeguide> in the Erlang Reference
	    Manual have been extended.</p>
          <p>
	    Own Id: OTP-17454 Aux Id: PR-4764 </p>
        </item>
        <item>
	    <p>In the documentation for the <c>lists</c> module, it
	    has been clarified that predicate funs must return a
	    boolean.</p>
          <p>
	    Own Id: OTP-17503 Aux Id: GH-4985 </p>
        </item>
        <item>
	    <p>The documentation for <c>c:c/1</c>, <c>c:c/2</c>, and
	    <c>c:c/3</c> has been clarified.</p>
          <p>
	    Own Id: OTP-17571 Aux Id: GH-5103 </p>
        </item>
      </list>
    </section>

</section>

<section><title>STDLIB 3.15.2</title>

    <section><title>Fixed Bugs and Malfunctions</title>
      <list>
        <item>
          <p>
	    Fix a bug that could cause a crash when formatting tuples
	    using the control sequences <c>p</c> or <c>P</c> and
	    limiting the output with the option <c>chars_limit</c>.</p>
          <p>
	    Own Id: OTP-17525 Aux Id: GH-5053 </p>
        </item>
      </list>
    </section>

</section>

<section><title>STDLIB 3.15.1</title>

    <section><title>Fixed Bugs and Malfunctions</title>
      <list>
        <item>
          <p>
	    Fix a bug that could cause a loop when formatting terms
	    using the control sequences p or P and limiting the
	    output with the option <c>chars_limit</c>.</p>
          <p>
	    Own Id: OTP-17459 Aux Id: GH-4824, GH-4842 </p>
        </item>
      </list>
    </section>

</section>

<section><title>STDLIB 3.15</title>

    <section><title>Fixed Bugs and Malfunctions</title>
      <list>
        <item>
	    <p>Time-outs in <c>gen_statem</c> with relative time
	    <c>0</c> did not behave quite according to the intended
	    model. This has now been corrected.</p> <p>The correction
	    introduces a small potential incompatibility e.g when
	    combining a state time-out with inserted events, and the
	    inserted event does a state change in the state with the
	    time-out. Before this correction the state time-out could
	    be delivered even after the second state change, but now
	    it is guaranteed that a state time-out is only delivered
	    in the state it was started for, even in this corner
	    case.</p>
          <p>
	    *** POTENTIAL INCOMPATIBILITY ***</p>
          <p>
	    Own Id: OTP-15107 Aux Id: ERL-1381, PR-2813 </p>
        </item>
        <item>
          <p>
	    Fix bugs in <c>erl_eval</c> concerning bitstring
	    comprehensions.</p>
          <p>
	    Own Id: OTP-16865</p>
        </item>
        <item>
	    <p>File names that start with a dot (such as
	    "<c>.gitignore</c>" are now treated as file names and not
	    extensions by <c>filename:extension/1</c> and
	    <c>filename:rootname/1</c>.</p>
          <p>
	    Own Id: OTP-16905</p>
        </item>
        <item>
	    <p>Fixed a bug where <c>beam_lib:chunks/3</c> with the
	    <c>allow_missing_chunks</c> option would crash if a named
	    chunk was missing.</p>
          <p>
	    Own Id: OTP-16950 Aux Id: ERL-1378 </p>
        </item>
        <item>
          <p>
	    A floating point zero (0.0) can be both positive (+0.0)
	    and negative (-0.0). Multiple bugs in the compiler,
	    runtime system, and STDLIB have been fixed to ensure that
	    the minus sign on 0.0 is not lost.</p>
          <p>
	    Own Id: OTP-17077 Aux Id: ERL-1431, PR-2903, PR-2905,
	    PR-2906 </p>
        </item>
        <item>
	    <p>Eliminated a Dialyzer crashed when the <c>-MMD</c>
	    option is used to generate a dependency file and a BEAM
	    file a the same time.</p>
          <p>
	    Own Id: OTP-17118 Aux Id: PR-2825 </p>
        </item>
        <item>
          <p>
	    Fixed bug in <seeerl
	    marker="stdlib:shell_docs"><c>shell_docs</c></seeerl> and
	    <c>erl_docgen</c> that interpreted <c>em</c> tags as
	    <c>strong</c>.</p>
          <p>
	    Own Id: OTP-17122</p>
        </item>
        <item>
	    <p>On Solaris, the <c>math:acos/1</c> and
	    <c>math:asin/1</c> functions would not fail for arguments
	    outside the valid domain.</p>
          <p>
	    Own Id: OTP-17133</p>
        </item>
        <item>
          <p>
	    Silence <c>unused_record</c> warnings when using
	    <c>ms_transform</c>. The parse transform
	    <c>ms_transform</c> replaces records with tuples, which
	    can cause the Erlang code linter to emit warnings about
	    unused records.</p>
          <p>
	    Own Id: OTP-17186</p>
        </item>
        <item>
	    <p>Documented a deficiency in the <c>re</c> module
	    regarding the <c>[:ascii:]</c> character class matching
	    Latin-1 characters.</p>
          <p>
	    Own Id: OTP-17222 Aux Id: GH-4544 </p>
        </item>
        <item>
          <p>
	    Fixed <c>spec</c> of start functions in generic
	    behaviors.</p>
          <p>
	    Own Id: OTP-17342 Aux Id: GH-4725 PR-4726 </p>
        </item>
        <item>
          <p>
	    Supervisors rejected child specs with a shutdown value of
	    0.</p>
          <p>
	    Own Id: OTP-17364 Aux Id: PR-4747 </p>
        </item>
      </list>
    </section>


    <section><title>Improvements and New Features</title>
      <list>
        <item>
	    <p>In the <c>rand</c> module it is now possible to seed
	    the default algorithm using an algorithm alias:
	    <c>default</c>. </p> <p> Generating pseudo random
	    binaries has been implemented with <c>rand:bytes/1</c>
	    and <c>rand:bytes_s/2</c>. </p>
          <p>
	    Own Id: OTP-14646 Aux Id: PR-2920 </p>
        </item>
        <item>
          <p>
	    New functions have been added to the <c>proplists</c>
	    module: <c>to_map/1,2</c> and <c>from_map/1</c>.</p>
          <p>
	    Own Id: OTP-14647 Aux Id: PR-2910 </p>
        </item>
        <item>
          <p>
	    New functions have been added to the <c>queue</c> module:
	    <c>all/2</c>, <c>any/2</c>, <c>delete/2</c>,
	    <c>delete_r/2</c>, <c>delete_with/2</c>, and
	    <c>delete_with_r/2</c>.</p>
          <p>
	    Own Id: OTP-14650 Aux Id: PR-2850 </p>
        </item>
        <item>
          <p>
	    New function have been added to the <c>queue</c> module:
	    <c>fold/2</c> and <c>filtermap/2</c>.</p>
          <p>
	    Own Id: OTP-14793 Aux Id: PR-2791 </p>
        </item>
        <item>
          <p>
	    Support for handling abstract code created before OTP R15
	    has been dropped.</p>
          <p>
	    Own Id: OTP-16678 Aux Id: PR-2627 </p>
        </item>
        <item>
          <p>
	    Extended error information for failing BIF calls as
	    proposed in <url
	    href="https://github.com/erlang/eep/blob/master/eeps/eep-0054.md">EEP
	    54</url> has been implemented.</p>
          <p>
	    When a BIF call from the Erlang shell fails, more
	    information about which argument or arguments that were
	    in error will be printed. The same extended error
	    information will by <c>proc_lib</c>, <c>common_test</c>,
	    and <c>qlc</c> when BIF calls fail.</p>
          <p>
	    For applications that wish to provide the same extended
	    error information, there are new functions
	    <c>erl_error:format_exception/3</c> and
	    <c>erl_error:format_exception/4</c>.</p>
          <p>
	    There is a new <c>error/3</c> BIF that allows
	    applications or libraries to provide extended error
	    information in the same way for their own exceptions.</p>
          <p>
	    Own Id: OTP-16686</p>
        </item>
        <item>
          <p>
	    The <seeguide
	    marker="system/reference_manual:processes#process-aliases"><i>process
	    alias</i></seeguide> feature as outlined by <url
	    href="https://github.com/erlang/eep/blob/master/eeps/eep-0053.md">EEP
	    53</url> has been introduced. It is introduced in order
	    to provide a lightweight mechanism that can prevent late
	    replies after timeout or connection loss. For more
	    information, see EEP 53 and the documentation of the new
	    <seemfa
	    marker="erts:erlang#alias/1"><c>alias/1</c></seemfa> BIF
	    and the new options to the <seemfa
	    marker="erts:erlang#monitor/3"><c>monitor/3</c></seemfa>
	    BIF.</p>
          <p>
	    The <c>call</c> operation in the framework used by
	    <c>gen_server</c>, <c>gen_statem</c>, and
	    <c>gen_event</c> has been updated to utilize alias in
	    order to prevent late responses. The <c>gen_statem</c>
	    behavior still use a proxy process in the distributed
	    case, since it has always prevented late replies and
	    aliases wont work against pre OTP 24 nodes. The proxy
	    process can be removed in OTP 26.</p>
          <p>
	    The alias feature also made it possible to introduce new
	    functions similar to the <seemfa
	    marker="kernel:erpc#receive_response/2"><c>erpc:receive_response()</c></seemfa>
	    function in the gen behaviors, so the new functions
	    <seemfa
	    marker="stdlib:gen_server#receive_response/2"><c>gen_server:receive_response()</c></seemfa>,
	    <seemfa
	    marker="stdlib:gen_statem#receive_response/2"><c>gen_statem:receive_response()</c></seemfa>,
	    <seemfa
	    marker="stdlib:gen_event#receive_response/2"><c>gen_event:receive_response()</c></seemfa>
	    have also been introduced.</p>
          <p>
	    Own Id: OTP-16718 Aux Id: PR-2735 </p>
        </item>
        <item>
          <p>
	    Improved documentation about exit signals emitted when a
	    <c>gen_server</c> terminates.</p>
          <p>
	    Own Id: OTP-16910 Aux Id: PR-2771 </p>
        </item>
        <item>
          <p>
	    New functions have been added to the <c>maps</c> module:
	    <c>merge_with/3</c>, <c>intersect/2</c>,
	    <c>intersect_with/3</c>, <c>filtermap/2</c>,
	    <c>from_keys/2</c>, and <c>maps:foreach/2</c>.</p>
          <p>
	    <c>maps:merge_with/3</c> is the same as <c>merge/2</c>
	    but takes an extra fun that is used to combine items with
	    the same key.</p>
          <p>
	    <c>maps:intersect/2</c> computes the intersection of two
	    maps.</p>
          <p>
	    <c>maps:intersect_with/3</c> is the same as
	    <c>intersect/2</c> but takes an extra fun that is used to
	    combine intersecting items.</p>
          <p>
	    <c>maps:filtermap/2</c> allows filtering and mapping of a
	    map in a single pass.</p>
          <p>
	    <c>maps:from_keys/2</c> constructs a map from a list of
	    keys and a single value and can be used to to optimize
	    sets operations such as from_list/1, filter/2,
	    intersection/2, and subtract/2.</p>
          <p>
	    <c>maps:foreach/2</c> allows iteration over a map without
	    returning any value.</p>
          <p>
	    Own Id: OTP-16936 Aux Id: ERL-1367 </p>
        </item>
        <item>
	    <p>The experimental HiPE application has been removed,
	    together with all related functionality in other
	    applications.</p>
          <p>
	    *** POTENTIAL INCOMPATIBILITY ***</p>
          <p>
	    Own Id: OTP-16963</p>
        </item>
        <item>
          <p>
	    The <c>filename:src/1</c> function which was deprecated
	    in OTP 20 has been removed. Use
	    <c>filelib:find_source/1,3</c> instead.</p>
          <p>
	    *** POTENTIAL INCOMPATIBILITY ***</p>
          <p>
	    Own Id: OTP-16971</p>
        </item>
        <item>
          <p>
	    The pretty printer for floating point number have been
	    changed to make it easier to see if the integer part of
	    the number has been rounded. After the change the digit
	    that may have been rounded always appears last or just
	    before the exponent character (e or E). This is
	    accomplished by always printing the number using
	    scientific notation if it is so large that the integer
	    part could be rounded.</p>
          <p>
	    Own Id: OTP-16980 Aux Id: ERL-1308 </p>
        </item>
        <item>
          <p>
	    Accept references up to a size of 160-bits from remote
	    nodes. This is the first step in an upgrade path toward
	    using references up to 160-bits in a future OTP release.</p>
          <p>
	    Own Id: OTP-17005 Aux Id: OTP-16718 </p>
        </item>
        <item>
          <p>
	    Add option <c>location</c> to
	    <c>erl_parse:abstract/2</c>.</p>
          <p>
	    Own Id: OTP-17024</p>
        </item>
        <item>
          <p>
	    All long running functions in the maps API are now
	    yielding. In previous releases the functions
	    <c>maps:from_list/1</c>, <c>maps:keys/1</c> and
	    <c>maps:values/1</c> did not yield. This could cause
	    unfair scheduling of processes.</p>
          <p>
	    Own Id: OTP-17057</p>
        </item>
        <item>
	    <p>The <c>sets</c> module now has an optional map-based
	    implementation, as described in <c>EEP 50</c>.</p>
	    <p>To use this implementation, pass the
	    <c>{version,2}</c> option to <c>sets:new/1</c> or
	    <c>sets:from_list/2</c>.</p>
          <p>
	    Own Id: OTP-17059 Aux Id: PR-2864 </p>
        </item>
        <item>
          <p>
	    Added <seemfa
	    marker="shell_docs#supported_tags/0"><c>shell_docs:supported_tags/0</c></seemfa>.
	    This function can be used to retrieve the tags currently
	    supported by <c>shell_docs</c>.</p>
          <p>
	    Own Id: OTP-17120</p>
        </item>
        <item>
          <p>
	    The <c>application/erlang+html</c> documentation storage
	    format used by <seeerl
	    marker="shell_docs"><c>shell_docs</c></seeerl> has been
	    updated to include the tags <c>b</c>, <c>strong</c>,
	    <c>h4</c>, <c>h5</c> and <c>h6</c>.</p>
          <p>
	    Own Id: OTP-17121</p>
        </item>
        <item>
          <p>
	    Do not pretty-print <c>catch</c> expressions with
	    unnecessary parentheses. The re-write of the Erlang
	    parser grammar in PR-2584 implies that parentheses around
	    <c>catch</c> expressions are in many cases no longer
	    required.</p>
          <p>
	    Own Id: OTP-17169 Aux Id: PR-2584 </p>
        </item>
        <item>
          <p>
	    Improved explanation of <c>{continue,Continue}</c> in
	    <c>Module:init/1</c> of the <c>gen_server</c>
	    documentation.</p>
          <p>
	    Own Id: OTP-17171 Aux Id: PR-3011 </p>
        </item>
        <item>
	    <p>The <c>erl_eval</c> module now accepts a map for
	    keeping track of bindings. Using an <c>orddict</c> for
	    bindings will still work.</p>
          <p>
	    Own Id: OTP-17175</p>
        </item>
        <item>
	    <p>Documented <c>epp:scan_erl_form/1</c> and added
	    <c>epp:scan_file/2</c>.</p>
          <p>
	    Own Id: OTP-17199 Aux Id: PR-2658 </p>
        </item>
        <item>
          <p>
	    The standard floating point printing algorithm used by
	    the <c>io</c> and <c>io_lib</c> modules has been changed
	    from the algorithm described in [1] to the Ryu algorithm
	    [2]. This gives a significant speed improvement for the
	    printing of most floating point numbers and a small
	    memory consumption improvement.</p>
          <p>
	    [1]: Robert G. Burger and R. Kent Dybvig. 1996. Printing
	    floating-point numbers quickly and accurately. In
	    Proceedings of the ACM SIGPLAN 1996 conference on
	    Programming language design and implementation (PLDI
	    '96). Association for Computing Machinery, New York, NY,
	    USA, 108–116. DOI:https://doi.org/10.1145/231379.231397</p>
          <p>
	    [2]: Ulf Adams. 2018. Ryū: fast float-to-string
	    conversion. In Proceedings of the 39th ACM SIGPLAN
	    Conference on Programming Language Design and
	    Implementation (PLDI 2018). Association for Computing
	    Machinery, New York, NY, USA, 270–282.
	    DOI:https://doi.org/10.1145/3192366.3192369</p>
          <p>
	    Thanks to Thomas Depierre</p>
          <p>
	    Own Id: OTP-17210</p>
        </item>
        <item>
          <p>
	    Add hex encoding and decoding functions in the binary
	    module.</p>
          <p>
	    Own Id: OTP-17236 Aux Id: PR-3014 </p>
        </item>
        <item>
	    <p>The undocumented and partially broken
	    <c>ets:filter/3</c> function has been removed.</p>
          <p>
	    Own Id: OTP-17263</p>
        </item>
        <item>
          <p>
	    Add support in <seeerl
	    marker="shell_docs"><c>shell_docs</c></seeerl> to display
	    any <c>"text"</c> documentation format. This means that
	    <c>h(Module)</c> in the shell now can display the
	    <c>"text/markdown"</c> of Elixir documentation.</p>
          <p>
	    Own Id: OTP-17267</p>
        </item>
        <item>
          <p>
	    The internal hashing of keys within ETS tables of types
	    <c>set</c>, <c>bag</c>, <c>duplicate_bag</c> has been
	    salted to diverge from <c>erlang:phash2</c>. This to
	    avoid bad hashing if <c>phash2</c> is used to distribute
	    the keys over separate tables/nodes.</p>
          <p>
	    Own Id: OTP-17276 Aux Id: PR-2979 </p>
        </item>
        <item>
          <p>
	    Updated to the Unicode 13.0 specification.</p>
          <p>
	    Own Id: OTP-17327 Aux Id: PR-4707 </p>
        </item>
        <item>
          <p>
	    Add compiler option <c>{nowarn_unused_record,
	    RecordNames}</c>. Document compiler option
	    <c>nowarn_unused_type</c>.</p>
          <p>
	    Own Id: OTP-17330</p>
        </item>
        <item>
          <p>
	    Implementation of <url
	    href="https://github.com/erlang/eep/blob/master/eeps/eep-0056.md">EEP
	    56</url> in supervisor. It adds the concept of
	    <c>significant</c> children as well as the
	    <c>auto_shutdown</c> supervisor flag.</p>
          <p>
	    See the <seeerl marker="stdlib:supervisor">supervisor
	    manual page</seeerl> for more information.</p>
          <p>
	    Own Id: OTP-17334 Aux Id: PR-4638, EEP-56 </p>
        </item>
        <item>
          <p>
	    Fixed warnings in code matching on underscore prefixed
	    variables.</p>
          <p>
	    Own Id: OTP-17385 Aux Id: OTP-17123 </p>
        </item>
      </list>
    </section>

</section>

<section><title>STDLIB 3.14.2.2</title>

    <section><title>Fixed Bugs and Malfunctions</title>
      <list>
        <item>
          <p>
	    Fix a bug that could cause a crash when formatting tuples
	    using the control sequences <c>p</c> or <c>P</c> and
	    limiting the output with the option <c>chars_limit</c>.</p>
          <p>
	    Own Id: OTP-17525 Aux Id: GH-5053 </p>
        </item>
      </list>
    </section>

</section>

<section><title>STDLIB 3.14.2.1</title>

    <section><title>Fixed Bugs and Malfunctions</title>
      <list>
        <item>
          <p>
	    Fix a bug that could cause a loop when formatting terms
	    using the control sequences p or P and limiting the
	    output with the option <c>chars_limit</c>.</p>
          <p>
	    Own Id: OTP-17459 Aux Id: GH-4824, GH-4842 </p>
        </item>
      </list>
    </section>

</section>

<section><title>STDLIB 3.14.2</title>

    <section><title>Fixed Bugs and Malfunctions</title>
      <list>
        <item>
          <p>
	    Dictionaries that have become zipped by the zip module
	    did not get executable permission (for the file owner)
	    which makes the files inside the dictionary inaccessible.
	    This is fixed by giving dictionaries inside a zip archive
	    XRW permission.</p>
          <p>
	    Own Id: OTP-17295 Aux Id: GH-4687 </p>
        </item>
      </list>
    </section>

</section>

<section><title>STDLIB 3.14.1</title>

    <section><title>Fixed Bugs and Malfunctions</title>
      <list>
        <item>
          <p>
	    Handle maps in <c>erl_parse:tokens()</c>.</p>
          <p>
	    Own Id: OTP-16978</p>
        </item>
        <item>
          <p>
	    The erlang shell function <c>rr</c> has been fixed to be
	    able to read records from files within a code archive.</p>
          <p>
	    Own Id: OTP-17182 Aux Id: PR-3002 </p>
        </item>
        <item>
	    <p>If <c>beam_lib</c> is asked to return abstract code
	    for a BEAM file produced by Elixir and Elixir is not
	    installed on the computer, <c>beam_lib</c> will no longer
	    crash, but will return an error tuple. The
	    <c>cover:compile_beam()</c> and
	    <c>cover:compile_beam_directory()</c> functions have been
	    updated to also return an error tuple in that
	    situation.</p>
          <p>
	    Own Id: OTP-17194 Aux Id: GH-4353 </p>
        </item>
        <item>
          <p>
	    Correct example module <c>erl_id_trans</c> regarding the
	    <c>{char, C}</c> type.</p>
          <p>
	    Own Id: OTP-17273</p>
        </item>
      </list>
    </section>

</section>

<section><title>STDLIB 3.14</title>

    <section><title>Fixed Bugs and Malfunctions</title>
      <list>
        <item>
          <p>
	    This change fixes the handling of deep lists in the path
	    component when using uri_string:recompose/1.</p>
          <p>
	    Own Id: OTP-16941</p>
        </item>
        <item>
          <p>
	    Fix <seeerl
	    marker="shell_docs"><c>shell_docs</c></seeerl> to clear
	    shell decorations (bold/underline) when paginating
	    output.</p>
          <p>
	    Fix various small renderings issues when integrating
	    <seeerl marker="shell_docs"><c>shell_docs</c></seeerl>
	    with edoc.</p>
          <p>
	    Own Id: OTP-17047</p>
        </item>
      </list>
    </section>


    <section><title>Improvements and New Features</title>
      <list>
        <item>
          <p>
	    Improved the API and documentation of the uri_string
	    module.</p>
          <p>
	    Added a new chapter to the Users Guide about Uniform
	    Resource Identifiers and their handling with the new API.</p>
          <p>
	    Added two new API functions:
	    uri_string:allowed_characters/0 and
	    uri_string:percent_decode/1.</p>
          <p>
	    This change has been marked as potentially incompatible
	    as uri_string:normalize/2 used to decode percent-encoded
	    character triplets that corresponded to characters not in
	    the reserved set. After this change,
	    uri_string:normalize/2 will only decode those
	    percent-encoded triplets that correspond to characters in
	    the unreserved set (ALPHA / DIGIT / "-" / "." / "_" /
	    "~").</p>
          <p>
	    *** POTENTIAL INCOMPATIBILITY ***</p>
          <p>
	    Own Id: OTP-16460</p>
        </item>
        <item>
          <p>
	    The <c>shell_docs</c> module has been expanded with the
	    possibility to configure unicode, ansi and column size
	    for the rendered text.</p>
          <p>
	    Own Id: OTP-16990</p>
        </item>
      </list>
    </section>

</section>

<section><title>STDLIB 3.13.2</title>

    <section><title>Fixed Bugs and Malfunctions</title>
      <list>
        <item>
	    <p>The functions <c>digraph:in_edges/2</c> and
	    <c>digraph:out_edges/2</c> would return false edges if
	    called for a vertex that had a '_' atom in its name
	    term.</p>
          <p>
	    Own Id: OTP-16655</p>
        </item>
        <item>
	    <p><c>filelib:wildcard("not-a-directory/..")</c> should
	    return an empty list. On Windows it returned
	    <c>"not-a-directory/.."</c>.</p>
          <p>
	    Own Id: OTP-16700</p>
        </item>
        <item>
          <p>
	    Fix the typespec of shell_docs:render to use the correct
	    type for an MFA.</p>
          <p>
	    Own Id: OTP-16739</p>
        </item>
        <item>
          <p>
	    Fix uri_string:recompose/1 when host is present but input
	    path is not absolute.</p>
          <p>
	    This change prevents the recompose operation to change
	    the top level domain of the host when the path does not
	    start with a slash.</p>
          <p>
	    Own Id: OTP-16751 Aux Id: ERL-1283 </p>
        </item>
        <item>
	    <p>The <c>epp</c> module would return a badly formed
	    error term when an '<c>if</c>' preprocessor directive
	    referenced an undefined symbol. <c>epp:format_error/1</c>
	    would crash when called with the bad error term.</p>
          <p>
	    Own Id: OTP-16816 Aux Id: ERL-1310 </p>
        </item>
        <item>
          <p>
	    <c>lists:sublist(List, Start, Len)</c> failed with an
	    exception if <c>Start &gt; length(List) + 1</c> even
	    though it is explicitly documented that "It is not an
	    error for <c>Start+Len</c> to exceed the length of the
	    list".</p>
          <p>
	    Own Id: OTP-16830 Aux Id: ERL-1334, PR-2718 </p>
        </item>
      </list>
    </section>

</section>

<section><title>STDLIB 3.13.1</title>

    <section><title>Fixed Bugs and Malfunctions</title>
      <list>
        <item>
	    <p>When a temporary child of a <c>simple_one_for_one
	    supervisor</c> died, the internal state of the supervisor
	    would be corrupted in a way that would cause the
	    supervisor to retain the start arguments for subsequent
	    children started by the supervisor, causing unnecessary
	    growth of the supervisor's heap. There state corruption
	    could potentially cause other problems as well.</p>
          <p>
	    Own Id: OTP-16804</p>
        </item>
      </list>
    </section>

</section>

<section><title>STDLIB 3.13</title>

    <section><title>Fixed Bugs and Malfunctions</title>
      <list>
        <item>
          <p>
	    Compiling a match specification with excessive nesting
	    caused the runtime system to crash due to scheduler stack
	    exhaustion. Instead of crashing the runtime system,
	    effected functions will now raise a <c>system_limit</c>
	    error exception in this situation.</p>
          <p>
	    Own Id: OTP-16431 Aux Id: ERL-592 </p>
        </item>
        <item>
	    <p> Initialization of record fields using <c>_</c> is no
	    longer allowed if the number of affected fields is zero.
	    </p>
          <p>
	    Own Id: OTP-16516</p>
        </item>
        <item>
	    <p> Fix bugs in <c>eval_bits</c>. </p>
          <p>
	    Own Id: OTP-16545</p>
        </item>
      </list>
    </section>


    <section><title>Improvements and New Features</title>
      <list>
        <item>
          <p>
	    Improved the printout of single line logger events for
	    most of the OTP behaviours in STDLIB and Kernel. This
	    includes <c>proc_lib</c>, <c>gen_server</c>,
	    <c>gen_event</c>, <c>gen_statem</c>, <c>gen_fsm</c>,
	    <c>supervisor</c>, <c>supervisor_bridge</c> and
	    <c>application</c>.</p>
          <p>
	    Improved the <seeerl
	    marker="kernel:logger_formatter#chars_limit"><c>chars_limit</c></seeerl>
	    and <seeerl
	    marker="kernel:logger_formatter#depth"><c>depth</c></seeerl>
	    handling in <c>proc_lib</c> and when formatting of
	    exceptions.</p>
          <p>
	    Own Id: OTP-15299</p>
        </item>
        <item>
          <p>
	    Remove usage and documentation of old requests of the
	    I/O-protocol.</p>
          <p>
	    Own Id: OTP-15695</p>
        </item>
        <item>
	    <p>Improved ETS scalability of concurrent calls that
	    change the size of a table, like <c>ets:insert/2</c> and
	    <c>ets:delete/2</c>.</p> <p>This performance feature was
	    implemented for <c>ordered_set</c> in OTP 22.0 and does
	    now apply for all ETS table types.</p> <p>The improved
	    scalability may come at the cost of longer latency of
	    <c>ets:info(T,size)</c> and <c>ets:info(T,memory)</c>. A
	    new table option <c>decentralized_counters</c> has
	    therefore been added. It is default <c>true</c> for
	    <c>ordered_set</c> with <c>write_concurrency</c> enabled
	    and default <c>false</c> for all other table types.</p>
          <p>
	    Own Id: OTP-15744 Aux Id: OTP-15623, PR-2229 </p>
        </item>
        <item>
	    <p> Handle Unicode filenames in the <c>zip</c> module.
	    </p>
          <p>
	    Own Id: OTP-16005 Aux Id: ERL-1003, ERL-1150 </p>
        </item>
        <item>
          <p>
	    Unicode support was updated to the Unicode 12.1 standard.</p>
          <p>
	    Own Id: OTP-16073 Aux Id: PR-2339 </p>
        </item>
        <item>
          <p>
	    All of the modules <seemfa
	    marker="stdlib:proc_lib#start_monitor/3"><c>proc_lib</c></seemfa>,
	    <seemfa
	    marker="stdlib:gen_server#start_monitor/3"><c>gen_server</c></seemfa>,
	    <seemfa
	    marker="stdlib:gen_statem#start_monitor/3"><c>gen_statem</c></seemfa>,
	    and <seemfa
	    marker="stdlib:gen_event#start_monitor/0"><c>gen_event</c></seemfa>
	    have been extended with a <c>start_monitor()</c>
	    function. For more information, see the documentation of
	    <c>start_monitor()</c> for these modules.</p>
          <p>
	    Own Id: OTP-16120 Aux Id: ERIERL-402, PR-2427 </p>
        </item>
        <item>
          <p>
	    Updates for new <c>erlang:term_to_iovec()</c> BIF.</p>
          <p>
	    Own Id: OTP-16128 Aux Id: OTP-15618 </p>
        </item>
        <item>
	    <p>Documented a quirk regarding extraction from file
	    descriptors in <c>erl_tar</c>.</p>
          <p>
	    Own Id: OTP-16171 Aux Id: ERL-1057 </p>
        </item>
        <item>
          <p>
	    Added <c>ok</c> as return value to
	    <c>gen_server:reply/2</c></p>
          <p>
	    Own Id: OTP-16210 Aux Id: PR-2411 </p>
        </item>
        <item>
	    <p>New functions have been added to <seeerl
	    marker="c"><c>c(3)</c></seeerl> for printing embedded
	    documentation for Erlang modules. The functions are:</p>
	    <taglist> <tag>h/1,2,3</tag> <item>Print the
	    documentation for a Module:Function/Arity.</item>
	    <tag>ht/1,2,3</tag> <item>Print the type documentation
	    for a Module:Type/Arity.</item> </taglist> <p>The
	    embedded documentation is created when building the
	    Erlang/OTP documentation.</p>
          <p>
	    Own Id: OTP-16222</p>
        </item>
        <item>
	    <p> Add <c>indent</c> and <c>linewidth</c> to the options
	    of the <c>erl_pp</c> module's functions. </p>
          <p>
	    Own Id: OTP-16276 Aux Id: PR-2443 </p>
        </item>
        <item>
          <p>
	    Minor updates due to the new spawn improvements made.</p>
          <p>
	    Own Id: OTP-16368 Aux Id: OTP-15251 </p>
        </item>
        <item>
	    <p>The compiler will now raise a warning when inlining is
	    used in modules that load NIFs.</p>
          <p>
	    Own Id: OTP-16429 Aux Id: ERL-303 </p>
        </item>
        <item>
	    <p>Refactored the internal handling of deprecated and
	    removed functions.</p>
          <p>
	    Own Id: OTP-16469</p>
        </item>
        <item>
	    <p> Extend <c>erl_parse:abstract/1,2</c> to handle
	    external fun expressions (<c>fun M:F/A</c>). </p>
          <p>
	    Own Id: OTP-16480</p>
        </item>
        <item>
	    <p>Added <c>filelib:safe_relative_path/2</c> to replace
	    <c>filename:safe_relative_path/1</c>, which did not
	    safely handle symbolic links.</p>
	    <p><c>filename:safe_relative_path/1</c> has been
	    deprecated.</p>
          <p>
	    Own Id: OTP-16483 Aux Id: PR-2542 </p>
        </item>
        <item>
          <p>
	    The module <c>shell_docs</c> has been added. The module
	    contains functions for rendering, validating and
	    normalizing embedded documentation.</p>
          <p>
	    Own Id: OTP-16500</p>
        </item>
        <item>
          <p>
	    Module and function auto-completion in the shell now
	    looks at all available modules instead of only those
	    loaded. A module is considered available if it either is
	    loaded already or would be loaded if called.</p>
          <p>
	    The auto-completion has also been expanded to work in the
	    new <c>h/1,2,3</c> function in <c>c(3)</c>.</p>
          <p>
	    Own Id: OTP-16501 Aux Id: OTP-16494, OTP-16222,
	    OTP-16406, OTP-16499, OTP-16500, PR-2545, ERL-708 </p>
        </item>
        <item>
	    <p>Updated the internal <c>pcre</c> library to
	    <c>8.44</c>.</p>
          <p>
	    Own Id: OTP-16557</p>
        </item>
      </list>
    </section>

</section>

<section><title>STDLIB 3.12.1.2</title>

    <section><title>Fixed Bugs and Malfunctions</title>
      <list>
        <item>
          <p>
	    Fix a bug that could cause a crash when formatting tuples
	    using the control sequences <c>p</c> or <c>P</c> and
	    limiting the output with the option <c>chars_limit</c>.</p>
          <p>
	    Own Id: OTP-17525 Aux Id: GH-5053 </p>
        </item>
      </list>
    </section>

</section>

<section><title>STDLIB 3.12.1.1</title>

    <section><title>Fixed Bugs and Malfunctions</title>
      <list>
        <item>
          <p>
	    Fix a bug that could cause a loop when formatting terms
	    using the control sequences p or P and limiting the
	    output with the option <c>chars_limit</c>.</p>
          <p>
	    Own Id: OTP-17459 Aux Id: GH-4824, GH-4842 </p>
        </item>
      </list>
    </section>

</section>

<section><title>STDLIB 3.12.1</title>

    <section><title>Fixed Bugs and Malfunctions</title>
      <list>
        <item>
          <p>
	    <seemfa marker="stdlib:re#run/3">re:run(Subject, RE,
	    [unicode])</seemfa> returned <c>nomatch</c> instead of
	    failing with a <c>badarg</c> error exception when
	    <c>Subject</c> contained illegal utf8 and <c>RE</c> was
	    passed as a binary. This has been corrected along with
	    corrections of reduction counting in <c>re:run()</c>
	    error cases.</p>
          <p>
	    Own Id: OTP-16553</p>
        </item>
      </list>
    </section>

</section>

<section><title>STDLIB 3.12</title>

    <section><title>Fixed Bugs and Malfunctions</title>
      <list>
        <item>
          <p>
	    Fix type specification for uri_string:normalize/2 that
	    may also return error().</p>
          <p>
	    Own Id: OTP-16322</p>
        </item>
        <item>
          <p>
	    Improve error handling in uri_string:normalize/2. This
	    change fixes a crash when the input URI has faulty
	    percent-encoding.</p>
          <p>
	    Own Id: OTP-16351</p>
        </item>
        <item>
	    <p> Fix minor bugs in the Erlang pretty printer
	    (<c>erl_pp</c>). </p>
          <p>
	    Own Id: OTP-16435</p>
        </item>
        <item>
	    <p> Fix the Erlang parser regarding consecutive unary
	    operators. </p>
          <p>
	    Own Id: OTP-16439</p>
        </item>
        <item>
	    <p> Let <c>calendar:rfc3339_to_system_time()</c> crash
	    when the time offset is missing. </p>
          <p>
	    Own Id: OTP-16514 Aux Id: ERL-1182 </p>
        </item>
      </list>
    </section>


    <section><title>Improvements and New Features</title>
      <list>
        <item>
          <p>
	    Implement uri_string:resolve/{2,3} that can be used to
	    resolve a URI reference against a base URI.</p>
          <p>
	    Own Id: OTP-16321</p>
        </item>
        <item>
          <p>
	    In <c>gen_statem</c> it is now possible to change the
	    callback module for a running server. See
	    <c>gen_statem</c>'s documentation for
	    <c>change_callback_module</c>,
	    <c>push_callback_module</c>, and
	    <c>pop_callback_module</c>.</p>
          <p>
	    Own Id: OTP-16477 Aux Id: PR-2531 </p>
        </item>
      </list>
    </section>

</section>

<section><title>STDLIB 3.11.2</title>

    <section><title>Fixed Bugs and Malfunctions</title>
      <list>
        <item>
	    <p>A directory traversal vulnerability has been
	    eliminated in erl_tar. erl_tar will now refuse to extract
	    symlinks that points outside the targeted extraction
	    directory and will return
	    <c>{error,{Path,unsafe_symlink}}</c>. (Thanks to Eric
	    Meadows-Jönsson for the bug report and for suggesting a
	    fix.)</p>
          <p>
	    Own Id: OTP-16441</p>
        </item>
      </list>
    </section>

</section>

<section><title>STDLIB 3.11.1</title>

    <section><title>Fixed Bugs and Malfunctions</title>
      <list>
        <item>
          <p>
	    The <c>ets:update_counter/4</c> core dumped when given an
	    ordered_set with write_concurrency enabled and an invalid
	    position. This bug has been fixed.</p>
          <p>
	    Own Id: OTP-16378 Aux Id: ERL-1125 </p>
        </item>
      </list>
    </section>

</section>

<section><title>STDLIB 3.11</title>

    <section><title>Fixed Bugs and Malfunctions</title>
      <list>
        <item>
          <p>
	    The functions <seemfa
	    marker="stdlib:unicode#characters_to_list/2"><c>unicode:characters_to_list()</c></seemfa>
	    and <seemfa
	    marker="stdlib:unicode#characters_to_binary/3"><c>unicode:characters_to_binary()</c></seemfa>
	    raised a <c>badarg</c> exception instead of returning an
	    error tuple when passed very large invalid code points as
	    input.</p>
          <p>
	    Own Id: OTP-16052</p>
        </item>
        <item>
	    <p>Fixed a bug in the linter where list and binary
	    comprehensions could suppress unsafe variable errors.</p>
          <p>
	    Own Id: OTP-16053 Aux Id: ERL-1039 </p>
        </item>
        <item>
	    <p>Fixed incorrect type specifications for
	    <c>erl_tar:open/2</c>, <c>create/2,3</c>, and
	    <c>add/4</c>.</p>
          <p>
	    Own Id: OTP-16085 Aux Id: PR-2379 </p>
        </item>
        <item>
          <p>
	    Fixed erroneous type spec for <seemfa
	    marker="stdlib:binary#list_to_bin/1"><c>binary:list_to_bin/1</c></seemfa>.
	    Argument type was changed from <c>iodata()</c> to
	    <c>iolist()</c>.</p>
          <p>
	    Own Id: OTP-16132 Aux Id: ERL-1041 </p>
        </item>
        <item>
          <p>
	    Fix a race in <c>pool:pspawn_link</c> that caused a
	    <c>noproc</c> error to be thrown when using it to spawn a
	    very short lived process.</p>
          <p>
	    Own Id: OTP-16211</p>
        </item>
        <item>
          <p>
	    Fixed a performance issue in ETS lookup when using the
	    <c>compressed</c> option and the term contained atoms.
	    Before this fix the decompress algorithm for atoms would
	    unnecessarily take a global lock to validate the atom.</p>
          <p>
	    Own Id: OTP-16316</p>
        </item>
      </list>
    </section>


    <section><title>Improvements and New Features</title>
      <list>
        <item>
	    <p>Added a new compiler/linter option to disable warnings
	    for unused types (<c>nowarn_unused_type</c>).</p>
          <p>
	    Own Id: OTP-16262 Aux Id: ERIERL-435 </p>
        </item>
        <item>
          <p>
	    ETS tables have been optimized to not use any locks when
	    running in a system with only one scheduler enabled. This
	    can provide significant performance gains for
	    applications that use ETS tables heavily.</p>
          <p>
	    Own Id: OTP-16315</p>
        </item>
      </list>
    </section>

</section>

<section><title>STDLIB 3.10</title>

    <section><title>Fixed Bugs and Malfunctions</title>
      <list>
        <item>
          <p>
	    <c>re:run()</c> now yields when validating utf8 in a
	    large subject.</p>
          <p>
	    Own Id: OTP-15836 Aux Id: ERL-876 </p>
        </item>
        <item>
          <p>
	    Upgraded the ERTS internal PCRE library from version 8.42
	    to version 8.43. See <url
	    href="http://pcre.org/original/changelog.txt">http://pcre.org/original/changelog.txt</url>
	    for information about changes made to PCRE. This library
	    implements major parts of the <seeerl
	    marker="stdlib:re"><c>re</c></seeerl> regular
	    expressions module.</p>
          <p>
	    Own Id: OTP-15889</p>
        </item>
        <item>
          <p>
	    The bug with ID ERL-717 has been fixed. The functions
	    <c>io:columns()</c> and <c>io:rows()</c> only worked
	    correctly inside interactive erlang shells before this
	    fix. These functions returned <c>{error,enotsup}</c>
	    before this fix even if stdout and stdin were connected
	    to a terminal when they were invoked from an escript or a
	    program started with e.g., <c>erl -noshell</c>.</p>
          <p>
	    Own Id: OTP-15959 Aux Id: ERL-717 </p>
        </item>
        <item>
	    <p>Fixed handling of ".." and "@" in wildcards. ".."
	    would only work when preceded by a literal pattern such
	    as in "a/..", not when preceded by wildcard characters
	    such as in "*/..". The combination "@/.." was also
	    broken, and in addition "@" in a pattern could degrade
	    performance of the wildcard matching.</p>
          <p>
	    Own Id: OTP-15987 Aux Id: ERL-1029 </p>
        </item>
        <item>
	    <p> Make sure <c>ets:fun2ms()</c> can handle <c>++/2</c>
	    in the head of functions when called from the shell. </p>
          <p>
	    Own Id: OTP-15992 Aux Id: PR-2322 </p>
        </item>
      </list>
    </section>


    <section><title>Improvements and New Features</title>
      <list>
        <item>
	    <p>Debugging of time-outs in <c>gen_statem</c> has been
	    improved. Starting a time-out is now logged in
	    <c>sys:log</c> and <c>sys:trace</c>. Running time-outs
	    are visible in server crash logs, and with
	    <c>sys:get_status</c>. Due to this system events
	    <c>{start_timer, Action, State}</c> and
	    <c>{insert_timout, Event, State}</c> have been added,
	    which may surprise tools that rely on the format of these
	    events. </p> <p>New features: The <c>EventContent</c> of
	    a running time-out can be updated with <c>{TimeoutType,
	    update, NewEventContent}</c>. Running time-outs can be
	    cancelled with <c>{TimeoutType, cancel}</c> which is more
	    readable than using <c>Time = infinity</c>. </p>
          <p>
	    *** POTENTIAL INCOMPATIBILITY ***</p>
          <p>
	    Own Id: OTP-15510</p>
        </item>
        <item>
          <p>
	    <c>re:run()</c> now avoids validating utf8 in the subject
	    more than once in the same call. This validation could
	    previously be performed multiple times when the
	    <c>global</c> option was passed.</p>
          <p>
	    Own Id: OTP-15831 Aux Id: ERL-876 </p>
        </item>
        <item>
          <p>
	    ETS <c>ordered_set</c> tables with
	    <c>write_concurrency</c> enabled has got a performance
	    issue fixed. There were no limits for the values of
	    internal statistics counters before this fix. This could
	    result in that the data structure sometimes reacted
	    slowly to a change in how many parallel processes were
	    using it.</p>
          <p>
	    Own Id: OTP-15906</p>
        </item>
        <item>
	    <p>The <c>ordsets:union/1</c> is now faster when passed a
	    long list of ordsets.</p>
          <p>
	    Own Id: OTP-15927</p>
        </item>
        <item>
          <p>
	    <c>unicode:characters_to_binary()</c> could return very
	    small binaries as reference counted off heap binaries.
	    This could cause an unnecessary large memory usage and an
	    unnecessary load on the binary allocator. Small binaries
	    are now always returned as heap binaries.</p>
          <p>
	    Own Id: OTP-16002 Aux Id: ERIERL-366 </p>
        </item>
        <item>
	    <p> Display a more meaningful error message when a bad
	    I/O server is used in a script written in Erlang
	    (<c>escript</c>). </p>
          <p>
	    Own Id: OTP-16006 Aux Id: ERL-992 </p>
        </item>
        <item>
          <p>
	    New feature <c>ets:info(_, binary)</c> to get information
	    about all reference counted binaries kept by a table.
	    This is the same kind of debug information that
	    <c>process_info(_, binary)</c> returns for a process.</p>
          <p>
	    Own Id: OTP-16035 Aux Id: ERIERL-366 </p>
        </item>
        <item>
          <p>
	    Corrected ETS documentation about the behavior of
	    compiled match specifications when serialized through
	    external format.</p>
          <p>
	    Own Id: OTP-16038 Aux Id: PR-2366 </p>
        </item>
      </list>
    </section>

</section>

<section><title>STDLIB 3.9.2</title>

    <section><title>Fixed Bugs and Malfunctions</title>
      <list>
        <item>
	    <p> Fix a bug that could cause a loop when formatting
	    terms using the control sequences <c>p</c> or <c>P</c>
	    and limiting the output with the option
	    <c>chars_limit</c>. </p>
          <p>
	    Own Id: OTP-15875 Aux Id: ERL-967 </p>
        </item>
      </list>
    </section>

</section>

<section><title>STDLIB 3.9.1</title>

    <section><title>Fixed Bugs and Malfunctions</title>
      <list>
        <item>
	    <p> Fix a bug that could cause a failure when formatting
	    binaries using the control sequences <c>p</c> or <c>P</c>
	    and limiting the output with the option
	    <c>chars_limit</c>. </p>
          <p>
	    Own Id: OTP-15847 Aux Id: ERL-957 </p>
        </item>
      </list>
    </section>

</section>

<section><title>STDLIB 3.9</title>

    <section><title>Fixed Bugs and Malfunctions</title>
      <list>
        <item>
	    <p> Fix a bug in <c>string:lexemes/2</c>. </p> <p> The
	    bug was found when optimizing the handling of deep lists
	    of Unicode characters in the <c>string</c> module. </p>
          <p>
	    Own Id: OTP-15649</p>
        </item>
        <item>
	    <p>A bug has been fixed in the <c>maps</c> implementation
	    that could cause a crash or memory usage to grow until
	    the machine ran out of memory. This could happen when
	    inserting a new key-value pair with a key <c>K1</c>
	    containing a binary <c>B1</c> into a map <c>M</c> having
	    a key <c>K2</c> with a binary <c>B2</c> if the following
	    conditions were met:</p> <list> <item><c>B1 =/=
	    B2</c></item> <item><c>size(B1) >= 4294967296</c></item>
	    <item><c>size(B2) >= 4294967296</c></item>
	    <item><c>size(M) >= 32</c></item> <item><c>(size(B1) rem
	    4294967296) == (size(B2) rem 4294967296)</c></item>
	    <item>the first <c>(size(B1) rem 4294967296)</c> bytes
	    are the same both in <c>B1</c> and <c>B2</c></item>
	    <item>substituting <c>B1</c> in <c>K1</c> with <c>B2</c>
	    would create a term with the same value as
	    <c>K2</c></item> </list> <p>The root cause of the problem
	    is that the <c>maps</c> implementation only hashed the
	    first <c>(X rem 4294967296)</c> bytes of binaries so that
	    different binaries could get the same hash value
	    independently of the hash seed.</p>
          <p>
	    Own Id: OTP-15707</p>
        </item>
        <item>
	    <p> Since the introduction of the stack trace variable,
	    the Erlang Pretty Printer has left out the exception
	    class <c>throw</c> even when the stack trace variable
	    cannot be left out, which is not correct Erlang code. The
	    fix is to always include the exception class
	    <c>throw</c>. </p>
          <p>
	    Own Id: OTP-15751</p>
        </item>
        <item>
	    <p><c>record_info/2</c> is a pseudo-function that
	    requires literal arguments known at compile time.
	    Therefore, the following usage is illegal: <c>fun
	    record/info/2</c>. The compiler would crash when during
	    compilation of that kind of code. Corrected to issue a
	    compilation error.</p>
          <p>
	    Own Id: OTP-15760 Aux Id: ERL-907 </p>
        </item>
      </list>
    </section>


    <section><title>Improvements and New Features</title>
      <list>
        <item>
	    <p> A new <c>rand</c> module algorithm, <c>exro928ss</c>
	    (Xoroshiro928**), has been implemented. It has got a
	    really long period and good statistical quality for all
	    output bits, while still being only about 50% slower than
	    the default algorithm. </p><p> The same generator is also
	    used as a long period counter in a new <c>crypto</c>
	    plugin for the <c>rand</c> module, algorithm
	    <c>crypto_aes</c>. This plugin uses AES-256 to scramble
	    the counter which buries any detectable statistical
	    artifacts. Scrambling is done in chunks which are cached
	    to get good amortized speed (about half of the default
	    algorithm). </p>
          <p>
	    Own Id: OTP-14461 Aux Id: PR-1857 </p>
        </item>
        <item>
          <p>
	    Types related to server naming and starting have been
	    exported from <c>gen_statem</c>. These are:
	    <c>server_name/0</c>, <c>server_ref/0</c>,
	    <c>start_opt/0</c>, <c>start_ret/0</c> and
	    <c>enter_loop_opt/0</c>.</p>
          <p>
	    Own Id: OTP-14724 Aux Id: PR-2056 </p>
        </item>
        <item>
          <p>
	    The default algorithm for the <c>rand</c> module has been
	    changed to <c>exsss</c> (Xorshift116**) which is a
	    combination of the Xorshift116 (<c>exsp</c>) state update
	    and a new scrambler "StarStar" from the 2018 paper
	    "Scrambled Linear Pseudorandom Number Generators" by
	    David Blackman and Sebastiano Vigna. This combination
	    should not have the caveat of weak low bits that the
	    previous default algorithm(s) have had, with the cost of
	    about 10% lower speed. See GitHub pull request #1969.</p>
          <p>
	    Own Id: OTP-14731 Aux Id: PR-1969 </p>
        </item>
        <item>
          <p>
	    The generic state machine behaviour <c>gen_statem</c> has
	    gotten code cleanup and documentation improvements from
	    GitHub Pull Request #1855, even though the PR itself was
	    rejected.</p>
          <p>
	    Own Id: OTP-14737 Aux Id: PR-1855 </p>
        </item>
        <item>
          <p>
	    Update Unicode specification to version 11.0.</p>
          <p>
	    Own Id: OTP-15111</p>
        </item>
        <item>
          <p>
	    ETS option <c>write_concurrency</c> now also affects and
	    improves the scalability of <c>ordered_set</c> tables.
	    The implementation is based on a data structure called
	    contention adapting search tree, where the lock
	    granularity adapts to the actual amount of concurrency
	    exploited by the applications in runtime.</p>
          <p>
	    Own Id: OTP-15128</p>
        </item>
        <item>
          <p>
	    Optimized <c>maps:new/0</c> with trivial Erlang
	    implementation, making use of literal terms (the empty
	    map) not needing dynamic heap allocation.</p>
          <p>
	    Own Id: OTP-15200 Aux Id: PR-1878 </p>
        </item>
        <item>
	    <p>The <c>gen_*</c> behaviours have been changed so that
	    if logging of the last N messages through
	    <c>sys:log/2,3</c> is active for the server, this log is
	    included in the terminate report.</p> <p>To accomplish
	    this the format of "System Events" as defined in the man
	    page for <c>sys</c> has been clarified and cleaned up, a
	    new function <c>sys:get_log/1</c> has been added, and
	    <c>sys:get_debug/3</c> has been deprecated. Due to these
	    changes, code that relies on the internal badly
	    documented format of "System Events", need to be
	    corrected.</p>
          <p>
	    *** POTENTIAL INCOMPATIBILITY ***</p>
          <p>
	    Own Id: OTP-15381</p>
        </item>
        <item>
          <p>
	    The <c>gen_statem</c> behaviour engine loop has been
	    optimized for better performance in particular when the
	    callback module returns some actions, that is better
	    performance for more realistic applications than the Echo
	    Benchmark.</p>
          <p>
	    Own Id: OTP-15452</p>
        </item>
        <item>
	    <p> Do not allow function specifications for functions
	    residing in other modules. </p>
          <p>
	    *** POTENTIAL INCOMPATIBILITY ***</p>
          <p>
	    Own Id: OTP-15563 Aux Id: ERL-845, OTP-15562 </p>
        </item>
        <item>
          <p>
	    The <c>persistent_term</c> functions <c>put/2</c> and
	    <c>erase/1</c> are now yielding.</p>
          <p>
	    Own Id: OTP-15615</p>
        </item>
        <item>
	    <p>Previously, all ETS tables used centralized counter
	    variables to keep track of the number of items stored and
	    the amount of memory consumed. These counters can cause
	    scalability problems (especially on big NUMA systems).
	    This change adds an implementation of a decentralized
	    counter and modifies the implementation of ETS so that
	    ETS tables of type <c>ordered_set</c> with
	    <c>write_concurrency</c> enabled use the decentralized
	    counter. Experiments indicate that this change
	    substantially improves the scalability of ETS
	    <c>ordered_set</c> tables with <c>write_concurrency</c>
	    enabled in scenarios with frequent <c>ets:insert/2</c>
	    and <c>ets:delete/2</c> calls.</p>
          <p>
	    Own Id: OTP-15623 Aux Id: PR-2190 </p>
        </item>
        <item>
	    <p> Use <c>ssh</c> instead of <c>rsh</c> as the default
	    remote shell. </p>
          <p>
	    Own Id: OTP-15633 Aux Id: PR-1787 </p>
        </item>
        <item>
	    <p>Added <c>beam_lib:strip/2</c> and friends, which
	    accept a list of chunks that should be preserved when
	    stripping.</p>
          <p>
	    Own Id: OTP-15680 Aux Id: PR-2114 </p>
        </item>
        <item>
	    <p> Optimize printing of maps with <c>io_lib:write()</c>.
	    Also optimize pretty printing of strings (<c>~s</c> and
	    <c>~ts</c>) when limiting the output with the
	    <c>chars_limit</c> option. </p>
          <p>
	    Own Id: OTP-15705</p>
        </item>
        <item>
	    <p> There are new compiler options <c>nowarn_removed</c>
	    and <c>{nowarn_removed,Items}</c> to suppress warnings
	    for functions and modules that have been removed from
	    OTP.</p>
          <p>
	    Own Id: OTP-15749 Aux Id: ERL-904 </p>
        </item>
        <item>
	    <p> Let the Erlang Pretty Printer put atomic parts on the
	    same line. </p>
          <p>
	    Own Id: OTP-15755</p>
        </item>
        <item>
	    <p> Add option <c>quote_singleton_atom_types</c> to the
	    Erlang Pretty Printer's functions. Setting the option to
	    <c>true</c> adds quotes to all singleton atom types. </p>
          <p>
	    Own Id: OTP-15756</p>
        </item>
      </list>
    </section>

</section>

<section><title>STDLIB 3.8.2.4</title>

    <section><title>Fixed Bugs and Malfunctions</title>
      <list>
        <item>
          <p>
	    <seemfa marker="stdlib:re#run/3">re:run(Subject, RE,
	    [unicode])</seemfa> returned <c>nomatch</c> instead of
	    failing with a <c>badarg</c> error exception when
	    <c>Subject</c> contained illegal utf8 and <c>RE</c> was
	    passed as a binary. This has been corrected along with
	    corrections of reduction counting in <c>re:run()</c>
	    error cases.</p>
          <p>
	    Own Id: OTP-16553</p>
        </item>
      </list>
    </section>

</section>

<section><title>STDLIB 3.8.2.3</title>

    <section><title>Fixed Bugs and Malfunctions</title>
      <list>
        <item>
	    <p>A directory traversal vulnerability has been
	    eliminated in erl_tar. erl_tar will now refuse to extract
	    symlinks that points outside the targeted extraction
	    directory and will return
	    <c>{error,{Path,unsafe_symlink}}</c>. (Thanks to Eric
	    Meadows-Jönsson for the bug report and for suggesting a
	    fix.)</p>
          <p>
	    Own Id: OTP-16441</p>
        </item>
      </list>
    </section>

</section>

<section><title>STDLIB 3.8.2.2</title>

    <section><title>Fixed Bugs and Malfunctions</title>
      <list>
        <item>
	    <p> Fix a bug that could cause a loop when formatting
	    terms using the control sequences <c>p</c> or <c>P</c>
	    and limiting the output with the option
	    <c>chars_limit</c>. </p>
          <p>
	    Own Id: OTP-15875 Aux Id: ERL-967 </p>
        </item>
      </list>
    </section>

</section>

<section><title>STDLIB 3.8.2.1</title>

    <section><title>Fixed Bugs and Malfunctions</title>
      <list>
        <item>
	    <p> Fix a bug that could cause a failure when formatting
	    binaries using the control sequences <c>p</c> or <c>P</c>
	    and limiting the output with the option
	    <c>chars_limit</c>. </p>
          <p>
	    Own Id: OTP-15847 Aux Id: ERL-957 </p>
        </item>
      </list>
    </section>

</section>

<section><title>STDLIB 3.8.2</title>

    <section><title>Fixed Bugs and Malfunctions</title>
      <list>
        <item>
          <p>
	    A bug in gen_statem has been fixed where the internal
	    timeout message could arrive as an info to the callback
	    module during high load due to incorrect use of
	    asynchronous timer cancel.</p>
          <p>
	    Own Id: OTP-15295</p>
        </item>
      </list>
    </section>

</section>

<section><title>STDLIB 3.8.1</title>

    <section><title>Fixed Bugs and Malfunctions</title>
      <list>
        <item>
	    <p>Fixed a performance regression when reading files
	    opened with the <c>compressed</c> flag.</p>
          <p>
	    Own Id: OTP-15706 Aux Id: ERIERL-336 </p>
        </item>
      </list>
    </section>

</section>

<section><title>STDLIB 3.8</title>

    <section><title>Fixed Bugs and Malfunctions</title>
      <list>
        <item>
	    <p> Fix a bug in the Erlang Pretty Printer: long atom
	    names in combination with <c>&lt;&lt;&gt;&gt;</c> could
	    cause a crash. </p>
          <p>
	    Own Id: OTP-15592 Aux Id: ERL-818 </p>
        </item>
        <item>
	    <p> Fix bugs that could cause wrong results or bad
	    performance when formatting lists of characters using the
	    control sequences <c>p</c> or <c>P</c> and limiting the
	    output with the option <c>chars_limit</c>. </p>
          <p>
	    Own Id: OTP-15639</p>
        </item>
      </list>
    </section>


    <section><title>Improvements and New Features</title>
      <list>
        <item>
          <p>
	    Improved ETS documentation about safe table traversal and
	    the partially bound key optimization for
	    <c>ordered_set</c>.</p>
          <p>
	    Own Id: OTP-15545 Aux Id: PR-2103, PR-2139 </p>
        </item>
        <item>
	    <p> Optimize <c>calendar:gregorian_days_to_date/1</c>.
	    </p>
          <p>
	    Own Id: OTP-15572 Aux Id: PR-2121 </p>
        </item>
        <item>
	    <p> Optimize functions
	    <c>calendar:rfc3339_to_system_time()</c> and
	    <c>calendar:system_time_to_rfc3339()</c>. </p>
          <p>
	    Own Id: OTP-15630</p>
        </item>
      </list>
    </section>

</section>

<section><title>STDLIB 3.7.1</title>

    <section><title>Fixed Bugs and Malfunctions</title>
      <list>
        <item>
	    <p> Optimize pretty printing of terms. The slower
	    behaviour was introduced in Erlang/OTP 20. </p>
          <p>
	    Own Id: OTP-15573 Aux Id: ERIERL-306 </p>
        </item>
      </list>
    </section>

</section>

<section><title>STDLIB 3.7</title>

    <section><title>Fixed Bugs and Malfunctions</title>
      <list>
        <item>
          <p>
	    Document <c>bit_size</c> in match specifications and
	    allow it in <c>ets:fun2ms</c>.</p>
          <p>
	    Own Id: OTP-15343 Aux Id: PR-1962 </p>
        </item>
        <item>
	    <p>The <c>beam()</c> type in <c>beam_lib</c> is defined
	    as <c>module() | file:filename() | binary()</c>. The
	    <c>module()</c> is misleading. Giving the module name as
	    an atom will only work if the BEAM file is in a current
	    directory.</p>
	    <p>To avoid confusion, <c>module()</c> has been removed
	    from the type. That means that there will be a Dialyzer
	    warning for code that call <c>beam_lib</c> with an atom
	    as filename, but the calls will still work.</p>
          <p>
	    Own Id: OTP-15378 Aux Id: ERL-696 </p>
        </item>
        <item>
          <p>
	    <c>unicode_util</c> crashed on certain emoji grapheme
	    clusters in binary strings.</p>
          <p>
	    Own Id: OTP-15428 Aux Id: ERL-777 </p>
        </item>
        <item>
	    <p>When an external fun was used, warnings for unused
	    variables could be suppressed.</p>
          <p>
	    Own Id: OTP-15437 Aux Id: ERL-762 </p>
        </item>
        <item>
          <p>
	    Fix reduction count in lists:member/2</p>
          <p>
	    Own Id: OTP-15474 Aux Id: ERIERL-229 </p>
        </item>
      </list>
    </section>


    <section><title>Improvements and New Features</title>
      <list>
        <item>
	    <p>When specified, the <c>+{source,Name}</c> option will
	    now override the actual file name in stack traces,
	    instead of only affecting the return value of
	    <c>Mod:module_info()</c>.</p>
	    <p>The <c>+deterministic</c> flag will also affect stack
	    traces now, omitting all path information except the file
	    name, fixing a long-standing issue where deterministic
	    builds required deterministic paths.</p>
          <p>
	    Own Id: OTP-15245 Aux Id: ERL-706 </p>
        </item>
        <item>
	    <p>List subtraction (The <c>--</c> operator) will now
	    yield properly on large inputs.</p>
          <p>
	    Own Id: OTP-15371</p>
        </item>
        <item>
          <p>
	    <c>calendar:system_time_to_rfc3339/1,2</c> no longer
	    remove trailing zeros from fractions.</p>
          <p>
	    Own Id: OTP-15464</p>
        </item>
      </list>
    </section>

</section>

<section><title>STDLIB 3.6</title>

    <section><title>Fixed Bugs and Malfunctions</title>
      <list>
        <item>
	    <p>The specs of <c>filename:basedir/2,3</c> are
	    corrected.</p>
          <p>
	    Own Id: OTP-15252 Aux Id: ERL-667 </p>
        </item>
      </list>
    </section>


    <section><title>Improvements and New Features</title>
      <list>
        <item>
	    <p> Let <c>dets:open_file()</c> exit with a <c>badarg</c>
	    message if given a raw file name (a binary). </p>
          <p>
	    Own Id: OTP-15253 Aux Id: OTP-13229, ERL-55 </p>
        </item>
        <item>
	    <p> The <c>Format</c> argument of the formatting
	    functions in modules <c>io</c> and <c>io_lib</c> is
	    accepted even if it is, for example, a list of binaries.
	    This is how it used to be before Erlang/OTP 21.0. </p>
          <p>
	    Own Id: OTP-15304</p>
        </item>
      </list>
    </section>

</section>

<section><title>STDLIB 3.5.1</title>

    <section><title>Fixed Bugs and Malfunctions</title>
      <list>
        <item>
	    <p> Fix a bug that could cause a crash when formatting a
	    list of non-characters using the control sequences
	    <c>p</c> or <c>P</c> and limiting the output with the
	    option <c>chars_limit</c>. </p>
          <p>
	    Own Id: OTP-15159</p>
        </item>
      </list>
    </section>

</section>

<section><title>STDLIB 3.5</title>

    <section><title>Fixed Bugs and Malfunctions</title>
      <list>
        <item>
	    <p><c>gen_statem</c> improvements.</p> <p> When using an
	    exception that is valid but not allowed in a state enter
	    call, the reason has been changed from
	    <c>{bad_action_from_state_function,Action}</c> to
	    <c>{bad_state_enter_action_from_state_function,Action}</c>.
	    </p><p> Timer parsing has been improved. Many erroneous
	    timeout tuples was not handled correctly. </p><p> The
	    documentation has been updated, in particular the User's
	    Guide and the pointer to it from the Reference Manual is
	    much more obvious. </p>
          <p>
	    Own Id: OTP-14015</p>
        </item>
        <item>
          <p>
	    The type specifications for <c>file:posix/0</c> and
	    <c>inet:posix/0</c> have been updated according to which
	    errors file and socket operations should be able to
	    return.</p>
          <p>
	    Own Id: OTP-14019 Aux Id: ERL-550 </p>
        </item>
        <item>
	    <p> File operations used to accept <seetype
	    marker="kernel:file#name_all">filenames</seetype>
	    containing null characters (integer value zero). This
	    caused the name to be truncated and in some cases
	    arguments to primitive operations to be mixed up.
	    Filenames containing null characters inside the filename
	    are now <em>rejected</em> and will cause primitive file
	    operations to fail. </p> <p> Also environment variable
	    operations used to accept <seetype
	    marker="kernel:os#env_var_name">names</seetype> and
	    <seetype
	    marker="kernel:os#env_var_value">values</seetype> of
	    environment variables containing null characters (integer
	    value zero). This caused operations to silently produce
	    erroneous results. Environment variable names and values
	    containing null characters inside the name or value are
	    now <em>rejected</em> and will cause environment variable
	    operations to fail. </p> <p>Primitive environment
	    variable operations also used to accept the <c>$=</c>
	    character in environment variable names causing various
	    problems. <c>$=</c> characters in environment variable
	    names are now also <em>rejected</em>. </p> <p>Also
	    <seemfa
	    marker="kernel:os#cmd/1"><c>os:cmd/1</c></seemfa> now
	    reject null characters inside its <seetype
	    marker="kernel:os#os_command">command</seetype>.
	    </p> <p><seemfa
	    marker="erts:erlang#open_port/2"><c>erlang:open_port/2</c></seemfa>
	    will also reject null characters inside the port name
	    from now on.</p>
          <p>
	    *** POTENTIAL INCOMPATIBILITY ***</p>
          <p>
	    Own Id: OTP-14543 Aux Id: ERL-370 </p>
        </item>
        <item>
	    <p> Make <c>io_lib:unscan_format/1</c> work with pad char
	    and default precision. </p>
          <p>
	    Own Id: OTP-14958 Aux Id: PR-1735 </p>
        </item>
        <item>
	    <p> The control sequence modifiers <c>t</c> and <c>l</c>
	    can be used together in the same control sequence which
	    makes it possible to have Unicode atoms and no detection
	    of printable character lists at the same time. </p>
          <p>
	    Own Id: OTP-14971 Aux Id: PR-1743 </p>
        </item>
        <item>
	    <p> Fix a bug in the Erlang code linter: the check of
	    guard expressions no longer returns <c>false</c> if the
	    map syntax is used. The bug affected the Erlang shell,
	    the Debugger, and other modules evaluating abstract code.
	    </p>
          <p>
	    Own Id: OTP-15035 Aux Id: ERL-613 </p>
        </item>
        <item>
          <p>
	    A sys debug fun of type {Fun,State} should not be
	    possible to install twice. This was, however, possible if
	    the current State was 'undefined', which was mistaken for
	    non-existing fun. This has been corrected.</p>
          <p>
	    Own Id: OTP-15049</p>
        </item>
        <item>
          <p>
	    Fix <c>io:putchars/2</c> stacktrace rewriting at errors
	    to point to a valid function.</p>
          <p>
	    Own Id: OTP-15101</p>
        </item>
      </list>
    </section>


    <section><title>Improvements and New Features</title>
      <list>
        <item>
          <p>
	    The <c>gen_server</c> has gotten a new callback
	    <c>handle_continue/2</c> for check pointing the state.
	    This is useful at least when implementing behaviours on
	    top of <c>gen_server</c> and for some start up scenarios.</p>
          <p>
	    Own Id: OTP-13019 Aux Id: PR-1490 </p>
        </item>
        <item>
	    <p> The semantics of timeout parameter
	    <c>{clean_timeout,infinity}</c> to
	    <c>gen_statem:call/3</c> has been changed to use a proxy
	    process for the call. With this change
	    <c>clean_timeout</c> implicates a proxy process with no
	    exceptions. This may be a hard to observe
	    incompatibility: in the presence of network problems a
	    late reply could arrive in the caller's message queue
	    when catching errors. That will not happen after this
	    correction. </p><p> The semantics of timeout parameter
	    <c>infinity</c> has not been changed. </p>
          <p>
	    *** POTENTIAL INCOMPATIBILITY ***</p>
          <p>
	    Own Id: OTP-13073 Aux Id: PR-1595 </p>
        </item>
        <item>
	    <p>A new logging API is added to Erlang/OTP, see the
	    <seeerl
	    marker="kernel:logger"><c>logger(3)</c></seeerl> manual
	    page, and section <seeguide
	    marker="kernel:logger_chapter">Logging</seeguide> in the
	    Kernel User's Guide.</p>
	    <p>Calls to <c>error_logger</c> are automatically
	    redirected to the new API, and legacy error logger event
	    handlers can still be used. It is, however, recommended
	    to use the Logger API directly when writing new code.</p>
	    <p>Notice the following potential incompatibilities:</p>
	    <list> <item><p>Kernel configuration parameters
	    <c>error_logger</c> still works, but is overruled if the
	    default handler's output destination is configured with
	    Kernel configuration parameter <c>logger</c>.</p> <p>In
	    general, parameters for configuring error logger are
	    overwritten by new parameters for configuring
	    Logger.</p></item> <item><p>The concept of SASL error
	    logging is deprecated, meaning that by default the SASL
	    application does not affect which log events are
	    logged.</p> <p>By default, supervisor reports and crash
	    reports are logged by the default Logger handler started
	    by Kernel, and end up at the same destination (terminal
	    or file) as other standard log event from Erlang/OTP.</p>
	    <p>Progress reports are not logged by default, but can be
	    enabled by setting the primary log level to info, for
	    example with the Kernel configuration parameter
	    <c>logger_level</c>.</p> <p>To obtain backwards
	    compatibility with the SASL error logging functionality
	    from earlier releases, set Kernel configuration parameter
	    <c>logger_sasl_compatible</c> to <c>true</c>. This
	    prevents the default Logger handler from logging any
	    supervisor-, crash-, or progress reports. Instead, SASL
	    adds a separate Logger handler during application start,
	    which takes care of these log events. The SASL
	    configuration parameters <c>sasl_error_logger</c> and
	    <c>sasl_errlog_type</c> specify the destination (terminal
	    or file) and severity level to log for these
	    events.</p></item></list>
          <p>
	    Since Logger is new in Erlang/OTP 21.0, we do reserve the
	    right to introduce changes to the Logger API and
	    functionality in patches following this release. These
	    changes might or might not be backwards compatible with
	    the initial version.</p>
          <p>
	    *** POTENTIAL INCOMPATIBILITY ***</p>
          <p>
	    Own Id: OTP-13295</p>
        </item>
        <item>
	    <p> Add functions
	    <c>calendar:system_time_to_local_time/2</c> and
	    <c>calendar:system_time_to_universal_time/2</c>. </p>
          <p>
	    Own Id: OTP-13413</p>
        </item>
        <item>
	    <p> Functions <c>rand:uniform_real/0</c> and
	    <c>rand:uniform_real_s/1</c> have been added. They
	    produce uniformly distributed numbers in the range <c>0.0
	    =&lt; X &lt; 1.0</c> that are as close to random real
	    numbers as Normalized IEEE 754 Double Precision allows.
	    Because the random real number exactly <c>0.0</c> is
	    infinitely improbable they will never return exactly
	    <c>0.0</c>. </p><p> These properties are useful when you
	    need to call for example <c>math:log(X)</c> or <c>1 /
	    X</c> on a random value <c>X</c>, since that will never
	    fail with a number from these new functions. </p>
          <p>
	    Own Id: OTP-13764 Aux Id: PR-1574 </p>
        </item>
        <item>
          <p>
	    Added maps:iterator/0 and maps:next/1 to be used for
	    iterating over the key-value associations in a map.</p>
          <p>
	    Own Id: OTP-14012</p>
        </item>
        <item>
	    <p>Changed the default behaviour of <c>.erlang</c>
	    loading: <c>.erlang</c> is no longer loaded from the
	    current directory. <c>c:erlangrc(PathList)</c> can be
	    used to search and load an <c>.erlang</c> file from user
	    specified directories.</p> <p><c>escript</c>,
	    <c>erlc</c>, <c>dialyzer</c> and <c>typer</c> no longer
	    load an <c>.erlang</c> at all.</p>
          <p>
	    *** POTENTIAL INCOMPATIBILITY ***</p>
          <p>
	    Own Id: OTP-14439</p>
        </item>
        <item>
          <p>
	    Added new uri_string module to stdlib for handling URIs
	    (RFC 3986).</p>
          <p>
	    Own Id: OTP-14496</p>
        </item>
        <item>
          <p>
	    Update Unicode specification to version 10.0.</p>
          <p>
	    Own Id: OTP-14503</p>
        </item>
        <item>
	    <p><c>filelib:wildcard()</c> now allows characters with a
	    special meaning to be escaped using backslashes.</p>
	    <p>This is an incompatible change, but note that the use
	    of backslashes in wildcards would already work
	    differently on Windows and Unix. Existing calls to
	    <c>filelib:wildcard()</c> needs to be updated. On
	    Windows, directory separators must always be written as a
	    slash.</p>
          <p>
	    *** POTENTIAL INCOMPATIBILITY ***</p>
          <p>
	    Own Id: OTP-14577</p>
        </item>
        <item>
          <p>
	    The supervisor now stores its child specifications in a
	    map instead of a list. This causes a significant
	    improvement when starting many children under a
	    non-simple_one_for_one supervisor.</p>
          <p>
	    Own Id: OTP-14586</p>
        </item>
        <item>
	    <p> The <c>base64</c> module is optimized. </p> <p> Note
	    that the functions <c>encode/1</c>, <c>decode/1</c>, and
	    <c>mime_decode/1</c> fail unless called with an argument
	    of the documented type. They used to accept any
	    <c>iodata()</c>. </p>
          <p>
	    Own Id: OTP-14624 Aux Id: PR-1565 </p>
        </item>
        <item>
	    <p> Add function <c>lists:search/2</c>. </p>
          <p>
	    Own Id: OTP-14675 Aux Id: PR-102 </p>
        </item>
        <item>
          <p>
	    uri_string module extended with functions for handling
	    application/x-www-form-urlencoded query strings based on
	    the HTML5 specification.</p>
          <p>
	    Own Id: OTP-14747</p>
        </item>
        <item>
	    <p> Add functions
	    <c>calendar:rfc3339_to_system_time/1,2</c> and
	    <c>calendar:system_time_to_rfc3339/1,2</c>. </p>
          <p>
	    Own Id: OTP-14764</p>
        </item>
        <item>
	    <p> The stack traces returned by the functions of the
	    <c>erl_eval</c> module more accurately reflect where the
	    exception occurred. </p>
          <p>
	    Own Id: OTP-14826 Aux Id: PR 1540 </p>
        </item>
        <item>
	    <p> Add options <c>atime</c>, <c>mtime</c>, <c>ctime</c>,
	    <c>uid</c>, and <c>gid</c> to the <c>erl_tar:add/3,4</c>
	    functions. </p>
          <p>
	    Own Id: OTP-14834 Aux Id: PR 1608 </p>
        </item>
        <item>
	    <p>Added <c>ets:whereis/1</c> for retrieving the table
	    identifier of a named table.</p>
          <p>
	    Own Id: OTP-14884</p>
        </item>
        <item>
          <p>
	    Improved URI normalization functions in the uri_string
	    module.</p>
          <p>
	    Own Id: OTP-14910</p>
        </item>
        <item>
	    <p> The new functions <c>io_lib:fwrite/3</c> and
	    <c>io_lib:format/3</c> take a third argument, an option
	    list. The only option is <c>chars_limit</c>, which is
	    used for limiting the number of returned characters. The
	    limit is soft, which means that the number of returned
	    characters exceeds the limit with at most a smallish
	    amount. If the limit is set, the functions
	    <c>format/3</c> and <c>fwrite/3</c> try to distribute the
	    number of characters evenly over the control sequences
	    <c>pPswW</c>. Furthermore, the control sequences
	    <c>pPwP</c> try to distribute the number of characters
	    evenly over substructures. </p> <p> A modification of the
	    control sequences <c>pPwW</c> is that even if there is no
	    limit on the number of returned characters, all
	    associations of a map are printed to the same depth. The
	    aim is to give a more consistent output as the order of
	    map keys is not defined. As before, if the depth is less
	    than the number of associations of a map, the selection
	    of associations to print is arbitrary. </p>
          <p>
	    Own Id: OTP-14983</p>
        </item>
        <item>
	    <p> Add functions <c>ordsets:is_empty/1</c> and
	    <c>sets:is_empty/1</c>. </p>
          <p>
	    Own Id: OTP-14996 Aux Id: ERL-557, PR-1703 </p>
        </item>
        <item>
          <p>
	    Improve performance of <c>string:uppercase/1</c>,
	    <c>string:lowercase/1</c> and <c>string:casefold/1</c>
	    when handling ASCII characters.</p>
          <p>
	    Own Id: OTP-14998</p>
        </item>
        <item>
	    <p>External funs with literal values for module, name,
	    and arity (e.g. <c>erlang:abs/1</c>) are now treated as
	    literals. That means more efficient code that produces
	    less garbage on the heap.</p>
          <p>
	    Own Id: OTP-15003</p>
        </item>
        <item>
          <p>
	    sys:statistics(Pid,get) did not report 'out' messages
	    from gen_server. This is now corrected.</p>
          <p>
	    Own Id: OTP-15047</p>
        </item>
        <item>
          <p>
	    A sys debug function can now have the format
	    {Id,Fun,State} in addition to the old {Fun,State}. This
	    allows installing multiple instances of a debug fun.</p>
          <p>
	    Own Id: OTP-15048</p>
        </item>
        <item>
	    <p> The <c>lib</c> module is removed:</p> <list
	    type="bulleted"> <item><c>lib:error_message/2</c> is
	    removed.</item> <item><c>lib:flush_receive/0</c> is
	    removed.</item> <item><c>lib:nonl/1</c> is
	    removed.</item> <item><c>lib:progname/0</c> is replaced
	    by <c>ct:get_progname/0</c>.</item>
	    <item><c>lib:send/2</c> is removed.</item>
	    <item><c>lib:sendw/2</c> is removed.</item> </list>
          <p>
	    *** POTENTIAL INCOMPATIBILITY ***</p>
          <p>
	    Own Id: OTP-15072 Aux Id: PR 1786, OTP-15114 </p>
        </item>
        <item>
          <p>
	    Function <c>ets:delete_all_objects/1</c> now yields the
	    scheduler thread for large tables that take significant
	    time to clear. This to improve real time characteristics
	    of other runnable processes.</p>
          <p>
	    Own Id: OTP-15078</p>
        </item>
        <item>
	    <p> In control sequences of the functions
	    <c>io:fwrite/2,3</c> and <c>io_lib:fwrite/2,3</c>
	    containing <c>p</c> or <c>P</c>, a field width of value
	    <c>0</c> means that no line breaks are inserted. This is
	    in contrast to the old behaviour, where <c>0</c> used to
	    insert line breaks after every subterm. To insert line
	    breaks after every subterm, a field width of value
	    <c>1</c> can be used. </p>
          <p>
	    *** POTENTIAL INCOMPATIBILITY ***</p>
          <p>
	    Own Id: OTP-15103 Aux Id: ERL-607 </p>
        </item>
      </list>
    </section>

</section>

<section><title>STDLIB 3.4.5.1</title>

    <section><title>Improvements and New Features</title>
      <list>
        <item>
	    <p>List subtraction (The <c>--</c> operator) will now
	    yield properly on large inputs.</p>
          <p>
	    Own Id: OTP-15371</p>
        </item>
      </list>
    </section>

</section>

<section><title>STDLIB 3.4.5</title>

    <section><title>Fixed Bugs and Malfunctions</title>
      <list>
        <item>
          <p>
	    The <c>Module:init/1</c> function in <c>gen_statem</c>
	    may return an actions list containing any action, but an
	    erroneous check only allowed state enter actions so e.g
	    <c>{next_event,internal,event}</c> caused a server crash.
	    This bug has been fixed.</p>
          <p>
	    Own Id: OTP-13995</p>
        </item>
      </list>
    </section>

</section>

<section><title>STDLIB 3.4.4</title>

    <section><title>Fixed Bugs and Malfunctions</title>
      <list>
        <item>
	    <p> Correct <c>filelib:find_source()</c> and
	    <c>filelib:find_file()</c> to by default also search one
	    level below <c>src</c>. This is in accordance with the
	    Design Principles which states that an application can
	    have Erlang source files one level below the <c>src</c>
	    directory. </p>
          <p>
	    Own Id: OTP-14832 Aux Id: ERL-527 </p>
        </item>
        <item>
	    <p> The contract of <c>erl_tar:table/2</c> is corrected.
	    </p>
          <p>
	    Own Id: OTP-14860 Aux Id: PR 1670 </p>
        </item>
        <item>
	    <p> Correct a few contracts. </p>
          <p>
	    Own Id: OTP-14889</p>
        </item>
        <item>
          <p>
	    Fix string:prefix/2 to handle an empty string as second
	    argument.</p>
          <p>
	    Own Id: OTP-14942 Aux Id: PR-1702 </p>
        </item>
      </list>
    </section>

</section>

<section><title>STDLIB 3.4.3</title>

    <section><title>Fixed Bugs and Malfunctions</title>
      <list>
        <item>
	    <p> Make <c>ets:i/1</c> exit cleaner when ^D is input
	    while browsing a table. Only the old Erlang shell is
	    affected (<c>erl(1)</c> flag <c>-oldshell</c>). </p>
          <p>
	    Own Id: OTP-14663</p>
        </item>
        <item>
          <p>
	    Fixed handling of windows UNC paths in module
	    <c>filename</c>.</p>
          <p>
	    Own Id: OTP-14693</p>
        </item>
      </list>
    </section>


    <section><title>Improvements and New Features</title>
      <list>
        <item>
          <p>
	    Improve performance of the new string functionality when
	    handling ASCII characters.</p>
          <p>
	    Own Id: OTP-14670</p>
        </item>
        <item>
          <p>
	    Added a clarification to the documentation of
	    <c>unicode:characters_to_list/2</c>.</p>
          <p>
	    Own Id: OTP-14798</p>
        </item>
      </list>
    </section>

</section>

<section><title>STDLIB 3.4.2</title>

    <section><title>Fixed Bugs and Malfunctions</title>
      <list>
        <item>
	    <p> Fix a bug in the Erlang shell where recursively
	    defined records with typed fields could cause a loop.
	    </p>
          <p>
	    Own Id: OTP-14488 Aux Id: PR-1489 </p>
        </item>
        <item>
          <p>
	    Make edlin handle grapheme clusters instead of codepoints
	    to improve the handling multi-codepoints characters.</p>
          <p>
	    Own Id: OTP-14542</p>
        </item>
        <item>
	    <p>There could be false warnings for
	    <c>erlang:get_stacktrace/0</c> being used outside of a
	    <c>try</c> block when using multiple <c>catch</c>
	    clauses.</p>
          <p>
	    Own Id: OTP-14600 Aux Id: ERL-478 </p>
        </item>
      </list>
    </section>


    <section><title>Improvements and New Features</title>
      <list>
        <item>
	    <p> The Erlang code linter no longer checks that the
	    functions mentioned in <c>nowarn_deprecated_function</c>
	    options are declared in the module. </p>
          <p>
	    Own Id: OTP-14378</p>
        </item>
        <item>
          <p>
	    General Unicode improvements.</p>
          <p>
	    Own Id: OTP-14462</p>
        </item>
      </list>
    </section>

</section>

<section><title>STDLIB 3.4.1</title>

    <section><title>Fixed Bugs and Malfunctions</title>
      <list>
        <item>
	    <p> A bug in <c>proc_lib:format()</c> introduced in
	    Erlang/OTP 20.0 is corrected. </p>
          <p>
	    Own Id: OTP-14482 Aux Id: PR-1488 </p>
        </item>
        <item>
          <p>
	    Fix string:len/1 to be compatible with previous versions.</p>
          <p>
	    Own Id: OTP-14487 Aux Id: ERIERL-40 </p>
        </item>
        <item>
          <p>
	    In OTP-20.0, the behavior of c, make, and ct_make was
	    changed so that in some cases the beam files by default
	    would be written to the directory where the source files
	    were found. This is now changed back to the old behavior
	    so beam files are by default written to current
	    directory.</p>
          <p>
	    Own Id: OTP-14489 Aux Id: ERL-438 </p>
        </item>
      </list>
    </section>

</section>

<section><title>STDLIB 3.4</title>

    <section><title>Fixed Bugs and Malfunctions</title>
      <list>
        <item>
	    <p>For many releases, it has been legal to override a BIF
	    with a local function having the same name. However,
	    calling a local function with the same name as guard BIF
	    as filter in a list comprehension was not allowed.</p>
          <p>
	    Own Id: OTP-13690</p>
        </item>
        <item>
	    <p> A new (default) pseudo-random number generator
	    algorithm Xoroshiro116+ has been implemented in the
	    <c>rand</c> module. </p><p> The old algorithm
	    implementations had a number of flaws so they are all
	    deprecated, but corrected versions of two of them have
	    been added. See the documentation. </p>
          <p>
	    Own Id: OTP-14295 Aux Id: PR-1372 </p>
        </item>
        <item>
	    <p> The Erlang shell, <c>qlc:string_to_handle()</c>, and
	    the Debugger (the Evaluator area and Edit variable window
	    of the Bindings area) can parse pids, ports, references,
	    and external funs, as long as they can be created in the
	    running system. </p>
          <p>
	    Own Id: OTP-14296</p>
        </item>
        <item>
	    <p>Internal code change: Calls to <c>catch</c> followed
	    by a call to <c>erlang:get_stacktrace/0</c> has been
	    rewritten to use <c>try</c> instead of <c>catch</c> to
	    make the code future-proof.</p>
          <p>
	    Own Id: OTP-14400</p>
        </item>
        <item>
	    <p> The <c>ms_transform</c> module, used by
	    <c>ets:fun2ms/1</c> and <c>dbg:fun2ms/1</c>, evaluates
	    constant arithmetic expressions. This is necessary since
	    the Erlang compiler, which normally evaluates constant
	    expressions, does not recognize the format generated by
	    <c>ms_transform</c>. </p>
          <p>
	    Own Id: OTP-14454 Aux Id: ERIERL-29 </p>
        </item>
        <item>
	    <p> The state machine engine <c>gen_statem</c> can now
	    handle generic time-outs (multiple named) as well as
	    absolute time-out time. See the documentation. </p><p>
	    The <c>gen_statem</c> callback <c>Module:init/1</c> has
	    become mandatory to harmonize with other <c>gen_*</c>
	    modules. This may be an incompatibility for
	    <c>gen_statem</c> callback modules that use
	    <c>gen_statem:enter_loop/4-6</c>. </p>
          <p>
	    *** POTENTIAL INCOMPATIBILITY ***</p>
          <p>
	    Own Id: OTP-14531</p>
        </item>
      </list>
    </section>


    <section><title>Improvements and New Features</title>
      <list>
        <item>
          <p>
	    Improved unicode support for strings. Added normalization
	    functions in the <c>unicode</c> module. Extended the
	    <c>string</c> module API with new functions with improved
	    unicode handling and that works on grapheme clusters. The
	    new functions operates on the <c>unicode:chardata()</c>
	    type, thus they also accept <c>UTF-8 binaries</c> as
	    input. </p>
          <p>
	    The old string API have been marked as obsolete. The
	    return values have been changed for some error cases.</p>
          <p>
	    *** POTENTIAL INCOMPATIBILITY ***</p>
          <p>
	    Own Id: OTP-10289 Aux Id: OTP-10309 </p>
        </item>
        <item>
	    <p>There are two new guard BIFs '<c>floor/1</c>' and
	    '<c>ceil/1</c>'. They both return integers. In the
	    '<c>math</c>' module, there are two new BIFs with the
	    same names that return floating point values.</p>
          <p>
	    Own Id: OTP-13692</p>
        </item>
        <item>
          <p>
	    Making code_change, terminate and handle_info callbacks
	    optional in the OTP behaviours.</p>
          <p>
	    Own Id: OTP-13801</p>
        </item>
        <item>
	    <p> The support for Dets files created with Erlang/OTP R7
	    and earlier is removed. </p>
          <p>
	    Own Id: OTP-13830</p>
        </item>
        <item>
	    <p>Replaced usage of deprecated symbolic <seetype
	    marker="erts:erlang#time_unit"><c>time
	    unit</c></seetype> representations.</p>
          <p>
	    Own Id: OTP-13831 Aux Id: OTP-13735 </p>
        </item>
        <item>
	    <p>The function <c>fmod/2</c> has been added to the
	    <c>math</c> module.</p>
          <p>
	    Own Id: OTP-14000</p>
        </item>
        <item>
	    <p>The EXIT signals received from processes using
	    <c>proc_lib</c> now looks like EXIT signals from
	    processes that were spawned using <c>spawn_link</c>. In
	    particular, that means that the stack trace is now
	    included in the EXIT signal so that it can see where the
	    process crashed.</p>
          <p>
	    Own Id: OTP-14001</p>
        </item>
        <item>
	    <p><c>sets:add_element/2</c> is faster when adding an
	    element that is already present, and
	    <c>sets:del_element/2</c> is faster when the element to
	    be deleted is not present. This optimization can make
	    certain operations, such as sets:union/2 with many
	    overlapping elements, up to two orders of magnitude
	    faster.</p>
          <p>
	    Own Id: OTP-14035</p>
        </item>
        <item>
          <p>
	    Add information in doc about supervisor shutdown reason
	    when maximum restart frequency is reached.</p>
          <p>
	    Own Id: OTP-14037 Aux Id: PR-1233 </p>
        </item>
        <item>
          <p>
	    Added <c>rand:jump/[0|1]</c> functions.</p>
          <p>
	    Own Id: OTP-14038 Aux Id: PR-1235 </p>
        </item>
        <item>
	    <p>Functions for detecting changed code has been added.
	    <c>code:modified_modules/0</c> returns all currently
	    loaded modules that have changed on disk.
	    <c>code:module_status/1</c> returns the status for a
	    module. In the shell and in <c>c</c> module, <c>mm/0</c>
	    is short for <c>code:modified_modules/0</c>, and
	    <c>lm/0</c> reloads all currently loaded modules that
	    have changed on disk.</p>
          <p>
	    Own Id: OTP-14059</p>
        </item>
        <item>
	    <p>Each assert macro in <c>assert.hrl</c> now has a
	    corresponding version with an extra argument, for adding
	    comments to assertions. These can for example be printed
	    as part of error reports, to clarify the meaning of the
	    check that failed.</p>
          <p>
	    Own Id: OTP-14066</p>
        </item>
        <item>
	    <p><c>error_logger_tty_h</c> and
	    <c>error_logger_file_h</c> now inserts the node
	    information for nonlocal messages before the message
	    itself instead of after, both for readability and so as
	    not to change the line termination property at the end of
	    the message.</p>
          <p>
	    Own Id: OTP-14068</p>
        </item>
        <item>
	    <p>The Erlang code linter checks for badly formed type
	    constraints. </p>
          <p>
	    Own Id: OTP-14070 Aux Id: PR-1214 </p>
        </item>
        <item>
	    <p>By default, there will now be a warning when
	    <c>export_all</c> is used. The warning can be disabled
	    using <c>nowarn_export_all</c>.</p>
          <p>
	    Own Id: OTP-14071</p>
        </item>
        <item>
	    <p>When a <c>gen_server</c> process crashes, the
	    stacktrace for the client will be printed to facilitate
	    debugging.</p>
          <p>
	    Own Id: OTP-14089</p>
        </item>
        <item>
	    <p>Optimized ETS operations by changing table identifier
	    type from integer to reference. The reference enables a
	    more direct mapping to the table with less potential lock
	    contention and makes especially creation and deletion of
	    tables scale much better.</p> <p>The change of the opaque
	    type for the ETS table identifiers may cause failure in
	    code that make faulty assumptions about this opaque
	    type.</p> <note> <p> The number of tables stored at one
	    Erlang node <em>used</em> to be limited. This is no
	    longer the case (except by memory usage). The previous
	    default limit was about 1400 tables and could be
	    increased by setting the environment variable
	    <c>ERL_MAX_ETS_TABLES</c> before starting the Erlang
	    runtime system. This hard limit has been removed, but it
	    is currently useful to set the <c>ERL_MAX_ETS_TABLES</c>
	    anyway. It should be set to an approximate of the maximum
	    amount of tables used. This since an internal table for
	    named tables is sized using this value. If large amounts
	    of named tables are used and <c>ERL_MAX_ETS_TABLES</c>
	    hasn't been increased, the performance of named table
	    lookup will degrade. </p> </note>
          <p>
	    *** POTENTIAL INCOMPATIBILITY ***</p>
          <p>
	    Own Id: OTP-14094</p>
        </item>
        <item>
	    <p><c>take/2</c> has been added to <c>dict</c>,
	    <c>orddict</c>, and <c>gb_trees</c>. <c>take_any/2</c>
	    has been added to <c>gb_trees</c>.</p>
          <p>
	    Own Id: OTP-14102</p>
        </item>
        <item>
          <p>
	    Extend gen_event API to handle options as well.</p>
          <p>
	    Own Id: OTP-14123</p>
        </item>
        <item>
          <p>
	    Advice on how to tune the supervisor restart frequency
	    (intensity and period) is added to System Documentation -
	    Design Principles - Supervisor Behaviour.</p>
          <p>
	    Own Id: OTP-14168 Aux Id: PR-1289 </p>
        </item>
        <item>
          <p>
	    gen_fsm is deprecated and is replaced by gen_statem,
	    however for backwards compatibility reasons gen_fsm may
	    continue to exist as an undocumented feature for quite
	    some time.</p>
          <p>
	    Own Id: OTP-14183</p>
        </item>
        <item>
	    <p>The shell functions <c>c/1</c> and <c>c/2</c> have
	    been extended so that if the argument is a module name
	    instead of a file name, it automatically locates the
	    .beam file and the corresponding source file, and then
	    recompiles the module using the same compiler options
	    (plus any options passed to c/2). If compilation fails,
	    the old beam file is preserved. Also adds <c>c(Mod, Opts,
	    Filter)</c>, where the Filter argument allows you to
	    remove old compiler options before the new options are
	    added.</p> <p>New utility functions <c>file_find/2/3</c>
	    and <c>find_source/1/2/3</c> have been added to
	    <c>filelib</c>.</p>
          <p>
	    Own Id: OTP-14190</p>
        </item>
        <item>
	    <p><c>erl_tar</c> in previous versions of OTP only
	    supports the USTAR format. That limited path names to at
	    most 255 bytes, and did not support Unicode characters in
	    names in a portable way.</p>
	    <p><c>erl_tar</c> now has support for reading tar
	    archives in the formats currently in common use, such as
	    v7, STAR, USTAR, PAX, and GNU tar's extensions to the
	    STAR/USTAR format. When writing tar archives,
	    <c>erl_tar</c> can now write them in the <c>PAX</c>
	    format if necessary (for example, to support very long
	    filenames or filenames with Unicode characters). If
	    possible, <c>erl_tar</c> will still write tar archives in
	    the USTAR for maximum portability.</p>
          <p>
	    Own Id: OTP-14226</p>
        </item>
        <item>
	    <p><c>base64:mime_decode/1</c> has been optimized so that
	    it is now almost as fast as<c>base64:decode/1</c>; it
	    used be noticeably slower.</p>
          <p>
	    Own Id: OTP-14245</p>
        </item>
        <item>
	    <p><c>erl_tar</c> will now strip any leading '<c>/</c>'
	    from pathnames when extracting files from a tar archive
	    and write a message to the error logger. There is also
	    new check for directory traversal attacks; if a relative
	    path points above the current working directory the
	    extraction will be aborted.</p>
          <p>
	    Own Id: OTP-14278</p>
        </item>
        <item>
	    <p> Miscellaneous updates due to atoms containing
	    arbitrary Unicode characters. </p>
          <p>
	    Own Id: OTP-14285</p>
        </item>
        <item>
          <p>
	    The Crypto application now supports generation of
	    cryptographically strong random numbers (floats &lt; 1.0
	    and integer arbitrary ranges) as a plugin to the 'rand'
	    module.</p>
          <p>
	    Own Id: OTP-14317 Aux Id: PR-1372 </p>
        </item>
        <item>
          <p>
	    Add new function <c>ets:select_replace/2</c> which
	    performs atomic "compare-and-swap" operations for ETS
	    objects using match specifications.</p>
          <p>
	    Own Id: OTP-14319 Aux Id: PR-1076 </p>
        </item>
        <item>
	    <p> The Erlang code linter checks for bad <c>dialyzer</c>
	    attributes. It also checks for bad type variables in type
	    declarations. </p>
          <p>
	    Own Id: OTP-14323</p>
        </item>
        <item>
	    <p> Two new functions has been implemented in the
	    <c>rand</c> module; <c>normal/2</c> and
	    <c>normal_s/3</c>, that both produce normal distribution
	    (pseudo) random numbers with mean value and variance
	    according to arguments. </p>
          <p>
	    Own Id: OTP-14328 Aux Id: PR-1382 </p>
        </item>
        <item>
          <p>
	    Upgraded the OTP internal PCRE library from version 8.33
	    to version 8.40. This library is used for implementation
	    of the <seeerl marker="stdlib:re"><c>re</c></seeerl>
	    regular expressions module.</p>
          <p>
	    Besides various bug fixes, the new version allows for
	    better stack protection. In order to utilize this
	    feature, the stack size of normal scheduler threads is
	    now by default set to 128 kilo words on all platforms.
	    The stack size of normal scheduler threads can be set
	    upon system start by passing the <seecom
	    marker="erts:erl#sched_thread_stack_size"><c>+sss</c></seecom>
	    command line argument to the <seecom
	    marker="erts:erl"><c>erl</c></seecom> command.</p>
          <p>
	    See <url
	    href="http://pcre.org/original/changelog.txt">http://pcre.org/original/changelog.txt</url>
	    for information about changes made to PCRE between the
	    versions 8.33 and 8.40.</p>
          <p>
	    *** POTENTIAL INCOMPATIBILITY ***</p>
          <p>
	    Own Id: OTP-14331 Aux Id: ERL-208 </p>
        </item>
        <item>
          <p>
	    Added function <c>re:version/0</c> which returns
	    information about the OTP internal PCRE version used for
	    implementation of the <c>re</c> module.</p>
          <p>
	    Own Id: OTP-14347 Aux Id: PR-1412 </p>
        </item>
        <item>
	    <p>The format of debug information that is stored in BEAM
	    files (when <c>debug_info</c> is used) has been changed.
	    The purpose of the change is to better support other
	    BEAM-based languages such as Elixir or LFE.</p>
	    <p>All tools included in OTP (dialyzer, debugger, cover,
	    and so on) will handle both the new format and the
	    previous format. Tools that retrieve the debug
	    information using <c>beam_lib:chunk(Beam,
	    [abstract_code])</c> will continue to work with both the
	    new and old format. Tools that call
	    <c>beam_lib:chunk(Beam, ["Abst"])</c> will not work with
	    the new format.</p>
	    <p>For more information, see the description of
	    <c>debug_info</c> in the documentation for
	    <c>beam_lib</c> and the description of the
	    <c>{debug_info,{Backend,Data}}</c> option in the
	    documentation for <c>compile</c>.</p>
          <p>
	    Own Id: OTP-14369 Aux Id: PR-1367 </p>
        </item>
        <item>
          <p>
	    Add option hibernate_after to gen_server, gen_statem and
	    gen_event. Also added to the deprecated gen_fsm
	    behaviour.</p>
          <p>
	    Own Id: OTP-14405</p>
        </item>
        <item>
	    <p> The size of crash reports created by
	    <c>gen_server</c>, <c>gen_statem</c> and <c>proc_lib</c>
	    is limited with aid of the Kernel application variable
	    <c>error_logger_format_depth</c>. The purpose is to limit
	    the size of the messages sent to the <c>error_logger</c>
	    process when processes with huge message queues or states
	    crash. </p> <p>The crash report generated by
	    <c>proc_lib</c> includes the new tag
	    <c>message_queue_len</c>. The neighbour report also
	    includes the new tag <c>current_stacktrace</c>. Finally,
	    the neighbour report no longer includes the tags
	    <c>messages</c> and <c>dictionary</c>. </p> <p> The new
	    function <c>error_logger:get_format_depth/0</c> can be
	    used to retrieve the value of the Kernel application
	    variable <c>error_logger_format_depth</c>. </p>
          <p>
	    Own Id: OTP-14417</p>
        </item>
      </list>
    </section>

</section>

<section><title>STDLIB 3.3</title>

    <section><title>Fixed Bugs and Malfunctions</title>
      <list>
        <item>
	    <p>An escript with only two lines would not work.</p>
          <p>
	    Own Id: OTP-14098</p>
        </item>
        <item>
	    <p> Characters (<c>$char</c>) can be used in constant
	    pattern expressions. They can also be used in types and
	    contracts. </p>
          <p>
	    Own Id: OTP-14103 Aux Id: ERL-313 </p>
        </item>
        <item>
	    <p> The signatures of <c>erl_parse:anno_to_term/1</c> and
	    <c>erl_parse:anno_from_term/1</c> are corrected. Using
	    these functions no longer results in false Dialyzer
	    warnings. </p>
          <p>
	    Own Id: OTP-14131</p>
        </item>
        <item>
	    <p>Pretty-printing of maps is improved. </p>
          <p>
	    Own Id: OTP-14175 Aux Id: seq13277 </p>
        </item>
        <item>
	    <p>If any of the following functions in the <c>zip</c>
	    module crashed, a file would be left open:
	    <c>extract()</c>, <c>unzip()</c>, <c>create()</c>, or
	    <c>zip()</c>. This has been corrected.</p>
	    <p>A <c>zip</c> file having a "Unix header" could not be
	    unpacked.</p>
          <p>
	    Own Id: OTP-14189 Aux Id: ERL-348, ERL-349 </p>
        </item>
        <item>
	    <p> Improve the Erlang shell's tab-completion of long
	    names. </p>
          <p>
	    Own Id: OTP-14200 Aux Id: ERL-352 </p>
        </item>
        <item>
          <p>
	    The reference manual for <c>sys</c> had some faulty
	    information about the 'get_modules' message used by
	    processes where modules change dynamically during
	    runtime. The documentation is now corrected.</p>
          <p>
	    Own Id: OTP-14248 Aux Id: ERL-367 </p>
        </item>
      </list>
    </section>


    <section><title>Improvements and New Features</title>
      <list>
        <item>
          <p>
	    Bug fixes, new features and improvements to gen_statem:</p>
          <p>
	    A new type init_result/1 has replaced the old
	    init_result/0, so if you used that old type (that was
	    never documented) you have to change your code, which may
	    be regarded as a potential incompatibility.</p>
          <p>
	    Changing callback modes after code change did not work
	    since the new callback mode was not recorded. This bug
	    has been fixed.</p>
          <p>
	    The event types state_timeout and {call,From} could not
	    be generated with a {next_event,EventType,EventContent}
	    action since they did not pass the runtime type check.
	    This bug has now been corrected.</p>
          <p>
	    State entry calls can now be repeated using (new) state
	    callback returns {repeat_state,...},
	    {repeat_state_and_data,_} and repeat_state_and_data.</p>
          <p>
	    There have been lots of code cleanup in particular
	    regarding timer handling. For example is async
	    cancel_timer now used. Error handling has also been
	    cleaned up.</p>
          <p>
	    To align with probable future changes to the rest of
	    gen_*, terminate/3 has now got a fallback and
	    code_change/4 is not mandatory.</p>
          <p>
	    Own Id: OTP-14114</p>
        </item>
        <item>
	    <p><c>filename:safe_relative_path/1</c> to sanitize a
	    relative path has been added.</p>
          <p>
	    Own Id: OTP-14215</p>
        </item>
      </list>
    </section>

</section>

<section><title>STDLIB 3.2</title>

    <section><title>Fixed Bugs and Malfunctions</title>
      <list>
        <item>
          <p>
	    When a simple_one_for_one supervisor is shutting down,
	    and a child exits with an exit reason of the form
	    {shutdown, Term}, an error report was earlier printed.
	    This is now corrected.</p>
          <p>
	    Own Id: OTP-13907 Aux Id: PR-1158, ERL-163 </p>
        </item>
        <item>
	    <p> Allow empty list as parameter of the fun used with
	    <c>dbg:fun2ms/1</c>. </p>
          <p>
	    Own Id: OTP-13974</p>
        </item>
      </list>
    </section>


    <section><title>Improvements and New Features</title>
      <list>
        <item>
          <p>
	    The new behaviour gen_statem has been improved with 3 new
	    features: the possibility to use old style non-proxy
	    timeouts for gen_statem:call/2,3, state entry code, and
	    state timeouts. These are backwards compatible. Minor
	    code and documentation improvements has been performed
	    including a borderline semantics correction of timeout
	    zero handling.</p>
          <p>
	    Own Id: OTP-13929 Aux Id: PR-1170, ERL-284 </p>
        </item>
      </list>
    </section>

</section>

<section><title>STDLIB 3.1</title>

    <section><title>Fixed Bugs and Malfunctions</title>
      <list>
        <item>
          <p>
	    The <c>zip:unzip/1,2</c> and <c>zip:extract/1,2</c>
	    functions have been updated to handle directory traversal
	    exploits. Any element in the zip file that contains a
	    path that points to a directory above the top level
	    working directory, <c>cwd</c>, will instead be extracted
	    in <c>cwd</c>. An error message is printed for any such
	    element in the zip file during the unzip operation. The
	    <c>keep_old_files</c> option determines if a file will
	    overwrite a previous file with the same name within the
	    zip file.</p>
          <p>
	    Own Id: OTP-13633</p>
        </item>
        <item>
	    <p> Correct the contracts for
	    <c>ets:match_object/1,3</c>. </p>
          <p>
	    Own Id: OTP-13721 Aux Id: PR-1113 </p>
        </item>
        <item>
          <p>
	    Errors in type specification and Emacs template
	    generation for <c>gen_statem:code_change/4</c> has been
	    fixed from bugs.erlang.org's Jira cases ERL-172 and
	    ERL-187.</p>
          <p>
	    Own Id: OTP-13746 Aux Id: ERL-172, ERL-187 </p>
        </item>
      </list>
    </section>


    <section><title>Improvements and New Features</title>
      <list>
        <item>
          <p>
	    gen_statem has been changed to set the callback mode for
	    a server to what Module:callback_mode/0 returns. This
	    facilitates e.g code downgrade since the callback mode
	    now becomes a property of the currently active code, not
	    of the server process.</p>
          <p>
	    Exception handling from Module:init/1 has also been
	    improved.</p>
          <p>
	    *** POTENTIAL INCOMPATIBILITY ***</p>
          <p>
	    Own Id: OTP-13752</p>
        </item>
      </list>
    </section>

</section>

<section><title>STDLIB 3.0.1</title>

    <section><title>Fixed Bugs and Malfunctions</title>
      <list>
        <item>
	    <p> Correct a bug regarding typed records in the Erlang
	    shell. The bug was introduced in OTP-19.0. </p>
          <p>
	    Own Id: OTP-13719 Aux Id: ERL-182 </p>
        </item>
      </list>
    </section>

</section>

<section><title>STDLIB 3.0</title>

    <section><title>Fixed Bugs and Malfunctions</title>
      <list>
        <item>
	    <p> Fix a race bug affecting <c>dets:open_file/2</c>.
	    </p>
          <p>
	    Own Id: OTP-13260 Aux Id: seq13002 </p>
        </item>
        <item>
	    <p>Don't search for non-existing Map keys twice</p>
	    <p>For <c>maps:get/2,3</c> and <c>maps:find/2</c>,
	    searching for an immediate key, e.g. an atom, in a small
	    map, the search was performed twice if the key did not
	    exist.</p>
          <p>
	    Own Id: OTP-13459</p>
        </item>
        <item>
          <p>
	    Avoid stray corner-case math errors on Solaris, e.g. an
	    error is thrown on underflows in exp() and pow() when it
	    shouldn't be.</p>
          <p>
	    Own Id: OTP-13531</p>
        </item>
        <item>
	    <p>Fix linting of map key variables</p>
	    <p>Map keys cannot be unbound and then used in parallel
	    matching.</p>
	    <p>Example: <c> #{ K := V } = #{ k := K } = M.</c> This
	    is illegal if <c>'K'</c> is not bound.</p>
          <p>
	    Own Id: OTP-13534 Aux Id: ERL-135 </p>
        </item>
        <item>
          <p>
	    Fixed a bug in re on openbsd where sometimes re:run would
	    return an incorrect result.</p>
          <p>
	    Own Id: OTP-13602</p>
        </item>
        <item>
          <p>
	    To avoid potential timer bottleneck on supervisor
	    restart, timer server is no longer used when the
	    supervisor is unable to restart a child.</p>
          <p>
	    Own Id: OTP-13618 Aux Id: PR-1001 </p>
        </item>
        <item>
	    <p> The Erlang code preprocessor (<c>epp</c>) can handle
	    file names spanning over many tokens. Example:
	    <c>-include("a" "file" "name").</c>. </p>
          <p>
	    Own Id: OTP-13662 Aux Id: seq13136 </p>
        </item>
      </list>
    </section>


    <section><title>Improvements and New Features</title>
      <list>
        <item>
	    <p>The types of The Abstract Format in the
	    <c>erl_parse</c> module have been refined. </p>
          <p>
	    Own Id: OTP-10292</p>
        </item>
        <item>
	    <p> Undocumented syntax for function specifications,
	    <c>-spec F/A :: Domain -&gt; Range</c>, has been removed
	    (without deprecation). </p> <p> Using the
	    <c>is_subtype(V, T)</c> syntax for constraints (in
	    function specifications) is no longer documented, and the
	    newer syntax <c>V :: T</c> should be used instead. The
	    Erlang Parser still recognizes the <c>is_subtype</c>
	    syntax, and will continue to do so for some time. </p>
          <p>
	    *** POTENTIAL INCOMPATIBILITY ***</p>
          <p>
	    Own Id: OTP-11879</p>
        </item>
        <item>
	    <p>The '<c>random</c>' module has been deprecated. Use
	    the '<c>rand</c>' module instead.</p>
          <p>
	    Own Id: OTP-12502 Aux Id: OTP-12501 </p>
        </item>
        <item>
	    <p>Background: In record fields with a type declaration
	    but without an initializer, the Erlang parser inserted
	    automatically the singleton type <c>'undefined'</c> to
	    the list of declared types, if that value was not present
	    there. That is, the record declaration:</p>
          <p>
	    -record(rec, {f1 :: float(), f2 = 42 :: integer(), f3 ::
	    some_mod:some_typ()}).</p>
	    <p>was translated by the parser to:</p>
          <p>
	    -record(rec, {f1 :: float() | 'undefined', f2 = 42 ::
	    integer(), f3 :: some_mod:some_typ() | 'undefined'}).</p>
	    <p>The rationale for this was that creation of a "dummy"
	    <c>#rec{}</c> record should not result in a warning from
	    dialyzer that, for example, the implicit initialization
	    of the <c>#rec.f1</c> field violates its type
	    declaration.</p>
	    <p>Problems: This seemingly innocent action has some
	    unforeseen consequences.</p>
	    <p>For starters, there is no way for programmers to
	    declare that e.g. only floats make sense for the
	    <c>f1</c> field of <c>#rec{}</c> records when there is no
	    "obvious" default initializer for this field. (This also
	    affects tools like PropEr that use these declarations
	    produced by the Erlang parser to generate random
	    instances of records for testing purposes.)</p>
	    <p>It also means that dialyzer does not warn if e.g. an
	    <c>is_atom/1</c> test or something more exotic like an
	    <c>atom_to_list/1</c> call is performed on the value of
	    the <c>f1</c> field.</p>
	    <p>Similarly, there is no way to extend dialyzer to warn
	    if it finds record constructions where <c>f1</c> is not
	    initialized to some float.</p>
	    <p>Last but not least, it is semantically problematic
	    when the type of the field is an opaque type: creating a
	    union of an opaque and a structured type is very
	    problematic for analysis because it fundamentally breaks
	    the opacity of the term at that point.</p>
	    <p>Change: To solve these problems the parser will not
	    automatically insert the <c>'undefined'</c> value
	    anymore; instead the user has the option to choose the
	    places where this value makes sense (for the field) and
	    where it does not and insert the <c>| 'undefined'</c>
	    there manually.</p>
	    <p>Consequences of this change: This change means that
	    dialyzer will issue a warning for all places where
	    records with uninitialized fields are created and those
	    fields have a declared type that is incompatible with
	    <c>'undefined'</c> (e.g. <c>float()</c>). This warning
	    can be suppressed easily by adding <c>| 'undefined'</c>
	    to the type of this field. This also adds documentation
	    that the user really intends to create records where this
	    field is uninitialized.</p>
          <p>
	    *** POTENTIAL INCOMPATIBILITY ***</p>
          <p>
	    Own Id: OTP-12719</p>
        </item>
        <item>
	    <p> Remove deprecated functions in the modules
	    <c>erl_scan</c> and <c>erl_parse</c>. </p>
          <p>
	    Own Id: OTP-12861</p>
        </item>
        <item>
	    <p>The pre-processor can now expand the ?FUNCTION_NAME
	    and ?FUNCTION_ARITY macros.</p>
          <p>
	    Own Id: OTP-13059</p>
        </item>
        <item>
	    <p> A new behaviour <c>gen_statem</c> has been
	    implemented. It has been thoroughly reviewed, is stable
	    enough to be used by at least two heavy OTP applications,
	    and is here to stay. But depending on user feedback, we
	    do not expect but might find it necessary to make minor
	    not backwards compatible changes into OTP-20.0, so its
	    state can be designated as "not quite experimental"...
	    </p> <p> The <c>gen_statem</c> behaviour is intended to
	    replace <c>gen_fsm</c> for new code. It has the same
	    features and add some really useful: </p> <list
	    type="bulleted"> <item>State code is gathered</item>
	    <item>The state can be any term</item> <item>Events can
	    be postponed</item> <item>Events can be self
	    generated</item> <item>A reply can be sent from a later
	    state</item> <item>There can be multiple sys traceable
	    replies</item> </list> <p> The callback model(s) for
	    <c>gen_statem</c> differs from the one for
	    <c>gen_fsm</c>, but it is still fairly easy to rewrite
	    from <c>gen_fsm</c> to <c>gen_statem</c>. </p>
          <p>
	    Own Id: OTP-13065 Aux Id: PR-960 </p>
        </item>
        <item>
          <p>
	    Optimize binary:split/2 and binary:split/3 with native
	    BIF implementation.</p>
          <p>
	    Own Id: OTP-13082</p>
        </item>
        <item>
	    <p>Background: The types of record fields have since R12B
	    been put in a separate form by <c>epp:parse_file()</c>,
	    leaving the record declaration form untyped. The separate
	    form, however, does not follow the syntax of type
	    declarations, and parse transforms inspecting
	    <c>-type()</c> attributes need to know about the special
	    syntax. Since the compiler stores the return value of
	    <c>epp:parse_file()</c> as debug information in the
	    abstract code chunk (<c>"Abst"</c> or
	    <c>abstract_code</c>), tools too need to know about the
	    special syntax, if they inspect <c>-type()</c> attributes
	    in abstract code.</p>
	    <p>Change: No separate type form is created by
	    <c>epp:parse_file()</c>, but the type information is kept
	    in the record fields. This means that all parse
	    transforms and all tools inspecting <c>-record()</c>
	    declarations need to recognize <c>{typed_record_field,
	    Field, Type}</c>.</p>
          <p>
	    *** POTENTIAL INCOMPATIBILITY ***</p>
          <p>
	    Own Id: OTP-13148</p>
        </item>
        <item>
          <p>
	    Unsized fields of the type <c>bytes</c> in binary
	    generators are now forbidden. (The other ways of writing
	    unsized fields, such as <c>binary</c>, are already
	    forbidden.)</p>
          <p>
	    Own Id: OTP-13152</p>
        </item>
        <item>
	    <p> The type <c>map()</c> is built-in, and cannot be
	    redefined. </p>
          <p>
	    Own Id: OTP-13153</p>
        </item>
        <item>
	    <p> Let <c>dets:open_file()</c> exit with a <c>badarg</c>
	    message if given a raw file name (a binary). </p>
          <p>
	    Own Id: OTP-13229 Aux Id: ERL-55 </p>
        </item>
        <item>
	    <p> Add <c>filename:basedir/2,3</c></p> <p>basedir
	    returns suitable path(s) for 'user_cache', 'user_config',
	    'user_data', 'user_log', 'site_config' and 'site_data'.
	    On linux and linux like systems the paths will respect
	    the XDG environment variables.</p>
          <p>
	    Own Id: OTP-13392</p>
        </item>
        <item>
	    <p>There are new preprocessor directives
	    <c>-error(Term)</c> and <c>-warning(Term)</c> to cause a
	    compilation error or a compilation warning,
	    respectively.</p>
          <p>
	    Own Id: OTP-13476</p>
        </item>
        <item>
          <p>
	    Optimize <c>'++'</c> operator and <c>lists:append/2</c>
	    by using a single pass to build a new list while checking
	    for properness.</p>
          <p>
	    Own Id: OTP-13487</p>
        </item>
        <item>
          <p>
	    Add <c>maps:update_with/3,4</c> and <c>maps:take/2</c></p>
          <p>
	    Own Id: OTP-13522 Aux Id: PR-1025 </p>
        </item>
        <item>
	    <p><c>lists:join/2</c> has been added. Similar to
	    <c>string:join/2</c> but works with arbitrary lists.</p>
          <p>
	    Own Id: OTP-13523</p>
        </item>
        <item>
	    <p>Obfuscate asserts to make Dialyzer shut up.</p>
          <p>
	    Own Id: OTP-13524 Aux Id: PR-1002 </p>
        </item>
        <item>
          <p>
	    Supervisors now explicitly add their callback module in
	    the return from sys:get_status/1,2. This is to simplify
	    custom supervisor implementations. The Misc part of the
	    return value from sys:get_status/1,2 for a supervisor is
	    now:</p>
          <p>
	    [{data, [{"State",
	    State}]},{supervisor,[{"Callback",Module}]}]</p>
          <p>
	    *** POTENTIAL INCOMPATIBILITY ***</p>
          <p>
	    Own Id: OTP-13619 Aux Id: PR-1000 </p>
        </item>
        <item>
          <p>
	    Relax translation of initial calls in <c>proc_lib</c>,
	    i.e. remove the restriction to only do the translation
	    for <c>gen_server</c> and <c>gen_fsm</c>. This enables
	    user defined <c>gen</c> based generic callback modules to
	    be displayed nicely in <c>c:i()</c> and observer.</p>
          <p>
	    Own Id: OTP-13623</p>
        </item>
        <item>
	    <p>The function <c>queue:lait/1</c> (misspelling of
	    <c>liat/1</c>) is now deprecated.</p>
          <p>
	    Own Id: OTP-13658</p>
        </item>
      </list>
    </section>

</section>

<section><title>STDLIB 2.8.0.1</title>

    <section><title>Improvements and New Features</title>
      <list>
        <item>
	    <p>List subtraction (The <c>--</c> operator) will now
	    yield properly on large inputs.</p>
          <p>
	    Own Id: OTP-15371</p>
        </item>
      </list>
    </section>

</section>

<section><title>STDLIB 2.8</title>

    <section><title>Fixed Bugs and Malfunctions</title>
      <list>
        <item>
          <p>
	    Fix evaluation in matching of bound map key variables in
	    the interpreter.</p>
          <p>
	    Prior to this patch, the following code would not
	    evaluate: <c>X = key,(fun(#{X := value}) -&gt; true
	    end)(#{X => value})</c></p>
          <p>
	    Own Id: OTP-13218</p>
        </item>
        <item>
	    <p> Fix <c>erl_eval</c> not using non-local function
	    handler. </p>
          <p>
	    Own Id: OTP-13228 Aux Id: ERL-32 </p>
        </item>
        <item>
	    <p> The Erlang Code Linter no longer crashes if there is
	    a <c>-deprecated()</c> attribute but no <c>-module()</c>
	    declaration. </p>
          <p>
	    Own Id: OTP-13230 Aux Id: ERL-62 </p>
        </item>
        <item>
          <p>
	    The timestamp in the result returned by <c>dets:info(Tab,
	    safe_fixed)</c> was unintentionally broken as a result of
	    the time API rewrites in OTP 18.0. This has now been
	    fixed.</p>
          <p>
	    Own Id: OTP-13239 Aux Id: OTP-11997 </p>
        </item>
        <item>
	    <p>A rare race condition in <c>beam_lib</c> when using
	    encrypted abstract format has been eliminated.</p>
          <p>
	    Own Id: OTP-13278</p>
        </item>
        <item>
          <p>
	    Improved maps:with/2 and maps:without/2 algorithms</p>
          <p>
	    The new implementation speeds up the execution
	    significantly for all sizes of input.</p>
          <p>
	    Own Id: OTP-13376</p>
        </item>
      </list>
    </section>


    <section><title>Improvements and New Features</title>
      <list>
        <item>
          <p>
	    Time warp safety improvements.</p>
          <p>
	    Introduced the options <c>monotonic_timestamp</c>, and
	    <c>strict_monotonic_timestamp</c> to the trace,
	    sequential trace, and system profile functionality. This
	    since the already existing <c>timestamp</c> option is not
	    time warp safe.</p>
          <p>
	    Introduced the option <c>safe_fixed_monotonic_time</c> to
	    <c>ets:info/2</c> and <c>dets:info/2</c>. This since the
	    already existing <c>safe_fixed</c> option is not time
	    warp safe.</p>
          <p>
	    Own Id: OTP-13222 Aux Id: OTP-11997 </p>
        </item>
        <item>
          <p>
	    In the shell Ctrl+W (delete word) will no longer consider
	    "." as being part of a word.</p>
          <p>
	    Own Id: OTP-13281</p>
        </item>
      </list>
    </section>

</section>

<section><title>STDLIB 2.7</title>

    <section><title>Fixed Bugs and Malfunctions</title>
      <list>
        <item>
	    <p>The Erlang Pretty Printer uses <c>::</c> for function
	    type constraints.</p> <p>A bug concerning pretty printing
	    of annotated type union elements in map pair types has
	    been fixed.</p> <p>Some minor issues regarding the
	    documentation of types and specs have been corrected.</p>
          <p>
	    Own Id: OTP-13084</p>
        </item>
        <item>
	    <p> The shell command <c>rp</c> prints strings as lists
	    of integers if pretty printing of lists is set to
	    <c>false</c>. </p>
          <p>
	    Own Id: OTP-13145</p>
        </item>
        <item>
          <p>
	    The shell would crash if a bit syntax expression with
	    conflicting types were given (e.g. if a field type was
	    given as '<c>integer-binary</c>'). (Thanks to Aleksei
	    Magusev for reporting this bug.)</p>
          <p>
	    Own Id: OTP-13157</p>
        </item>
        <item>
	    <p>The <c>rand:export_seed/0</c> would never return
	    '<c>undefined</c>' even if no seed has previously been
	    created. Fixed to return '<c>undefined</c>' if there is
	    no seed in the process dictionary.</p>
          <p>
	    Own Id: OTP-13162</p>
        </item>
      </list>
    </section>


    <section><title>Improvements and New Features</title>
      <list>
        <item>
          <p>
	    Add support for the Delete, Home and End keys in the
	    Erlang shell.</p>
          <p>
	    Own Id: OTP-13032</p>
        </item>
        <item>
	    <p><c>beam_lib:all_chunks/1</c> and
	    <c>beam_lib:build_module/1</c> have been documented.</p>
          <p>
	    Own Id: OTP-13063</p>
        </item>
      </list>
    </section>

</section>

<section><title>STDLIB 2.6</title>

    <section><title>Fixed Bugs and Malfunctions</title>
      <list>
        <item>
	    <p> In OTP 18.0, <c>qlc</c> does not handle syntax errors
	    well. This bug has been fixed. </p>
          <p>
	    Own Id: OTP-12946</p>
        </item>
        <item>
          <p>
	    Optimize zip:unzip/2 when uncompressing to memory.</p>
          <p>
	    Own Id: OTP-12950</p>
        </item>
        <item>
          <p>
	    The STDLIB reference manual is updated to show
	    correct information about the return value of
	    <c>gen_fsm:reply/2</c>.</p>
          <p>
	    Own Id: OTP-12973</p>
        </item>
        <item>
	    <p>re:split2,3 and re:replace/3,4 now correctly handles
	    pre-compiled patterns that have been compiled using the
	    '<c>unicode</c>' option.</p>
          <p>
	    Own Id: OTP-12977</p>
        </item>
        <item>
          <p>
	    Export <c>shell:catch_exception/1</c> as documented.</p>
          <p>
	    Own Id: OTP-12990</p>
        </item>
      </list>
    </section>


    <section><title>Improvements and New Features</title>
      <list>
        <item>
	    <p>A mechanism for limiting the amount of text that the
	    built-in error logger events will produce has been
	    introduced. It is useful for limiting both the size of
	    log files and the CPU time used to produce them.</p>
	    <p>This mechanism is experimental in the sense that it
	    may be changed if it turns out that it does not solve the
	    problem it is supposed to solve. In that case, there may
	    be backward incompatible improvements to this
	    mechanism.</p>
	    <p>See the documentation for the config parameter
	    <c>error_logger_format_depth</c> in the Kernel
	    application for information about how to turn on this
	    feature.</p>
          <p>
	    Own Id: OTP-12864</p>
        </item>
      </list>
    </section>

</section>

<section><title>STDLIB 2.5</title>

    <section><title>Fixed Bugs and Malfunctions</title>
      <list>
        <item>
          <p>
	    Fix handling of single dot in filename:join/2</p>
          <p>
	    The reference manual says that filename:join(A,B) is
	    equivalent to filename:join([A,B]). In some rare cases
	    this turns out not to be true. For example:</p>
          <p>
	    <c>filename:join("/a/.","b") -&gt; "/a/./b"</c> vs
	    <c>filename:join(["/a/.","b"]) -&gt; "/a/b"</c>.</p>
          <p>
	    This has been corrected. A single dot is now only kept if
	    it occurs at the very beginning or the very end of the
	    resulting path.</p>
          <p>
	    *** POTENTIAL INCOMPATIBILITY ***</p>
          <p>
	    Own Id: OTP-12158</p>
        </item>
        <item>
          <p>
	    The undocumented option <c>generic_debug</c> for
	    <c>gen_server</c> has been removed.</p>
          <p>
	    Own Id: OTP-12183</p>
        </item>
        <item>
          <p>
	    erl_lint:icrt_export/4 has been rewritten to make the
	    code really follow the scoping rules of Erlang, and not
	    just in most situations by accident.</p>
          <p>
	    Own Id: OTP-12186</p>
        </item>
        <item>
          <p>
	    Add 'trim_all' option to binary:split/3</p>
          <p>
	    This option can be set to remove _ALL_ empty parts of the
	    result of a call to binary:split/3.</p>
          <p>
	    Own Id: OTP-12301</p>
        </item>
        <item>
	    <p> Correct orddict(3) regarding evaluation order of
	    <c>fold()</c> and <c>map()</c>. </p>
          <p>
	    Own Id: OTP-12651 Aux Id: seq12832 </p>
        </item>
        <item>
          <p>
	    Correct <c>maps</c> module error exceptions </p>
          <p>
	    Bad input to maps module function will now yield the
	    following exceptions:</p>
          <list> <item>{badmap, NotMap}, or </item> <item>badarg.</item>
          </list>
          <p>
	    Own Id: OTP-12657</p>
        </item>
        <item>
          <p>
	    It is now possible to paste text in JCL mode (using
	    Ctrl-Y) that has been copied in the previous shell
	    session. Also a bug that caused the JCL mode to crash
	    when pasting text has been fixed.</p>
          <p>
	    Own Id: OTP-12673</p>
        </item>
        <item>
          <p>
	    Add <c>uptime()</c> shell command.</p>
          <p>
	    Own Id: OTP-12752</p>
        </item>
        <item>
          <p>
	    Cache nowarn_bif_clash functions in erl_lint.</p>
          <p>
	    This patch stores nowarn_bif_clash in the lint record. By
	    using erlc +'{eprof,lint_module}' when compiling the
	    erlang parser, we noticed the time spent on
	    nowarn_function/2 reduced from 30% to 0.01%.</p>
          <p>
	    Own Id: OTP-12754</p>
        </item>
        <item>
          <p>
	    Optimize the Erlang Code Linter by using the cached
	    filename information.</p>
          <p>
	    Own Id: OTP-12772</p>
        </item>
        <item>
          <p>
	    If a child of a simple_one_for_one returns ignore from
	    its start function no longer store the child for any
	    restart type. It is not possible to restart or delete the
	    child because the supervisor is a simple_one_for_one.</p>
          <p>
	    Own Id: OTP-12793</p>
        </item>
        <item>
          <p>
	    Make <c>ets:file2tab</c> preserve enabled
	    <c>read_concurrency</c> and <c>write_concurrency</c>
	    options for tables.</p>
          <p>
	    Own Id: OTP-12814</p>
        </item>
        <item>
          <p>
	    There are many cases where user code needs to be able to
	    distinguish between a socket that was closed normally and
	    one that was aborted. Setting the option
	    {show_econnreset, true} enables the user to receive
	    ECONNRESET errors on both active and passive sockets.</p>
          <p>
	    Own Id: OTP-12841</p>
        </item>
      </list>
    </section>


    <section><title>Improvements and New Features</title>
      <list>
        <item>
          <p>
	    Allow maps for supervisor flags and child specs</p>
          <p>
	    Earlier, supervisor flags and child specs were given as
	    tuples. While this is kept for backwards compatibility,
	    it is now also allowed to give these parameters as maps,
	    see <seeerl
	    marker="stdlib:supervisor#sup_flags">sup_flags</seeerl>
	    and <seeerl
	    marker="stdlib:supervisor#child_spec">child_spec</seeerl>.</p>
          <p>
	    Own Id: OTP-11043</p>
        </item>
        <item>
          <p>
	    A new system message, <c>terminate</c>, is added. This
	    can be sent with <c>sys:terminate/2,3</c>. If the
	    receiving process handles system messages properly it
	    will terminate shortly after receiving this message.</p>
          <p>
	    The new function <c>proc_lib:stop/1,3</c> utilizes this
	    new system message and monitors the receiving process in
	    order to facilitate a synchronous stop mechanism for
	    'special processes'.</p>
          <p>
	    <c>proc_lib:stop/1,3</c> is used by the following
	    functions:</p>
	    <list> <item><c>gen_server:stop/1,3</c> (new)</item>
	    <item><c>gen_fsm:stop/1,3</c> (new)</item>
	    <item><c>gen_event:stop/1,3</c> (modified to be
	    synchronous)</item> <item><c>wx_object:stop/1,3</c>
	    (new)</item> </list>
          <p>
	    Own Id: OTP-11173 Aux Id: seq12353 </p>
        </item>
        <item>
          <p>
	    Remove the <c>pg</c> module, which has been deprecated
	    through OTP-17, is now removed from the STDLIB
	    application. This module has been marked experimental for
	    more than 15 years, and has largely been superseded by
	    the <c>pg2</c> module from the Kernel application.</p>
          <p>
	    Own Id: OTP-11907</p>
        </item>
        <item>
          <p>
	    New BIF: <c>erlang:get_keys/0</c>, lists all keys
	    associated with the process dictionary. Note:
	    <c>erlang:get_keys/0</c> is auto-imported.</p>
          <p>
	    *** POTENTIAL INCOMPATIBILITY ***</p>
          <p>
	    Own Id: OTP-12151 Aux Id: seq12521 </p>
        </item>
        <item>
	    <p> Add three new functions to <c>io_lib</c>--
	    <c>scan_format/2</c>, <c>unscan_format/1</c>, and
	    <c>build_text/1</c>-- which expose the parsed form of the
	    format control sequences to make it possible to easily
	    modify or filter the input to <c>io_lib:format/2</c>.
	    This can e.g. be used in order to replace unbounded-size
	    control sequences like <c>~w</c> or <c>~p</c> with
	    corresponding depth-limited <c>~W</c> and <c>~P</c>
	    before doing the actual formatting. </p>
          <p>
	    Own Id: OTP-12167</p>
        </item>
        <item>
	    <p> Introduce the <c>erl_anno</c> module, an abstraction
	    of the second element of tokens and tuples in the
	    abstract format. </p>
          <p>
	    Own Id: OTP-12195</p>
        </item>
        <item>
          <p>
	    Support variables as Map keys in expressions and patterns</p>
	    <p>Erlang will accept any expression as keys in Map
	    expressions and it will accept literals or bound
	    variables as keys in Map patterns.</p>
          <p>
	    Own Id: OTP-12218</p>
        </item>
        <item>
	    <p> The last traces of Mnemosyne Rules have been removed.
	    </p>
          <p>
	    Own Id: OTP-12257</p>
        </item>
        <item>
          <p>
	    Properly support maps in match_specs</p>
          <p>
	    Own Id: OTP-12270</p>
        </item>
        <item>
          <p>
	    New function <c>ets:take/2</c>. Works the same as
	    <c>ets:delete/2</c> but also returns the deleted
	    object(s).</p>
          <p>
	    Own Id: OTP-12309</p>
        </item>
        <item>
	    <p><c>string:tokens/2</c> is somewhat faster, especially
	    if the list of separators only contains one separator
	    character.</p>
          <p>
	    Own Id: OTP-12422 Aux Id: seq12774 </p>
        </item>
        <item>
	    <p>The documentation of the Abstract Format (in the ERTS
	    User's Guide) has been updated with types and
	    specification. (Thanks to Anthony Ramine.) </p> <p> The
	    explicit representation of parentheses used in types of
	    the abstract format has been removed. Instead the new
	    functions <c>erl_parse:type_inop_prec()</c> and
	    <c>erl_parse:type_preop_prec()</c> can be used for
	    inserting parentheses where needed. </p>
          <p>
	    Own Id: OTP-12492</p>
        </item>
        <item>
          <p>
	    Prevent zip:zip_open/[12] from leaking file descriptors
	    if parent process dies.</p>
          <p>
	    Own Id: OTP-12566</p>
        </item>
        <item>
          <p>
	    Add a new random number generator, see <c>rand</c>
	    module. It have better characteristics and an improved
	    interface.</p>
          <p>
	    Own Id: OTP-12586 Aux Id: OTP-12501, OTP-12502 </p>
        </item>
        <item>
	    <p><c>filename:split/1</c> when given an empty binary
	    will now return an empty list, to make it consistent with
	    return value when given an empty list.</p>
          <p>
	    Own Id: OTP-12716</p>
        </item>
        <item>
          <p>
	    Add <c>sync</c> option to <c>ets:tab2file/3</c>.</p>
          <p>
	    Own Id: OTP-12737 Aux Id: seq12805 </p>
        </item>
        <item>
	    <p> Add functions <c>gb_sets:iterator_from()</c> and
	    <c>gb_trees:iterator_from()</c>. (Thanks to Kirill
	    Kinduk.) </p>
          <p>
	    Own Id: OTP-12742</p>
        </item>
        <item>
          <p>
	    Add <c>maps:filter/2</c> to maps module.</p>
          <p>
	    Own Id: OTP-12745</p>
        </item>
        <item>
          <p>
	    Change some internal data structures to Maps in order to
	    speed up compilation time. Measured speed up is around
	    10%-15%.</p>
          <p>
	    Own Id: OTP-12774</p>
        </item>
        <item>
	    <p> Update <c>orddict</c> to use parameterized types and
	    specs. (Thanks to UENISHI Kota.) </p>
          <p>
	    Own Id: OTP-12785</p>
        </item>
        <item>
	    <p>The assert macros in <c>eunit</c> has been moved out
	    to <c>stdlib/include/assert.hrl</c>. This files get
	    included by <c>eunit.hrl</c>. Thus, nothing changes for
	    eunit users, but the asserts can now also be included
	    separately.</p>
          <p>
	    Own Id: OTP-12808</p>
        </item>
      </list>
    </section>

</section>

<section><title>STDLIB 2.4</title>

    <section><title>Fixed Bugs and Malfunctions</title>
      <list>
        <item>
          <p>
	    Behaviour of character types \d, \w and \s has always
	    been to not match characters with value above 255, not
	    128, i.e. they are limited to ISO-Latin-1 and not ASCII</p>
          <p>
	    Own Id: OTP-12521</p>
        </item>
      </list>
    </section>


    <section><title>Improvements and New Features</title>
      <list>
        <item>
          <p>
	    c:m/1 now displays the module's MD5 sum.</p>
          <p>
	    Own Id: OTP-12500</p>
        </item>
        <item>
          <p>
	    Make ets:i/1 handle binary input from IO server.</p>
          <p>
	    Own Id: OTP-12550</p>
        </item>
      </list>
    </section>

</section>

<section><title>STDLIB 2.3</title>

    <section><title>Fixed Bugs and Malfunctions</title>
      <list>
        <item>
          <p>
	    The documentation of string:tokens/2 now explicitly
	    specifies that adjacent separator characters do not give
	    any empty strings in the resulting list of tokens.</p>
          <p>
	    Own Id: OTP-12036</p>
        </item>
        <item>
          <p>
	    Fix broken deprecation warnings in ssh application</p>
          <p>
	    Own Id: OTP-12187</p>
        </item>
        <item>
          <p>
	    Maps: Properly align union typed assoc values in
	    documentation</p>
          <p>
	    Own Id: OTP-12190</p>
        </item>
        <item>
          <p>
	    Fix filelib:wildcard/2 when 'Cwd' ends with a dot</p>
          <p>
	    Own Id: OTP-12212</p>
        </item>
        <item>
          <p>
	    Allow <c>Name/Arity</c> syntax in maps values inside
	    attributes.</p>
          <p>
	    Own Id: OTP-12213</p>
        </item>
        <item>
          <p>
	    Fix edlin to correctly save text killed with ctrl-u.
	    Prior to this fix, entering text into the Erlang shell
	    and then killing it with ctrl-u followed by yanking it
	    back with ctrl-y would result in the yanked text being
	    the reverse of the original killed text.</p>
          <p>
	    Own Id: OTP-12224</p>
        </item>
        <item>
          <p>
	    If a callback function was terminated with exit/1, there
	    would be no stack trace in the ERROR REPORT produced by
	    gen_server. This has been corrected.</p>
          <p>
	    To keep the backwards compatibility, the actual exit
	    reason for the process is not changed.</p>
          <p>
	    Own Id: OTP-12263 Aux Id: seq12733 </p>
        </item>
        <item>
          <p>
	    Warnings produced by <c>ms_transform</c> could point out
	    the wrong line number.</p>
          <p>
	    Own Id: OTP-12264</p>
        </item>
      </list>
    </section>


    <section><title>Improvements and New Features</title>
      <list>
        <item>
          <p>
	    Supports tar file creation on other media than file
	    systems mounted on the local machine.</p>
          <p>
	    The <c>erl_tar</c> api is extended with
	    <c>erl_tar:init/3</c> that enables usage of user provided
	    media storage routines. A ssh-specific set of such
	    routines is hidden in the new function
	    <c>ssh_sftp:open_tar/3</c> to simplify creating a tar
	    archive on a remote ssh server.</p>
          <p>
	    A chunked file reading option is added to
	    <c>erl_tar:add/3,4</c> to save memory on e.g small
	    embedded systems. The size of the slices read from a file
	    in that case can be specified.</p>
          <p>
	    Own Id: OTP-12180 Aux Id: seq12715 </p>
        </item>
        <item>
          <p>
	    I/O requests are optimized for long message queues in the
	    calling process.</p>
          <p>
	    Own Id: OTP-12315</p>
        </item>
      </list>
    </section>

</section>

<section><title>STDLIB 2.2</title>

    <section><title>Fixed Bugs and Malfunctions</title>
      <list>
        <item>
          <p>
	    The type spec of the FormFunc argument to
	    sys:handle_debug/4 was erroneously pointing to dbg_fun().
	    This is now corrected and the new type is format_fun().</p>
          <p>
	    Own Id: OTP-11800</p>
        </item>
        <item>
          <p>
	    Behaviors such as gen_fsm and gen_server should always
	    invoke format_status/2 before printing the state to the
	    logs.</p>
          <p>
	    Own Id: OTP-11967</p>
        </item>
        <item>
	    <p> The documentation of <c>dets:insert_new/2</c> has
	    been corrected. (Thanks to Alexei Sholik for reporting
	    the bug.) </p>
          <p>
	    Own Id: OTP-12024</p>
        </item>
        <item>
          <p>
	    Printing a term with io_lib:format and control sequence
	    w, precision P and field width F, where F&lt; P would
	    fail in one of the two following ways:</p>
          <p>
	    1) If P &lt; printed length of the term, an infinite loop
	    would be entered, consuming all available memory.</p>
          <p>
	    2) If P &gt;= printed length of the term, an exception
	    would be raised.</p>
          <p>
	    These two problems are now corrected.</p>
          <p>
	    Own Id: OTP-12041</p>
        </item>
        <item>
          <p>
	    The documentation of <c>maps:values/1</c> has been
	    corrected.</p>
          <p>
	    Own Id: OTP-12055</p>
        </item>
        <item>
          <p>
	    Expand shell functions in map expressions.</p>
          <p>
	    Own Id: OTP-12063</p>
        </item>
      </list>
    </section>


    <section><title>Improvements and New Features</title>
      <list>
        <item>
          <p>
	    Add maps:with/2</p>
          <p>
	    Own Id: OTP-12137</p>
        </item>
      </list>
    </section>

</section>

<section><title>STDLIB 2.1.1</title>

    <section><title>Fixed Bugs and Malfunctions</title>
      <list>
        <item>
          <p>
	    OTP-11850 fixed filelib:wildcard/1 to work with broken
	    symlinks. This correction, however, introduced problems
	    since symlinks were no longer followed for functions like
	    filelib:ensure_dir/1, filelib:is_dir/1,
	    filelib:file_size/1, etc. This is now corrected.</p>
          <p>
	    Own Id: OTP-12054 Aux Id: seq12660 </p>
        </item>
      </list>
    </section>

</section>

<section><title>STDLIB 2.1</title>

    <section><title>Fixed Bugs and Malfunctions</title>
      <list>
        <item>
	    <p><c>filelib:wildcard("broken_symlink")</c> would return
	    an empty list if "broken_symlink" was a symlink that did
	    not point to an existing file.</p>
          <p>
	    Own Id: OTP-11850 Aux Id: seq12571 </p>
        </item>
        <item>
	    <p><c>erl_tar</c> can now handle files names that contain
	    Unicode characters. See "UNICODE SUPPORT" in the
	    documentation for <c>erl_tar</c>.</p>
	    <p>When creating a tar file, <c>erl_tar</c> would
	    sometime write a too short end of tape marker. GNU tar
	    would correctly extract files from such tar file, but
	    would complain about "A lone zero block at...".</p>
          <p>
	    Own Id: OTP-11854</p>
        </item>
        <item>
	    <p> When redefining and exporting the type <c>map()</c>
	    the Erlang Code Linter (<c>erl_lint</c>) erroneously
	    emitted an error. This bug has been fixed. </p>
          <p>
	    Own Id: OTP-11872</p>
        </item>
        <item>
          <p>
	    Fix evaluation of map updates in the debugger and
	    erl_eval</p>
          <p>
	    Reported-by: José Valim</p>
          <p>
	    Own Id: OTP-11922</p>
        </item>
      </list>
    </section>


    <section><title>Improvements and New Features</title>
      <list>
        <item>
	    <p>The following native functions now bump an appropriate
	    amount of reductions and yield when out of
	    reductions:</p> <list>
	    <item><c>erlang:binary_to_list/1</c></item>
	    <item><c>erlang:binary_to_list/3</c></item>
	    <item><c>erlang:bitstring_to_list/1</c></item>
	    <item><c>erlang:list_to_binary/1</c></item>
	    <item><c>erlang:iolist_to_binary/1</c></item>
	    <item><c>erlang:list_to_bitstring/1</c></item>
	    <item><c>binary:list_to_bin/1</c></item> </list>
	    <p>Characteristics impact:</p> <taglist>
	    <tag>Performance</tag> <item>The functions converting
	    from lists got a performance loss for very small lists,
	    and a performance gain for very large lists.</item>
	    <tag>Priority</tag> <item>Previously a process executing
	    one of these functions effectively got an unfair priority
	    boost. This priority boost depended on the input size.
	    The larger the input was, the larger the priority boost
	    got. This unfair priority boost is now lost. </item>
	    </taglist>
          <p>
	    Own Id: OTP-11888</p>
        </item>
        <item>
          <p>
	    Add <c>maps:get/3</c> to maps module. The function will
	    return the supplied default value if the key does not
	    exist in the map.</p>
          <p>
	    Own Id: OTP-11951</p>
        </item>
      </list>
    </section>

</section>

<section><title>STDLIB 2.0</title>

    <section><title>Fixed Bugs and Malfunctions</title>
      <list>
        <item>
          <p>
	    The option dupnames did not work as intended in re. When
	    looking for names with {capture, [Name, ...]}, re:run
	    returned a random instance of the match for that name,
	    instead of the leftmost matching instance, which was what
	    the documentation stated. This is now corrected to adhere
	    to the documentation. The option {capture,all_names}
	    along with a re:inspect/2 function is also added to
	    further help in using named subpatterns.</p>
          <p>
	    Own Id: OTP-11205</p>
        </item>
        <item>
          <p>
	    If option 'binary' was set for standard_input, then c:i()
	    would hang if the output was more than one page long -
	    i.e. then input after "(c)ontinue (q)uit --&gt;" could
	    not be read. This has been corrected. (Thanks to José
	    Valim)</p>
          <p>
	    Own Id: OTP-11589</p>
        </item>
        <item>
          <p>
	    stdlib/lists: Add function droplast/1 This functions
	    drops the last element of a non-empty list. lists:last/1
	    and lists:droplast/1 are the dual of hd/1 and tl/1 but
	    for the end of a list. (Thanks to Hans Svensson)</p>
          <p>
	    Own Id: OTP-11677</p>
        </item>
        <item>
          <p>
	    Allow all auto imports to be suppressed at once.
	    Introducing the no_auto_import attribute:
	    -compile(no_auto_import). Useful for code generation
	    tools that always use the qualified function names and
	    want to avoid the auto imported functions clashing with
	    local ones. (Thanks to José Valim.)</p>
          <p>
	    Own Id: OTP-11682</p>
        </item>
        <item>
          <p>
	    supervisor_bridge does no longer report normal
	    termination of children. The reason is that in some
	    cases, for instance when the restart strategy is
	    simple_one_for_one, the log could be completely
	    overloaded with reports about normally terminating
	    processes. (Thanks to Artem Ocheredko)</p>
          <p>
	    Own Id: OTP-11685</p>
        </item>
        <item>
	    <p> The type annotations for alternative registries using
	    the {via, Module, Name} syntax for sup_name() and
	    sup_ref() in the supervisor module are now consistent
	    with the documentation. Dialyzer should no longer
	    complain about valid supervisor:start_link() and
	    supervisor:start_child() calls. (Thanks to Caleb
	    Helbling.) </p>
          <p>
	    Own Id: OTP-11707</p>
        </item>
        <item>
	    <p> Two Dets bugs have been fixed. When trying to open a
	    short file that is not a Dets file, the file was deleted
	    even with just read access. Calling
	    <c>dets:is_dets_file/1</c> with a file that is not a Dets
	    file, a file descriptor was left open. (Thanks to Håkan
	    Mattsson for reporting the bugs.) </p>
          <p>
	    Own Id: OTP-11709</p>
        </item>
        <item>
          <p>
	    Fix race bug in <c>ets:all</c>. Concurrent creation of
	    tables could cause other tables to not be included in the
	    result. (Thanks to Florian Schintke for bug report)</p>
          <p>
	    Own Id: OTP-11726</p>
        </item>
        <item>
          <p>
	    erl_eval now properly evaluates '=='/2 when it is used in
	    guards. (Thanks to José Valim)</p>
          <p>
	    Own Id: OTP-11747</p>
        </item>
        <item>
          <p>
	    Calls to proplists:get_value/3 are replaced by the faster
	    lists:keyfind/3 in io_lib_pretty. Elements in the list
	    are always 2-tuples. (Thanks to Andrew Thompson)</p>
          <p>
	    Own Id: OTP-11752</p>
        </item>
        <item>
	    <p> A qlc bug where filters were erroneously optimized
	    away has been fixed. Thanks to Sam Bobroff for reporting
	    the bug. </p>
          <p>
	    Own Id: OTP-11758</p>
        </item>
        <item>
          <p>
	    A number of compiler errors where unusual or nonsensical
	    code would crash the compiler have been reported by Ulf
	    Norell and corrected by Anthony Ramine.</p>
          <p>
	    Own Id: OTP-11770</p>
        </item>
        <item>
	    <p> Since Erlang/OTP R16B the Erlang Core Linter
	    (<c>erl_lint</c>) has not emitted errors when built-in
	    types were re-defined. This bug has been fixed. (Thanks
	    to Roberto Aloi.) </p>
          <p>
	    Own Id: OTP-11772</p>
        </item>
        <item>
          <p>
	    The functions <c>sys:get_state/1,2</c> and
	    <c>sys:replace_state/2,3</c> are fixed so they can now be
	    run while the process is sys suspended. To accomplish
	    this, the new callbacks <c>Mod:system_get_state/1</c> and
	    <c>Mod:system_replace_state/2</c> are added, which are
	    also implemented by the generic behaviours
	    <c>gen_server</c>, <c>gen_event</c> and <c>gen_fsm</c>.</p>
          <p>
	    The potential incompatibility refers to:</p>
	    <list> <item>The previous behaviour of intercepting the
	    system message and passing a tuple of size 2 as the last
	    argument to <c>sys:handle_system_msg/6</c> is no longer
	    supported.</item> <item>The error handling when
	    <c>StateFun</c> in <c>sys:replace_state/2,3</c> fails is
	    changed from being totally silent to possibly (if the
	    callback module does not catch) throw an exception in the
	    client process.</item> </list>
          <p>
	    (Thanks to James Fish and Steve Vinoski)</p>
          <p>
	    *** POTENTIAL INCOMPATIBILITY ***</p>
          <p>
	    Own Id: OTP-11817</p>
        </item>
      </list>
    </section>


    <section><title>Improvements and New Features</title>
      <list>
        <item>
          <p>
	    Options to set match_limit and match_limit_recursion are
	    added to re:run. The option report_errors is also added
	    to get more information when re:run fails due to limits
	    or compilation errors.</p>
          <p>
	    Own Id: OTP-10285</p>
        </item>
        <item>
	    <p> The pre-defined types <c>array/0</c>, <c>dict/0</c>,
	    <c>digraph/0</c>, <c>gb_set/0</c>, <c>gb_tree/0</c>,
	    <c>queue/0</c>, <c>set/0</c>, and <c>tid/0</c> have been
	    deprecated. They will be removed in Erlang/OTP 18.0. </p>
	    <p> Instead the types <c>array:array/0</c>,
	    <c>dict:dict/0</c>, <c>digraph:graph/0</c>,
	    <c>gb_set:set/0</c>, <c>gb_tree:tree/0</c>,
	    <c>queue:queue/0</c>, <c>sets:set/0</c>, and
	    <c>ets:tid/0</c> can be used. (Note: it has always been
	    necessary to use <c>ets:tid/0</c>.) </p> <p> It is
	    allowed in Erlang/OTP 17.0 to locally re-define the types
	    <c>array/0</c>, <c>dict/0</c>, and so on. </p> <p> New
	    types <c>array:array/1</c>, <c>dict:dict/2</c>,
	    <c>gb_sets:set/1</c>, <c>gb_trees:tree/2</c>,
	    <c>queue:queue/1</c>, and <c>sets:set/1</c> have been
	    added. </p> <p> A compiler option,
	    <c>nowarn_deprecated_type</c>, has been introduced. By
	    including the attribute </p> <c>
	    -compile(nowarn_deprecated_type).</c> <p> in an Erlang
	    source file, warnings about deprecated types can be
	    avoided in Erlang/OTP 17.0. </p> <p> The option can also
	    be given as a compiler flag: </p> <c> erlc
	    +nowarn_deprecated_type file.erl</c>
          <p>
	    Own Id: OTP-10342</p>
        </item>
        <item>
          <p>
	    Calls to erlang:open_port/2 with 'spawn' are updated to
	    handle space in the command path.</p>
          <p>
	    Own Id: OTP-10842</p>
        </item>
        <item>
	    <p> Dialyzer's <c>unmatched_return</c> warnings have been
	    corrected. </p>
          <p>
	    Own Id: OTP-10908</p>
        </item>
        <item>
          <p>
	    Forbid unsized fields in patterns of binary generators
	    and simplified v3_core's translation of bit string
	    generators. (Thanks to Anthony Ramine.)</p>
          <p>
	    Own Id: OTP-11186</p>
        </item>
        <item>
          <p>
	    The version of the PCRE library Used by Erlang's re
	    module is raised to 8.33 from 7.6. This means, among
	    other things, better Unicode and Unicode Character
	    Properties support. New options connected to PCRE 8.33
	    are also added to the re module (ucd, notempty_atstart,
	    no_start_optimize). PCRE has extended the regular
	    expression syntax between 7.6 and 8.33, why this imposes
	    a potential incompatibility. Only very complicated
	    regular expressions may be affected, but if you know you
	    are using obscure features, please test run your regular
	    expressions and verify that their behavior has not
	    changed.</p>
          <p>
	    *** POTENTIAL INCOMPATIBILITY ***</p>
          <p>
	    Own Id: OTP-11204</p>
        </item>
        <item>
          <p>
	    Added dict:is_empty/1 and orddict:is_empty/1. (Thanks to
	    Magnus Henoch.)</p>
          <p>
	    Own Id: OTP-11353</p>
        </item>
        <item>
          <p>
	    A call to either the <c>garbage_collect/1</c> BIF or the
	    <c>check_process_code/2</c> BIF may trigger garbage
	    collection of another processes than the process calling
	    the BIF. The previous implementations performed these
	    kinds of garbage collections without considering the
	    internal state of the process being garbage collected. In
	    order to be able to more easily and more efficiently
	    implement yielding native code, these types of garbage
	    collections have been rewritten. A garbage collection
	    like this is now triggered by an asynchronous request
	    signal, the actual garbage collection is performed by the
	    process being garbage collected itself, and finalized by
	    a reply signal to the process issuing the request. Using
	    this approach processes can disable garbage collection
	    and yield without having to set up the heap in a state
	    that can be garbage collected.</p>
          <p>
	    The <seemfa
	    marker="erts:erlang#garbage_collect/2"><c>garbage_collect/2</c></seemfa>,
	    and <seemfa
	    marker="erts:erlang#check_process_code/3"><c>check_process_code/3</c></seemfa>
	    BIFs have been introduced. Both taking an option list as
	    last argument. Using these, one can issue asynchronous
	    requests.</p>
          <p>
	    <c>code:purge/1</c> and <c>code:soft_purge/1</c> have
	    been rewritten to utilize asynchronous
	    <c>check_process_code</c> requests in order to
	    parallelize work.</p>
          <p>
	    Characteristics impact: A call to the
	    <c>garbage_collect/1</c> BIF or the
	    <c>check_process_code/2</c> BIF will normally take longer
	    time to complete while the system as a whole wont be as
	    much negatively effected by the operation as before. A
	    call to <c>code:purge/1</c> and <c>code:soft_purge/1</c>
	    may complete faster or slower depending on the state of
	    the system while the system as a whole wont be as much
	    negatively effected by the operation as before.</p>
          <p>
	    Own Id: OTP-11388 Aux Id: OTP-11535, OTP-11648 </p>
        </item>
        <item>
	    <p> Improve the documentation of the supervisor's
	    <c>via</c> reference. (Thanks to MaximMinin.) </p>
          <p>
	    Own Id: OTP-11399</p>
        </item>
        <item>
	    <p><c>orddict:from_list/1</c> now uses the optimized sort
	    routines in the <c>lists</c> module instead of
	    (essentially) an insertion sort. Depending on the input
	    data, the speed of the new <c>from_list/1</c> is anything
	    from slightly faster up to several orders of magnitude
	    faster than the old <c>from_list/1</c>.</p> (Thanks to
	    Steve Vinoski.)
          <p>
	    Own Id: OTP-11552</p>
        </item>
        <item>
          <p>
	    EEP43: New data type - Maps</p>
          <p>
	    With Maps you may for instance:</p>
          <taglist>
            <tag/> <item><c>M0 = #{ a =&gt; 1, b =&gt; 2}, % create
	      associations</c></item>
            <tag/><item><c>M1 = M0#{ a := 10 }, % update values</c></item>
            <tag/><item><c>M2 = M1#{ "hi" =&gt;
	      "hello"}, % add new associations</c></item>
            <tag/><item><c>#{ "hi" := V1, a := V2, b := V3} = M2.
               % match keys with values</c></item>
          </taglist>
        <p>
	    For information on how to use Maps please see Map Expressions in the
		<seeguide marker="system/reference_manual:expressions#map_expressions">
			Reference Manual</seeguide>.</p>
          <p>
	    The current implementation is without the following
	    features:</p>
          <taglist>
            <tag/><item>No variable keys</item>
	    <tag/><item>No single value access</item>
            <tag/><item>No map comprehensions</item>
          </taglist>
          <p>
	    Note that Maps is <em>experimental</em> during OTP 17.0.</p>
          <p>
	    Own Id: OTP-11616</p>
        </item>
        <item>
          <p>
	    When tab completing the erlang shell now expands
	    zero-arity functions all the way to closing parenthesis,
	    unless there is another function with the same name and a
	    different arity. (Thanks to Pierre Fenoll.)</p>
          <p>
	    Own Id: OTP-11684</p>
        </item>
        <item>
	    <p> The Erlang Code Preprocessor (<c>epp</c>) could loop
	    when encountering a circular macro definition in an
	    included file. This bug has been fixed. </p> <p> Thanks
	    to Maruthavanan Subbarayan for reporting the bug, and to
	    Richard Carlsson for providing a bug fix. </p>
          <p>
	    Own Id: OTP-11728</p>
        </item>
        <item>
	    <p> The Erlang Code Linter (<c>erl_lint</c>) has since
	    Erlang/OTP R13B emitted warnings whenever any of the
	    types <c>arity()</c>, <c>bitstring()</c>,
	    <c>iodata()</c>, or <c>boolean()</c> were re-defined. Now
	    errors are emitted instead. </p>
          <p>
	    *** POTENTIAL INCOMPATIBILITY ***</p>
          <p>
	    Own Id: OTP-11771</p>
        </item>
        <item>
	    <p> The <c>encoding</c> option of
	    <c>erl_parse:abstract/2</c> has been extended to include
	    <c>none</c> and a callback function (a predicate). </p>
          <p>
	    Own Id: OTP-11807</p>
        </item>
        <item>
          <p>
	    Export zip option types to allow referal from other
	    modules.</p>
          <p>
	    Thanks to Pierre Fenoll and Håkan Mattson</p>
          <p>
	    Own Id: OTP-11828</p>
        </item>
        <item>
          <p>
	    The module <c>pg</c> has been deprecated and will be
	    removed in Erlang/OTP 18.</p>
          <p>
	    Own Id: OTP-11840</p>
        </item>
      </list>
    </section>

</section>

<section><title>STDLIB 1.19.4</title>

    <section><title>Fixed Bugs and Malfunctions</title>
      <list>
        <item>
          <p>
	    Fix typo in gen_server.erl. Thanks to Brian L. Troutwine.</p>
          <p>
	    Own Id: OTP-11398</p>
        </item>
        <item>
          <p>
	    Spec for atan2 should be atan2(Y, X), not atan2(X, Y).
	    Thanks to Ary Borenszweig.</p>
          <p>
	    Own Id: OTP-11465</p>
        </item>
      </list>
    </section>


    <section><title>Improvements and New Features</title>
      <list>
        <item>
          <p>
	    Add XML marker for regexp syntax. Thanks to Håkan
	    Mattson.</p>
          <p>
	    Own Id: OTP-11442</p>
        </item>
      </list>
    </section>

</section>

<section><title>STDLIB 1.19.3</title>

    <section><title>Fixed Bugs and Malfunctions</title>
      <list>
        <item>
	    <p> The functions <c>dets:foldl/3</c>,
	    <c>dets:foldr/3</c>, and <c>dets:traverse/2</c> did not
	    release the table after having traversed the table to the
	    end. The bug was introduced in R16B. (Thanks to Manuel
	    Duran Aguete.) </p>
          <p>
	    Own Id: OTP-11245</p>
        </item>
        <item>
	    <p> If the <c>fun M:F/A</c> construct was used
	    erroneously the linter could crash. (Thanks to Mikhail
	    Sobolev.) </p>
          <p>
	    Own Id: OTP-11254</p>
        </item>
        <item>
	    <p> The specifications of <c>io_lib:fread/2,3</c> have
	    been corrected. (Thanks to Chris King and Kostis Sagonas
	    for pinpointing the bug.) </p>
          <p>
	    Own Id: OTP-11261</p>
        </item>
      </list>
    </section>


    <section><title>Improvements and New Features</title>
      <list>
        <item>
          <p>
	    Fixed type typo in gen_server.</p>
          <p>
	    Own Id: OTP-11200</p>
        </item>
        <item>
          <p>
	    Update type specs in filelib and io_prompt. Thanks to
	    Jose Valim.</p>
          <p>
	    Own Id: OTP-11208</p>
        </item>
        <item>
          <p>
	    Fix typo in abcast() function comment. Thanks to Johannes
	    Weissl.</p>
          <p>
	    Own Id: OTP-11219</p>
        </item>
        <item>
          <p>
	    Make edlin understand a few important control keys.
	    Thanks to Stefan Zegenhagen.</p>
          <p>
	    Own Id: OTP-11251</p>
        </item>
        <item>
          <p>
	    Export the edge/0 type from the digraph module. Thanks to
	    Alex Ronne Petersen.</p>
          <p>
	    Own Id: OTP-11266</p>
        </item>
        <item>
          <p>
	    Fix variable usage tracking in erl_lint and fixed unsafe
	    variable tracking in try expressions. Thanks to Anthony
	    Ramine.</p>
          <p>
	    Own Id: OTP-11268</p>
        </item>
      </list>
    </section>

</section>

<section><title>STDLIB 1.19.2</title>

    <section><title>Fixed Bugs and Malfunctions</title>
      <list>
        <item>
	    <p> The Erlang scanner no longer accepts floating point
	    numbers in the input string. </p>
          <p>
	    Own Id: OTP-10990</p>
        </item>
        <item>
          <p>
	    When converting a faulty binary to a list with
	    unicode:characters_to_list, the error return value could
	    contain a faulty "rest", i.e. the io_list of characters
	    that could not be converted was wrong. This happened only
	    if input was a sub binary and conversion was from utf8.
	    This is now corrected.</p>
          <p>
	    Own Id: OTP-11080</p>
        </item>
        <item>
	    <p>The type <c>hook_function()</c> has been corrected in
	    <c>erl_pp</c>, the Erlang Pretty Printer. </p>
	    <p>The printing of invalid forms, e.g. record field
	    types, has also been fixed. It has been broken since
	    R16B. </p>
	    <p> (Thanks to Tom&#225;&#353; Janou&#353;ek.) </p>
          <p>
	    Own Id: OTP-11100</p>
        </item>
        <item>
          <p>
	    Fix receive support in erl_eval with a BEAM module.
	    Thanks to Anthony Ramine.</p>
          <p>
	    Own Id: OTP-11137</p>
        </item>
      </list>
    </section>


    <section><title>Improvements and New Features</title>
      <list>
        <item>
          <p>
	    Delete obsolete note about simple-one-for-one supervisor.
	    Thanks to Magnus Henoch.</p>
          <p>
	    Own Id: OTP-10938</p>
        </item>
        <item>
	    <p> When selecting encoding of a script written in Erlang
	    (<c>escript</c>) the optional directive on the second
	    line is now recognized. </p>
          <p>
	    Own Id: OTP-10951</p>
        </item>
        <item>
	    <p> The function <c>erl_parse:abstract/2</c> has been
	    documented. </p>
          <p>
	    Own Id: OTP-10992</p>
        </item>
        <item>
          <p>
	    Integrate elliptic curve contribution from Andreas
	    Schultz </p>
          <p>
	    In order to be able to support elliptic curve cipher
	    suites in SSL/TLS, additions to handle elliptic curve
	    infrastructure has been added to public_key and crypto.</p>
          <p>
	    This also has resulted in a rewrite of the crypto API to
	    gain consistency and remove unnecessary overhead. All OTP
	    applications using crypto has been updated to use the new
	    API.</p>
          <p>
	    Impact: Elliptic curve cryptography (ECC) offers
	    equivalent security with smaller key sizes than other
	    public key algorithms. Smaller key sizes result in
	    savings for power, memory, bandwidth, and computational
	    cost that make ECC especially attractive for constrained
	    environments.</p>
          <p>
	    Own Id: OTP-11009</p>
        </item>
        <item>
          <p>
	    Added sys:get_state/1,2 and sys:replace_state/2,3. Thanks
	    to Steve Vinoski.</p>
          <p>
	    Own Id: OTP-11013</p>
        </item>
        <item>
          <p>
	    Optimizations to gen mechanism. Thanks to Loïc Hoguin.</p>
          <p>
	    Own Id: OTP-11025</p>
        </item>
        <item>
          <p>
	    Optimizations to gen.erl. Thanks to Loïc Hoguin.</p>
          <p>
	    Own Id: OTP-11035</p>
        </item>
        <item>
          <p>
	    Use erlang:demonitor(Ref, [flush]) where applicable.
	    Thanks to Loïc Hoguin.</p>
          <p>
	    Own Id: OTP-11039</p>
        </item>
        <item>
	    <p>Erlang source files with non-ASCII characters are now
	    encoded in UTF-8 (instead of latin1).</p>
          <p>
	    Own Id: OTP-11041 Aux Id: OTP-10907 </p>
        </item>
        <item>
          <p>
	    Fix rest_for_one and one_for_all restarting a child not
	    terminated. Thanks to James Fish.</p>
          <p>
	    Own Id: OTP-11042</p>
        </item>
        <item>
          <p>
	    Fix excessive CPU consumption of timer_server. Thanks to
	    Aliaksey Kandratsenka.</p>
          <p>
	    Own Id: OTP-11053</p>
        </item>
        <item>
          <p>
	    Rename and document lists:zf/2 as lists:filtermap/2.
	    Thanks to Anthony Ramine.</p>
          <p>
	    Own Id: OTP-11078</p>
        </item>
        <item>
          <p>
	    Fixed an inconsistent state in epp. Thanks to Anthony
	    Ramine</p>
          <p>
	    Own Id: OTP-11079</p>
        </item>
        <item>
          <p>
	    c:ls(File) will now print File, similar to ls(1) in Unix.
	    The error messages have also been improved. (Thanks to
	    Bengt Kleberg.)</p>
          <p>
	    Own Id: OTP-11108</p>
        </item>
        <item>
          <p>
	    Support callback attributes in erl_pp. Thanks to Anthony
	    Ramine.</p>
          <p>
	    Own Id: OTP-11140</p>
        </item>
        <item>
          <p>
	    Improve erl_lint performance. Thanks to José Valim.</p>
          <p>
	    Own Id: OTP-11143</p>
        </item>
      </list>
    </section>

</section>

<section><title>STDLIB 1.19.1</title>

    <section><title>Fixed Bugs and Malfunctions</title>
      <list>
        <item>
	    <p> Bugs related to Unicode have been fixed in the
	    <c>erl_eval</c> module. </p>
          <p>
	    Own Id: OTP-10622 Aux Id: kunagi-351 [262] </p>
        </item>
        <item>
	    <p><c>filelib:wildcard("some/relative/path/*.beam",
	    Path)</c> would fail to match any file. That is,
	    filelib:wildcard/2 would not work if the first component
	    of the pattern did not contain any wildcard characters.
	    (A previous attempt to fix the problem in R15B02 seems to
	    have made matters worse.)</p>
	    <p>(Thanks to Samuel Rivas and Tuncer Ayaz.)</p>
	    <p>There is also an incompatible change to the
	    <c>Path</c> argument. It is no longer allowed to be a
	    binary.</p>
          <p>
	    *** POTENTIAL INCOMPATIBILITY ***</p>
          <p>
	    Own Id: OTP-10812</p>
        </item>
      </list>
    </section>


    <section><title>Improvements and New Features</title>
      <list>
        <item>
	    <p> The new STDLIB application variable
	    <c>shell_strings</c> can be used for determining how the
	    Erlang shell outputs lists of integers. The new function
	    <c>shell:strings/1</c> toggles the value of the variable.
	    </p> <p> The control sequence modifier <c>l</c> can be
	    used for turning off the string recognition of <c>~p</c>
	    and <c>~P</c>. </p>
          <p>
	    Own Id: OTP-10755</p>
        </item>
        <item>
	    <p> Miscellaneous updates due to Unicode support. </p>
          <p>
	    Own Id: OTP-10820</p>
        </item>
        <item>
	    <p> Extend <c>~ts</c> to handle binaries with characters
	    coded in ISO-latin-1 </p>
          <p>
	    Own Id: OTP-10836</p>
        </item>
        <item>
          <p>
	    The +pc flag to erl can be used to set the range of
	    characters considered printable. This affects how the
	    shell and io:format("~tp",...) functionality does
	    heuristic string detection. More can be read in STDLIB
	    users guide.</p>
          <p>
	    Own Id: OTP-10884</p>
        </item>
      </list>
    </section>

</section>

<section><title>STDLIB 1.19</title>

    <section><title>Fixed Bugs and Malfunctions</title>
      <list>
        <item>
          <p>
	    Wildcards such as "some/path/*" passed to
	    <c>filelib:wildcard/2</c> would fail to match any file.
	    (Thanks to Samuel Rivas for reporting this bug.)</p>
          <p>
	    Own Id: OTP-6874 Aux Id: kunagi-190 [101] </p>
        </item>
        <item>
          <p>
	    Fixed error handling in proc_lib:start which could hang
	    if the spawned process died in init.</p>
          <p>
	    Own Id: OTP-9803 Aux Id: kunagi-209 [120] </p>
        </item>
        <item>
          <p>
	    Allow ** in filelib:wildcard</p>
          <p>
	    Two adjacent * used as a single pattern will match all
	    files and zero or more directories and subdirectories.
	    (Thanks to José Valim)</p>
          <p>
	    Own Id: OTP-10431</p>
        </item>
        <item>
          <p>
	    Add the \gN and \g{N} syntax for back references in
	    re:replace/3,4 to allow use with numeric replacement
	    strings. (Thanks to Vance Shipley)</p>
          <p>
	    Own Id: OTP-10455</p>
        </item>
        <item>
          <p>
	    Export ets:match_pattern/0 type (Thanks to Joseph Wayne
	    Norton)</p>
          <p>
	    Own Id: OTP-10472</p>
        </item>
        <item>
          <p>
	    Fix printing the empty binary at depth 1 with ~W (Thanks
	    to Andrew Thompson)</p>
          <p>
	    Own Id: OTP-10504</p>
        </item>
        <item>
	    <p> The type <c>ascii_string()</c> in the <c>base64</c>
	    module has been corrected. The type
	    <c>file:file_info()</c> has been cleaned up. The type
	    <c>file:fd()</c> has been made opaque in the
	    documentation. </p>
          <p>
	    Own Id: OTP-10624 Aux Id: kunagi-352 [263] </p>
        </item>
      </list>
    </section>


    <section><title>Improvements and New Features</title>
      <list>
        <item>
	    <p> Dets tables are no longer fixed while traversing with
	    a bound key (when only the objects with the right key are
	    matched). This optimization affects the functions
	    <c>match/2</c>, <c>match_object/2</c>, <c>select/2</c>,
	    <c>match_delete/2</c>, and <c>select_delete/2</c>. </p>
          <p>
	    Own Id: OTP-10097</p>
        </item>
        <item>
	    <p> Support for Unicode has been implemented. </p>
          <p>
	    Own Id: OTP-10302</p>
        </item>
        <item>
	    <p> The linter now warns for opaque types that are not
	    exported, as well as for under-specified opaque types.
	    </p>
          <p>
	    Own Id: OTP-10436</p>
        </item>
        <item>
	    <p> The type <c>file:name()</c> has been substituted for
	    the type <c>file:filename()</c> in the following
	    functions in the <c>filename</c> module:
	    <c>absname/2</c>, <c>absname_join/2</c>, <c>join/1,2</c>,
	    and <c>split/1</c>. </p>
          <p>
	    Own Id: OTP-10474</p>
        </item>
        <item>
          <p>
	    If a child process fails in its start function, then the
	    error reason was earlier only reported as an error report
	    from the error_handler, and supervisor:start_link would
	    only return <c>{error,shutdown}</c>. This has been
	    changed so the supervisor will now return
	    <c>{error,{shutdown,Reason}}</c>, where <c>Reason</c>
	    identifies the failing child and its error reason.
	    (Thanks to Tomas Pihl)</p>
          <p>
	    *** POTENTIAL INCOMPATIBILITY ***</p>
          <p>
	    Own Id: OTP-10490</p>
        </item>
        <item>
	    <p>Where necessary a comment stating encoding has been
	    added to Erlang files. The comment is meant to be removed
	    in Erlang/OTP R17B when UTF-8 becomes the default
	    encoding. </p>
          <p>
	    Own Id: OTP-10630</p>
        </item>
        <item>
	    <p> The contracts and types of the modules
	    <c>erl_scan</c> and <c>sys</c> have been corrected and
	    improved. (Thanks to Kostis Sagonas.) </p>
          <p>
	    Own Id: OTP-10658</p>
        </item>
        <item>
	    <p> The Erlang shell now skips the rest of the line when
	    it encounters an Erlang scanner error. </p>
          <p>
	    Own Id: OTP-10659</p>
        </item>
        <item>
          <p>
	    Clean up some specs in the proplists module. (Thanks to
	    Kostis Sagonas.)</p>
          <p>
	    Own Id: OTP-10663</p>
        </item>
        <item>
	    <p> Some examples overflowing the width of PDF pages have
	    been corrected. </p>
          <p>
	    Own Id: OTP-10665</p>
        </item>
        <item>
          <p>
	    Enable escript to accept emulator arguments when script
	    file has no shebang. Thanks to Magnus Henoch</p>
          <p>
	    Own Id: OTP-10691</p>
        </item>
        <item>
          <p>
	    Fix bug in queue:out/1, queue:out_r/1 that makes it
	    O(N^2) in worst case. Thanks to Aleksandr Erofeev.</p>
          <p>
	    Own Id: OTP-10722</p>
        </item>
        <item>
	    <p> There are new functions in the <c>epp</c> module
	    which read the character encoding from files. See
	    <c>epp(3)</c> for more information. </p>
          <p>
	    Own Id: OTP-10742 Aux Id: OTP-10302 </p>
        </item>
        <item>
	    <p> The functions in <c>io_lib</c> have been adjusted for
	    Unicode. The existing functions <c>write_string()</c> and
	    so on now take Unicode strings, while the old behavior
	    has been taken over by new functions
	    <c>write_latin1_string()</c> and so on. There are also
	    new functions to write Unicode strings as Latin-1
	    strings, mainly targetted towards the Erlang pretty
	    printer (<c>erl_pp</c>). </p>
          <p>
	    Own Id: OTP-10745 Aux Id: OTP-10302 </p>
        </item>
        <item>
	    <p> The new functions <c>proc_lib:format/2</c> and
	    <c>erl_parse:abstract/2</c> accept an encoding as second
	    argument. </p>
          <p>
	    Own Id: OTP-10749 Aux Id: OTP-10302 </p>
        </item>
        <item>
          <p>
	    Increased potential concurrency in ETS for
	    <c>write_concurrency</c> option. The number of internal
	    table locks has increased from 16 to 64. This makes it
	    four times less likely that two concurrent processes
	    writing to the same table would collide and thereby
	    serialized. The cost is an increased constant memory
	    footprint for tables using write_concurrency. The memory
	    consumption per inserted record is not affected. The
	    increased footprint can be particularly large if
	    <c>write_concurrency</c> is combined with
	    <c>read_concurrency</c>.</p>
          <p>
	    Own Id: OTP-10787</p>
        </item>
      </list>
    </section>

</section>

<section><title>STDLIB 1.18.3</title>

    <section><title>Fixed Bugs and Malfunctions</title>
      <list>
        <item>
          <p>
	    Minor test updates</p>
          <p>
	    Own Id: OTP-10591</p>
        </item>
      </list>
    </section>

</section>

<section><title>STDLIB 1.18.2</title>

    <section><title>Fixed Bugs and Malfunctions</title>
      <list>
        <item>
          <p>
	    Fixed bug where if given an invalid drive letter on
	    windows ensure dir would go into an infinite loop.</p>
          <p>
	    Own Id: OTP-10104</p>
        </item>
        <item>
          <p>
	    Calls to gen_server:enter_loop/4 where ServerName has a
	    global scope and no timeout is given now works correctly.</p>
          <p>
	    Thanks to Sam Bobroff for reporting the issue.</p>
          <p>
	    Own Id: OTP-10130</p>
        </item>
        <item>
          <p>
	    fix escript/primary archive reloading</p>
          <p>
	    If the mtime of an escript/primary archive file changes
	    after being added to the code path, correctly reload the
	    archive and update the cache. (Thanks to Tuncer Ayaz)</p>
          <p>
	    Own Id: OTP-10151</p>
        </item>
        <item>
          <p>
	    Fix bug that in some cases could cause corrupted binaries
	    in ETS tables with <c>compressed</c> option.</p>
          <p>
	    Own Id: OTP-10182</p>
        </item>
        <item>
          <p>
	    Fix filename:nativename/1 on Win32</p>
          <p>
	    Don't choke on paths given as binary argument on Win32.
	    Thanks to Jan Klötzke</p>
          <p>
	    Own Id: OTP-10188</p>
        </item>
        <item>
          <p>
	    Fix bug in <c>ets:test_ms/2</c> that could cause emulator
	    crash when using <c>'$_'</c> in match spec.</p>
          <p>
	    Own Id: OTP-10190</p>
        </item>
        <item>
          <p>
	    Fix bug where zip archives wrongly have a first disk
	    number set to 1</p>
          <p>
	    Own Id: OTP-10223</p>
        </item>
      </list>
    </section>


    <section><title>Improvements and New Features</title>
      <list>
        <item>
	    <p> The message printed by the Erlang shell as an
	    explanation of the <c>badarith</c> error has been
	    corrected. (Thanks to Matthias Lang.) </p>
          <p>
	    Own Id: OTP-10054</p>
        </item>
      </list>
    </section>

</section>

<section><title>STDLIB 1.18.1</title>

    <section><title>Fixed Bugs and Malfunctions</title>
      <list>
        <item>
          <p>
	    References to <c>is_constant/1</c> (which was removed in
	    the R12 release) has been removed from documentation and
	    code.</p>
          <p>
	    Own Id: OTP-6454 Aux Id: seq10407 </p>
        </item>
        <item>
          <p>
	    Leave control back to gen_server during supervisor's
	    restart loop</p>
          <p>
	    When an attempt to restart a child failed, supervisor
	    would earlier keep the execution flow and try to restart
	    the child over and over again until it either succeeded
	    or the restart frequency limit was reached. If none of
	    these happened, supervisor would hang forever in this
	    loop.</p>
          <p>
	    This commit adds a timer of 0 ms where the control is
	    left back to the gen_server which implements the
	    supervisor. This way any incoming request to the
	    supervisor will be handled - which could help breaking
	    the infinite loop - e.g. shutdown request for the
	    supervisor or for the problematic child.</p>
          <p>
	    This introduces some incompatibilities in stdlib due to
	    new return values from supervisor:</p>
          <list>
	    <item>restart_child/2 can now return
	    {error,restarting}</item> <item>delete_child/2 can now
	    return {error,restarting}</item> <item>which_children/1
	    returns a list of {Id,Child,Type,Mods}, where Child, in
	    addition to the old pid() or 'undefined', now also can be
	    'restarting'.</item>
          </list>
          <p>
	    *** POTENTIAL INCOMPATIBILITY ***</p>
          <p>
	    Own Id: OTP-9549</p>
        </item>
        <item>
          <p>
	    If a temporary child's start function returned 'ignore',
	    then the supervisor would keep it's child specification.
	    This has been corrected. Child specifications for
	    non-existing temporary children shall never be kept.</p>
          <p>
	    Own Id: OTP-9782 Aux Id: seq11964 </p>
        </item>
        <item>
	    <p> Use universal time as base in error logger</p>
          <p>
	    Previous conversion used the deprecated
	    calendar:local_time_to_universal_time/1 </p>
          <p>
	    Own Id: OTP-9854</p>
        </item>
        <item>
	    <p>Calling a guard test (such as is_list/1) from the
	    top-level in a guard, would cause a compiler crash if
	    there was a local definition with the same name.
	    Corrected to reject the program with an error
	    message.</p>
          <p>
	    Own Id: OTP-9866</p>
        </item>
        <item>
          <p>
	    Fix the type spec from the doc of binary:part/3 (Thanks
	    to Ricardo Catalinas Jiménez)</p>
          <p>
	    Own Id: OTP-9920</p>
        </item>
        <item>
          <p>
	    Correct spelling of registered (Thanks to Richard
	    Carlsson)</p>
          <p>
	    Own Id: OTP-9925</p>
        </item>
        <item>
          <p>
	    Put gb_trees documentation into alphabetical order
	    (Thanks to Aidan Hobson Sayers)</p>
          <p>
	    Own Id: OTP-9929</p>
        </item>
        <item>
          <p>
	    Fix bug in ETS with <c>compressed</c> option and
	    insertion of term containing large integers (>2G) on
	    64-bit machines. Seen to cause emulator crash. (Thanks to
	    Diego Llarrull for excellent bug report)</p>
          <p>
	    Own Id: OTP-9932</p>
        </item>
        <item>
          <p>
	    Add plugin support for alternative name lookup This patch
	    introduces a new way of locating a behaviour instance:
	    {via, Module, Name}. (Thanks to Ulf Wiger)</p>
          <p>
	    Own Id: OTP-9945</p>
        </item>
        <item>
	    <p> The function <c>digraph_utils:condensation/1</c> used
	    to create a digraph containing loops contradicting the
	    documentation which states that the created digraph is
	    free of cycles. This bug has been fixed. (Thanks to
	    Kostis Sagonas for finding the bug.) </p>
          <p>
	    Own Id: OTP-9953</p>
        </item>
        <item>
	    <p> When an escript ends now all printout to standard
	    output and standard error gets out on the terminal. This
	    bug has been corrected by changing the behaviour of
	    erlang:halt/0,1, which should fix the same problem for
	    other escript-like applications, i.e that data stored in
	    the output port driver buffers got lost when printing on
	    a TTY and exiting through erlang:halt/0,1. </p>
	    <p> The BIF:s erlang:halt/0,1 has gotten improved
	    semantics and there is a new BIF erlang:halt/2 to
	    accomplish something like the old semantics. See the
	    documentation. </p>
	    <p> Now erlang:halt/0 and erlang:halt/1 with an integer
	    argument will close all ports and allow all pending async
	    threads operations to finish before exiting the emulator.
	    Previously erlang:halt/0 and erlang:halt(0) would just
	    wait for pending async threads operations but not close
	    ports. And erlang:halt/1 with a non-zero integer argument
	    would not even wait for pending async threads operations.
	    </p>
	    <p> To roughly the old behaviour, to not wait for ports
	    and async threads operations when you exit the emulator,
	    you use erlang:halt/2 with an integer first argument and
	    an option list containing {flush,false} as the second
	    argument. Note that now is flushing not dependant of the
	    exit code, and you cannot only flush async threads
	    operations which we deemed as a strange behaviour anyway.
	    </p>
	    <p>Also, erlang:halt/1,2 has gotten a new feature: If the
	    first argument is the atom 'abort' the emulator is
	    aborted producing a core dump, if the operating system so
	    allows. </p>
          <p>
	    Own Id: OTP-9985</p>
        </item>
        <item>
          <p>
	    Add escript win32 alternative invocation. escript can now
	    be started as both "escript.exe" and "escript" (Thanks to
	    Pierre Rouleau)</p>
          <p>
	    Own Id: OTP-9997</p>
        </item>
      </list>
    </section>

</section>

<section><title>STDLIB 1.18</title>

    <section><title>Fixed Bugs and Malfunctions</title>
      <list>
        <item>
          <p>
	    Improved algorithm in module <c>random</c>. Avoid seed
	    values that are even divisors of the primes and by that
	    prevent getting sub-seeds that are stuck on zero. Worst
	    case was random:seed(0,0,0) that produced a series of
	    only zeros. This is an incompatible change in the sense
	    that applications that relies on reproducing a specific
	    series for a given seed will fail. The pseudo random
	    output is still deterministic but different compared to
	    earlier versions.</p>
          <p>
	    *** POTENTIAL INCOMPATIBILITY ***</p>
          <p>
	    Own Id: OTP-8713</p>
        </item>
        <item>
	    <p> Calls to <c>global:whereis_name/1</c> have been
	    substituted for calls to
	    <c>global:safe_whereis_name/1</c> since the latter is not
	    safe at all.</p>
	    <p>The reason for not doing this earlier is that setting
	    a global lock masked out a bug concerning the restart of
	    supervised children. The bug has now been fixed by a
	    modification of <c>global:whereis_name/1</c>. (Thanks to
	    Ulf Wiger for code contribution.)</p>
	    <p>A minor race conditions in <c>gen_fsm:start*</c> has
	    been fixed: if one of these functions returned <c>{error,
	    Reason}</c> or ignore, the name could still be registered
	    (either locally or in <c>global</c>. (This is the same
	    modification as was done for gen_server in OTP-7669.)</p>
	    <p>The undocumented function
	    <c>global:safe_whereis_name/1</c> has been removed. </p>
          <p>
	    Own Id: OTP-9212 Aux Id: seq7117, OTP-4174 </p>
        </item>
        <item>
          <p>
	    If a child of a supervisor terminates with reason
	    {shutdown,Term} it is now handled by the supervisor as if
	    the reason was 'shutdown'. </p>
          <p>
	    For children with restart type 'permanent', this implies
	    no change. For children with restart type 'transient',
	    the child will no longer be restarted and no supervisor
	    report will be written. For children with restart type
	    'temporary', no supervisor report will be written.</p>
          <p>
	    *** POTENTIAL INCOMPATIBILITY ***</p>
          <p>
	    Own Id: OTP-9222</p>
        </item>
        <item>
          <p>
	    Minor improvement of documentation regarding supervisor
	    restart strategy for temporary and transient child
	    processes.</p>
          <p>
	    Own Id: OTP-9381</p>
        </item>
        <item>
	    <p>A Dets table with sufficiently large buckets could not
	    always be repaired. This bug has been fixed. </p> <p>The
	    format of Dets files has been modified. When downgrading
	    tables created with the new system will be repaired.
	    Otherwise the modification should not be noticeable. </p>
          <p>
	    Own Id: OTP-9607</p>
        </item>
        <item>
	    <p> A few contracts in the <c>lists</c> module have been
	    corrected. </p>
          <p>
	    Own Id: OTP-9616</p>
        </item>
        <item>
          <p>
	    Add '-callback' attributes in stdlib's behaviours</p>
          <p>
	    Replace the behaviour_info(callbacks) export in stdlib's
	    behaviours with -callback' attributes for all the
	    callbacks. Update the documentation with information on
	    the callback attribute Automatically generate
	    'behaviour_info' function from '-callback' attributes</p>
          <p>
	    'behaviour_info(callbacks)' is a special function that is
	    defined in a module which describes a behaviour and
	    returns a list of its callbacks.</p>
          <p>
	    This function is now automatically generated using the
	    '-callback' specs. An error is returned by lint if user
	    defines both '-callback' attributes and the
	    behaviour_info/1 function. If no type info is needed for
	    a callback use a generic spec for it. Add '-callback'
	    attribute to language syntax</p>
          <p>
	    Behaviours may define specs for their callbacks using the
	    familiar spec syntax, replacing the '-spec' keyword with
	    '-callback'. Simple lint checks are performed to ensure
	    that no callbacks are defined twice and all types
	    referred are declared.</p>
          <p>
	    These attributes can be then used by tools to provide
	    documentation to the behaviour or find discrepancies in
	    the callback definitions in the callback module.</p>
          <p>
	    Add callback specs into 'application' module in kernel
	    Add callback specs to tftp module following internet
	    documentation Add callback specs to inets_service module
	    following possibly deprecated comments</p>
          <p>
	    Own Id: OTP-9621</p>
        </item>
        <item>
	    <p> If a Dets table had been properly closed but the
	    space management data could not been read, it was not
	    possible to repair the file. This bug has been fixed.
	    </p>
          <p>
	    Own Id: OTP-9622</p>
        </item>
        <item>
          <p>
	    The Unicode noncharacter code points 16#FFFE and 16#FFFE
	    were not allowed to be encoded or decoded using the
	    <c>unicode</c> module or bit syntax. That was
	    inconsistent with the other noncharacters 16#FDD0 to
	    16#FDEF that could be encoded/decoded. To resolve the
	    inconsistency, 16#FFFE and 16#FFFE can now be encoded and
	    decoded. (Thanks to Alisdair Sullivan.)</p>
          <p>
	    *** POTENTIAL INCOMPATIBILITY ***</p>
          <p>
	    Own Id: OTP-9624</p>
        </item>
        <item>
          <p>
	    Make epp search directory of current file first when
	    including another file This completes a partial fix in
	    R11 that only worked for include_lib(). (Thanks to
	    Richard Carlsson)</p>
          <p>
	    Own Id: OTP-9645</p>
        </item>
        <item>
          <p>
	    ms_transform: Fix incorrect `variable shadowed' warnings</p>
          <p>
	    This patch removes incorrect passing of variable bindings
	    from one function clause to another. (Thanks to Haitao
	    Li)</p>
          <p>
	    Own Id: OTP-9646</p>
        </item>
        <item>
          <p>
	    Explicitly kill dynamic children in supervisors</p>
          <p>
	    According to the supervisor's documentation: "Important
	    note on simple-one-for-one supervisors: The dynamically
	    created child processes of a simple-one-for-one
	    supervisor are not explicitly killed, regardless of
	    shutdown strategy, but are expected to terminate when the
	    supervisor does (that is, when an exit signal from the
	    parent process is received)."</p>
          <p>
	    All is fine as long as we stop simple_one_for_one
	    supervisor manually. Dynamic children catch the exit
	    signal from the supervisor and leave. But, if this
	    happens when we stop an application, after the top
	    supervisor has stopped, the application master kills all
	    remaining processes associated to this application. So,
	    dynamic children that trap exit signals can be killed
	    during their cleanup (here we mean inside terminate/2).
	    This is unpredictable and highly time-dependent.</p>
          <p>
	    In this commit, supervisor module is patched to
	    explicitly terminate dynamic children accordingly to the
	    shutdown strategy.</p>
          <p>
	    NOTE: Order in which dynamic children are stopped is not
	    defined. In fact, this is "almost" done at the same time.</p>
          <p>
	    Stack errors when dynamic children are stopped</p>
          <p>
	    Because a simple_one_for_one supervisor can have many
	    workers, we stack errors during its shutdown to report
	    only one message for each encountered error type. Instead
	    of reporting the child's pid, we use the number of
	    concerned children. (Thanks to Christopher Faulet)</p>
          <p>
	    Own Id: OTP-9647</p>
        </item>
        <item>
          <p>
	    Allow an infinite timeout to shutdown worker processes</p>
          <p>
	    Now, in child specification, the shutdown value can also
	    be set to infinity for worker children. This restriction
	    was removed because this is not always possible to
	    predict the shutdown time for a worker. This is highly
	    application-dependent. Add a warning to docs about
	    workers' shutdown strategy (Thanks to Christopher Faulet)</p>
          <p>
	    Own Id: OTP-9648</p>
        </item>
        <item>
          <p>
	    A badarg would sometimes occur in supervisor when
	    printing error reports and the child pid was undefined.
	    This has been corrected.</p>
          <p>
	    Own Id: OTP-9669</p>
        </item>
        <item>
          <p>
	    Fix re:split spec not to accept option 'global'(Thanks to
	    Shunichi Shinohara)</p>
          <p>
	    Own Id: OTP-9691</p>
        </item>
      </list>
    </section>


    <section><title>Improvements and New Features</title>
      <list>
        <item>
	    <p> Fix a few tests that used to fail on the HiPE
	    platform. </p>
          <p>
	    Own Id: OTP-9637</p>
        </item>
        <item>
	    <p>Variables are now now allowed in '<c>fun M:F/A</c>' as
	    suggested by Richard O'Keefe in EEP-23.</p>
	    <p>The representation of '<c>fun M:F/A</c>' in the
	    abstract format has been changed in an incompatible way.
	    Tools that directly read or manipulate the abstract
	    format (such as parse transforms) may need to be updated.
	    The compiler can handle both the new and the old format
	    (i.e. extracting the abstract format from a pre-R15 BEAM
	    file and compiling it using compile:forms/1,2 will work).
	    The <c>syntax_tools</c> application can also handle both
	    formats.</p>
          <p>
	    *** POTENTIAL INCOMPATIBILITY ***</p>
          <p>
	    Own Id: OTP-9643</p>
        </item>
        <item>
          <p>
	    Tuple funs (a two-element tuple with a module name and a
	    function) are now officially deprecated and will be
	    removed in R16. Use '<c>fun M:F/A</c>' instead. To make
	    you aware that your system uses tuple funs, the very
	    first time a tuple fun is applied, a warning will be sent
	    to the error logger.</p>
          <p>
	    Own Id: OTP-9649</p>
        </item>
        <item>
          <p>
	    The deprecated '<c>regexp</c>' module has been removed.
	    Use the '<c>re</c>' module instead.</p>
          <p>
	    *** POTENTIAL INCOMPATIBILITY ***</p>
          <p>
	    Own Id: OTP-9737</p>
        </item>
        <item>
          <p>
	    <c>filename:find_src/1,2</c> will now work on stripped
	    BEAM files (reported by Per Hedeland). The HiPE compiler
	    will also work on stripped BEAM files. The BEAM compiler
	    will no longer include compilation options given in the
	    source code itself in <c>M:module_info(compile)</c>
	    (because those options will be applied anyway if the
	    module is re-compiled).</p>
          <p>
	    Own Id: OTP-9752</p>
        </item>
      </list>
    </section>

</section>

<section><title>STDLIB 1.17.5</title>

    <section><title>Fixed Bugs and Malfunctions</title>
      <list>
        <item>
          <p>
	    erl_tar:extract failed when executed inside a directory
	    with some parent directory to which the user has no read
	    access. This has been corrected.</p>
          <p>
	    Own Id: OTP-9368</p>
        </item>
        <item>
	    <p> A bug in <c>erl_scan:set_attribute/3</c> has been
	    fixed. </p>
          <p>
	    Own Id: OTP-9412</p>
        </item>
        <item>
	    <p> The contract of <c>io_lib:fread()</c> has been
	    corrected. </p>
          <p>
	    Own Id: OTP-9413 Aux Id: seq11873 </p>
        </item>
        <item>
          <p>
	    A crash in io_lib:fread/2 when end of input data was
	    encountered while trying to match literal characters,
	    which should return {more,_,_,_} but instead crashed, has
	    been corrected. Reported by Klas Johansson.</p>
          <p>
	    A similar peculiarity for io:fread when encountering end
	    of file before any field data has also been corrected.</p>
          <p>
	    Own Id: OTP-9439</p>
        </item>
        <item>
	    <p> The contract of <c>timer:now_diff()</c> has been
	    corrected. (Thanks to Alex Morarash). </p>
          <p>
	    Own Id: OTP-9450</p>
        </item>
        <item>
          <p>
	    Fix minor typo in gen_fsm documentation (Thanks to Haitao
	    Li)</p>
          <p>
	    Own Id: OTP-9456</p>
        </item>
        <item>
	    <p>The contracts of <c>zip:zip_list_dir/1</c> and
	    <c>zip:zip_get/2</c> have been corrected. </p>
          <p>
	    Own Id: OTP-9471 Aux Id: seq11887, OTP-9472 </p>
        </item>
        <item>
	    <p> A bug in <c>zip:zip_open()</c> has been fixed. </p>
          <p>
	    Own Id: OTP-9472 Aux Id: seq11887, OTP-9471 </p>
        </item>
        <item>
          <p>
	    Fix trivial documentation errors(Thanks to Matthias Lang)</p>
          <p>
	    Own Id: OTP-9498</p>
        </item>
        <item>
          <p>
	    Add a proplist() type</p>
          <p>
	    Recently I was adding specs to an API and found that
	    there is no canonical proplist() type defined. (Thanks to
	    Ryan Zezeski)</p>
          <p>
	    Own Id: OTP-9499</p>
        </item>
        <item>
          <p>
	    fix supervisors restarting temporary children</p>
          <p>
	    In the current implementation of supervisors, temporary
	    children should never be restarted. However, when a
	    temporary child is restarted as part of a one_for_all or
	    rest_for_one strategy where the failing process is not
	    the temporary child, the supervisor still tries to
	    restart it.</p>
          <p>
	    Because the supervisor doesn't keep some of the MFA
	    information of temporary children, this causes the
	    supervisor to hit its restart limit and crash.</p>
          <p>
	    This patch fixes the behaviour by inserting a clause in
	    terminate_children/2-3 (private function) that will omit
	    temporary children when building a list of killed
	    processes, to avoid having the supervisor trying to
	    restart them again.</p>
          <p>
	    Only supervisors in need of restarting children used the
	    list, so the change should be of no impact for the
	    functions that called terminate_children/2-3 only to kill
	    all children.</p>
          <p>
	    The documentation has been modified to make this
	    behaviour more explicit. (Thanks to Fred Hebert)</p>
          <p>
	    Own Id: OTP-9502</p>
        </item>
        <item>
          <p>
	    fix broken edoc annotations (Thanks to Richard Carlsson)</p>
          <p>
	    Own Id: OTP-9516</p>
        </item>
        <item>
	    <p> XML files have been corrected. </p>
          <p>
	    Own Id: OTP-9550 Aux Id: OTP-9541 </p>
        </item>
        <item>
          <p>
	    Handle rare race in the crypto key server functionality</p>
          <p>
	    Own Id: OTP-9586</p>
        </item>
      </list>
    </section>


    <section><title>Improvements and New Features</title>
      <list>
        <item>
	    <p> Types and specifications have been added. </p>
          <p>
	    Own Id: OTP-9356</p>
        </item>
        <item>
	    <p> The contracts of the <c>queue</c> module have been
	    modified. </p>
          <p>
	    Own Id: OTP-9418</p>
        </item>
        <item>
	    <p> Contracts in STDLIB and Kernel have been improved and
	    type errors have been corrected. </p>
          <p>
	    Own Id: OTP-9485</p>
        </item>
        <item>
          <p>
	    Types for several BIFs have been extended/corrected. Also
	    the types for types for <c>lists:keyfind/3</c>,
	    <c>lists:keysearch/3</c>, and <c>lists:keyemember/3</c>
	    have been corrected. The incorrect/incomplete types could
	    cause false dialyzer warnings.</p>
          <p>
	    Own Id: OTP-9496</p>
        </item>
      </list>
    </section>

</section>

<section><title>STDLIB 1.17.4</title>

    <section><title>Fixed Bugs and Malfunctions</title>
      <list>
        <item>
	    <p> The default value <c>undefined</c> was added to
	    records field types in such a way that the result was not
	    always a well-formed type. This bug has been fixed. </p>
          <p>
	    Own Id: OTP-9147</p>
        </item>
        <item>
          <p>
	    Update index file atomically</p>
          <p>
	    Since the log_mf_h index file might be read by other
	    processes than the error handler (e.g. by the rb tool),
	    this file should be updated atomically. This will avoid
	    hitting the time gap between opening the file in write
	    mode (and thus emptying the file) and the actual update
	    with the new contents. To do this, a temporary file is
	    written, and the file:rename/1 used to replace the real
	    index file.</p>
          <p>
	    Own Id: OTP-9148</p>
        </item>
        <item>
          <p>
	    Fixed various typos across the documentation (Thanks to
	    Tuncer Ayaz)</p>
          <p>
	    Own Id: OTP-9154</p>
        </item>
        <item>
          <p>
	    Supervisors should not save child-specs for temporary
	    processes when they terminate as they should not be
	    restarted. Saving the temporary child spec will result in
	    that you cannot start a new temporary process with the
	    same child spec as an already terminated temporary
	    process. Since R14B02 you cannot restart a temporary
	    temporary process as arguments are no longer saved, it
	    has however always been semantically incorrect to restart
	    a temporary process. Thanks to Filipe David Manana for
	    reporting this and suggesting a solution.</p>
          <p>
	    Own Id: OTP-9167 Aux Id: OTP-9064 </p>
        </item>
        <item>
          <p>
	    Various small documentation fixes (Thanks to Bernard
	    Duggan)</p>
          <p>
	    Own Id: OTP-9172</p>
        </item>
        <item>
          <p>
	    Fix format_status bug for unregistered gen_event
	    processes</p>
          <p>
	    Port the gen_fsm code for format_status to gen_event in
	    order to prevent a lists:concat([...,pid()]) crash when
	    calling sys:get_status/1 on an unregistered gen_event
	    process.</p>
          <p>
	    Refactor format_status header code from gen_* behaviours
	    to module gen.</p>
          <p>
	    Extend the format_status tests in gen_event_SUITE to
	    cover format_status bugs with anonymous gen_event
	    processes. (Thanks To Geoff Cant)</p>
          <p>
	    Own Id: OTP-9218</p>
        </item>
        <item>
          <p>
	    List of pids changed to 'set' in supervisor for dynamic
	    temporary children. Accessing the list would not scale
	    well when adding/deleting many children. (Thanks to
	    Evgeniy Khramtsov)</p>
          <p>
	    Own Id: OTP-9242</p>
        </item>
        <item>
          <p>
	    Change pool module to attempt to attach to nodes that are
	    already running</p>
          <p>
	    The pool module prints out an error message and takes no
	    further action for nodes that are already running. This
	    patch changes that behavior so that if the return from
	    slave:start/3 is {already_running, Node} then an attempt
	    to attach to the node is still made. This makes sense
	    because the node has been specified by the user in the
	    .hosts.erlang file indicating a wish for the node to be
	    part of the pool and a manual attach can be successfully
	    made after the pool is started.(Thanks to Kelly
	    McLaughlin)</p>
          <p>
	    Own Id: OTP-9244</p>
        </item>
        <item>
          <p>
	    unicode: document 16#FFFE and 16#FFFF (non chars)(Thanks
	    to Tuncer Ayaz)</p>
          <p>
	    Own Id: OTP-9256</p>
        </item>
        <item>
          <p>
	    re: remove gratuitous "it " in manpage (Thanks to Tuncer
	    Ayaz)</p>
          <p>
	    Own Id: OTP-9307</p>
        </item>
        <item>
	    <p> A bug in erl_eval(3) has been fixed. </p>
          <p>
	    Own Id: OTP-9322</p>
        </item>
      </list>
    </section>


    <section><title>Improvements and New Features</title>
      <list>
        <item>
          <p>
	    Add <c>timer:tc/1</c> and remove the catch in <c>tc/2</c>
	    and <c>tc/3</c>. The time measuring functions will thus
	    no longer trap exits, errors or throws caused by the
	    measured function.</p>
          <p>
	    *** POTENTIAL INCOMPATIBILITY ***</p>
          <p>
	    Own Id: OTP-9169</p>
        </item>
        <item>
          <p>
	    Allow supervisor:terminate_child(SupRef,Pid) for
	    simple_one_for_one supervisors</p>
          <p>
	    supervisor:terminate_child/2 was earlier not allowed if
	    the supervisor used restart strategy simple_one_for_one.
	    This is now changed so that children of this type of
	    supervisors can be terminated by specifying the child's
	    Pid.</p>
          <p>
	    (Thanks to Vance Shipley.)</p>
          <p>
	    Own Id: OTP-9201</p>
        </item>
        <item>
	    <p> Types and specifications have been added. </p>
          <p>
	    Own Id: OTP-9267</p>
        </item>
        <item>
	    <p> Erlang types and specifications are used for
	    documentation. </p>
          <p>
	    Own Id: OTP-9271</p>
        </item>
        <item>
	    <p>Allow Dets tablenames to be arbitrary terms.</p>
          <p>
	    Own Id: OTP-9282</p>
        </item>
        <item>
	    <p> A specification that could cause problems for
	    Dialyzer has been fixed. An opaque type in erl_eval has
	    been turned in to a ordinary type. This is a temporary
	    fix. </p>
          <p>
	    Own Id: OTP-9333</p>
        </item>
      </list>
    </section>

</section>

<section><title>STDLIB 1.17.3</title>

    <section><title>Fixed Bugs and Malfunctions</title>
      <list>
        <item>
          <p>
	    Two bugs in io:format for ~F.~Ps has been corrected. When
	    length(S) >= abs(F) > P, the precision P was incorrectly
	    ignored. When F == P > length(S) the result was
	    incorrectly left adjusted. Bug found by Ali Yakout who
	    also provided a fix.</p>
          <p>
	    Own Id: OTP-8989 Aux Id: seq11741 </p>
        </item>
        <item>
	    <p>Fix exception generation in the io module</p>
          <p>
	    Some functions did not generate correct badarg exception
	    on a badarg exception.</p>
          <p>
	    Own Id: OTP-9045</p>
        </item>
        <item>
          <p>
	    Fixes to the dict and orddict module documentation</p>
          <p>
	    Fixed grammar and one inconsistency (Key - Value instead
	    of key/value, since everywhere else the former is used).
	    (thanks to Filipe David Manana)</p>
          <p>
	    Own Id: OTP-9083</p>
        </item>
        <item>
          <p>
	    Add ISO week number calculation functions to the calendar
	    module in stdlib</p>
          <p>
	    This new feature adds the missing week number function to
	    the calendar module of the stdlib application. The
	    implementation conforms to the ISO 8601 standard. The new
	    feature has been implemented tested and documented
	    (thanks to Imre Horvath).</p>
          <p>
	    Own Id: OTP-9087</p>
        </item>
      </list>
    </section>


    <section><title>Improvements and New Features</title>
      <list>
        <item>
          <p>
	    Implement the 'MAY' clauses from RFC4648 regarding the
	    pad character to make mime_decode() and
	    mime_decode_to_string() functions more tolerant of badly
	    padded base64. The RFC is quoted below for easy
	    reference.</p>
          <p>
	    "RFC4648 Section 3.3 with reference to MIME decoding:
	    Furthermore, such specifications MAY ignore the pad
	    character, "=", treating it as non-alphabet data, if it
	    is present before the end of the encoded data. If more
	    than the allowed number of pad characters is found at the
	    end of the string (e.g., a base 64 string terminated with
	    "==="), the excess pad characters MAY also be ignored."</p>
          <p>
	    Own Id: OTP-9020</p>
        </item>
        <item>
          <p>
	    Supervisors will no longer save start parameters for
	    temporary processes as they will not be restarted. In the
	    case of simple_one_for_one workers such as ssl-connection
	    processes this will substantial reduce the memory
	    footprint of the supervisor.</p>
          <p>
	    Own Id: OTP-9064</p>
        </item>
        <item>
          <p>
	    When running escript it is now possible to add the -n
	    flag and the escript will be compiled using +native.</p>
          <p>
	    Own Id: OTP-9076</p>
        </item>
      </list>
    </section>

</section>

<section><title>STDLIB 1.17.2.1</title>

    <section><title>Fixed Bugs and Malfunctions</title>
      <list>
        <item>
          <p>
	    Several type specifications for standard libraries were
	    wrong in the R14B01 release. This is now corrected. The
	    corrections concern types in re,io,filename and the
	    module erlang itself.</p>
          <p>
	    Own Id: OTP-9008</p>
        </item>
      </list>
    </section>

</section>

<section><title>STDLIB 1.17.2</title>

    <section><title>Fixed Bugs and Malfunctions</title>
      <list>
        <item>
	    <p> When several clients accessed a Dets table
	    simultaneously, one of them calling
	    <c>dets:insert_new/2</c>, the Dets server could crash.
	    Alternatively, under the same conditions, <c>ok</c> was
	    sometimes returned instead of <c>true</c>. (Thanks to
	    John Hughes.) </p>
          <p>
	    Own Id: OTP-8856</p>
        </item>
        <item>
	    <p> When several clients accessed a Dets table
	    simultaneously, inserted or updated objects were
	    sometimes lost due to the Dets file being truncated.
	    (Thanks to John Hughes.) </p>
          <p>
	    Own Id: OTP-8898</p>
        </item>
        <item>
	    <p> When several clients accessed a Dets table
	    simultaneously, modifications of the Dets server's
	    internal state were sometimes thrown away. The symptoms
	    are diverse: error with reason <c>bad_object</c>;
	    inserted objects not returned by <c>lookup()</c>; et
	    cetera. (Thanks to John Hughes.) </p>
          <p>
	    Own Id: OTP-8899</p>
        </item>
        <item>
	    <p> If a Dets table was closed after calling
	    <c>bchunk/2</c>, <c>match/1,3</c>,
	    <c>match_object/1,3</c>, or <c>select/1,3</c> and then
	    opened again, a subsequent call using the returned
	    continuation would normally return a reply. This bug has
	    fixed; now the call fails with reason <c>badarg</c>. </p>
          <p>
	    Own Id: OTP-8903</p>
        </item>
        <item>
	    <p> Cover did not collect coverage data for files such as
	    Yecc parses containing include directives. The bug has
	    been fixed by modifying <c>epp</c>, the Erlang Code
	    Preprocessor. </p>
          <p>
	    Own Id: OTP-8911</p>
        </item>
        <item>
	    <p> If a Dets table with fewer slots than keys was opened
	    and then closed after just a lookup, the contents were no
	    longer well-formed. This bug has been fixed. (Thanks to
	    Matthew Evans.) </p>
          <p>
	    Own Id: OTP-8923</p>
        </item>
        <item>
          <p>
	    In a supervisor, when it terminates a child, if that
	    child happens to have exited fractionally early, with
	    normal, the supervisor reports this as an error. This
	    should not be reported as an error.</p>
          <p>
	    *** POTENTIAL INCOMPATIBILITY ***</p>
          <p>
	    Own Id: OTP-8938 Aux Id: seq11615 </p>
        </item>
      </list>
    </section>


    <section><title>Improvements and New Features</title>
      <list>
        <item>
          <p>
	    The documentation filelib:wildcard/1,2 now describes the
	    character set syntax for wildcards.</p>
          <p>
	    Own Id: OTP-8879 Aux Id: seq11683 </p>
        </item>
        <item>
	    <p>Buffer overflows have been prevented in <c>erlc</c>,
	    <c>dialyzer</c>, <c>typer</c>, <c>run_test</c>,
	    <c>heart</c>, <c>escript</c>, and <c>erlexec</c>.</p>
	    (Thanks to Michael Santos.)
          <p>
	    Own Id: OTP-8892</p>
        </item>
        <item>
          <p>
	    Using a float for the number of copies for
	    <c>string:copies/2</c> resulted in an infinite loop. Now
	    it will fail with an exception instead. (Thanks to
	    Michael Santos.)</p>
          <p>
	    Own Id: OTP-8915</p>
        </item>
        <item>
          <p>
	    New ETS option <c>compressed</c>, to enable a more
	    compact storage format at the expence of heavier table
	    operations. For test and evaluation, <c>erl +ec</c> can
	    be used to force compression on all ETS tables.</p>
          <p>
	    Own Id: OTP-8922 Aux Id: seq11658 </p>
        </item>
        <item>
	    <p> The default maximum number of slots of a Dets table
	    has been changed as to be equal to the maximum number of
	    slots. (Thanks to Richard Carlsson.) </p>
          <p>
	    Own Id: OTP-8959</p>
        </item>
      </list>
    </section>

</section>

<section><title>STDLIB 1.17.1</title>

    <section><title>Fixed Bugs and Malfunctions</title>
      <list>
        <item>
	    <p>reference() has been substituted for ref() in the
	    documentation.</p>
          <p>
	    Own Id: OTP-8733</p>
        </item>
      </list>
    </section>


    <section><title>Improvements and New Features</title>
      <list>
        <item>
          <p>
	    The ms_transform now warns if the fun head shadows
	    surrounding variables (just like the warnings you would
	    get for an ordinary fun in the same context).</p>
          <p>
	    Own Id: OTP-6759</p>
        </item>
        <item>
          <p>
	    ets:select_reverse/{1,2,3} are now documented.</p>
          <p>
	    Own Id: OTP-7863</p>
        </item>
        <item>
          <p>
	    Large parts of the <c>ethread</c> library have been
	    rewritten. The <c>ethread</c> library is an Erlang
	    runtime system internal, portable thread library used by
	    the runtime system itself.</p>
          <p>
	    Most notable improvement is a reader optimized rwlock
	    implementation which dramatically improve the performance
	    of read-lock/read-unlock operations on multi processor
	    systems by avoiding ping-ponging of the rwlock cache
	    lines. The reader optimized rwlock implementation is used
	    by miscellaneous rwlocks in the runtime system that are
	    known to be read-locked frequently, and can be enabled on
	    ETS tables by passing the <seeerl
	    marker="stdlib:ets#new_2_read_concurrency">{read_concurrency,
	    true}</seeerl> option upon table creation. See the
	    documentation of <seemfa
	    marker="stdlib:ets#new/2">ets:new/2</seemfa> for more
	    information. The reader optimized rwlock implementation
	    can be fine tuned when starting the runtime system. For
	    more information, see the documentation of the <seecom
	    marker="erts:erl#+rg">+rg</seecom> command line argument
	    of <c>erl</c>.</p>
          <p>
	    There is also a new implementation of rwlocks that is not
	    optimized for readers. Both implementations interleaves
	    readers and writers during contention as opposed to,
	    e.g., the NPTL (Linux) pthread rwlock implementation
	    which use either a reader or writer preferred strategy.
	    The reader/writer preferred strategy is problematic since
	    it starves threads doing the non-preferred operation.</p>
          <p>
	    The new rwlock implementations in general performs better
	    in ERTS than common pthread implementations. However, in
	    some extremely heavily contended cases this is not the
	    case. Such heavy contention can more or less only appear
	    on ETS tables. This when multiple processes do very large
	    amounts of write locked operations simultaneously on the
	    same table. Such use of ETS is bad regardless of rwlock
	    implementation, will never scale, and is something we
	    strongly advise against.</p>
          <p>
	    The new rwlock implementations depend on atomic
	    operations. If no native atomic implementation is found,
	    a fallback solution will be used. Using the fallback
	    implies a performance degradation. That is, it is more
	    important now than before to build OTP with a native
	    atomic implementation.</p>
          <p>
	    The <c>ethread</c> library contains native atomic
	    implementations for, x86 (32 and 64 bit), powerpc (32
	    bit), sparc V9 (32 and 64 bit), and tilera (32 bit). On
	    other hardware gcc's builtin support for atomic memory
	    access will be used if such exists. If no such support is
	    found, <c>configure</c> will warn about no atomic
	    implementation available.</p>
          <p>
	    The <c>ethread</c> library can now also use the
	    <c>libatomic_ops</c> library for atomic memory accesses.
	    This makes it possible for the Erlang runtime system to
	    utilize optimized native atomic operations on more
	    platforms than before. If <c>configure</c> warns about no
	    atomic implementation available, try using the
	    <c>libatomic_ops</c> library. Use the <seeguide
	    marker="system/installation_guide:INSTALL#Advanced-configuration-and-build-of-ErlangOTP">--with-libatomic_ops=PATH</seeguide>
	    <c>configure</c> command line argument when specifying
	    where the <c>libatomic_ops</c> installation is located.
	    The <c>libatomic_ops</c> library can be downloaded from:
	    <url
	    href="http://www.hpl.hp.com/research/linux/atomic_ops/">http://www.hpl.hp.com/research/linux/atomic_ops/</url></p>
          <p>
	    The changed API of the <c>ethread</c> library has also
	    caused modifications in the Erlang runtime system.
	    Preparations for the to come "delayed deallocation"
	    feature has also been done since it depends on the
	    <c>ethread</c> library.</p>
          <p>
	    <em>Note</em>: When building for x86, the <c>ethread</c>
	    library will now use instructions that first appeared on
	    the pentium 4 processor. If you want the runtime system
	    to be compatible with older processors (back to 486) you
	    need to pass the <seeguide
	    marker="system/installation_guide:INSTALL#Advanced-configuration-and-build-of-ErlangOTP">--enable-ethread-pre-pentium4-compatibility</seeguide>
	    <c>configure</c> command line argument when configuring
	    the system.</p>
          <p>
	    Own Id: OTP-8544</p>
        </item>
        <item>
          <p>
	    Some Built In Functions (BIFs) from the module erlang was
	    never made autoimported for backward compatibility
	    reasons. As local functions now override autoimports, new
	    autoimports is no longer a problem, why the following
	    BIFs are finally made autoimported: monitor/2, monitor/3,
	    demonitor/2, demonitor/3, error/1, error/2,
	    integer_to_list/2, list_to_integer/2.</p>
          <p>
	    Own Id: OTP-8763</p>
        </item>
      </list>
    </section>

</section>

<section><title>STDLIB 1.17</title>

    <section><title>Fixed Bugs and Malfunctions</title>
      <list>
        <item>
	    <p>The Erlang code preprocessor (<c>epp</c>) sent extra
	    messages on the form <c>{eof,Location}</c> to the client
	    when parsing the <c>file</c> attribute. This bug,
	    introduced in R11B, has been fixed.</p>
          <p>
	    Own Id: OTP-8470</p>
        </item>
        <item>
	    <p>The abstract type 'fun' could not be printed by the
	    Erlang pretty printer (<c>erl_pp</c>). This bug has been
	    fixed.</p>
          <p>
	    Own Id: OTP-8473</p>
        </item>
        <item>
	    <p>The function <c>erl_scan:reserved_word/1</c> no longer
	    returns <c>true</c> when given the word <c>spec</c>. This
	    bug was introduced in STDLIB-1.15.3 (R12B-3).</p>
          <p>
	    Own Id: OTP-8567</p>
        </item>
        <item>
	    <p>The documentation of <c>lists:keysort/2</c> states
	    that the sort is stable.</p>
          <p>
	    Own Id: OTP-8628 Aux Id: seq11576 </p>
        </item>
        <item>
          <p>
	    The shell's line editing has been improved to more
	    resemble the behaviour of readline and other shells.
	    (Thanks to Dave Peticolas)</p>
          <p>
	    Own Id: OTP-8635</p>
        </item>
        <item>
	    <p>The Erlang code preprocessor (<c>epp</c>) did not
	    correctly handle premature end-of-input when defining
	    macros. This bug, introduced in STDLIB 1.16, has been
	    fixed.</p>
          <p>
	    Own Id: OTP-8665 Aux Id: OTP-7810 </p>
        </item>
      </list>
    </section>


    <section><title>Improvements and New Features</title>
      <list>
        <item>
          <p>
	    The module binary from EEP31 (and EEP9) is implemented.</p>
          <p>
	    Own Id: OTP-8217</p>
        </item>
        <item>
	    <p>The erlang pretty printer (<c>erl_pp</c>) no longer
	    quotes atoms in types.</p>
          <p>
	    Own Id: OTP-8501</p>
        </item>
        <item>
	    <p>The Erlang code preprocessor (<c>epp</c>) now
	    considers records with no fields as typed.</p>
          <p>
	    Own Id: OTP-8503</p>
        </item>
        <item>
          <p>
	    Added function <c>zip:foldl/3</c> to iterate over zip
	    archives.</p>
          <p>
	    Added functions to create and extract escripts. See
	    <c>escript:create/2</c> and <c>escript:extract/2</c>.</p>
          <p>
	    The undocumented function <c>escript:foldl/3</c> has been
	    removed. The same functionality can be achieved with the
	    more flexible functions <c>escript:extract/2</c> and
	    <c>zip:foldl/3</c>.</p>
          <p>
	    Record fields has been annotated with type info. Source
	    files as been adapted to fit within 80 chars and trailing
	    whitespace has been removed.</p>
          <p>
	    Own Id: OTP-8521</p>
        </item>
        <item>
	    <p>The Erlang parser no longer duplicates the singleton
	    type <c>undefined</c> in the type of record fields
	    without initial value.</p>
          <p>
	    Own Id: OTP-8522</p>
        </item>
        <item>
	    <p>A regular expression with many levels of parenthesis
	    could cause a buffer overflow. That has been corrected.
	    (Thanks to Michael Santos.)</p>
          <p>
	    Own Id: OTP-8539</p>
        </item>
        <item>
	    <p>When defining macros the closing right parenthesis
	    before the dot is now mandatory.</p>
          <p>
	    *** POTENTIAL INCOMPATIBILITY ***</p>
          <p>
	    Own Id: OTP-8562</p>
        </item>
        <item>
          <p>
	    Some properties of a compiled re pattern are defined to
	    allow for guard tests.</p>
          <p>
	    Own Id: OTP-8577</p>
        </item>
        <item>
	    <p>Local and imported functions now override the
	    auto-imported BIFs when the names clash. The pre R14
	    behaviour was that auto-imported BIFs would override
	    local functions. To avoid that old programs change
	    behaviour, the following will generate an error:</p>
	    <list><item><p>Doing a call without explicit module name
	    to a local function having a name clashing with the name
	    of an auto-imported BIF that was present (and
	    auto-imported) before OTP R14A</p></item>
	    <item><p>Explicitly importing a function having a name
	    clashing with the name of an autoimported BIF that was
	    present (and autoimported) before OTP R14A</p></item>
	    <item><p>Using any form of the old compiler directive
	    <c>nowarn_bif_clash</c></p></item> </list> <p>If the BIF
	    was added or auto-imported in OTP R14A or later,
	    overriding it with an import or a local function will
	    only result in a warning,</p> <p>To resolve clashes, you
	    can either use the explicit module name <c>erlang</c> to
	    call the BIF, or you can remove the auto-import of that
	    specific BIF by using the new compiler directive
	    <c>-compile({no_auto_import,[F/A]}).</c>, which makes all
	    calls to the local or imported function without explicit
	    module name pass without warnings or errors.</p> <p>The
	    change makes it possible to add auto-imported BIFs
	    without breaking or silently changing old code in the
	    future. However some current code ingeniously utilizing
	    the old behaviour or the <c>nowarn_bif_clash</c> compiler
	    directive, might need changing to be accepted by the
	    compiler.</p>
          <p>
	    *** POTENTIAL INCOMPATIBILITY ***</p>
          <p>
	    Own Id: OTP-8579</p>
        </item>
        <item>
	    <p>The undocumented, unsupport, and deprecated function
	    <c>lists:flat_length/1</c> has been removed.</p>
          <p>
	    Own Id: OTP-8584</p>
        </item>
        <item>
          <p>
	    A bug in re that could cause certain regular expression
	    matches never to terminate is corrected. (Thanks to
	    Michael Santos and Gordon Guthrie.)</p>
          <p>
	    Own Id: OTP-8589</p>
        </item>
        <item>
	    <p>Nested records can now be accessed without
	    parenthesis. See the Reference Manual for examples.
	    (Thanks to YAMASHINA Hio and Tuncer Ayaz.)</p>
          <p>
	    Own Id: OTP-8597</p>
        </item>
        <item>
	    <p><c>receive</c> statements that can only read out a
	    newly created reference are now specially optimized so
	    that it will execute in constant time regardless of the
	    number of messages in the receive queue for the process.
	    That optimization will benefit calls to
	    <c>gen_server:call()</c>. (See <c>gen:do_call/4</c> for
	    an example of a receive statement that will be
	    optimized.)</p>
          <p>
	    Own Id: OTP-8623</p>
        </item>
        <item>
	    <p>The beam_lib:cmp/2 function now compares BEAM files in
	    stricter way. The BEAM files will be considered different
	    if there are any changes except in the compilation
	    information ("CInf") chunk. beam_lib:cmp/2 used to ignore
	    differences in the debug information (significant for
	    Dialyzer) and other chunks that did not directly change
	    the run-time behavior.</p>
          <p>
	    Own Id: OTP-8625</p>
        </item>
        <item>
          <p>
	    When a gen_server, gen_fsm process, or gen_event
	    terminates abnormally, sometimes the text representation
	    of the process state can occupy many lines of the error
	    log, depending on the definition of the state term. A
	    mechanism to trim out parts of the state from the log has
	    been added (using a format_status/2 callback). See the
	    documentation.</p>
          <p>
	    Own Id: OTP-8630</p>
        </item>
        <item>
          <p>
	    Calling <c>sys:get_status()</c> for processes that have
	    globally registered names that were not atoms would cause
	    a crash. Corrected. (Thanks to Steve Vinoski.)</p>
          <p>
	    Own Id: OTP-8656</p>
        </item>
        <item>
	    <p>The Erlang scanner has been augmented with two new
	    tokens: <c>..</c> and <c>...</c>.</p>
          <p>
	    Own Id: OTP-8657</p>
        </item>
        <item>
	    <p>Expressions evaluating to integers can now be used in
	    types and function specifications where hitherto only
	    integers were allowed ("Erlang_Integer").</p>
          <p>
	    Own Id: OTP-8664</p>
        </item>
        <item>
	    <p>The compiler optimizes record operations better.</p>
          <p>
	    Own Id: OTP-8668</p>
        </item>
        <item>
          <p>
	    The recently added BIFs erlang:min/2, erlang:max/2 and
	    erlang:port_command/3 are now auto-imported (as they were
	    originally intended to be). Due to the recent compiler
	    change (OTP-8579), the only impact on old code defining
	    it's own min/2, max/2 or port_command/3 functions will be
	    a warning, the local functions will still be used. The
	    warning can be removed by using
	    -compile({no_auto_import,[min/2,max/2,port_command/3]}).
	    in the source file.</p>
          <p>
	    *** POTENTIAL INCOMPATIBILITY ***</p>
          <p>
	    Own Id: OTP-8669 Aux Id: OTP-8579 </p>
        </item>
        <item>
          <p>
	    Now, binary_to_term/2 is auto-imported. This will cause a
	    compile warning if and only if a module has got a local
	    function with that name.</p>
          <p>
	    *** POTENTIAL INCOMPATIBILITY ***</p>
          <p>
	    Own Id: OTP-8671</p>
        </item>
        <item>
          <p>
	    The predefined builtin type tid() has been removed.
	    Instead, ets:tid() should be used.</p>
          <p>
	    *** POTENTIAL INCOMPATIBILITY ***</p>
          <p>
	    Own Id: OTP-8687</p>
        </item>
      </list>
    </section>

</section>

<section><title>STDLIB 1.16.5</title>

    <section><title>Fixed Bugs and Malfunctions</title>
      <list>
        <item>
          <p>
	    Because of a race condition, using filelib:ensure_dir/1
	    from multiple processes to create the same path or parts
	    of the same directory structure, filelib:ensure_dir/1
	    could return a meaningless {error,eexist}. That race
	    condition has been eliminated, and {error,eexist} will
	    now be returned only if there exists a regular file,
	    device file, or some other non-directory file with the
	    same name. (Thanks to Tuncer Ayaz.)</p>
          <p>
	    Own Id: OTP-8389</p>
        </item>
        <item>
	    <p>A number of bugs concerning re and unicode are
	    corrected:</p>
	    <p>re:compile no longer loses unicode option, which also
	    fixes bug in re:split.</p>
	    <p>re:replace now handles unicode charlist replacement
	    argument</p>
	    <p>re:replace now handles unicode RE charlist argument
	    correctly</p>
	    <p>re:replace now handles binary unicode output correctly
	    when nothing is replaced.</p>
	    <p>Most code, testcases and error isolation done by Rory
	    Byrne.</p>
          <p>
	    Own Id: OTP-8394</p>
        </item>
        <item>
          <p>
	    The loading of native code was not properly atomic in the
	    SMP emulator, which could cause crashes. Also a per-MFA
	    information table for the native code has now been
	    protected with a lock since it turns that it could be
	    accessed concurrently in the SMP emulator. (Thanks to
	    Mikael Pettersson.)</p>
          <p>
	    Own Id: OTP-8397</p>
        </item>
        <item>
          <p>
	    user.erl (used in oldshell) is updated to handle unicode
	    in prompt strings (io:get_line/{1,2}). io_lib is also
	    updated to format prompts with the 't' modifier (i.e. ~ts
	    instead of ~s).</p>
          <p>
	    Own Id: OTP-8418 Aux Id: OTP-8393 </p>
        </item>
        <item>
          <p>
	    The re module: A regular expression with an option change
	    at the start of a pattern that had top-level alternatives
	    could cause overwriting and/or a crash. (Thanks to
	    Michael Santos.)</p>
          <p>
	    Own Id: OTP-8438</p>
        </item>
      </list>
    </section>


    <section><title>Improvements and New Features</title>
      <list>
        <item>
          <p>
	    The ability for the gen_server and gen_fsm callback
	    modules to format their own state for display under the
	    sys:get_status/1,2 calls has been restored and
	    documented. (Thanks to Steve Vinoski.)</p>
          <p>
	    Own Id: OTP-8324</p>
        </item>
        <item>
          <p>
	    c:nc/{1,2} used to assume that the beam file was created
	    in the same directory as the source code and failed to
	    load the code if it was not. Corrected to look for the
	    beam file in the current directory or in the directory
	    specified by the <c>{outdir,Dir}</c> option. (Thanks to
	    Alex Suraci.)</p>
          <p>
	    Own Id: OTP-8337</p>
        </item>
        <item>
	    <p>The documentation is now possible to build in an open
	    source environment after a number of bugs are fixed and
	    some features are added in the documentation build
	    process. </p>
	    <p>- The arity calculation is updated.</p>
	    <p>- The module prefix used in the function names for
	    bif's are removed in the generated links so the links
	    will look like
	    "http://www.erlang.org/doc/man/erlang.html#append_element-2"
	    instead of
	    "http://www.erlang.org/doc/man/erlang.html#erlang:append_element-2".</p>
	    <p>- Enhanced the menu positioning in the html
	    documentation when a new page is loaded.</p>
	    <p>- A number of corrections in the generation of man
	    pages (thanks to Sergei Golovan)</p>
	    <p>- The legal notice is taken from the xml book file so
	    OTP's build process can be used for non OTP
	    applications.</p>
          <p>
	    Own Id: OTP-8343</p>
        </item>
        <item>
          <p>
	    Shell tab completion now works for quoted module and
	    function names. (Thanks to Ulf Wiger.)</p>
          <p>
	    Own Id: OTP-8383</p>
        </item>
        <item>
          <p>
	    Explicit top directories in archive files are now
	    optional.</p>
          <p>
	    For example, if an archive (app-vsn.ez) just contains an
	    app-vsn/ebin/mod.beam file, the file info for the app-vsn
	    and app-vsn/ebin directories are faked using the file
	    info from the archive file as origin. The virtual
	    direcories can also be listed. For short, the top
	    directories are virtual if they does not exist.</p>
          <p>
	    Own Id: OTP-8387</p>
        </item>
        <item>
	    <p>Macros overloading has been implemented. (Thanks to
	    Christopher Faulet.)</p>
          <p>
	    Own Id: OTP-8388</p>
        </item>
        <item>
	    <p>The new function <c>shell:prompt_func/1</c> and the
	    new application configuration parameter
	    <c>shell_prompt_func</c> can be used for customizing the
	    Erlang shell prompt.</p>
          <p>
	    Own Id: OTP-8393</p>
        </item>
        <item>
          <p>
	    Improved handling of typed records in escripts</p>
          <p>
	    Own Id: OTP-8434</p>
        </item>
        <item>
          <p>
	    Added supervisor:count_children/1 to count the number of
	    children being managed without the memory impact of
	    which_children/1. (Thanks to Jay Nelson.)</p>
          <p>
	    Own Id: OTP-8436</p>
        </item>
      </list>
    </section>

</section>

<section><title>STDLIB 1.16.4</title>

    <section><title>Improvements and New Features</title>
      <list>
        <item>
          <p>
	    The documentation is now built with open source tools
	    (xsltproc and fop) that exists on most platforms. One
	    visible change is that the frames are removed.</p>
          <p>
	    Own Id: OTP-8201</p>
        </item>
        <item>
          <p>
	    [escript] The restriction that the first line in escripts
	    must begin with <c>#!</c> has been removed.</p>
          <p>
	    [escript] Some command line options to the escript
	    executable has now been documented. For example you can
	    run an escript in the debugger by just adding a command
	    line option.</p>
          <p>
	    [escript] The documentation of the escript header syntax
	    has been clarified. For example the header is optional.
	    This means that it is possible to directly "execute"
	    <c>.erl</c>, <c>.beam</c> and<c>.zip</c> files.</p>
          <p>
	    Own Id: OTP-8215</p>
        </item>
        <item>
	    <p>Optimized array:from_orddict/1, it is now faster and
	    uses less memory if the orddict was sparse.</p>
	    <p>Changed array:reset/2, it will now never expand the
	    array which it could before for non fixed arrays. See the
	    documentation.</p>
          <p>
	    Own Id: OTP-8216</p>
        </item>
        <item>
	    <p>The Erlang Pretty Printer (<c>erl_pp</c>) now puts the
	    leading <c>[</c> of list comprehensions as well as the
	    leading <c>&lt;&lt;</c> of bit string comprehensions on a
	    separate line in order to expose the Cover counter of the
	    template.</p>
          <p>
	    Own Id: OTP-8227</p>
        </item>
        <item>
	    <p>The extension ".xrl" used for Leex input files is now
	    recognized by the compiler.</p>
          <p>
	    Own Id: OTP-8232</p>
        </item>
        <item>
          <p>
	    Some clarifications have been made in the documentation
	    regarding <c>gen_server</c>, <c>gen_fsm</c>, and
	    <c>gen_event</c> behavior when handling <c>'EXIT'</c>
	    messages from the parent process. For more information
	    see the <seeerl
	    marker="gen_server">gen_server(3)</seeerl>, <seeerl
	    marker="gen_fsm">gen_fsm(3)</seeerl>, and <seeerl
	    marker="gen_event">gen_event(3)</seeerl> documentation.</p>
          <p>
	    Own Id: OTP-8255 Aux Id: seq11419 </p>
        </item>
        <item>
	    <p>The -on_load() directive can be used to run a function
	    when a module is loaded. It is documented in the section
	    about code loading in the Reference Manual.</p>
          <p>
	    Own Id: OTP-8295</p>
        </item>
      </list>
    </section>

</section>

<section><title>STDLIB 1.16.3.1</title>

    <section><title>Fixed Bugs and Malfunctions</title>
      <list>
        <item>
          <p>
            An erroneous type spec for <c>gen:start/6</c> caused
            dialyzer to erroneously issue warnings when
            <c>{spawn_opt, SpawnOptionList}</c> was passed in the
            option list to the <c>gen_server</c> and <c>gen_fsm</c>
            start functions.</p>
          <p>
            Own Id: OTP-8068 Aux Id: seq11323, seq11314 </p>
        </item>
      </list>
    </section>

</section>

<section><title>STDLIB 1.16.3</title>

    <section><title>Fixed Bugs and Malfunctions</title>
      <list>
        <item>
	    <p>The linter used to crash on invalid <c>-opaque</c>
	    declarations.</p>
          <p>
	    Own Id: OTP-8051</p>
        </item>
        <item>
	    <p>Bugs in <c>digraph:add_edge/5</c> and
	    <c>digraph:del_path/3</c> have been fixed. (Thanks to
	    Crystal Din.)</p>
          <p>
	    Own Id: OTP-8066</p>
        </item>
        <item>
	    <p>When trying to insert objects with
	    <c>dets:insert_new()</c> into a Dets table of type
	    <c>duplicate_bag</c>, already existing objects would
	    sometimes be duplicated. This bug has been fixed. (Thanks
	    to Crystal Din.)</p>
          <p>
	    Own Id: OTP-8070</p>
        </item>
        <item>
          <p>
	    Running erlc in a very deep directory (with a path length
	    of more 256 or more characters) would cause the emulator
	    to crash in a call to <c>list_to_atom/1</c>. (Thanks to
	    Chris Newcombe.)</p>
          <p>
	    Own Id: OTP-8124</p>
        </item>
        <item>
	    <p>A few minor bugs have been fixed in the Erlang Code
	    Preprocessor (<c>epp</c>).</p>
          <p>
	    Own Id: OTP-8130</p>
        </item>
        <item>
	    <p>A bug in The Erlang Meta Interpreter (<c>erl_eval</c>)
	    has been fixed: exceptions generated in the template of
	    bit string comprehensions were not handled properly.
	    (Thanks to Ulf Wiger.)</p>
          <p>
	    Own Id: OTP-8133</p>
        </item>
      </list>
    </section>


    <section><title>Improvements and New Features</title>
      <list>
        <item>
          <p>
	    Option <c>{capture,none}</c> was missing in documentation
	    for <c>re:run/3</c>.</p>
          <p>
	    Own Id: OTP-8113</p>
        </item>
        <item>
	    <p>When <c>erl_scan:tokens()</c> returns an error tuple
	    <c>{error, ErrorInfo, EndLocation</c>}, the list
	    <c>LeftOverChars</c> is the remaining characters of the
	    input data, starting from <c>EndLocation</c>. It used to
	    be the empty list.</p>
          <p>
	    *** POTENTIAL INCOMPATIBILITY ***</p>
          <p>
	    Own Id: OTP-8129</p>
        </item>
        <item>
	    <p>The Erlang Meta Interpreter (<c>erl_eval</c>) has been
	    somewhat optimized when it comes to interpreting
	    <c>receive</c>-expressions. (Thanks to Richard
	    Carlsson.)</p>
          <p>
	    Own Id: OTP-8139</p>
        </item>
        <item>
	    <p>The Erlang Pretty Printer (<c>erl_pp</c>) has been
	    modified as to handle types.</p>
          <p>
	    Own Id: OTP-8150</p>
        </item>
      </list>
    </section>

</section>

<section><title>STDLIB 1.16.2</title>

    <section><title>Fixed Bugs and Malfunctions</title>
      <list>
        <item>
	    <p>The text of tokens returned by the Erlang scanner
	    (<c>erl_scan</c>) was sometimes empty when the
	    <c>text</c> option was given and <c>StartLocation</c> was
	    a line. This bug has been fixed.</p>
          <p>
	    Own Id: OTP-7965</p>
        </item>
        <item>
	    <p>The documentation for <c>base64:decode/1</c> has been
	    updated to point out that it strips whitespace.</p>
	    <p><c>base64:decode/1</c> and <c>base64:mime_decode/1</c>
	    would sometimes fail instead of stripping away non-base64
	    characters.</p>
          <p>
	    Own Id: OTP-7984</p>
        </item>
        <item>
          <p>
	    Two types in the <c>gen</c> module were corrected.</p>
          <p>
	    Own Id: OTP-8029 Aux Id: seq11296 </p>
        </item>
        <item>
          <p>
	    <c>array:from_orddict([])</c> and
	    <c>array:from_list([])</c> would construct fixed arrays
	    instead of extendible arrays.</p>
          <p>
	    Own Id: OTP-8033</p>
        </item>
      </list>
    </section>


    <section><title>Improvements and New Features</title>
      <list>
        <item>
          <p>
	    Interpreted escripts are now tail recursive.</p>
          <p>
	    The function erl_eval:expr/5 has been introduced.</p>
          <p>
	    Own Id: OTP-7933</p>
        </item>
        <item>
          <p>
	    <c>gen_server:call/2,3</c> will be somewhat faster if the
	    calling process has a many messages in its message queue.</p>
          <p>
	    Own Id: OTP-7979</p>
        </item>
        <item>
          <p>
	    Random now supports seed with arity one,
	    <c>random:seed/1</c>, which takes a three-tuple.</p>
          <p>
	    Own Id: OTP-8019</p>
        </item>
        <item>
	    <p>The <c>regexp</c> module now recognizes the escape
	    sequences <c>\xXY</c> and <c>\x{X...}</c>.</p>
          <p>
	    Own Id: OTP-8024</p>
        </item>
      </list>
    </section>

</section>

<section><title>STDLIB 1.16.1</title>

    <section><title>Fixed Bugs and Malfunctions</title>
      <list>
        <item>
	    <p>The documentation of <c>dets:open_file/1</c> now
	    states that the file is repaired if it has not been
	    properly closed. (Thanks to Ulf Wiger.)</p>
          <p>
	    Own Id: OTP-7895</p>
        </item>
      </list>
    </section>


    <section><title>Improvements and New Features</title>
      <list>
        <item>
	    <p>The Erlang scanner no longer returns the text of
	    tokens when the start location is a pair of a line and
	    column unless the new option <c>text</c> is supplied
	    (incompatibility with R13A).</p> <p>There are new
	    functions to access the attributes of tokens:
	    <c>attributes_info/1,2</c> and
	    <c>set_attribute/3</c>.</p>
          <p>
	    *** POTENTIAL INCOMPATIBILITY ***</p>
          <p>
	    Own Id: OTP-7892 Aux Id: OTP-7810 </p>
        </item>
        <item>
          <p>
	    Several glitches and performance issues in the Unicode
	    and I/O-system implementation of R13A have been
	    corrected.</p>
          <p>
	    Own Id: OTP-7896 Aux Id: OTP-7648 OTP-7887 </p>
        </item>
        <item>
          <p>
	    The type spec of filelib:wildcard/2 has been corrected.</p>
          <p>
	    Own Id: OTP-7915</p>
        </item>
        <item>
	    <p>New functions: <c>gb_sets:is_disjoint/2</c>,
	    <c>ordsets:is_disjoint/2</c>, and
	    <c>gb_sets:is_disjoint/2</c>.</p>
          <p>
	    Own Id: OTP-7947</p>
        </item>
        <item>
	    <p>The function <c>gb_trees:map/2</c> which was added in
	    R13A is now documented.</p>
          <p>
	    Own Id: OTP-7948</p>
        </item>
      </list>
    </section>

</section>

<section><title>STDLIB 1.16</title>

    <section><title>Fixed Bugs and Malfunctions</title>
      <list>
        <item>
	    <p>Fixed a minor race conditions in
	    <c>gen_server:start*</c>: if one of these functions
	    returned <c>{error,Reason}</c> or <c>ignore</c>, the name
	    could still be registered (either locally or in
	    <c>global</c>).</p>
	    <p>A process started by <c>proc_lib</c> in some cases
	    depended on its process dictionary not to be erased, and
	    would crash when terminating abnormally and not generate
	    a proper crash report. This has been corrected (but the
	    initial call will not be shown in the error report if the
	    process dictionary has been erased). NOTE: There is no
	    longer any need to erase the process dictionary for
	    memory conservation reasons, since the actual call
	    arguments are no longer saved in the process
	    dictionary.</p>
          <p>
	    Own Id: OTP-7669</p>
        </item>
        <item>
	    <p>The Erlang preprocessor used wrong line number when
	    stringifying macro arguments. (Thanks to John
	    Hughes.)</p>
          <p>
	    Own Id: OTP-7702</p>
        </item>
        <item>
	    <p>A bug in the <c>qlc</c> module has been fixed: merge
	    join sometimes failed to return all answers. (Thanks to
	    Bernard Duggan.)</p>
          <p>
	    Own Id: OTP-7714</p>
        </item>
      </list>
    </section>


    <section><title>Improvements and New Features</title>
      <list>
        <item>
	    <p>A new option, <c>key_equality</c>, has been added to
	    <c>qlc:table/2</c>. This option makes it possible for
	    <c>qlc</c> to better handle tables that use <c>==/2</c>
	    when comparing keys for equality (examples of such tables
	    are ordered ETS tables and gb_table in qlc(3)).</p>
          <p>
	    Own Id: OTP-6674</p>
        </item>
        <item>
	    <p>The functions <c>lists:seq/1,2</c> return the empty
	    list in a few cases when they used to generate an
	    exception, for example <c>lists:seq(1, 0)</c>. See
	    lists(3) for details. (Thanks to Richard O'Keefe.)</p>
          <p>
	    *** POTENTIAL INCOMPATIBILITY ***</p>
          <p>
	    Own Id: OTP-7230</p>
        </item>
        <item>
          <p>
	    The order of objects visited in select for ordered_set is
	    now documented.</p>
          <p>
	    Own Id: OTP-7339</p>
        </item>
        <item>
          <p>
	    It is now possible to debug code in escripts and
	    archives.</p>
          <p>
	    Own Id: OTP-7626</p>
        </item>
        <item>
	    <p>Support for Unicode is implemented as described in
	    EEP10. Formatting and reading of unicode data both from
	    terminals and files is supported by the io and io_lib
	    modules. Files can be opened in modes with automatic
	    translation to and from different unicode formats. The
	    module 'unicode' contains functions for conversion
	    between external and internal unicode formats and the re
	    module has support for unicode data. There is also
	    language syntax for specifying string and character data
	    beyond the ISO-latin-1 range.</p>
	    <p>The interactive shell will support input and output of
	    unicode characters when the terminal and operating system
	    supports it.</p>
	    <p>Please see the EEP and the io/io_lib manual pages as
	    well as the stdlib users guide for details.</p>
	    <p><em>I/O-protocol incompatibilities:</em></p>
	    <p>The io_protocol between io_Server and client is
	    updated to handle protocol data in unicode formats. The
	    updated protocol is now documented. The specification
	    resides in the stdlib <em>users manual</em>, which is a
	    new part of the manual.</p>
	    <p><em>io module incompatibilities:</em></p>
	    <p>The io:put_chars, io:get_chars and io:get_line all
	    handle and return unicode data. In the case where
	    binaries can be provided (as to io:put_chars), they shall
	    be encoded in UTF-8. When binaries are returned (as by
	    io:get_line/get_chars when the io_server is set in
	    <em>binary mode</em>) the returned data is also
	    <em>always</em> encoded as UTF-8. The file module however
	    still returns byte-oriented data, why file:read can be
	    used instead of io:get_chars to read binary data in
	    ISO-latin-1.</p>
	    <p><em>io_lib module incompatibilities:</em></p>
	    <p>io_lib:format can, given new format directives (i.e
	    "~ts" and "~tc"), return lists containing integers larger
	    than 255. </p>
          <p>
	    *** POTENTIAL INCOMPATIBILITY ***</p>
          <p>
	    Own Id: OTP-7648 Aux Id: OTP-7580 OTP-7514 OTP-7494
	    OTP-7443 OTP-7181 EEP10 EEP11 </p>
        </item>
        <item>
          <p>
	    The function <c>pool:attach/1</c> now returns
	    <c>already_attached</c> if the node is already attached,
	    rather than <c>allready_attached</c> (sic!). (Thanks to
	    Edwin Fine.)</p>
          <p>
	    Own Id: OTP-7653 Aux Id: OTP-7603 </p>
        </item>
        <item>
          <p>
	    Preprocessor directives are now allowed in escripts. This
	    means that for example macros may be used in escripts.</p>
          <p>
	    Own Id: OTP-7662</p>
        </item>
        <item>
	    <p>When a process started with <c>proc_lib</c>,
	    <c>gen_server</c>, or <c>gen_fsm</c> exits with reason
	    <c>{shutdown,Term}</c>, a crash report will no longer be
	    generated (to allow a clean shutdown, but still provide
	    additional information to process that are linked to the
	    terminating process).</p>
          <p>
	    Own Id: OTP-7740 Aux Id: seq10847 </p>
        </item>
        <item>
          <p>
	    A new BIF, <c>lists:keyfind/3</c>, has been added. It
	    works like <c>lists:keysearch/3</c> except that it does
	    not wrap the returned tuple in a <c>value</c> tuple in
	    case of success. (Thanks to James Hague for suggesting
	    this function.)</p>
          <p>
	    Own Id: OTP-7752</p>
        </item>
        <item>
	    <p><c>lists:suffix(Suffix, List)</c> used to have a a
	    complexity of <c>length(Suffix)*length(List)</c> (which
	    could become quite slow for some inputs). It has now been
	    re-implemented so that its complexity is
	    <c>length(Suffix)+length(List)</c>. (Thanks to Richard
	    O'Keefe for the new implementation.)</p>
          <p>
	    Own Id: OTP-7797</p>
        </item>
        <item>
	    <p>The Erlang scanner has been augmented as to return
	    white spaces, comments, and exact location of tokens. The
	    functions <c>string/3</c>, <c>tokens/4</c>, and
	    <c>token_info/1,2</c> are new. See erl_scan(3) for
	    details.</p>
	    <p><c>tokens/3,4</c> have been modified as to return a
	    list of tokens instead of an error when <c>eof</c> is
	    encountered before the dot.</p>
          <p>
	    Own Id: OTP-7810</p>
        </item>
        <item>
          <p>
	    <c>filelib:fold_files/5</c> now uses the <c>re</c> module
	    instead of the <c>regexp</c> module for regular
	    expression matching. In practice, this change will not be
	    a problem for most regular expressions used for
	    <c>filelib:fold_files/5</c>. (The major difference in
	    regular expression is that parenthesis and curly brackets
	    is treated as literal characters by <c>regexp</c> but as
	    special characters by <c>re</c>; fortunately, those
	    characters are rarely used in filenames.)</p>
          <p>
	    *** POTENTIAL INCOMPATIBILITY ***</p>
          <p>
	    Own Id: OTP-7819</p>
        </item>
        <item>
          <p>
	    <c>digraph:new(Type)</c> will now cause a <c>badarg</c>
	    exception if <c>Type</c> is not a valid type. Similarly,
	    <c>digraph_utils:subgraph/2,3</c> will now cause a
	    <c>badarg</c> if the arguments are invalid. (Those
	    functions used to return error tuples if something was
	    wrong.)</p>
          <p>
	    *** POTENTIAL INCOMPATIBILITY ***</p>
          <p>
	    Own Id: OTP-7824</p>
        </item>
        <item>
	    <p>The argument passed to <c>random:uniform/1</c> must
	    now be an integer (as stated in the documentation). In
	    previous releases, a floating point number was also
	    allowed.</p>
          <p>
	    *** POTENTIAL INCOMPATIBILITY ***</p>
          <p>
	    Own Id: OTP-7827</p>
        </item>
        <item>
	    <p>The copyright notices have been updated.</p>
          <p>
	    Own Id: OTP-7851</p>
        </item>
        <item>
	    <p>A few missing match spec functions was added to
	    dbg:fun2ms; exception_trace/0 and trace/2,3.</p>
	    <p>There is a new function queue:member/2.</p>
	    <p>A bug in io_lib:fread that made it accidentally
	    concatenate fields separated by newline has been
	    corrected. Reported and analyzed by Matthew Palmer to
	    erlang-patches.</p>
          <p>
	    Own Id: OTP-7865</p>
        </item>
      </list>
    </section>

</section>


<section><title>STDLIB 1.15.5</title>

    <section><title>Fixed Bugs and Malfunctions</title>
      <list>
        <item>
	    <p>A bug in the <c>qlc</c> module has been fixed: when
	    merge joining two query handles the temporary file used
	    for equivalence classes was not truncated properly which
	    could result in poor performance.</p>
          <p>
	    Own Id: OTP-7552</p>
        </item>
        <item>
          <p>
	    The characters 16#C0 and 16#E0 ("A" and "a" with grave
	    accent), were not properly converted by the
	    <c>string:to_lower/1</c> and <c>string:to_upper/1</c>
	    functions. (Thanks to Richard O'Keefe.)</p>
          <p>
	    Own Id: OTP-7589</p>
        </item>
        <item>
          <p>
	    The function <c>pool:attach/1</c> now returns
	    <c>already_attached</c> if the node is already attached,
	    rather than <c>allready_attached</c> (sic!). (Thanks to
	    Edwin Fine.)</p>
          <p>
	    *** POTENTIAL INCOMPATIBILITY ***</p>
          <p>
	    Own Id: OTP-7603</p>
        </item>
        <item>
	    <p>The documentation for <c>io:get_line/1,2</c> now
	    mentions that the return value can also be
	    <c>{error,Reason}</c>.</p>
          <p>
	    Own Id: OTP-7604 Aux Id: seq11063 </p>
        </item>
      </list>
    </section>


    <section><title>Improvements and New Features</title>
      <list>
        <item>
          <p>
	    The split function is now added to the re library.
	    Exceptions and errors from both run, replace and split
	    are made more consistent.</p>
          <p>
	    Own Id: OTP-7514 Aux Id: OTP-7494 </p>
        </item>
        <item>
	    <p>Processes spawned using <c>proc_lib</c> (including
	    <c>gen_server</c> and other library modules that use
	    <c>proc_lib</c>) no longer keep the entire argument list
	    for the initial call, but only the arity.</p>
	    <p>Also, if <c>proc_lib:spawn/1</c> is used to spawn a
	    fun, the actual fun is not kept, but only module,
	    function name, and arity of the function that implements
	    the fun.</p>
	    <p>The reason for the change is that keeping the initial
	    fun (or a fun in an argument list), would prevent
	    upgrading the code for the module. A secondary reason is
	    that keeping the fun and function arguments could waste a
	    significant amount of memory.</p>
	    <p>The drawback with the change is that the crash reports
	    will provide less precise information about the initial
	    call (only <c>Module:Function/Arity</c> instead of
	    <c>Module:Function(Arguments)</c>). The function
	    <c>proc_lib:initial_call/1</c> still returns a list, but
	    each argument has been replaced with a dummy atom.</p>
          <p>
	    Own Id: OTP-7531 Aux Id: seq11036 </p>
        </item>
        <item>
          <p>
	    There is now experimental support for loading of code
	    from archive files. See the documentation of <c>code</c>,
	    <c>init</c>, <c>erl_prim_loader </c> and <c>escript</c>
	    for more info.</p>
          <p>
	    The error handling of <c>escripts</c> has been improved.</p>
          <p>
	    An <c>escript</c> may now set explicit arguments to the
	    emulator, such as <c>-smp enabled</c>.</p>
          <p>
	    An <c>escript</c> may now contain a precompiled beam
	    file.</p>
          <p>
	    An <c>escript</c> may now contain an archive file
	    containing one or more applications (experimental).</p>
          <p>
	    The internal module <c>code_aux</c> has been removed.</p>
          <p>
	    Own Id: OTP-7548 Aux Id: otp-6622 </p>
        </item>
        <item>
          <p>
	    Enabled explicit control of which types of files that
	    should be compressed in a ZIP archive.</p>
          <p>
	    Own Id: OTP-7549 Aux Id: otp-6622 </p>
        </item>
        <item>
          <p>
	    In the job control mode, the "s" and "r" commands now
	    take an optional argument to specify which shell to
	    start. (Thanks to Robert Virding.)</p>
          <p>
	    Own Id: OTP-7617</p>
        </item>
      </list>
    </section>

</section>

<section><title>STDLIB 1.15.4</title>

    <section><title>Fixed Bugs and Malfunctions</title>
      <list>
        <item>
          <p>
	    A bug in the calendar module could cause
	    calendar:local_time_to_universal_time_dst/1 to return
	    duplicate identical values for local times in timezones
	    without DST. Multiple values should only be returned when
	    a local time is within the hour occurring twice due to
	    shift from DST to non-DST, and certainly only in
	    timezones with DST. The correct behaviour is now
	    implemented.</p>
          <p>
	    Own Id: OTP-7344 Aux Id: seq10960 </p>
        </item>
        <item>
	    <p>The documentation of <c>(d)ets:init_table()</c> has
	    been corrected. (Thanks to Paul Mineiro.)</p>
          <p>
	    Own Id: OTP-7413</p>
        </item>
        <item>
	    <p>The soft upper limit of 60 on the number of non-white
	    characters on a line, which was introduced in R12B-0 for
	    the control sequences <c>p</c> and <c>P</c> of the
	    functions <c>io:fwrite/2,3</c> and
	    <c>io_lib:fwrite/2</c>, has been removed. This means that
	    terms whose printed representation fits on a line will
	    have no NEWLINEs. The Erlang shell still uses the 60
	    character limit, though.</p>
          <p>
	    Own Id: OTP-7421 Aux Id: OTP-6708 </p>
        </item>
        <item>
	    <p>Some debug code has been removed from Dets.</p>
          <p>
	    Own Id: OTP-7424</p>
        </item>
        <item>
	    <p>The documentation of <c>dets:match_delete/2</c> has
	    been corrected. (Thanks to Paul Mineiro.)</p>
          <p>
	    Own Id: OTP-7445</p>
        </item>
        <item>
	    <p>Corrections of digraph(3). (Thanks to Vlad
	    Dumitrescu.)</p>
          <p>
	    Own Id: OTP-7492</p>
        </item>
        <item>
          <p>
	    For the process that an escript runs in, the
	    <c>trap_exit</c> process flag is now <c>false</c> instead
	    of <c>true</c> (as in previous releases). Scripts that
	    depend on the previous (counter-intuitive) behaviour
	    might not work. (Thanks to Bengt Kleberg.)</p>
          <p>
	    *** POTENTIAL INCOMPATIBILITY ***</p>
          <p>
	    Own Id: OTP-7517</p>
        </item>
      </list>
    </section>


    <section><title>Improvements and New Features</title>
      <list>
        <item>
	    <p>The documentation of <c>lists:(u)sort/2</c> now states
	    what is expected of an ordering function.</p>
          <p>
	    Own Id: OTP-7489</p>
        </item>
        <item>
          <p>
	    The re module is extended with repetitive matches (global
	    option) and replacement function.</p>
          <p>
	    Own Id: OTP-7494 Aux Id: OTP-7181 </p>
        </item>
        <item>
	    <p>The Erlang shell now displays a nicer error message
	    when evaluating an undefined command. (Thanks to Richard
	    Carlsson.)</p>
          <p>
	    Own Id: OTP-7495</p>
        </item>
      </list>
    </section>

</section>


<section><title>STDLIB 1.15.3</title>

    <section><title>Fixed Bugs and Malfunctions</title>
      <list>
        <item>
          <p>
	    zip:unzip to/from binary with empty directories did not
	    work. (Thanks to Martin Dvorak.)</p>
          <p>
	    Own Id: OTP-7248</p>
        </item>
        <item>
	    <p>The documentation of the control sequence <c>w</c> of
	    the <c>io_lib</c> module now states that floating point
	    numbers are printed accurately.</p>
          <p>
	    Own Id: OTP-7324 Aux Id: OTP-7084 </p>
        </item>
        <item>
          <p>
	    zip:unzip was not supporting a flavour of the zip format
	    found in jar-files.</p>
          <p>
	    Own Id: OTP-7382 Aux Id: seq10970 </p>
        </item>
      </list>
    </section>


    <section><title>Improvements and New Features</title>
      <list>
        <item>
          <p>
	    An experimental module "re" is added to the emulator
	    which interfaces a publicly available regular expression
	    library for Perl-like regular expressions (PCRE). The
	    interface is purely experimental and *will* be subject to
	    change.</p>
          <p>
	    The implementation is for reference and testing in
	    connection to the relevant EEP.</p>
          <p>
	    Own Id: OTP-7181</p>
        </item>
      </list>
    </section>

</section>

<section><title>STDLIB 1.15.2</title>

    <section><title>Fixed Bugs and Malfunctions</title>
      <list>
        <item>
	    <p> When inserting many small objects, Dets sometimes
	    crashed when reaching the maximum number of slots.
	    (Thanks to Daniel Goertzen.) </p>
          <p>
	    Own Id: OTP-7146</p>
        </item>
        <item>
	    <p>Processes linked to the Erlang shell did not get an
	    exit signal when the evaluator process was killed. This
	    bug, introduced in R12B-0, has been fixed.</p>
          <p>
	    Own Id: OTP-7184 Aux Id: OTP-6554 </p>
        </item>
        <item>
          <p>
	    Invalid arguments to <c>ets:update_counter/3</c> were not
	    handled correctly. A tuple position (<c>Pos</c>) less
	    than 1 caused the element directly following the key to
	    be updated (as if no position at all had been specified).
	    All invalid values for <c>Pos</c> will now fail with
	    <c>badarg</c>.</p>
          <p>
	    Own Id: OTP-7226</p>
        </item>
        <item>
          <p>
	    For certain terminals, io:columns/0 could return 0
	    instead of enotsup. That is now corrected.</p>
          <p>
	    Own Id: OTP-7229 Aux Id: seq10886 </p>
        </item>
        <item>
	    <p><c>qlc:info()</c> can now handle port identifiers,
	    pids, references, and funs. (Thanks to Wojciech Kaczmare
	    for reporting this bug.)</p> <p>When evaluating the
	    <c>parent_fun</c> messages sent to the process calling
	    <c>qlc:cursor()</c> were sometimes erroneously consumed.
	    This bug has been fixed.</p>
          <p>
	    Own Id: OTP-7232</p>
        </item>
        <item>
	    <p><c>erl_parse:abstract()</c> can now handle bit
	    strings.</p>
          <p>
	    Own Id: OTP-7234</p>
        </item>
      </list>
    </section>


    <section><title>Improvements and New Features</title>
      <list>
        <item>
	    <p>The <c>queue</c> module has been rewritten to make it
	    easier to use. Suggestions and discussion from and with
	    among others Lev Walkin, Anders Ramsell and Rober Virding
	    in december 2007 on erlang-questions@erlang.org. It was
	    also discussed to change the internal representation to
	    contain length information which would speed up
	    <c>len/1</c> but that change has been postponed. Anyone
	    interested may write an EEP and try to reach an
	    acceptable compromise for queue overhead and thereby the
	    speed of all other operations than <c>len/1</c>. The
	    <c>queue</c> module is now optimized for fast and minimal
	    garbage <c>in/2</c> and <c>out/1</c> and such. See the
	    documentation.</p>
	    <p>New functions: <c>is_queue/1</c>, <c>get/1</c>,
	    <c>get_r/1</c>, <c>peek/1</c>, <c>peek_r/1</c>,
	    <c>drop/1</c>, <c>drop_r/1</c> and <c>liat/1</c>.
	    <c>is_queue/1</c> is a new predicate, <c>liat/1</c> is a
	    correction of an old misspelling, and the others
	    (<c>get</c>*, <c>peek</c>* and <c>drop</c>*) are new
	    interface functions.</p>
          <p>
	    Own Id: OTP-7064</p>
        </item>
        <item>
	    <p>The functions <c>io_lib:write/1,2</c> and
	    <c>io_lib:print/1,4</c> have been changed when it comes
	    to writing floating point numbers. This change affects
	    the control sequences <c>p</c>, <c>P</c>, <c>w</c>, and
	    <c>W</c> of the <c>io_lib</c> module. (Thanks to Bob
	    Ippolito for code contribution.) </p>
          <p>
	    Own Id: OTP-7084</p>
        </item>
        <item>
          <p>
	    Updated the documentation for
	    <c>erlang:function_exported/3</c> and <c>io:format/2</c>
	    functions to no longer state that those functions are
	    kept mainly for backwards compatibility.</p>
          <p>
	    Own Id: OTP-7186</p>
        </item>
        <item>
          <p>
	    A new BIF ets:update_element/3. To update individual
	    elements within an ets-tuple, without having to read,
	    update and write back the entire tuple.</p>
          <p>
	    Own Id: OTP-7200</p>
        </item>
        <item>
	    <p><c>string:join/2</c> now accepts an empty list as
	    first argument.</p>
          <p>
	    Own Id: OTP-7231 Aux Id: OTP-6671 </p>
        </item>
        <item>
	    <p><c>qlc:info/1,2</c> accepts a new option,
	    <c>depth</c>. The type <c>SelectedObjects</c> used in the
	    description of <c>qlc:table/2</c> has been augmented.</p>
          <p>
	    Own Id: OTP-7238</p>
        </item>
        <item>
	    <p><c>tuple_size/1</c> and <c>byte_size/1</c> have been
	    substituted for <c>size/1</c> in the documentation.</p>
          <p>
	    Own Id: OTP-7244</p>
        </item>
      </list>
    </section>

</section>

<section><title>STDLIB 1.15.1</title>

    <section><title>Fixed Bugs and Malfunctions</title>
      <list>
        <item>
          <p>
	    Ets:select/3 in combination with
	    ets:repair_continuation/2 and ordered_set data tables
	    could result in function_clause although used as
	    intended. This is now corrected. Thanks to Paul Mineiro
	    for finding and isolating the bug!</p>
          <p>
	    Own Id: OTP-7025</p>
        </item>
        <item>
	    <p>The compiler warning for the deprecated function
	    <c>ftp:close/1</c> now mentions the correct replacement
	    function.</p>
	    <p>The warning for the removed functions in the
	    <c>httpd_util</c> module have been changed to say they
	    have been removed, not merely deprecated. (Thanks to
	    Fredrik Thulin.)</p>
          <p>
	    Own Id: OTP-7034 Aux Id: seq10825 </p>
        </item>
        <item>
	    <p>In <c>(Expr)#r{}</c> (no fields are updated),
	    <c>Expr</c> is no longer evaluated more than once. There
	    is also a test that <c>Expr</c> is of the correct record
	    type. (Thanks to Dominic Williams.)</p>
          <p>
	    Own Id: OTP-7078 Aux Id: OTP-4962 </p>
        </item>
        <item>
	    <p>Documentation bugfixes and clarifications.</p> (Thanks
	    to Joern (opendev@gmail.com), Matthias Lang, and Richard
	    Carlsson.)
          <p>
	    Own Id: OTP-7079</p>
        </item>
        <item>
	    <p>Duplicated objects were sometimes not deleted from the
	    list of answers when a QLC table was traversed using a
	    match specification. (Thanks to Dmitri Girenko.)</p>
          <p>
	    Own Id: OTP-7114</p>
        </item>
      </list>
    </section>


    <section><title>Improvements and New Features</title>
      <list>
        <item>
	    <p>The documentation has been updated so as to reflect
	    the last updates of the Erlang shell as well as the minor
	    modifications of the control sequence <c>p</c> of the
	    <c>io_lib</c> module.</p> <p>Superfluous empty lines have
	    been removed from code examples and from Erlang shell
	    examples.</p>
          <p>
	    Own Id: OTP-6944 Aux Id: OTP-6554, OTP-6911 </p>
        </item>
        <item>
	    <p><c>tuple_size/1</c> and <c>byte_size/1</c> have been
	    substituted for <c>size/1</c>.</p>
          <p>
	    Own Id: OTP-7009</p>
        </item>
        <item>
          <p>
	    It is now possible to hibernate a
	    gen_server/gen_event/gen_fsm. In gen_server and gen_fsm,
	    hibernation is triggered by returning the atom
	    'hibernate' instead of a timeout value. In the gen_event
	    case hibernation is triggered by a event handler
	    returning a tuple with an extra element containing the
	    atom 'hibernate'.</p>
          <p>
	    Own Id: OTP-7026 Aux Id: seq10817 </p>
        </item>
        <item>
	    <p>Some undocumented debug functionality has been added
	    to Dets.</p>
          <p>
	    Own Id: OTP-7066</p>
        </item>
        <item>
	    <p>The functions <c>digraph_utils:is_tree/1</c>,
	    <c>digraph_utils:is_arborescence/1</c>, and
	    <c>digraph_utils:arborescence_root/1</c> are new.</p>
          <p>
	    Own Id: OTP-7081</p>
        </item>
        <item>
          <p>
	    The compiler could generate suboptimal code for record
	    updates if the record update code consisted of multiple
	    source code lines.</p>
          <p>
	    Own Id: OTP-7101</p>
        </item>
      </list>
    </section>

</section>

<section><title>STDLIB 1.15</title>

    <section><title>Fixed Bugs and Malfunctions</title>
      <list>
        <item>
	    <p>Bugs have been fixed in <c>qlc</c>:</p> <list
	    type="bulleted"> <item>Setting the <c>lookup_fun</c>
	    option of <c>qlc:table/2</c> to <c>undefined</c> could
	    cause a crash.</item> <item>If a QLC restricted some
	    column of a table in such a way that a traversal using a
	    match specification was possible and the QLC also
	    compared the key column or some indexed column of the the
	    table with a column of some other table, <c>qlc</c>
	    always chose to traverse the table first, never
	    considering lookup join. This has been changed so that
	    lookup join is always preferred; if an initial traversal
	    using the match specification is desired, the query needs
	    to be rewritten introducing an extra QLC with the
	    filter(s) restricting the column.</item> <item>When
	    trying to find candidates for match specifications and
	    lookup, filters using variables from one generator only
	    are ignored unless they are placed immediately after the
	    generator and possibly other filters using variables from
	    the same generator. In particular, filters joining two
	    tables should not be placed between the generator and the
	    filters using the generator only.</item> <item>The
	    call-back function <c>TraverseFun</c> used for
	    implementing QLC tables is allowed to return a term other
	    than a list since STDLIB 1.14 (OTP-5195). However, when
	    the returned term was a fun <c>qlc</c> often tried to
	    call the fun instead of returning it.</item> </list> <p>A
	    few minor optimizations have been implemented as
	    well.</p>
          <p>
	    Own Id: OTP-6673</p>
        </item>
        <item>
	    <p>A bug concerning the use of parameterized modules from
	    the shell has been fixed.</p>
          <p>
	    Own Id: OTP-6785</p>
        </item>
        <item>
	    <p>A bug regarding the size expression of the bit syntax
	    has been fixed in the <c>erl_eval</c> module.</p>
          <p>
	    Own Id: OTP-6787</p>
        </item>
        <item>
          <p>
	    The log_mf_h event handler didn't close the index file
	    when it was done reading it causing a file descriptor
	    leak.</p>
          <p>
	    Own Id: OTP-6800</p>
        </item>
        <item>
          <p>
	    Definitions for the <c>filename()</c> and
	    <c>dirname()</c> types have been added to the
	    documentation for the <c>filelib</c> module.</p>
          <p>
	    Own Id: OTP-6870</p>
        </item>
        <item>
	    <p>file:write_file/3, file:write/2 and file:read/2 could
	    crash (contrary to documentation) for odd enough file
	    system problems, e.g write to full file system. This bug
	    has now been corrected.</p> <p>In this process the file
	    module has been rewritten to produce better error codes.
	    Posix error codes now originate from the OS file system
	    calls or are generated only for very similar causes (for
	    example 'enomem' is generated if a memory allocation
	    fails, and 'einval' is generated if the file handle in
	    Erlang is a file handle but currently invalid).</p>
	    <p>More Erlang-ish error codes are now generated. For
	    example <c>{error,badarg}</c> is now returned from
	    <c>file:close/1</c> if the argument is not of a file
	    handle type. See file(3).</p> <p>The possibility to write
	    a single byte using <c>file:write/2</c> instead of a list
	    or binary of one byte, contradictory to the
	    documentation, has been removed.</p>
          <p>
	    *** POTENTIAL INCOMPATIBILITY ***</p>
          <p>
	    Own Id: OTP-6967 Aux Id: OTP-6597 OTP-6291 </p>
        </item>
        <item>
	    <p>A bug concerning the evaluation of the <c>++/2</c>
	    operator has been fixed in <c>erl_eval</c>. (Thanks to
	    Matthew Dempsky.)</p>
          <p>
	    Own Id: OTP-6977</p>
        </item>
      </list>
    </section>


    <section><title>Improvements and New Features</title>
      <list>
        <item>
	    <p>The behaviour of the internal functions gen:call/3,4
	    has been changed slightly in the rare case that when the
	    caller was linked to the called server, and the server
	    crashed during the call; its exit signal was consumed by
	    the gen:call/3,4 code and converted to an exit exception.
	    This exit signal is no longer consumed.</p>
	    <p>To even notice this change, 1) the calling process has
	    to be linked to the called server.</p>
          <p>
	    2) the call must not be remote by name that is it must be
	    local or remote by pid, local by name or global by name.</p>
          <p>
	    3) the calling process has to have set
	    <c>process_flag(trap_exit, true)</c>.</p>
          <p>
	    4) the server has to crash during the call.</p>
          <p>
	    5) the calling process has to be sensitive to getting
	    previously consumed <c>{'EXIT',Pid,Reason}</c> messages
	    in its message queue.</p>
	    <p>The old behaviour was once the only way for a client
	    to notice if the server died, but has since
	    <c>erlang:monitor(process, {Name,Node})</c> was
	    introduced and used in gen:call been regarded as an
	    undesired behaviour if not a bug.</p>
	    <p>The affected user APIs are:
	    <c>gen_server:call/2,3</c>,
	    <c>gen_fsm:sync_send_event/2,3</c>,
	    <c>gen_fsm:sync_send_all_state_event/2,3</c>,
	    <c>gen_event:_</c>, <c>sys:_</c> and maybe a few others
	    that hardly will be noticed.</p>
          <p>
	    *** POTENTIAL INCOMPATIBILITY ***</p>
          <p>
	    Own Id: OTP-3954 Aux Id: Seq 4538 </p>
        </item>
        <item>
	    <p>When an exception occurs the Erlang shell now displays
	    the class, the reason, and the stacktrace in a clearer
	    way (rather than dumping the raw EXIT tuples as before).
	    <c>proc_lib:format/1</c> displays the exception of crash
	    reports in the same clearer way.</p> <p>The new shell
	    command <c>catch_exception</c> and the new application
	    configuration parameter <c>shell_catch_exception</c> can
	    be used for catching exceptions that would normally exit
	    the Erlang shell.</p>
          <p>
	    Own Id: OTP-6554 Aux Id: OTP-6289 </p>
        </item>
        <item>
	    <p>The function <c>string:join/2</c> joins strings in a
	    list with a separator. Example: '<c>string:join(["a",
	    "b", "c"], ", ") gives "a, b, c"</c>'</p>
          <p>
	    Own Id: OTP-6671</p>
        </item>
        <item>
	    <p>The control sequence <c>P</c> of the <c>Format</c>
	    argument of the functions <c>io:fwrite/2,3</c> and
	    <c>io_lib:fwrite/2</c> now inserts fewer line breaks when
	    printing tuples and lists. A soft upper limit of 60 on
	    the number of non-white characters on a line has been
	    introduced.</p>
          <p>
	    Own Id: OTP-6708</p>
        </item>
        <item>
          <p>
	    The new module <c>array</c> provides a fast functional
	    array implementation.</p>
          <p>
	    Own Id: OTP-6733</p>
        </item>
        <item>
	    <p>Functions that have long been deprecated have now been
	    removed from the following modules: <c>dict</c>,
	    <c>erl_eval</c>, <c>erl_pp</c>, <c>io</c>, <c>io_lib</c>,
	    <c>lists</c>, <c>orddict</c>, <c>ordsets</c>,
	    <c>sets</c>, and <c>string</c>.</p>
	    <p>The undocumented function <c>lists:zf/3</c> has also
	    been removed (use a list comprehension or
	    <c>lists:zf/2</c> instead).</p>
          <p>
	    *** POTENTIAL INCOMPATIBILITY ***</p>
          <p>
	    Own Id: OTP-6845</p>
        </item>
        <item>
          <p>
	    Minor documentation corrections for file:pread/2 and
	    file:pread/3.</p>
          <p>
	    Own Id: OTP-6853</p>
        </item>
        <item>
          <p>
	    Contract directives for modules in Kernel and STDLIB.</p>
          <p>
	    Own Id: OTP-6895</p>
        </item>
        <item>
	    <p>The <c>ets:fixtable/2</c> function, which has been
	    deprecated for several releases, has been removed.</p>
	    <p>The <c>ets:info/1</c> function has been reimplemented
	    as a BIF, which guarantees that information returned is
	    consistent.</p>
	    <p>The <c>ets:info/2</c> function now fails with reason
	    <c>badarg</c> if the second argument is invalid.
	    (Dialyzer can be used to find buggy code where the second
	    argument is misspelled.)</p>
          <p>
	    *** POTENTIAL INCOMPATIBILITY ***</p>
          <p>
	    Own Id: OTP-6906</p>
        </item>
        <item>
	    <p>The Erlang pretty printer <c>erl_pp</c> now inserts
	    more newlines in order to facilitate line coverage
	    analysis by <c>Cover</c>. (Thanks to Thomas Arts.)</p>
          <p>
	    Own Id: OTP-6911</p>
        </item>
        <item>
          <p>
	    The documentation for ets:safe_fixtable/2, ets:foldl/3,
	    and ets:foldr/3 is now clearer about what will happen if
	    objects are inserted during table traversals.</p>
          <p>
	    Own Id: OTP-6928 Aux Id: seq10779 </p>
        </item>
        <item>
          <p>
	    It is now possible to extract files in tar files directly
	    into binaries. It is also possible to add files to tar
	    files directly from binaries.</p>
          <p>
	    Own Id: OTP-6943</p>
        </item>
        <item>
	    <p>The functions <c>keystore/4</c> and <c>keytake/3</c>
	    are new in the <c>lists</c> module.</p>
          <p>
	    Own Id: OTP-6953</p>
        </item>
        <item>
	    <p>The new <c>qlc</c> option <c>tmpdir_usage</c> can be
	    used for outputting messages onto the error logger when a
	    temporary file is about to be created, or to prohibit the
	    usage of temporary files altogether.</p>
          <p>
	    Own Id: OTP-6964</p>
        </item>
      </list>
    </section>

</section>

<section><title>STDLIB 1.14.5.3</title>

    <section><title>Improvements and New Features</title>
      <list>
        <item>
          <p>
	    The allowed syntax for -type() and -spec() was updated.</p>
          <p>
	    Own Id: OTP-6861 Aux Id: OTP-6834 </p>
        </item>
      </list>
    </section>

</section>

<section><title>STDLIB 1.14.5.2</title>

    <section><title>Improvements and New Features</title>
      <list>
        <item>
          <p>
            The compiler will for forward compatibility ignore the
            -type() and -spec() attributes that will be introduced in
            the R12B release.</p>
          <p>
            Own Id: OTP-6834</p>
        </item>
      </list>
    </section>

</section>
<section><title>STDLIB 1.14.5.1</title>

    <section><title>Fixed Bugs and Malfunctions</title>
      <list>
        <item>
          <p>
	    The log_mf_h event handler didn't close the index file
	    when it was done reading it causing a file descriptor
	    leak.</p>
          <p>
	    Own Id: OTP-6800</p>
        </item>
      </list>
    </section>


    <section><title>Improvements and New Features</title>
      <list>
        <item>
          <p>
	    The dict:size/1 and orddict:size/1 functions have been
	    documented.</p>
          <p>
	    Own Id: OTP-6818</p>
        </item>
      </list>
    </section>

</section>

  <section>
    <title>STDLIB 1.14.5</title>

    <section>
      <title>Fixed Bugs and Malfunctions</title>
      <list type="bulleted">
        <item>
          <p>Bugs have been fixed in Dets concerning comparison
            (==) and matching (=:=).</p>
          <p>The STDLIB manual pages
            have been updated as to more carefully state when terms
            are matched and when they are compared.</p>
          <p>Own Id: OTP-4738 Aux Id: OTP-4685 </p>
        </item>
        <item>
          <p>The shell has been updated to fix the following flaws:
            Shell process exit left you with an unresponsive initial
            shell if not using oldshell. Starting a restricted shell
            with a nonexisting callback module resulted in a shell
            where no commands could be used, not even init:stop/0.
            Fun's could not be used as parameters to local shell
            functions (in shell_default or user_default) when
            restricted_shell was active.</p>
          <p>Own Id: OTP-6537</p>
        </item>
        <item>
          <p>A bug in QLC's parse transform has been fixed.</p>
          <p>Own Id: OTP-6590</p>
        </item>
        <item>
          <p>A bug concerning <c>lists:sort/1</c> and
            <c>lists:keysort/2</c> and a mix of floating point
            numbers and integers has been fixed.</p>
          <p>Own Id: OTP-6606</p>
        </item>
        <item>
          <p>When calling <c>erlang:garbage_collect/0</c> in the
            Erlang shell not only the evaluator process (the one
            returned by calling <c>self()</c> in the Erlang shell) is
            garbage collected, but also the process holding the
            history list.</p>
          <p>Own Id: OTP-6659</p>
        </item>
        <item>
          <p>Functions of the <c>beam_lib</c> module that used to
            catch exceptions and return a tuple
            <c>{'EXIT',Reason}</c> now exit with the reason
            <c>Reason</c>.</p>
          <p>Own Id: OTP-6711</p>
        </item>
        <item>
          <p>The <c>erl_eval</c> module now calls the non-local
            function handler whenever an operator is evaluated
            (exceptions are <c>andalso</c>, <c>orelse</c>, and
            <c>catch</c>). The non-local function handler is now also
            called when the function or operator occurs in a guard
            test (such calls used to be ignored).</p>
          <p>These changes affect the Erlang shell when running in
            restricted mode: the callback function
            <c>non_local_allowed/3</c> is now called for operators
            such as <c>'!'/2</c>. This means that
            <c>non_local_allowed/3</c> may need to be changed as to
            let operators through. Note that <c>erlang:'!'/2</c> as
            well as <c>erlang:send/2,3</c> have to be restricted in
            order to stop message passing in the shell.</p>
          <p>*** POTENTIAL INCOMPATIBILITY ***</p>
          <p>Own Id: OTP-6714 Aux Id: seq10374 </p>
        </item>
      </list>
    </section>

    <section>
      <title>Improvements and New Features</title>
      <list type="bulleted">
        <item>
          <p>The new compiler option <c>warn_obsolete_guard</c> can
            be used for turning on warnings for calls to old type
            testing BIFs.</p>
          <p>Own Id: OTP-6585</p>
        </item>
        <item>
          <p>For scripts written using <c>escript</c>, there is a new
            function <c>escript:script_name/0</c>, which can be used
            to retrieve the pathame of the script. The documentation
            has been clarified regarding pre-defined macros such as
            ?MODULE and the module name.</p>
          <p>Own Id: OTP-6593</p>
        </item>
        <item>
          <p>Minor Makefile changes.</p>
          <p>Own Id: OTP-6689 Aux Id: OTP-6742 </p>
        </item>
      </list>
    </section>
  </section>

  <section>
    <title>STDLIB 1.14.4</title>

    <section>
      <title>Fixed Bugs and Malfunctions</title>
      <list type="bulleted">
        <item>
          <p>The MD5 calculation of a BEAM file done by
            <c>code:module_md5/1</c>, <c>beam_lib:md5/1</c>, and by
            the compiler for the default value of the <c>vsn</c>
            attribute have all been changed so that its result will
            be the same on all platforms; modules containing funs
            could get different MD5s on different platforms.</p>
          <p>Own Id: OTP-6459</p>
        </item>
        <item>
          <p>When sorting terms using the <c>file_sorter</c> module
            (the option <c>Format</c> set to <c>term</c>), file
            errors were not always properly handled. This bug has
            been fixed.</p>
          <p>The directory supplied with the
            <c>tmpdir</c> option is no longer checked unless it is
            actually used. The error reason <c>not_a_directory</c>
            can no longer be returned; instead a <c>file_error</c>
            tuple is returned</p>
          <p>Own Id: OTP-6526</p>
        </item>
        <item>
          <p>Bugs regarding <c>try</c>/<c>catch</c> have been fixed
            in the <c>erl_eval</c> module.</p>
          <p>Own Id: OTP-6539</p>
        </item>
        <item>
          <p>When sorting the operands of a join operation, QLC
            called <c>file:open/3</c> with bad arguments. This bug
            has been fixed.</p>
          <p>Own Id: OTP-6562 Aux Id: seq10606 </p>
        </item>
      </list>
    </section>

    <section>
      <title>Improvements and New Features</title>
      <list type="bulleted">
        <item>
          <p>The functions <c>beam_lib:cmp/1</c> and
            <c>beam_lib:strip/1</c> (and similar functions) have been
            updated to handle optional chunks (such as "FunT") in
            more general way in order to be future compatible.</p>
          <p>The function <c>beam_lib:chunks/3</c> has been
            added.</p>
          <p>The function <c>beam_lib:md5/1</c> has been added.</p>
          <p>Own Id: OTP-6443</p>
        </item>
        <item>
          <p>Added base64 as a module to stdlib, encoding and decoding</p>
          <p>Own Id: OTP-6470</p>
        </item>
        <item>
          <p>Added the functions to_upper/1 and to_lower/1 to the
            string module. These provide case conversion for ISO/IEC
            8859-1 characters (Latin1) and strings.</p>
          <p>Own Id: OTP-6472</p>
        </item>
        <item>
          <p>The callback function <c>non_local_allowed/3</c> used
            by the restricted shell can now return the value
            <c>{{restricted,NewFuncSpec,NewArgList},NewState}</c>
            which can be used for letting the shell call some other
            function than the one specified.</p>
          <p>Own Id: OTP-6497 Aux Id: seq10555 </p>
        </item>
        <item>
          <p>There is a new <c>escript</c> program that can be used
            for writing scripts in Erlang. Erlang scripts don't need
            to be compiled and any arguments can be passed to them
            without risk that they are interpreted by the Erlang
            system.</p>
          <p>Own Id: OTP-6505</p>
        </item>
        <item>
          <p>The <c>Format</c> argument of the functions
            <c>io:fwrite/2,3</c> and <c>io_lib:fwrite/2</c> is now
            allowed to be a binary.</p>
          <p>Own Id: OTP-6517</p>
        </item>
      </list>
    </section>
  </section>

  <section>
    <title>STDLIB 1.14.3.1</title>

    <section>
      <title>Fixed Bugs and Malfunctions</title>
      <list type="bulleted">
        <item>
          <p>The control sequences <c>p</c> and <c>P</c> of the
            <c>Format</c> argument of the functions
            <c>io:fwrite/2,3</c> and <c>io_lib:fwrite/2</c> could
            cause a <c>badarg</c> failure when applied to binaries.
            This bug was introduced in STDLIB 1.14.3. (Thanks to
            Denis Bilenko.)</p>
          <p>Own Id: OTP-6495</p>
        </item>
      </list>
    </section>

    <section>
      <title>Improvements and New Features</title>
      <list type="bulleted">
        <item>
          <p>Added the option {cwd, Dir} to make zip-archives with
            relative pathnames without having to do (a global)
            file:set_cwd.</p>
          <p>Own Id: OTP-6491 Aux Id: seq10551 </p>
        </item>
      </list>
    </section>
  </section>

  <section>
    <title>STDLIB 1.14.3</title>

    <section>
      <title>Fixed Bugs and Malfunctions</title>
      <list type="bulleted">
        <item>
          <p>The <c>spawn_opt/2,3,4,5</c> option <c>monitor</c> --
            introduced in Kernel 2.11.2 -- is currently not possible
            to use when starting a process using <c>proc_lib</c>,
            that is, also when starting a gen_server, gen_fsm etc. </p>
          <p>This limitation has now been properly documented and the
            behavior of the <c>gen_fsm</c>, <c>gen_server</c>, and
            <c>proc_lib</c> <c>start</c> and <c>start_link</c>
            functions when providing this option has been changed
            from hanging indefinitely to failing with reason
            <c>badarg</c>.</p>
          <p>(Thanks to Fredrik Linder)</p>
          <p>Own Id: OTP-6345</p>
        </item>
      </list>
    </section>

    <section>
      <title>Improvements and New Features</title>
      <list type="bulleted">
        <item>
          <p>The control sequence <c>P</c> of the <c>Format</c>
            argument of the functions <c>io:fwrite/2,3</c> and
            <c>io_lib:fwrite/2</c> now replaces the tail of binary
            strings with <c>...</c> when the maximum depth has been
            reached. For instance, <c><![CDATA[io:fwrite("~P", [<<"a binary string">>, 3]).]]></c> prints <c><![CDATA[<<"a binary"...>>]]></c>.</p>
          <p>The indentation takes more care not to exceed the
            right margin, if possible.</p>
          <p>If the maximum depth is
            reached while printing a tuple, <c>,...</c> is printed
            instead of <c>|...</c> (this change applies to the
            control sequence <c>W</c> as well).</p>
          <p>Own Id: OTP-6354</p>
        </item>
        <item>
          <p>The Erlang shell command <c>h/0</c> that prints the
            history list now avoids printing (huge) terms referred to
            by <c>v/1</c> but instead just prints the call to
            <c>v/1</c>.</p>
          <p>Own Id: OTP-6390</p>
        </item>
      </list>
    </section>
  </section>

  <section>
    <title>STDLIB 1.14.2.2</title>

    <section>
      <title>Fixed Bugs and Malfunctions</title>
      <list type="bulleted">
        <item>
          <p>The functions <c>dets:select/1,3</c>,
            <c>dets:match/1,3</c>, and <c>dets:match_object/1,3</c>
            have been changed as to never return
            <c>{[],Continuation}</c>. This change affects the
            corresponding functions in Mnesia.</p>
          <p>Bugs have been
            fixed in QLC: <c>qlc:info()</c> could crash if the
            <c>tmpdir</c> option did not designate a valid directory;
            the results of looking up keys are kept in RAM, which
            should improve performance.</p>
          <p>Own Id: OTP-6359</p>
        </item>
      </list>
    </section>
  </section>

  <section>
    <title>STDLIB 1.14.2.1</title>

    <section>
      <title>Fixed Bugs and Malfunctions</title>
      <list type="bulleted">
        <item>
          <p>A bug in <c>erl_pp:exprs()</c> has been fixed.</p>
          <p>Own Id: OTP-6321 Aux Id: seq10497 </p>
        </item>
      </list>
    </section>
  </section>

  <section>
    <title>STDLIB 1.14.2</title>

    <section>
      <title>Fixed Bugs and Malfunctions</title>
      <list type="bulleted">
        <item>
          <p>The control sequences <c>p</c> and <c>P</c> of the
            <c>Format</c> argument of the functions
            <c>io:format/2,3</c> and <c>io_lib:format/2</c> did not
            handle binaries very well. This bug, introduced in
            stdlib-1.14, has been fixed.</p>
          <p>Own Id: OTP-6230</p>
        </item>
        <item>
          <p><c>filelib:wildcard(Wc, PathWithRedundantSlashes)</c>,
            where <c>PathWithRedundantSlashes</c> is a directory path
            containing redundant slashes, such as <c>/tmp/</c> or
            <c>//tmp</c>, could return incorrect results. (Thanks to
            Martin Bjorklund.)</p>
          <p>Own Id: OTP-6271</p>
        </item>
        <item>
          <p>The Erlang code preprocessor crashed if the predefined
            macros ?MODULE or ?MODULE_STRING were used before the
            module declaration. This bug has been fixed.</p>
          <p>Own Id: OTP-6277</p>
        </item>
      </list>
    </section>

    <section>
      <title>Improvements and New Features</title>
      <list type="bulleted">
        <item>
          <p>Support for faster join of two tables has been added
            to the <c>qlc</c> module. There are two kinds of fast
            joins: lookup join that uses existing indices, and merge
            join that takes two sorted inputs. There is a new
            <c>join</c> option that can be used to force QLC to use a
            particular kind of join in some QLC expression.</p>
          <p>Several other changes have also been included:</p>
          <list type="bulleted">
            <item>
              <p>The new <c>tmpdir</c> option of <c>cursor/2</c>,
                <c>eval/2</c>, <c>fold/4</c>, and <c>info/2</c> can be
                used to set the directory that join uses for temporary
                files. The option also overrides the <c>tmpdir</c> option
                of <c>keysort/3</c> and <c>sort/2</c>.</p>
            </item>
            <item>
              <p>The new <c>lookup</c> option can be used to
                assert that constants are looked up when evaluating some
                QLC expression.</p>
            </item>
            <item>
              <p>The <c>cache</c> and <c>cache_all</c> options
                accept new tags: <c>ets</c>, <c>list</c>, and <c>no</c>.
                The tag <c>list</c> caches answers in a list using a
                temporary file if the answers cannot be held in RAM.
                Combining <c>{cache,list}</c> and <c>{unique, true}</c>
                is equivalent to calling <c>sort/2</c> with the option
                <c>unique</c> set to <c>true</c>. The old tags
                <c>true</c> (equivalent to <c>ets</c>) and <c>false</c>
                (equivalent to <c>no</c>) are recognized for backward
                compatibility.</p>
            </item>
            <item>
              <p>The new option <c>max_list_size</c> can be used
                to set the limit where merge join starts to use temporary
                files for large equivalence classes and when answers
                cached in lists are put on temporary files.</p>
            </item>
            <item>
              <p>There is a new callback <c>is_sorted_key</c> to
                be supplied as an option to <c>table/2</c>.</p>
            </item>
            <item>
              <p>QLC analyzes each and every QLC expression when
                trying to find constants for the lookup function.
                Hitherto only QLC expressions with exactly one generator
                were analyzed.</p>
              <p>Note that only filters with guard
                syntax placed immediately after the generator are
                analyzed. The restriction to guard filters is an
                incompatible change. See <c>qlc(3)</c> for further
                details.</p>
            </item>
            <item>
              <p>In a similar way several match specifications
                for traversal of QLC tables can be utilized for different
                generators of one single QLC expression.</p>
            </item>
            <item>
              <p>A bug has been fixed: when caching answers to a
                sufficiently complex query it could happen that some
                answers were not returned.</p>
            </item>
          </list>
          <p>*** POTENTIAL INCOMPATIBILITY ***</p>
          <p>Own Id: OTP-6038</p>
        </item>
        <item>
          <p>The Erlang pretty printer (<c>erl_pp</c>) is now much
            faster when the code is deeply nested. A few minor bugs
            have been fixed as well.</p>
          <p>Own Id: OTP-6227 Aux Id: OTP-5924 </p>
        </item>
        <item>
          <p>The Erlang shell now tries to garbage collect large
            binaries. Under certain circumstances such binaries could
            otherwise linger on for an indefinite amount of time.</p>
          <p>Own Id: OTP-6239</p>
        </item>
        <item>
          <p>To help Dialyzer find more bugs, many functions in the
            Kernel and STDLIB applications now only accept arguments
            of the type that is documented.</p>
          <p>For instance, the functions <c>lists:prefix/2</c> and
            <c>lists:suffix/2</c> are documented to only accept lists
            as their arguments, but they actually accepted anything
            and returned <c>false</c>. That has been changed so that
            the functions cause an exception if one or both arguments
            are not lists.</p>
          <p>Also, the <c>string:strip/3</c> function is documented
            to take a character argument that is a character to strip
            from one or both ends of the string. Given a list instead
            of a character, it used to do nothing, but will now cause
            an exception.</p>
          <p>Dialyzer will find most cases where those functions
            are passed arguments of the wrong type.</p>
          <p>*** POTENTIAL INCOMPATIBILITY ***</p>
          <p>Own Id: OTP-6295</p>
        </item>
      </list>
    </section>
  </section>

  <section>
    <title>STDLIB 1.14.1</title>

    <section>
      <title>Fixed Bugs and Malfunctions</title>
      <list type="bulleted">
        <item>
          <p>The functions <c>c:y/1,2</c> which call
            <c>yecc:file/1,2</c> are now listed by
            <c>c:help/0</c>.</p>
          <p>Documentation of <c>c:y/1,2</c> has been added to
            <c>c(3)</c>.</p>
          <p>The fact that the control sequence character <c>s</c>
            recognizes binaries and deep character lists has been
            documented in <c>io(3)</c>. This feature was added in
            R11B-0 (OTP-5403).</p>
          <p>Own Id: OTP-6140</p>
        </item>
        <item>
          <p>The shell command rr() sometimes failed to read record
            definitions from file(s). This problem has been fixed.</p>
          <p>Own Id: OTP-6166 Aux Id: OTP-5878 </p>
        </item>
        <item>
          <p>The nonlocal function handler in <c>erl_eval</c>, which
            is used for implementing the restricted mode of the
            Erlang shell, did not handle calls to
            <c>erlang:apply/3</c> correctly. This bug has been fixed.</p>
          <p>Own Id: OTP-6169 Aux Id: seq10374 </p>
        </item>
        <item>
          <p>ets:rename/1 could deadlock, or crash the SMP emulator
            when the table wasn't a named table.</p>
          <p>ets:next/2, and ets:prev/2 could return erroneous results
            on the SMP emulator.</p>
          <p>Own Id: OTP-6198 Aux Id: seq10392, seq10415 </p>
        </item>
        <item>
          <p>When closing a Dets table the space management data was
            sometimes saved in such a way that opening the table
            could not be done without repairing the file. This bug
            has been fixed.</p>
          <p>Own Id: OTP-6206</p>
        </item>
      </list>
    </section>
  </section>

  <section>
    <title>STDLIB 1.14</title>

    <section>
      <title>Fixed Bugs and Malfunctions</title>
      <list type="bulleted">
        <item>
          <p>A bugfix in QLC: two of the call-back functions used
            for implementing QLC tables, <c>TraverseFun</c> and
            <c>LookupFun</c>, are now allowed to return a term other
            than a list. Such a term is immediately returned as the
            results of the current query, and is useful mostly for
            returning error tuples.</p>
          <p>Several other minor bugs have been also been fixed.</p>
          <p>Own Id: OTP-5195</p>
        </item>
        <item>
          <p>The STDLIB modules <c>error_logger_file_h</c> and
            <c>error_logger_tty_h</c> now read the environment
            variable <c>utc_log</c> from the SASL application.</p>
          <p>Own Id: OTP-5535</p>
        </item>
        <item>
          <p><c>ets:info/1</c> has been corrected to behave according
            to the documentation and return a list of tuples, not a
            tuple with tuples.</p>
          <p>*** POTENTIAL INCOMPATIBILITY ***</p>
          <p>Own Id: OTP-5639</p>
        </item>
        <item>
          <p>Referencing a so far undeclared record from the default
            value of some record declaration is from now on considered
            an error by the linter. It is also an error if the default
            value of a record declaration uses or binds a variable.</p>
          <p>*** POTENTIAL INCOMPATIBILITY ***</p>
          <p>Own Id: OTP-5878</p>
        </item>
        <item>
          <p>When a file <c>.hrl</c> file is included using
            <c>-include_lib</c>, the include path is temporarily
            updated to include the directory the <c>.hrl</c> file was
            found in, which will allow that <c>.hrl</c> file to itself
            include files from the same directory as itself using
            <c>-include</c>. (Thanks to Richard Carlsson.)</p>
          <p>Own Id: OTP-5944</p>
        </item>
        <item>
          <p>Corrected <c>filelib:ensure_dir/1</c> which sometimes
            returned <c>true</c> and sometimes <c>ok</c> to always
            return <c>ok</c> when successful. This goes against the
            documentation which said <c>true</c>, but <c>ok</c> was
            judged to be a more logical return value.</p>
          <p>*** POTENTIAL INCOMPATIBILITY ***</p>
          <p>Own Id: OTP-5960 Aux Id: seq10240 </p>
        </item>
        <item>
          <p>The shell now handles records better when used in calls
            on the form <c>{Module, Function}(ArgList)</c>.</p>
          <p>Own Id: OTP-5990 Aux Id: OTP-5876 </p>
        </item>
        <item>
          <p>The functions <c>lists:ukeysort/2</c> and
            <c>lists:ukeymerge/3</c> have been changed in such a way
            that two tuples are considered equal if their keys
            match.</p>
          <p>For the sake of consistency, <c>lists:usort/2</c> and
            <c>lists:umerge/3</c> have been modified too: two elements
            are considered equal if they compare equal.</p>
          <p>The <c>file_sorter</c> module has been modified in a
            similar way: the <c>unique</c> option now applies to the
            key (<c>keysort()</c> and <c>keymerge()</c>) and the
            ordering function (the option <c>{order, Order} </c>).</p>
          <p>*** POTENTIAL INCOMPATIBILITY ***</p>
          <p>Own Id: OTP-6019</p>
        </item>
        <item>
          <p>Correction in documentation for
            <c>ets:update_counter/3</c>; failure with <c>badarg</c>
            also if the counter to be updated is the key.</p>
          <p>Own Id: OTP-6072</p>
        </item>
        <item>
          <p>When sorting terms using the <c>file_sorter</c> module
            and an ordering fun, the sort was not always stable. This
            bug has been fixed.</p>
          <p>Own Id: OTP-6088</p>
        </item>
      </list>
    </section>

    <section>
      <title>Improvements and New Features</title>
      <list type="bulleted">
        <item>
          <p>Improvements of the linter:</p>
          <list type="bulleted">
            <item>
              <p>The <c>compile</c> attribute is recognized after
                function definitions.</p>
            </item>
            <item>
              <p>The new compiler option
                <c>nowarn_deprecated_function</c> can be used for
                turning off warnings for calls to deprecated functions.</p>
            </item>
            <item>
              <p>The new compiler option
                <c>{nowarn_unused_function,[{Name,Arity}]}</c> turns off
                warnings for unused local functions for the mentioned
                functions. The new options
                <c>{nowarn_deprecated_function,[{Module,Name,Arity}]}</c>
                and <c>{nowarn_bif_clash,[{Name,Arity}]}</c> work
                similarly.</p>
            </item>
          </list>
          <p>The Erlang code preprocessor <c>epp</c> now recognizes
            the <c>file</c> attribute. This attribute is meant to be
            used by tools such as Yecc that generate source code
            files.</p>
          <p>Own Id: OTP-5362</p>
        </item>
        <item>
          <p>The formatting option <c>~s</c> of <c>io:fwrite</c> and
            <c>io_lib:fwrite</c> has been extended to handle arguments
            that are binaries or I/O lists.</p>
          <p>Own Id: OTP-5403</p>
        </item>
        <item>
          <p>The control sequences <c>p</c> and <c>P</c> of the
            <c>Format</c> argument of the functions
            <c>io:format/2,3</c> and <c>io_lib:format/2</c> have been
            changed as to display the contents of binaries containing
            printable characters as strings.</p>
          <p>Own Id: OTP-5485</p>
        </item>
        <item>
          <p>The linter emits warnings for functions exported more
            than once in <c>export</c> attributes.</p>
          <p>Own Id: OTP-5494</p>
        </item>
        <item>
          <p>A manual for STDLIB has been added, <c>stdlib(6)</c>. It
            mentions the configuration parameters for the Erlang
            shell.</p>
          <p>Own Id: OTP-5530</p>
        </item>
        <item>
          <p>Added the <c>zip</c> module with functions for reading
            and creating zip archives. See <c>zip(3)</c>.</p>
          <p>Own Id: OTP-5786</p>
        </item>
        <item>
          <p>Simple-one-for-one supervisors now store the pids of
            child processes using <c>dict</c> instead of a list. This
            significantly improves performance when there are many
            dynamic supervised child processes. (Thanks to Micka&euml;l
            R&eacute;mond et al.)</p>
          <p>Own Id: OTP-5898</p>
        </item>
        <item>
          <p>When given the new option '<c>strict_record_tests</c>',
            the compiler will generate code that verifies the record
            type for '<c>R#record.field</c>' operations in guards. Code
            that verifies record types in bodies has already been
            generated since R10B, but in this release there will be a
            '<c>{badrecord,RecordTag}</c>' instead of a
            '<c>badmatch</c>' if the record verification test fails.
            See the documentation for the <c>compile</c> module for
            more information.</p>
          <p>The Erlang shell always applies strict record tests.</p>
          <p>Own Id: OTP-5915 Aux Id: OTP-5714 </p>
        </item>
        <item>
          <p>The Erlang pretty printer (<c>erl_pp</c>) now tries to
            insert line breaks at appropriate places.</p>
          <p>Own Id: OTP-5924</p>
        </item>
        <item>
          <p>The <c>public</c> option has been removed from
            <c>digraph:new/1</c>. The reason is that several
            functions in the <c>digraph</c> module are implemented
            using multiple ETS accesses, which is not thread safe.
            (Thanks to Ulf Wiger.)</p>
          <p>*** POTENTIAL INCOMPATIBILITY ***</p>
          <p>Own Id: OTP-5985</p>
        </item>
        <item>
          <p>The function <c>lists:keyreplace/4</c> checks that the
            fourth argument (<c>NewTuple</c>) is a tuple.</p>
          <p>Own Id: OTP-6023</p>
        </item>
        <item>
          <p>Added an example of how to reconstruct source code from
            debug info (abstract code) to <c>beam_lib(3)</c>. (Thanks
            to Mats Cronqvist who wrote the example.)</p>
          <p>Own Id: OTP-6073</p>
        </item>
        <item>
          <p>The new compiler option <c>warn_unused_record</c> is used
            for finding unused locally defined record types.</p>
          <p>Own Id: OTP-6105</p>
        </item>
      </list>
    </section>
  </section>

  <section>
    <title>STDLIB 1.13.12</title>

    <section>
      <title>Fixed Bugs and Malfunctions</title>
      <list type="bulleted">
        <item>
          <p><c>shell_default:xm/1</c> has been added. It calls
            <c>xref:m/1</c>.</p>
          <p>Own Id: OTP-5405 Aux Id: OTP-4101 </p>
        </item>
        <item>
          <p>Warnings are output whenever so far undeclared records are
            referenced from some default value of a record
            declaration. In STDLIB 1.14 (R11B) such forward references
            will cause a compilation error.</p>
          <p>Own Id: OTP-5878</p>
        </item>
        <item>
          <p>The linter's check of the <c>deprecated</c> attribute did
            not take the compile option <c>export_all</c> into
            account. This bug has been fixed.</p>
          <p>Own Id: OTP-5917</p>
        </item>
        <item>
          <p>The Erlang pretty printer did not handle <c>try/catch</c>
            correctly. This bug has been fixed.</p>
          <p>Own Id: OTP-5926</p>
        </item>
        <item>
          <p>Corrected documentation for <c>lists:nthtail/3</c>.</p>
          <p>Added documentation for <c>lists:keymap/3</c>.</p>
          <p>Tried to clarify some other type declarations and
            function descriptions in <c>lists(3)</c>.</p>
          <p>Corrected documentation for <c>timer:now_diff/2</c>.</p>
          <p>Fixed broken links in <c>gen_fsm(3)</c>,
            <c>gen_server(3)</c>, <c>io_lib(3)</c> and <c>lib(3)</c>.</p>
          <p>Own Id: OTP-5931</p>
        </item>
        <item>
          <p>Type checks have been added to functions in
            <c>lists.erl</c>.</p>
          <p>Own Id: OTP-5939</p>
        </item>
      </list>
    </section>

    <section>
      <title>Improvements and New Features</title>
      <list type="bulleted">
        <item>
          <p>The new STDLIB module <c>erl_expand_records</c> expands
            records in abstract code. It is used by the Erlang shell,
            which means that Compiler is no longer used by the shell.</p>
          <p>Own Id: OTP-5876 Aux Id: OTP-5435 </p>
        </item>
        <item>
          <p>The compiler will now warn that the
            <c>megaco:format_versions/1</c> function is deprecated.</p>
          <p>Own Id: OTP-5976</p>
        </item>
      </list>
    </section>
  </section>

  <section>
    <title>STDLIB 1.13.11</title>

    <section>
      <title>Fixed Bugs and Malfunctions</title>
      <list type="bulleted">
        <item>
          <p>When calling <c>gen_server:enter_loop</c> with a
            registered server name, it was only checked that the
            registered name existed, not that it actually was the
            name of the calling process.</p>
          <p>Own Id: OTP-5854</p>
        </item>
      </list>
    </section>

    <section>
      <title>Improvements and New Features</title>
      <list type="bulleted">
        <item>
          <p>More detail on <c>beam_lib:version/1</c> in
            documentation.</p>
          <p>Own Id: OTP-5789</p>
        </item>
        <item>
          <p>The new function <c>io:read/3</c> works like
            <c>io:read/1,2</c> but takes a third argument,
            <c>StartLine</c>.</p>
          <p>Own Id: OTP-5813</p>
        </item>
        <item>
          <p>The new function <c>gen_fsm:enter_loop/4,5,6</c>, similar
            to <c>gen_server:enter_loop/3,4,5</c>, has been added.</p>
          <p>Own Id: OTP-5846 Aux Id: seq10163 </p>
        </item>
        <item>
          <p>The function <c>c:i/1</c> is now exported.</p>
          <p>Own Id: OTP-5848 Aux Id: seq10164 </p>
        </item>
      </list>
    </section>
  </section>

  <section>
    <title>STDLIB 1.13.10</title>

    <section>
      <title>Fixed Bugs and Malfunctions</title>
      <list type="bulleted">
        <item>
          <p>A couple of type errors have been fixed in <c>sofs</c>.</p>
          <p>Own Id: OTP-5739</p>
        </item>
        <item>
          <p>The pre-processor used to complain that the macro
            definition '<c>-define(S(S), ??S).</c>' was circular,
            which it isn't. (Thanks to Richard Carlsson.)</p>
          <p>Own Id: OTP-5777</p>
        </item>
      </list>
    </section>
  </section>

  <section>
    <title>STDLIB 1.13.9</title>

    <section>
      <title>Fixed Bugs and Malfunctions</title>
      <list type="bulleted">
        <item>
          <p>The linter, QLC and the module <c>erl_pp</c> did not
            handle the new '<c>fun M:F/A</c>' construct in all
            situations. This problem has been fixed.</p>
          <p>Own Id: OTP-5644</p>
        </item>
      </list>
    </section>

    <section>
      <title>Improvements and New Features</title>
      <list type="bulleted">
        <item>
          <p>The manual pages for most of the Kernel and some of
            the STDLIB modules have been updated, in particular
            regarding type definitions.</p>
          <p>The documentation of the return value for
            <c>erts:info/1</c> has been corrected.</p>
          <p>The documentation for <c>erlang:statistics/1</c> now
            lists all possible arguments.</p>
          <p>Own Id: OTP-5360</p>
        </item>
        <item>
          <p>Replaced some tuple funs with the new <c>fun M:F/A</c>
            construct.</p>
          <p>The high-order functions in the lists module no longer
            accept bad funs under any circumstances.
            '<c>lists:map(bad_fun, [])</c>' used to return
            '<c>[]</c>' but now causes an exception.</p>
          <p>Unused, broken compatibility code in the <c>ets</c>
            module was removed. (Thanks to Dialyzer.)</p>
          <p>Eliminated 5 discrepancies found by Dialyzer in the
            Appmon application.</p>
          <p>Own Id: OTP-5633</p>
        </item>
        <item>
          <p>The <c>c:i/0</c> function will now run in a paged mode if
            there are more than 100 processes in the system. (Thanks
            to Ulf Wiger.)</p>
          <p><c>erlang:system_info(process_count)</c> has been
            optimized and does now return exactly the same value as
            <c>length(processes())</c>. Previously
            <c>erlang:system_info(process_count)</c> did not include
            exiting processes which are included in
            <c>length(processes())</c>.</p>
          <p>The <c>+P</c> flag for <c>erl</c>, which sets the maximum
            number of processes allowed to exist at the same, no longer
            accepts values higher than 134217727. (You will still
            probably run out of memory before you'll be able to reach
            that limit.)</p>
          <p>Own Id: OTP-5645 Aux Id: seq9984 </p>
        </item>
      </list>
    </section>
  </section>

  <section>
    <title>STDLIB 1.13.8</title>

    <section>
      <title>Fixed Bugs and Malfunctions</title>
      <list type="bulleted">
        <item>
          <p>Very minor corrections in <c>beam_lib</c> and its
            documentation.</p>
          <p>Own Id: OTP-5589</p>
        </item>
      </list>
    </section>

    <section>
      <title>Improvements and New Features</title>
      <list type="bulleted">
        <item>
          <p>The <c>erlang:port_info/1</c> BIF is now documented.
            Minor corrections of the documentation for
            <c>erlang:port_info/2</c>.</p>
          <p>Added a note to the documentation of the <c>math</c>
            module that all functions are not available on all
            platforms.</p>
          <p>Added more information about the '<c>+c</c>' option in
            the <c>erl</c> man page in the ERTS documentation.</p>
          <p>Own Id: OTP-5555</p>
        </item>
        <item>
          <p>The new <c>fun M:F/A</c> construct creates a fun that
            refers to the latest version of <c>M:F/A</c>. This syntax is
            meant to replace tuple funs <c>{M,F}</c> which have many
            problems.</p>
          <p>The new type test <c>is_function(Fun,A)</c> (which may be
            used in guards) test whether <c>Fun</c> is a fun that can be
            applied with <c>A</c> arguments. (Currently, <c>Fun</c> can
            also be a tuple fun.)</p>
          <p>Own Id: OTP-5584</p>
        </item>
      </list>
    </section>
  </section>

  <section>
    <title>STDLIB 1.13.7</title>

    <section>
      <title>Fixed Bugs and Malfunctions</title>
      <list type="bulleted">
        <item>
          <p><c>filelib:wildcard/2</c> was broken (it ignored its
            second argument).</p>
          <p>Also, <c>filelib:wildcard("Filename")</c> (where the
            argument does not contain any meta-characters) would
            always return <c>["Filename"]</c>. Corrected so that an
            empty list will be returned if <c>"Filename"</c> does not
            actually exist. (Same correction in
            <c>filelib:wildcard/2</c>.) (This change is a slight
            incompatibility.)</p>
          <p><c>filelib:wildcard/1,2</c> will generate a different
            exception when given bad patterns such as <c>"{a,"</c>. The
            exception used to be caused by
            '<c>exit(missing_delimiter)</c>' but is now
            '<c>erlang:error({badpattern,missing_delimiter})</c>'.</p>
          <p>Own Id: OTP-5523 Aux Id: seq9824 </p>
        </item>
      </list>
    </section>

    <section>
      <title>Improvements and New Features</title>
      <list type="bulleted">
        <item>
          <p>Further improvements of encrypted debug info: New option
            <c>encrypt_debug_info</c> for compiler.</p>
          <p>Own Id: OTP-5541 Aux Id: seq9837 </p>
        </item>
      </list>
    </section>
  </section>

  <section>
    <title>STDLIB 1.13.6</title>

    <section>
      <title>Fixed Bugs and Malfunctions</title>
      <list type="bulleted">
        <item>
          <p>When opening a Dets table read only an attempt was
            sometimes made to re-hash the table resulting in an error
            message. This problem has been fixed.</p>
          <p>Own Id: OTP-5487 Aux Id: OTP-4989 </p>
        </item>
      </list>
    </section>

    <section>
      <title>Improvements and New Features</title>
      <list type="bulleted">
        <item>
          <p>It is now possible to encrypt the debug information in
            Beam files, to help keep the source code secret. See the
            documentation for <c>compile</c> on how to provide the key
            for encrypting, and the documentation for <c>beam_lib</c>
            on how to provide the key for decryption so that tools such
            as the Debugger, Xref, or Cover can be used.</p>
          <p>The <c>beam_lib:chunks/2</c> functions now accepts an
            additional chunk type <c>compile_info</c> to retrieve
            the compilation information directly as a term. (Thanks
            to Tobias Lindahl.)</p>
          <p>Own Id: OTP-5460 Aux Id: seq9787 </p>
        </item>
      </list>
    </section>
  </section>

  <section>
    <title>STDLIB 1.13.5</title>

    <section>
      <title>Fixed Bugs and Malfunctions</title>
      <list type="bulleted">
        <item>
          <p>Closing a Dets table kept in RAM would cause a crash if
            the file could not be written. This problem has been
            fixed by returning an error tuple.</p>
          <p>Own Id: OTP-5402</p>
        </item>
        <item>
          <p><c>erl_pp</c> now correctly pretty-prints <c>fun F/A</c>.</p>
          <p>Own Id: OTP-5412</p>
        </item>
        <item>
          <p>The Erlang shell failed if the compiler was not in the
            code path. This problem has been fixed, but in order to
            evaluate records the compiler is still needed.</p>
          <p>Own Id: OTP-5435</p>
        </item>
        <item>
          <p>Corrected the example in the documentation for
            <c>ets:match/2</c>. Also clarified that
            <c>ets:update_counter/3</c> updates the counter atomically.
            (Thanks to Anders Svensson.)</p>
          <p>Own Id: OTP-5452 Aux Id: seq9770, seq9789 </p>
        </item>
      </list>
    </section>

    <section>
      <title>Improvements and New Features</title>
      <list type="bulleted">
        <item>
          <p>The possibility to start the Erlang shell in parallel
            with the rest of the system was reintroduced for
            backwards compatibility in STDLIB 1.13.1. The flag to be
            used for this is now called <c>async_shell_start</c> and has
            been documented. New shells started from the JCL menu are
            not synchronized with <c>init</c> anymore. This makes it
            possible to start a new shell (e.g. for debugging purposes)
            even if the initial shell has not come up.</p>
          <p>Own Id: OTP-5406 Aux Id: OTP-5218 </p>
        </item>
        <item>
          <p>The compiler will now produce warnings when using the
            deprecated functions in the <c>snmp</c> module.</p>
          <p>Own Id: OTP-5425</p>
        </item>
        <item>
          <p>The function <c>c:zi/0</c> has been removed. Use
            <c>c:i/0</c> instead.</p>
          <p>Own Id: OTP-5432</p>
        </item>
        <item>
          <p>Corrected two minor bugs found by the Dialyzer:
            Calling a parameterized module from a restricted shell
            (i.e. if <c>shell:start_restricted/1</c> has been used)
            would crash the shell evaluator. A debug printout in
            <c>gen_fsm</c> had a clause that would never match; causing
            less information to be printed.</p>
          <p>And a somewhat more serious one also found by
            Dialyzer: <c>rpc:yield/1</c> would crash unless the call
            started by <c>rpc:async_call/4</c> had already finished;
            <c>rpc:nb_yield(Key,infinity)</c> would also crash.</p>
          <p>Cleaned up and removed redundant code found by
            Dialyzer in <c>erlang:dmonitor_p/2</c>.</p>
          <p>Own Id: OTP-5462</p>
        </item>
      </list>
    </section>
  </section>

  <section>
    <title>STDLIB 1.13.4</title>

    <section>
      <title>Fixed Bugs and Malfunctions</title>
      <list type="bulleted">
        <item>
          <p>Bugs in the Erlang shell have been fixed.</p>
          <p>Own Id: OTP-5327</p>
        </item>
        <item>
          <p>Some dead code reported by Dialyzer was eliminated.</p>
          <p>A bug in <c>dbg</c> when tracing to wrap trace files has
            been corrected. It failed to delete any already existing
            wrap trace files with the same names when starting a new
            wrap trace.</p>
          <p>Own Id: OTP-5329</p>
        </item>
        <item>
          <p>The linter could output invalid warnings about bit
            patterns in record initializations. This problem has been
            fixed.</p>
          <p>Own Id: OTP-5338</p>
        </item>
        <item>
          <p><c>ordsets:is_set(NoList)</c>, where <c>NoList</c> is any
            term except a list, would crash. For consistency with
            <c>sets:is_set/1</c> and <c>gb_sets:is_set/1</c>, it now
            returns <c>false</c>.</p>
          <p>Own Id: OTP-5341</p>
        </item>
        <item>
          <p>A BIF <c>erlang:raise/3</c> has been added. See the manual
            for details. It is intended for internal system programming
            only, advanced error handling.</p>
          <p>Own Id: OTP-5376 Aux Id: OTP-5257 </p>
        </item>
      </list>
    </section>

    <section>
      <title>Improvements and New Features</title>
      <list type="bulleted">
        <item>
          <p>The <c>deprecated</c> attribute is now checked by the
            linter. See <c>xref(3)</c> for a description of the
            <c>deprecated</c> attribute.</p>
          <p>Own Id: OTP-5276</p>
        </item>
        <item>
          <p>The restricted shell will now indicate if the return
            value from a user predicate is on an incorrect form.</p>
          <p>Own Id: OTP-5335</p>
        </item>
      </list>
    </section>
  </section>

  <section>
    <title>STDLIB 1.13.3</title>

    <section>
      <title>Fixed Bugs and Malfunctions</title>
      <list type="bulleted">
        <item>
          <p>Bugs concerning unused and shadowed variables have been
            fixed in the linter.</p>
          <p>Own Id: OTP-5091</p>
        </item>
        <item>
          <p>A bug in the evaluator that caused the shell to choke on
            bit syntax expressions has been fixed.</p>
          <p>Own Id: OTP-5237</p>
        </item>
        <item>
          <p><c>io:format/2</c> et.al no longer crashes for some
            combinations of precision and value for format character
            "g". Previously it crashed if the precision P was 4 or lower
            and the absolute value of the float to print was lower
            than 10^4 but 10^(P-1) or higher. Now it will not crash
            depending on the value of the float.</p>
          <p>Own Id: OTP-5263</p>
        </item>
        <item>
          <p>Bugs in the handling of the bit syntax have been fixed in
            the Erlang shell.</p>
          <p>Own Id: OTP-5269</p>
        </item>
        <item>
          <p><c>gb_sets:del_element/2</c> was changed to do the
            same as <c>gb_sets:delete_any/2</c> which was the
            original intention, not as <c>gb_sets:delete/2</c>. Code
            that relies on <c>gb_sets:del_element/2</c> causing an
            error if the element does not exist must be changed to
            call <c>gb_sets:delete/2</c> instead.</p>
          <p>The documentation was also updated to explicitly
            document functions that were only referred to as
            'aliases' of a documented function. Also, a list of all
            functions common to the <c>gb_sets</c>, <c>sets</c>, and
            <c>ordsets</c> was added.</p>
          <p>*** POTENTIAL INCOMPATIBILITY ***</p>
          <p>Own Id: OTP-5277</p>
        </item>
        <item>
          <p>Debug messages have been removed from the QLC module.</p>
          <p>Own Id: OTP-5283</p>
        </item>
      </list>
    </section>

    <section>
      <title>Improvements and New Features</title>
      <list type="bulleted">
        <item>
          <p>The size of continuations returned from
            <c>dets:match/1,3</c>, <c>dets:match_object/1,3</c>, and
            <c>dets:select/1,3</c> has been reduced. This affects the
            amount of data Mnesia sends between nodes while
            evaluating QLC queries.</p>
          <p>Own Id: OTP-5232</p>
        </item>
      </list>
    </section>
  </section>

  <section>
    <title>STDLIB 1.13.2</title>

    <section>
      <title>Improvements and New Features</title>
      <list type="bulleted">
        <item>
          <p>The <c>-rsh</c> switch for starting a remote shell
            (introduced with OTP-5210) clashed with an already existing
            switch used by <c>slave</c>. Therefore the switch for
            the remote shell is now instead named <c>-remsh</c>.</p>
          <p>Own Id: OTP-5248 Aux Id: OTP-5210 </p>
        </item>
      </list>
    </section>
  </section>

  <section>
    <title>STDLIB 1.13.1</title>

    <section>
      <title>Fixed Bugs and Malfunctions</title>
      <list type="bulleted">
        <item>
          <p>The Pman 'trace shell' functionality was broken as has
            now been fixed. Furthermore, Pman could not correctly
            find the pid of the active shell if more than one shell
            process was running on the node. This has also been
            corrected.</p>
          <p>Own Id: OTP-5191</p>
        </item>
        <item>
          <p>When the undocumented feature "parameterized modules" was
            used, the ?MODULE macro did not work correctly.</p>
          <p>Own Id: OTP-5224</p>
        </item>
      </list>
    </section>

    <section>
      <title>Improvements and New Features</title>
      <list type="bulleted">
        <item>
          <p>You can now start Erlang with the <c>-rsh</c> flag which
            gives you a remote initial shell instead of a local one.
            Example:</p>
          <pre>
            erl -sname this_node -rsh other_node@other_host
          </pre>
          <p>Own Id: OTP-5210</p>
        </item>
        <item>
          <p>The man page for the <c>lists</c> module has been updated
            with description of the new <c>zip</c>, <c>unzip</c>,
            and <c>partition/2</c> functions.</p>
          <p>Own Id: OTP-5213</p>
        </item>
        <item>
          <p>The top level group leader used to be listed as job #1 in
            the job list in JCL mode. Since there is no shell
            associated with this process that can be connected to, it
            will no longer be listed.</p>
          <p>Own Id: OTP-5214</p>
        </item>
        <item>
          <p>The possibility to start the Erlang shell in parallel
            with the rest of the system has been reintroduced for
            backwards compatibility. Note that this old behaviour is
            error prone and should not be used unless for some reason
            necessary.</p>
          <p>Own Id: OTP-5218 Aux Id: seq9534 </p>
        </item>
        <item>
          <p>The <c>shell</c> commands <c>rr/1,2,3</c> now accepts
            wildcards when reading record definitions from BEAM
            files.</p>
          <p>Own Id: OTP-5226</p>
        </item>
      </list>
    </section>
  </section>
</chapter><|MERGE_RESOLUTION|>--- conflicted
+++ resolved
@@ -4,11 +4,7 @@
 <chapter>
   <header>
     <copyright>
-<<<<<<< HEAD
       <year>2004</year><year>2022</year>
-=======
-      <year>2004</year><year>2021</year>
->>>>>>> 6edaed6e
       <holder>Ericsson AB. All Rights Reserved.</holder>
     </copyright>
     <legalnotice>
@@ -35,16 +31,11 @@
   </header>
   <p>This document describes the changes made to the STDLIB application.</p>
 
-<<<<<<< HEAD
 <section><title>STDLIB 4.2</title>
-=======
-<section><title>STDLIB 3.17.2.2</title>
->>>>>>> 6edaed6e
 
     <section><title>Fixed Bugs and Malfunctions</title>
       <list>
         <item>
-<<<<<<< HEAD
 	    <p><c>erl_tar</c> can now read gzip-compressed tar files
 	    that are padded. There is a new option
 	    <c>compressed_one</c> for <c>file:open/2</c> that will
@@ -61,8 +52,6 @@
 	    Own Id: OTP-18292 Aux Id: PR-6366 </p>
         </item>
         <item>
-=======
->>>>>>> 6edaed6e
 	    <p>It is not allowed to call functions from guards. The
 	    compiler failed to reject a call in a guard when done by
 	    constructing a record with a default initialization
@@ -70,7 +59,6 @@
           <p>
 	    Own Id: OTP-18325 Aux Id: GH-6465, GH-6466 </p>
         </item>
-<<<<<<< HEAD
         <item>
 	    <p>The compiler could crash when using a record with
 	    complex field initialization expression as a filter in a
@@ -662,8 +650,23 @@
           <p>
 	    Own Id: OTP-18011</p>
         </item>
-=======
->>>>>>> 6edaed6e
+      </list>
+    </section>
+
+</section>
+
+<section><title>STDLIB 3.17.2.2</title>
+
+    <section><title>Fixed Bugs and Malfunctions</title>
+      <list>
+        <item>
+	    <p>It is not allowed to call functions from guards. The
+	    compiler failed to reject a call in a guard when done by
+	    constructing a record with a default initialization
+	    expression that called a function.</p>
+          <p>
+	    Own Id: OTP-18325 Aux Id: GH-6465, GH-6466 </p>
+        </item>
       </list>
     </section>
 
