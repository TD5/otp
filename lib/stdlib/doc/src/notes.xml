<?xml version="1.0" encoding="utf-8" ?>
<!DOCTYPE chapter SYSTEM "chapter.dtd">

<chapter>
  <header>
    <copyright>
      <year>2004</year><year>2020</year>
      <holder>Ericsson AB. All Rights Reserved.</holder>
    </copyright>
    <legalnotice>
      Licensed under the Apache License, Version 2.0 (the "License");
      you may not use this file except in compliance with the License.
      You may obtain a copy of the License at
 
          http://www.apache.org/licenses/LICENSE-2.0

      Unless required by applicable law or agreed to in writing, software
      distributed under the License is distributed on an "AS IS" BASIS,
      WITHOUT WARRANTIES OR CONDITIONS OF ANY KIND, either express or implied.
      See the License for the specific language governing permissions and
      limitations under the License.

    </legalnotice>

    <title>STDLIB Release Notes</title>
    <prepared></prepared>
    <docno></docno>
    <date></date>
    <rev></rev>
    <file>notes.xml</file>
  </header>
  <p>This document describes the changes made to the STDLIB application.</p>

<<<<<<< HEAD
<section><title>STDLIB 3.15</title>

    <section><title>Fixed Bugs and Malfunctions</title>
      <list>
        <item>
	    <p>Time-outs in <c>gen_statem</c> with relative time
	    <c>0</c> did not behave quite according to the intended
	    model. This has now been corrected.</p> <p>The correction
	    introduces a small potential incompatibility e.g when
	    combining a state time-out with inserted events, and the
	    inserted event does a state change in the state with the
	    time-out. Before this correction the state time-out could
	    be delivered even after the second state change, but now
	    it is guaranteed that a state time-out is only delivered
	    in the state it was started for, even in this corner
	    case.</p>
          <p>
	    *** POTENTIAL INCOMPATIBILITY ***</p>
          <p>
	    Own Id: OTP-15107 Aux Id: ERL-1381, PR-2813 </p>
        </item>
        <item>
          <p>
	    Fix bugs in <c>erl_eval</c> concerning bitstring
	    comprehensions.</p>
          <p>
	    Own Id: OTP-16865</p>
        </item>
        <item>
	    <p>File names that start with a dot (such as
	    "<c>.gitignore</c>" are now treated as file names and not
	    extensions by <c>filename:extension/1</c> and
	    <c>filename:rootname/1</c>.</p>
          <p>
	    Own Id: OTP-16905</p>
        </item>
        <item>
	    <p>Fixed a bug where <c>beam_lib:chunks/3</c> with the
	    <c>allow_missing_chunks</c> option would crash if a named
	    chunk was missing.</p>
          <p>
	    Own Id: OTP-16950 Aux Id: ERL-1378 </p>
        </item>
        <item>
          <p>
	    A floating point zero (0.0) can be both positive (+0.0)
	    and negative (-0.0). Multiple bugs in the compiler,
	    runtime system, and STDLIB have been fixed to ensure that
	    the minus sign on 0.0 is not lost.</p>
          <p>
	    Own Id: OTP-17077 Aux Id: ERL-1431, PR-2903, PR-2905,
	    PR-2906 </p>
        </item>
        <item>
	    <p>Eliminated a Dialyzer crashed when the <c>-MMD</c>
	    option is used to generate a dependency file and a BEAM
	    file a the same time.</p>
          <p>
	    Own Id: OTP-17118 Aux Id: PR-2825 </p>
        </item>
        <item>
          <p>
	    Fixed bug in <seeerl
	    marker="stdlib:shell_docs"><c>shell_docs</c></seeerl> and
	    <c>erl_docgen</c> that interpreted <c>em</c> tags as
	    <c>strong</c>.</p>
          <p>
	    Own Id: OTP-17122</p>
        </item>
        <item>
	    <p>On Solaris, the <c>math:acos/1</c> and
	    <c>math:asin/1</c> functions would not fail for arguments
	    outside the valid domain.</p>
          <p>
	    Own Id: OTP-17133</p>
        </item>
        <item>
          <p>
	    Silence <c>unused_record</c> warnings when using
	    <c>ms_transform</c>. The parse transform
	    <c>ms_transform</c> replaces records with tuples, which
	    can cause the Erlang code linter to emit warnings about
	    unused records.</p>
          <p>
	    Own Id: OTP-17186</p>
        </item>
        <item>
	    <p>Documented a deficiency in the <c>re</c> module
	    regarding the <c>[:ascii:]</c> character class matching
	    Latin-1 characters.</p>
          <p>
	    Own Id: OTP-17222 Aux Id: GH-4544 </p>
        </item>
        <item>
          <p>
	    Fixed <c>spec</c> of start functions in generic
	    behaviors.</p>
          <p>
	    Own Id: OTP-17342 Aux Id: GH-4725 PR-4726 </p>
        </item>
        <item>
          <p>
	    Supervisors rejected child specs with a shutdown value of
	    0.</p>
          <p>
	    Own Id: OTP-17364 Aux Id: PR-4747 </p>
        </item>
      </list>
    </section>


    <section><title>Improvements and New Features</title>
      <list>
        <item>
	    <p>In the <c>rand</c> module it is now possible to seed
	    the default algorithm using an algorithm alias:
	    <c>default</c>. </p> <p> Generating pseudo random
	    binaries has been implemented with <c>rand:bytes/1</c>
	    and <c>rand:bytes_s/2</c>. </p>
          <p>
	    Own Id: OTP-14646 Aux Id: PR-2920 </p>
        </item>
        <item>
          <p>
	    New functions have been added to the <c>proplists</c>
	    module: <c>to_map/1,2</c> and <c>from_map/1</c>.</p>
          <p>
	    Own Id: OTP-14647 Aux Id: PR-2910 </p>
        </item>
        <item>
          <p>
	    New functions have been added to the <c>queue</c> module:
	    <c>all/2</c>, <c>any/2</c>, <c>delete/2</c>,
	    <c>delete_r/2</c>, <c>delete_with/2</c>, and
	    <c>delete_with_r/2</c>.</p>
          <p>
	    Own Id: OTP-14650 Aux Id: PR-2850 </p>
        </item>
        <item>
          <p>
	    New function have been added to the <c>queue</c> module:
	    <c>fold/2</c> and <c>filtermap/2</c>.</p>
          <p>
	    Own Id: OTP-14793 Aux Id: PR-2791 </p>
        </item>
        <item>
          <p>
	    Support for handling abstract code created before OTP R15
	    has been dropped.</p>
          <p>
	    Own Id: OTP-16678 Aux Id: PR-2627 </p>
        </item>
        <item>
          <p>
	    Extended error information for failing BIF calls as
	    proposed in <url
	    href="https://github.com/erlang/eep/blob/master/eeps/eep-0054.md">EEP
	    54</url> has been implemented.</p>
          <p>
	    When a BIF call from the Erlang shell fails, more
	    information about which argument or arguments that were
	    in error will be printed. The same extended error
	    information will by <c>proc_lib</c>, <c>common_test</c>,
	    and <c>qlc</c> when BIF calls fail.</p>
          <p>
	    For applications that wish to provide the same extended
	    error information, there are new functions
	    <c>erl_error:format_exception/3</c> and
	    <c>erl_error:format_exception/4</c>.</p>
          <p>
	    There is a new <c>error/3</c> BIF that allows
	    applications or libraries to provide extended error
	    information in the same way for their own exceptions.</p>
          <p>
	    Own Id: OTP-16686</p>
        </item>
        <item>
          <p>
	    The <seeguide
	    marker="system/reference_manual:processes#process-aliases"><i>process
	    alias</i></seeguide> feature as outlined by <url
	    href="https://github.com/erlang/eep/blob/master/eeps/eep-0053.md">EEP
	    53</url> has been introduced. It is introduced in order
	    to provide a lightweight mechanism that can prevent late
	    replies after timeout or connection loss. For more
	    information, see EEP 53 and the documentation of the new
	    <seemfa
	    marker="erts:erlang#alias/1"><c>alias/1</c></seemfa> BIF
	    and the new options to the <seemfa
	    marker="erts:erlang#monitor/3"><c>monitor/3</c></seemfa>
	    BIF.</p>
          <p>
	    The <c>call</c> operation in the framework used by
	    <c>gen_server</c>, <c>gen_statem</c>, and
	    <c>gen_event</c> has been updated to utilize alias in
	    order to prevent late responses. The <c>gen_statem</c>
	    behavior still use a proxy process in the distributed
	    case, since it has always prevented late replies and
	    aliases wont work against pre OTP 24 nodes. The proxy
	    process can be removed in OTP 26.</p>
          <p>
	    The alias feature also made it possible to introduce new
	    functions similar to the <seemfa
	    marker="kernel:erpc#receive_response/2"><c>erpc:receive_response()</c></seemfa>
	    function in the gen behaviors, so the new functions
	    <seemfa
	    marker="stdlib:gen_server#receive_response/2"><c>gen_server:receive_response()</c></seemfa>,
	    <seemfa
	    marker="stdlib:gen_statem#receive_response/2"><c>gen_statem:receive_response()</c></seemfa>,
	    <seemfa
	    marker="stdlib:gen_event#receive_response/2"><c>gen_event:receive_response()</c></seemfa>
	    have also been introduced.</p>
          <p>
	    Own Id: OTP-16718 Aux Id: PR-2735 </p>
        </item>
        <item>
          <p>
	    Improved documentation about exit signals emitted when a
	    <c>gen_server</c> terminates.</p>
          <p>
	    Own Id: OTP-16910 Aux Id: PR-2771 </p>
        </item>
        <item>
          <p>
	    New functions have been added to the <c>maps</c> module:
	    <c>merge_with/3</c>, <c>intersect/2</c>,
	    <c>intersect_with/3</c>, <c>filtermap/2</c>,
	    <c>from_keys/2</c>, and <c>maps:foreach/2</c>.</p>
          <p>
	    <c>maps:merge_with/3</c> is the same as <c>merge/2</c>
	    but takes an extra fun that is used to combine items with
	    the same key.</p>
          <p>
	    <c>maps:intersect/2</c> computes the intersection of two
	    maps.</p>
          <p>
	    <c>maps:intersect_with/3</c> is the same as
	    <c>intersect/2</c> but takes an extra fun that is used to
	    combine intersecting items.</p>
          <p>
	    <c>maps:filtermap/2</c> allows filtering and mapping of a
	    map in a single pass.</p>
          <p>
	    <c>maps:from_keys/2</c> constructs a map from a list of
	    keys and a single value and can be used to to optimize
	    sets operations such as from_list/1, filter/2,
	    intersection/2, and subtract/2.</p>
          <p>
	    <c>maps:foreach/2</c> allows iteration over a map without
	    returning any value.</p>
          <p>
	    Own Id: OTP-16936 Aux Id: ERL-1367 </p>
        </item>
        <item>
	    <p>The experimental HiPE application has been removed,
	    together with all related functionality in other
	    applications.</p>
          <p>
	    *** POTENTIAL INCOMPATIBILITY ***</p>
          <p>
	    Own Id: OTP-16963</p>
        </item>
        <item>
          <p>
	    The <c>filename:src/1</c> function which was deprecated
	    in OTP 20 has been removed. Use
	    <c>filelib:find_source/1,3</c> instead.</p>
          <p>
	    *** POTENTIAL INCOMPATIBILITY ***</p>
          <p>
	    Own Id: OTP-16971</p>
        </item>
        <item>
          <p>
	    The pretty printer for floating point number have been
	    changed to make it easier to see if the integer part of
	    the number has been rounded. After the change the digit
	    that may have been rounded always appears last or just
	    before the exponent character (e or E). This is
	    accomplished by always printing the number using
	    scientific notation if it is so large that the integer
	    part could be rounded.</p>
          <p>
	    Own Id: OTP-16980 Aux Id: ERL-1308 </p>
        </item>
        <item>
          <p>
	    Accept references up to a size of 160-bits from remote
	    nodes. This is the first step in an upgrade path toward
	    using references up to 160-bits in a future OTP release.</p>
          <p>
	    Own Id: OTP-17005 Aux Id: OTP-16718 </p>
        </item>
        <item>
          <p>
	    Add option <c>location</c> to
	    <c>erl_parse:abstract/2</c>.</p>
          <p>
	    Own Id: OTP-17024</p>
        </item>
        <item>
          <p>
	    All long running functions in the maps API are now
	    yielding. In previous releases the functions
	    <c>maps:from_list/1</c>, <c>maps:keys/1</c> and
	    <c>maps:values/1</c> did not yield. This could cause
	    unfair scheduling of processes.</p>
          <p>
	    Own Id: OTP-17057</p>
        </item>
        <item>
	    <p>The <c>sets</c> module now has an optional map-based
	    implementation, as described in <c>EEP 50</c>.</p>
	    <p>To use this implementation, pass the
	    <c>{version,2}</c> option to <c>sets:new/1</c> or
	    <c>sets:from_list/2</c>.</p>
          <p>
	    Own Id: OTP-17059 Aux Id: PR-2864 </p>
        </item>
        <item>
          <p>
	    Added <seemfa
	    marker="shell_docs#supported_tags/0"><c>shell_docs:supported_tags/0</c></seemfa>.
	    This function can be used to retrieve the tags currently
	    supported by <c>shell_docs</c>.</p>
          <p>
	    Own Id: OTP-17120</p>
        </item>
        <item>
          <p>
	    The <c>application/erlang+html</c> documentation storage
	    format used by <seeerl
	    marker="shell_docs"><c>shell_docs</c></seeerl> has been
	    updated to include the tags <c>b</c>, <c>strong</c>,
	    <c>h4</c>, <c>h5</c> and <c>h6</c>.</p>
          <p>
	    Own Id: OTP-17121</p>
        </item>
        <item>
          <p>
	    Do not pretty-print <c>catch</c> expressions with
	    unnecessary parentheses. The re-write of the Erlang
	    parser grammar in PR-2584 implies that parentheses around
	    <c>catch</c> expressions are in many cases no longer
	    required.</p>
          <p>
	    Own Id: OTP-17169 Aux Id: PR-2584 </p>
        </item>
        <item>
          <p>
	    Improved explanation of <c>{continue,Continue}</c> in
	    <c>Module:init/1</c> of the <c>gen_server</c>
	    documentation.</p>
          <p>
	    Own Id: OTP-17171 Aux Id: PR-3011 </p>
        </item>
        <item>
	    <p>The <c>erl_eval</c> module now accepts a map for
	    keeping track of bindings. Using an <c>orddict</c> for
	    bindings will still work.</p>
          <p>
	    Own Id: OTP-17175</p>
        </item>
        <item>
	    <p>Documented <c>epp:scan_erl_form/1</c> and added
	    <c>epp:scan_file/2</c>.</p>
          <p>
	    Own Id: OTP-17199 Aux Id: PR-2658 </p>
        </item>
        <item>
          <p>
	    The standard floating point printing algorithm used by
	    the <c>io</c> and <c>io_lib</c> modules has been changed
	    from the algorithm described in [1] to the Ryu algorithm
	    [2]. This gives a significant speed improvement for the
	    printing of most floating point numbers and a small
	    memory consumption improvement.</p>
          <p>
	    [1]: Robert G. Burger and R. Kent Dybvig. 1996. Printing
	    floating-point numbers quickly and accurately. In
	    Proceedings of the ACM SIGPLAN 1996 conference on
	    Programming language design and implementation (PLDI
	    '96). Association for Computing Machinery, New York, NY,
	    USA, 108–116. DOI:https://doi.org/10.1145/231379.231397</p>
          <p>
	    [2]: Ulf Adams. 2018. Ryū: fast float-to-string
	    conversion. In Proceedings of the 39th ACM SIGPLAN
	    Conference on Programming Language Design and
	    Implementation (PLDI 2018). Association for Computing
	    Machinery, New York, NY, USA, 270–282.
	    DOI:https://doi.org/10.1145/3192366.3192369</p>
          <p>
	    Thanks to Thomas Depierre</p>
          <p>
	    Own Id: OTP-17210</p>
        </item>
        <item>
          <p>
	    Add hex encoding and decoding functions in the binary
	    module.</p>
          <p>
	    Own Id: OTP-17236 Aux Id: PR-3014 </p>
        </item>
        <item>
	    <p>The undocumented and partially broken
	    <c>ets:filter/3</c> function has been removed.</p>
          <p>
	    Own Id: OTP-17263</p>
        </item>
        <item>
          <p>
	    Add support in <seeerl
	    marker="shell_docs"><c>shell_docs</c></seeerl> to display
	    any <c>"text"</c> documentation format. This means that
	    <c>h(Module)</c> in the shell now can display the
	    <c>"text/markdown"</c> of Elixir documentation.</p>
          <p>
	    Own Id: OTP-17267</p>
        </item>
        <item>
          <p>
	    The internal hashing of keys within ETS tables of types
	    <c>set</c>, <c>bag</c>, <c>duplicate_bag</c> has been
	    salted to diverge from <c>erlang:phash2</c>. This to
	    avoid bad hashing if <c>phash2</c> is used to distribute
	    the keys over separate tables/nodes.</p>
          <p>
	    Own Id: OTP-17276 Aux Id: PR-2979 </p>
        </item>
        <item>
          <p>
	    Updated to the Unicode 13.0 specification.</p>
          <p>
	    Own Id: OTP-17327 Aux Id: PR-4707 </p>
        </item>
        <item>
          <p>
	    Add compiler option <c>{nowarn_unused_record,
	    RecordNames}</c>. Document compiler option
	    <c>nowarn_unused_type</c>.</p>
          <p>
	    Own Id: OTP-17330</p>
        </item>
        <item>
          <p>
	    Implementation of <url
	    href="https://github.com/erlang/eep/blob/master/eeps/eep-0056.md">EEP
	    56</url> in supervisor. It adds the concept of
	    <c>significant</c> children as well as the
	    <c>auto_shutdown</c> supervisor flag.</p>
          <p>
	    See the <seeerl marker="stdlib:supervisor">supervisor
	    manual page</seeerl> for more information.</p>
          <p>
	    Own Id: OTP-17334 Aux Id: PR-4638, EEP-56 </p>
        </item>
        <item>
          <p>
	    Fixed warnings in code matching on underscore prefixed
	    variables.</p>
          <p>
	    Own Id: OTP-17385 Aux Id: OTP-17123 </p>
        </item>
      </list>
    </section>

</section>

<section><title>STDLIB 3.14.2.1</title>
=======
<section><title>STDLIB 3.12.1.1</title>
>>>>>>> 7c6a3990

    <section><title>Fixed Bugs and Malfunctions</title>
      <list>
        <item>
          <p>
	    Fix a bug that could cause a loop when formatting terms
	    using the control sequences p or P and limiting the
	    output with the option <c>chars_limit</c>.</p>
          <p>
	    Own Id: OTP-17459 Aux Id: GH-4824, GH-4842 </p>
        </item>
      </list>
    </section>

</section>

<<<<<<< HEAD
<section><title>STDLIB 3.14.2</title>

    <section><title>Fixed Bugs and Malfunctions</title>
      <list>
        <item>
          <p>
	    Dictionaries that have become zipped by the zip module
	    did not get executable permission (for the file owner)
	    which makes the files inside the dictionary inaccessible.
	    This is fixed by giving dictionaries inside a zip archive
	    XRW permission.</p>
          <p>
	    Own Id: OTP-17295 Aux Id: GH-4687 </p>
        </item>
      </list>
    </section>

</section>

<section><title>STDLIB 3.14.1</title>

    <section><title>Fixed Bugs and Malfunctions</title>
      <list>
        <item>
          <p>
	    Handle maps in <c>erl_parse:tokens()</c>.</p>
          <p>
	    Own Id: OTP-16978</p>
        </item>
        <item>
          <p>
	    The erlang shell function <c>rr</c> has been fixed to be
	    able to read records from files within a code archive.</p>
          <p>
	    Own Id: OTP-17182 Aux Id: PR-3002 </p>
        </item>
        <item>
	    <p>If <c>beam_lib</c> is asked to return abstract code
	    for a BEAM file produced by Elixir and Elixir is not
	    installed on the computer, <c>beam_lib</c> will no longer
	    crash, but will return an error tuple. The
	    <c>cover:compile_beam()</c> and
	    <c>cover:compile_beam_directory()</c> functions have been
	    updated to also return an error tuple in that
	    situation.</p>
          <p>
	    Own Id: OTP-17194 Aux Id: GH-4353 </p>
        </item>
        <item>
          <p>
	    Correct example module <c>erl_id_trans</c> regarding the
	    <c>{char, C}</c> type.</p>
          <p>
	    Own Id: OTP-17273</p>
        </item>
      </list>
    </section>

</section>

<section><title>STDLIB 3.14</title>

    <section><title>Fixed Bugs and Malfunctions</title>
      <list>
        <item>
          <p>
	    This change fixes the handling of deep lists in the path
	    component when using uri_string:recompose/1.</p>
          <p>
	    Own Id: OTP-16941</p>
        </item>
        <item>
          <p>
	    Fix <seeerl
	    marker="shell_docs"><c>shell_docs</c></seeerl> to clear
	    shell decorations (bold/underline) when paginating
	    output.</p>
          <p>
	    Fix various small renderings issues when integrating
	    <seeerl marker="shell_docs"><c>shell_docs</c></seeerl>
	    with edoc.</p>
          <p>
	    Own Id: OTP-17047</p>
        </item>
      </list>
    </section>


    <section><title>Improvements and New Features</title>
      <list>
        <item>
          <p>
	    Improved the API and documentation of the uri_string
	    module.</p>
          <p>
	    Added a new chapter to the Users Guide about Uniform
	    Resource Identifiers and their handling with the new API.</p>
          <p>
	    Added two new API functions:
	    uri_string:allowed_characters/0 and
	    uri_string:percent_decode/1.</p>
          <p>
	    This change has been marked as potentially incompatible
	    as uri_string:normalize/2 used to decode percent-encoded
	    character triplets that corresponded to characters not in
	    the reserved set. After this change,
	    uri_string:normalize/2 will only decode those
	    percent-encoded triplets that correspond to characters in
	    the unreserved set (ALPHA / DIGIT / "-" / "." / "_" /
	    "~").</p>
          <p>
	    *** POTENTIAL INCOMPATIBILITY ***</p>
          <p>
	    Own Id: OTP-16460</p>
        </item>
        <item>
          <p>
	    The <c>shell_docs</c> module has been expanded with the
	    possibility to configure unicode, ansi and column size
	    for the rendered text.</p>
          <p>
	    Own Id: OTP-16990</p>
        </item>
      </list>
    </section>

</section>

<section><title>STDLIB 3.13.2</title>

    <section><title>Fixed Bugs and Malfunctions</title>
      <list>
        <item>
	    <p>The functions <c>digraph:in_edges/2</c> and
	    <c>digraph:out_edges/2</c> would return false edges if
	    called for a vertex that had a '_' atom in its name
	    term.</p>
          <p>
	    Own Id: OTP-16655</p>
        </item>
        <item>
	    <p><c>filelib:wildcard("not-a-directory/..")</c> should
	    return an empty list. On Windows it returned
	    <c>"not-a-directory/.."</c>.</p>
          <p>
	    Own Id: OTP-16700</p>
        </item>
        <item>
          <p>
	    Fix the typespec of shell_docs:render to use the correct
	    type for an MFA.</p>
          <p>
	    Own Id: OTP-16739</p>
        </item>
        <item>
          <p>
	    Fix uri_string:recompose/1 when host is present but input
	    path is not absolute.</p>
          <p>
	    This change prevents the recompose operation to change
	    the top level domain of the host when the path does not
	    start with a slash.</p>
          <p>
	    Own Id: OTP-16751 Aux Id: ERL-1283 </p>
        </item>
        <item>
	    <p>The <c>epp</c> module would return a badly formed
	    error term when an '<c>if</c>' preprocessor directive
	    referenced an undefined symbol. <c>epp:format_error/1</c>
	    would crash when called with the bad error term.</p>
          <p>
	    Own Id: OTP-16816 Aux Id: ERL-1310 </p>
        </item>
        <item>
          <p>
	    <c>lists:sublist(List, Start, Len)</c> failed with an
	    exception if <c>Start &gt; length(List) + 1</c> even
	    though it is explicitly documented that "It is not an
	    error for <c>Start+Len</c> to exceed the length of the
	    list".</p>
          <p>
	    Own Id: OTP-16830 Aux Id: ERL-1334, PR-2718 </p>
        </item>
      </list>
    </section>

</section>

<section><title>STDLIB 3.13.1</title>

    <section><title>Fixed Bugs and Malfunctions</title>
      <list>
        <item>
	    <p>When a temporary child of a <c>simple_one_for_one
	    supervisor</c> died, the internal state of the supervisor
	    would be corrupted in a way that would cause the
	    supervisor to retain the start arguments for subsequent
	    children started by the supervisor, causing unnecessary
	    growth of the supervisor's heap. There state corruption
	    could potentially cause other problems as well.</p>
          <p>
	    Own Id: OTP-16804</p>
        </item>
      </list>
    </section>

</section>

<section><title>STDLIB 3.13</title>

    <section><title>Fixed Bugs and Malfunctions</title>
      <list>
        <item>
          <p>
	    Compiling a match specification with excessive nesting
	    caused the runtime system to crash due to scheduler stack
	    exhaustion. Instead of crashing the runtime system,
	    effected functions will now raise a <c>system_limit</c>
	    error exception in this situation.</p>
          <p>
	    Own Id: OTP-16431 Aux Id: ERL-592 </p>
        </item>
        <item>
	    <p> Initialization of record fields using <c>_</c> is no
	    longer allowed if the number of affected fields is zero.
	    </p>
          <p>
	    Own Id: OTP-16516</p>
        </item>
        <item>
	    <p> Fix bugs in <c>eval_bits</c>. </p>
          <p>
	    Own Id: OTP-16545</p>
        </item>
      </list>
    </section>


    <section><title>Improvements and New Features</title>
      <list>
        <item>
          <p>
	    Improved the printout of single line logger events for
	    most of the OTP behaviours in STDLIB and Kernel. This
	    includes <c>proc_lib</c>, <c>gen_server</c>,
	    <c>gen_event</c>, <c>gen_statem</c>, <c>gen_fsm</c>,
	    <c>supervisor</c>, <c>supervisor_bridge</c> and
	    <c>application</c>.</p>
          <p>
	    Improved the <seeerl
	    marker="kernel:logger_formatter#chars_limit"><c>chars_limit</c></seeerl>
	    and <seeerl
	    marker="kernel:logger_formatter#depth"><c>depth</c></seeerl>
	    handling in <c>proc_lib</c> and when formatting of
	    exceptions.</p>
          <p>
	    Own Id: OTP-15299</p>
        </item>
        <item>
          <p>
	    Remove usage and documentation of old requests of the
	    I/O-protocol.</p>
          <p>
	    Own Id: OTP-15695</p>
        </item>
        <item>
	    <p>Improved ETS scalability of concurrent calls that
	    change the size of a table, like <c>ets:insert/2</c> and
	    <c>ets:delete/2</c>.</p> <p>This performance feature was
	    implemented for <c>ordered_set</c> in OTP 22.0 and does
	    now apply for all ETS table types.</p> <p>The improved
	    scalability may come at the cost of longer latency of
	    <c>ets:info(T,size)</c> and <c>ets:info(T,memory)</c>. A
	    new table option <c>decentralized_counters</c> has
	    therefore been added. It is default <c>true</c> for
	    <c>ordered_set</c> with <c>write_concurrency</c> enabled
	    and default <c>false</c> for all other table types.</p>
          <p>
	    Own Id: OTP-15744 Aux Id: OTP-15623, PR-2229 </p>
        </item>
        <item>
	    <p> Handle Unicode filenames in the <c>zip</c> module.
	    </p>
          <p>
	    Own Id: OTP-16005 Aux Id: ERL-1003, ERL-1150 </p>
        </item>
        <item>
          <p>
	    Unicode support was updated to the Unicode 12.1 standard.</p>
          <p>
	    Own Id: OTP-16073 Aux Id: PR-2339 </p>
        </item>
        <item>
          <p>
	    All of the modules <seemfa
	    marker="stdlib:proc_lib#start_monitor/3"><c>proc_lib</c></seemfa>,
	    <seemfa
	    marker="stdlib:gen_server#start_monitor/3"><c>gen_server</c></seemfa>,
	    <seemfa
	    marker="stdlib:gen_statem#start_monitor/3"><c>gen_statem</c></seemfa>,
	    and <seemfa
	    marker="stdlib:gen_event#start_monitor/0"><c>gen_event</c></seemfa>
	    have been extended with a <c>start_monitor()</c>
	    function. For more information, see the documentation of
	    <c>start_monitor()</c> for these modules.</p>
          <p>
	    Own Id: OTP-16120 Aux Id: ERIERL-402, PR-2427 </p>
        </item>
        <item>
          <p>
	    Updates for new <c>erlang:term_to_iovec()</c> BIF.</p>
          <p>
	    Own Id: OTP-16128 Aux Id: OTP-15618 </p>
        </item>
        <item>
	    <p>Documented a quirk regarding extraction from file
	    descriptors in <c>erl_tar</c>.</p>
          <p>
	    Own Id: OTP-16171 Aux Id: ERL-1057 </p>
        </item>
        <item>
          <p>
	    Added <c>ok</c> as return value to
	    <c>gen_server:reply/2</c></p>
          <p>
	    Own Id: OTP-16210 Aux Id: PR-2411 </p>
        </item>
        <item>
	    <p>New functions have been added to <seeerl
	    marker="c"><c>c(3)</c></seeerl> for printing embedded
	    documentation for Erlang modules. The functions are:</p>
	    <taglist> <tag>h/1,2,3</tag> <item>Print the
	    documentation for a Module:Function/Arity.</item>
	    <tag>ht/1,2,3</tag> <item>Print the type documentation
	    for a Module:Type/Arity.</item> </taglist> <p>The
	    embedded documentation is created when building the
	    Erlang/OTP documentation.</p>
          <p>
	    Own Id: OTP-16222</p>
        </item>
        <item>
	    <p> Add <c>indent</c> and <c>linewidth</c> to the options
	    of the <c>erl_pp</c> module's functions. </p>
          <p>
	    Own Id: OTP-16276 Aux Id: PR-2443 </p>
        </item>
        <item>
          <p>
	    Minor updates due to the new spawn improvements made.</p>
          <p>
	    Own Id: OTP-16368 Aux Id: OTP-15251 </p>
        </item>
        <item>
	    <p>The compiler will now raise a warning when inlining is
	    used in modules that load NIFs.</p>
          <p>
	    Own Id: OTP-16429 Aux Id: ERL-303 </p>
        </item>
        <item>
	    <p>Refactored the internal handling of deprecated and
	    removed functions.</p>
          <p>
	    Own Id: OTP-16469</p>
        </item>
        <item>
	    <p> Extend <c>erl_parse:abstract/1,2</c> to handle
	    external fun expressions (<c>fun M:F/A</c>). </p>
          <p>
	    Own Id: OTP-16480</p>
        </item>
        <item>
	    <p>Added <c>filelib:safe_relative_path/2</c> to replace
	    <c>filename:safe_relative_path/1</c>, which did not
	    safely handle symbolic links.</p>
	    <p><c>filename:safe_relative_path/1</c> has been
	    deprecated.</p>
          <p>
	    Own Id: OTP-16483 Aux Id: PR-2542 </p>
        </item>
        <item>
          <p>
	    The module <c>shell_docs</c> has been added. The module
	    contains functions for rendering, validating and
	    normalizing embedded documentation.</p>
          <p>
	    Own Id: OTP-16500</p>
        </item>
        <item>
          <p>
	    Module and function auto-completion in the shell now
	    looks at all available modules instead of only those
	    loaded. A module is considered available if it either is
	    loaded already or would be loaded if called.</p>
          <p>
	    The auto-completion has also been expanded to work in the
	    new <c>h/1,2,3</c> function in <c>c(3)</c>.</p>
          <p>
	    Own Id: OTP-16501 Aux Id: OTP-16494, OTP-16222,
	    OTP-16406, OTP-16499, OTP-16500, PR-2545, ERL-708 </p>
        </item>
        <item>
	    <p>Updated the internal <c>pcre</c> library to
	    <c>8.44</c>.</p>
          <p>
	    Own Id: OTP-16557</p>
        </item>
      </list>
    </section>

</section>

=======
>>>>>>> 7c6a3990
<section><title>STDLIB 3.12.1</title>

    <section><title>Fixed Bugs and Malfunctions</title>
      <list>
        <item>
          <p>
	    <seemfa marker="stdlib:re#run/3">re:run(Subject, RE,
	    [unicode])</seemfa> returned <c>nomatch</c> instead of
	    failing with a <c>badarg</c> error exception when
	    <c>Subject</c> contained illegal utf8 and <c>RE</c> was
	    passed as a binary. This has been corrected along with
	    corrections of reduction counting in <c>re:run()</c>
	    error cases.</p>
          <p>
	    Own Id: OTP-16553</p>
        </item>
      </list>
    </section>

</section>

<section><title>STDLIB 3.12</title>

    <section><title>Fixed Bugs and Malfunctions</title>
      <list>
        <item>
          <p>
	    Fix type specification for uri_string:normalize/2 that
	    may also return error().</p>
          <p>
	    Own Id: OTP-16322</p>
        </item>
        <item>
          <p>
	    Improve error handling in uri_string:normalize/2. This
	    change fixes a crash when the input URI has faulty
	    percent-encoding.</p>
          <p>
	    Own Id: OTP-16351</p>
        </item>
        <item>
	    <p> Fix minor bugs in the Erlang pretty printer
	    (<c>erl_pp</c>). </p>
          <p>
	    Own Id: OTP-16435</p>
        </item>
        <item>
	    <p> Fix the Erlang parser regarding consecutive unary
	    operators. </p>
          <p>
	    Own Id: OTP-16439</p>
        </item>
        <item>
	    <p> Let <c>calendar:rfc3339_to_system_time()</c> crash
	    when the time offset is missing. </p>
          <p>
	    Own Id: OTP-16514 Aux Id: ERL-1182 </p>
        </item>
      </list>
    </section>


    <section><title>Improvements and New Features</title>
      <list>
        <item>
          <p>
	    Implement uri_string:resolve/{2,3} that can be used to
	    resolve a URI reference against a base URI.</p>
          <p>
	    Own Id: OTP-16321</p>
        </item>
        <item>
          <p>
	    In <c>gen_statem</c> it is now possible to change the
	    callback module for a running server. See
	    <c>gen_statem</c>'s documentation for
	    <c>change_callback_module</c>,
	    <c>push_callback_module</c>, and
	    <c>pop_callback_module</c>.</p>
          <p>
	    Own Id: OTP-16477 Aux Id: PR-2531 </p>
        </item>
      </list>
    </section>

</section>

<section><title>STDLIB 3.11.2</title>

    <section><title>Fixed Bugs and Malfunctions</title>
      <list>
        <item>
	    <p>A directory traversal vulnerability has been
	    eliminated in erl_tar. erl_tar will now refuse to extract
	    symlinks that points outside the targeted extraction
	    directory and will return
	    <c>{error,{Path,unsafe_symlink}}</c>. (Thanks to Eric
	    Meadows-Jönsson for the bug report and for suggesting a
	    fix.)</p>
          <p>
	    Own Id: OTP-16441</p>
        </item>
      </list>
    </section>

</section>

<section><title>STDLIB 3.11.1</title>

    <section><title>Fixed Bugs and Malfunctions</title>
      <list>
        <item>
          <p>
	    The <c>ets:update_counter/4</c> core dumped when given an
	    ordered_set with write_concurrency enabled and an invalid
	    position. This bug has been fixed.</p>
          <p>
	    Own Id: OTP-16378 Aux Id: ERL-1125 </p>
        </item>
      </list>
    </section>

</section>

<section><title>STDLIB 3.11</title>

    <section><title>Fixed Bugs and Malfunctions</title>
      <list>
        <item>
          <p>
	    The functions <seemfa
	    marker="stdlib:unicode#characters_to_list/2"><c>unicode:characters_to_list()</c></seemfa>
	    and <seemfa
	    marker="stdlib:unicode#characters_to_binary/3"><c>unicode:characters_to_binary()</c></seemfa>
	    raised a <c>badarg</c> exception instead of returning an
	    error tuple when passed very large invalid code points as
	    input.</p>
          <p>
	    Own Id: OTP-16052</p>
        </item>
        <item>
	    <p>Fixed a bug in the linter where list and binary
	    comprehensions could suppress unsafe variable errors.</p>
          <p>
	    Own Id: OTP-16053 Aux Id: ERL-1039 </p>
        </item>
        <item>
	    <p>Fixed incorrect type specifications for
	    <c>erl_tar:open/2</c>, <c>create/2,3</c>, and
	    <c>add/4</c>.</p>
          <p>
	    Own Id: OTP-16085 Aux Id: PR-2379 </p>
        </item>
        <item>
          <p>
	    Fixed erroneous type spec for <seemfa
	    marker="stdlib:binary#list_to_bin/1"><c>binary:list_to_bin/1</c></seemfa>.
	    Argument type was changed from <c>iodata()</c> to
	    <c>iolist()</c>.</p>
          <p>
	    Own Id: OTP-16132 Aux Id: ERL-1041 </p>
        </item>
        <item>
          <p>
	    Fix a race in <c>pool:pspawn_link</c> that caused a
	    <c>noproc</c> error to be thrown when using it to spawn a
	    very short lived process.</p>
          <p>
	    Own Id: OTP-16211</p>
        </item>
        <item>
          <p>
	    Fixed a performance issue in ETS lookup when using the
	    <c>compressed</c> option and the term contained atoms.
	    Before this fix the decompress algorithm for atoms would
	    unnecessarily take a global lock to validate the atom.</p>
          <p>
	    Own Id: OTP-16316</p>
        </item>
      </list>
    </section>


    <section><title>Improvements and New Features</title>
      <list>
        <item>
	    <p>Added a new compiler/linter option to disable warnings
	    for unused types (<c>nowarn_unused_type</c>).</p>
          <p>
	    Own Id: OTP-16262 Aux Id: ERIERL-435 </p>
        </item>
        <item>
          <p>
	    ETS tables have been optimized to not use any locks when
	    running in a system with only one scheduler enabled. This
	    can provide significant performance gains for
	    applications that use ETS tables heavily.</p>
          <p>
	    Own Id: OTP-16315</p>
        </item>
      </list>
    </section>

</section>

<section><title>STDLIB 3.10</title>

    <section><title>Fixed Bugs and Malfunctions</title>
      <list>
        <item>
          <p>
	    <c>re:run()</c> now yields when validating utf8 in a
	    large subject.</p>
          <p>
	    Own Id: OTP-15836 Aux Id: ERL-876 </p>
        </item>
        <item>
          <p>
	    Upgraded the ERTS internal PCRE library from version 8.42
	    to version 8.43. See <url
	    href="http://pcre.org/original/changelog.txt">http://pcre.org/original/changelog.txt</url>
	    for information about changes made to PCRE. This library
	    implements major parts of the <seeerl
	    marker="stdlib:re"><c>re</c></seeerl> regular
	    expressions module.</p>
          <p>
	    Own Id: OTP-15889</p>
        </item>
        <item>
          <p>
	    The bug with ID ERL-717 has been fixed. The functions
	    <c>io:columns()</c> and <c>io:rows()</c> only worked
	    correctly inside interactive erlang shells before this
	    fix. These functions returned <c>{error,enotsup}</c>
	    before this fix even if stdout and stdin were connected
	    to a terminal when they were invoked from an escript or a
	    program started with e.g., <c>erl -noshell</c>.</p>
          <p>
	    Own Id: OTP-15959 Aux Id: ERL-717 </p>
        </item>
        <item>
	    <p>Fixed handling of ".." and "@" in wildcards. ".."
	    would only work when preceded by a literal pattern such
	    as in "a/..", not when preceded by wildcard characters
	    such as in "*/..". The combination "@/.." was also
	    broken, and in addition "@" in a pattern could degrade
	    performance of the wildcard matching.</p>
          <p>
	    Own Id: OTP-15987 Aux Id: ERL-1029 </p>
        </item>
        <item>
	    <p> Make sure <c>ets:fun2ms()</c> can handle <c>++/2</c>
	    in the head of functions when called from the shell. </p>
          <p>
	    Own Id: OTP-15992 Aux Id: PR-2322 </p>
        </item>
      </list>
    </section>


    <section><title>Improvements and New Features</title>
      <list>
        <item>
	    <p>Debugging of time-outs in <c>gen_statem</c> has been
	    improved. Starting a time-out is now logged in
	    <c>sys:log</c> and <c>sys:trace</c>. Running time-outs
	    are visible in server crash logs, and with
	    <c>sys:get_status</c>. Due to this system events
	    <c>{start_timer, Action, State}</c> and
	    <c>{insert_timout, Event, State}</c> have been added,
	    which may surprise tools that rely on the format of these
	    events. </p> <p>New features: The <c>EventContent</c> of
	    a running time-out can be updated with <c>{TimeoutType,
	    update, NewEventContent}</c>. Running time-outs can be
	    cancelled with <c>{TimeoutType, cancel}</c> which is more
	    readable than using <c>Time = infinity</c>. </p>
          <p>
	    *** POTENTIAL INCOMPATIBILITY ***</p>
          <p>
	    Own Id: OTP-15510</p>
        </item>
        <item>
          <p>
	    <c>re:run()</c> now avoids validating utf8 in the subject
	    more than once in the same call. This validation could
	    previously be performed multiple times when the
	    <c>global</c> option was passed.</p>
          <p>
	    Own Id: OTP-15831 Aux Id: ERL-876 </p>
        </item>
        <item>
          <p>
	    ETS <c>ordered_set</c> tables with
	    <c>write_concurrency</c> enabled has got a performance
	    issue fixed. There were no limits for the values of
	    internal statistics counters before this fix. This could
	    result in that the data structure sometimes reacted
	    slowly to a change in how many parallel processes were
	    using it.</p>
          <p>
	    Own Id: OTP-15906</p>
        </item>
        <item>
	    <p>The <c>ordsets:union/1</c> is now faster when passed a
	    long list of ordsets.</p>
          <p>
	    Own Id: OTP-15927</p>
        </item>
        <item>
          <p>
	    <c>unicode:characters_to_binary()</c> could return very
	    small binaries as reference counted off heap binaries.
	    This could cause an unnecessary large memory usage and an
	    unnecessary load on the binary allocator. Small binaries
	    are now always returned as heap binaries.</p>
          <p>
	    Own Id: OTP-16002 Aux Id: ERIERL-366 </p>
        </item>
        <item>
	    <p> Display a more meaningful error message when a bad
	    I/O server is used in a script written in Erlang
	    (<c>escript</c>). </p>
          <p>
	    Own Id: OTP-16006 Aux Id: ERL-992 </p>
        </item>
        <item>
          <p>
	    New feature <c>ets:info(_, binary)</c> to get information
	    about all reference counted binaries kept by a table.
	    This is the same kind of debug information that
	    <c>process_info(_, binary)</c> returns for a process.</p>
          <p>
	    Own Id: OTP-16035 Aux Id: ERIERL-366 </p>
        </item>
        <item>
          <p>
	    Corrected ETS documentation about the behavior of
	    compiled match specifications when serialized through
	    external format.</p>
          <p>
	    Own Id: OTP-16038 Aux Id: PR-2366 </p>
        </item>
      </list>
    </section>

</section>

<section><title>STDLIB 3.9.2</title>

    <section><title>Fixed Bugs and Malfunctions</title>
      <list>
        <item>
	    <p> Fix a bug that could cause a loop when formatting
	    terms using the control sequences <c>p</c> or <c>P</c>
	    and limiting the output with the option
	    <c>chars_limit</c>. </p>
          <p>
	    Own Id: OTP-15875 Aux Id: ERL-967 </p>
        </item>
      </list>
    </section>

</section>

<section><title>STDLIB 3.9.1</title>

    <section><title>Fixed Bugs and Malfunctions</title>
      <list>
        <item>
	    <p> Fix a bug that could cause a failure when formatting
	    binaries using the control sequences <c>p</c> or <c>P</c>
	    and limiting the output with the option
	    <c>chars_limit</c>. </p>
          <p>
	    Own Id: OTP-15847 Aux Id: ERL-957 </p>
        </item>
      </list>
    </section>

</section>

<section><title>STDLIB 3.9</title>

    <section><title>Fixed Bugs and Malfunctions</title>
      <list>
        <item>
	    <p> Fix a bug in <c>string:lexemes/2</c>. </p> <p> The
	    bug was found when optimizing the handling of deep lists
	    of Unicode characters in the <c>string</c> module. </p>
          <p>
	    Own Id: OTP-15649</p>
        </item>
        <item>
	    <p>A bug has been fixed in the <c>maps</c> implementation
	    that could cause a crash or memory usage to grow until
	    the machine ran out of memory. This could happen when
	    inserting a new key-value pair with a key <c>K1</c>
	    containing a binary <c>B1</c> into a map <c>M</c> having
	    a key <c>K2</c> with a binary <c>B2</c> if the following
	    conditions were met:</p> <list> <item><c>B1 =/=
	    B2</c></item> <item><c>size(B1) >= 4294967296</c></item>
	    <item><c>size(B2) >= 4294967296</c></item>
	    <item><c>size(M) >= 32</c></item> <item><c>(size(B1) rem
	    4294967296) == (size(B2) rem 4294967296)</c></item>
	    <item>the first <c>(size(B1) rem 4294967296)</c> bytes
	    are the same both in <c>B1</c> and <c>B2</c></item>
	    <item>substituting <c>B1</c> in <c>K1</c> with <c>B2</c>
	    would create a term with the same value as
	    <c>K2</c></item> </list> <p>The root cause of the problem
	    is that the <c>maps</c> implementation only hashed the
	    first <c>(X rem 4294967296)</c> bytes of binaries so that
	    different binaries could get the same hash value
	    independently of the hash seed.</p>
          <p>
	    Own Id: OTP-15707</p>
        </item>
        <item>
	    <p> Since the introduction of the stack trace variable,
	    the Erlang Pretty Printer has left out the exception
	    class <c>throw</c> even when the stack trace variable
	    cannot be left out, which is not correct Erlang code. The
	    fix is to always include the exception class
	    <c>throw</c>. </p>
          <p>
	    Own Id: OTP-15751</p>
        </item>
        <item>
	    <p><c>record_info/2</c> is a pseudo-function that
	    requires literal arguments known at compile time.
	    Therefore, the following usage is illegal: <c>fun
	    record/info/2</c>. The compiler would crash when during
	    compilation of that kind of code. Corrected to issue a
	    compilation error.</p>
          <p>
	    Own Id: OTP-15760 Aux Id: ERL-907 </p>
        </item>
      </list>
    </section>


    <section><title>Improvements and New Features</title>
      <list>
        <item>
	    <p> A new <c>rand</c> module algorithm, <c>exro928ss</c>
	    (Xoroshiro928**), has been implemented. It has got a
	    really long period and good statistical quality for all
	    output bits, while still being only about 50% slower than
	    the default algorithm. </p><p> The same generator is also
	    used as a long period counter in a new <c>crypto</c>
	    plugin for the <c>rand</c> module, algorithm
	    <c>crypto_aes</c>. This plugin uses AES-256 to scramble
	    the counter which buries any detectable statistical
	    artifacts. Scrambling is done in chunks which are cached
	    to get good amortized speed (about half of the default
	    algorithm). </p>
          <p>
	    Own Id: OTP-14461 Aux Id: PR-1857 </p>
        </item>
        <item>
          <p>
	    Types related to server naming and starting have been
	    exported from <c>gen_statem</c>. These are:
	    <c>server_name/0</c>, <c>server_ref/0</c>,
	    <c>start_opt/0</c>, <c>start_ret/0</c> and
	    <c>enter_loop_opt/0</c>.</p>
          <p>
	    Own Id: OTP-14724 Aux Id: PR-2056 </p>
        </item>
        <item>
          <p>
	    The default algorithm for the <c>rand</c> module has been
	    changed to <c>exsss</c> (Xorshift116**) which is a
	    combination of the Xorshift116 (<c>exsp</c>) state update
	    and a new scrambler "StarStar" from the 2018 paper
	    "Scrambled Linear Pseudorandom Number Generators" by
	    David Blackman and Sebastiano Vigna. This combination
	    should not have the caveat of weak low bits that the
	    previous default algorithm(s) have had, with the cost of
	    about 10% lower speed. See GitHub pull request #1969.</p>
          <p>
	    Own Id: OTP-14731 Aux Id: PR-1969 </p>
        </item>
        <item>
          <p>
	    The generic state machine behaviour <c>gen_statem</c> has
	    gotten code cleanup and documentation improvements from
	    GitHub Pull Request #1855, even though the PR itself was
	    rejected.</p>
          <p>
	    Own Id: OTP-14737 Aux Id: PR-1855 </p>
        </item>
        <item>
          <p>
	    Update Unicode specification to version 11.0.</p>
          <p>
	    Own Id: OTP-15111</p>
        </item>
        <item>
          <p>
	    ETS option <c>write_concurrency</c> now also affects and
	    improves the scalability of <c>ordered_set</c> tables.
	    The implementation is based on a data structure called
	    contention adapting search tree, where the lock
	    granularity adapts to the actual amount of concurrency
	    exploited by the applications in runtime.</p>
          <p>
	    Own Id: OTP-15128</p>
        </item>
        <item>
          <p>
	    Optimized <c>maps:new/0</c> with trivial Erlang
	    implementation, making use of literal terms (the empty
	    map) not needing dynamic heap allocation.</p>
          <p>
	    Own Id: OTP-15200 Aux Id: PR-1878 </p>
        </item>
        <item>
	    <p>The <c>gen_*</c> behaviours have been changed so that
	    if logging of the last N messages through
	    <c>sys:log/2,3</c> is active for the server, this log is
	    included in the terminate report.</p> <p>To accomplish
	    this the format of "System Events" as defined in the man
	    page for <c>sys</c> has been clarified and cleaned up, a
	    new function <c>sys:get_log/1</c> has been added, and
	    <c>sys:get_debug/3</c> has been deprecated. Due to these
	    changes, code that relies on the internal badly
	    documented format of "System Events", need to be
	    corrected.</p>
          <p>
	    *** POTENTIAL INCOMPATIBILITY ***</p>
          <p>
	    Own Id: OTP-15381</p>
        </item>
        <item>
          <p>
	    The <c>gen_statem</c> behaviour engine loop has been
	    optimized for better performance in particular when the
	    callback module returns some actions, that is better
	    performance for more realistic applications than the Echo
	    Benchmark.</p>
          <p>
	    Own Id: OTP-15452</p>
        </item>
        <item>
	    <p> Do not allow function specifications for functions
	    residing in other modules. </p>
          <p>
	    *** POTENTIAL INCOMPATIBILITY ***</p>
          <p>
	    Own Id: OTP-15563 Aux Id: ERL-845, OTP-15562 </p>
        </item>
        <item>
          <p>
	    The <c>persistent_term</c> functions <c>put/2</c> and
	    <c>erase/1</c> are now yielding.</p>
          <p>
	    Own Id: OTP-15615</p>
        </item>
        <item>
	    <p>Previously, all ETS tables used centralized counter
	    variables to keep track of the number of items stored and
	    the amount of memory consumed. These counters can cause
	    scalability problems (especially on big NUMA systems).
	    This change adds an implementation of a decentralized
	    counter and modifies the implementation of ETS so that
	    ETS tables of type <c>ordered_set</c> with
	    <c>write_concurrency</c> enabled use the decentralized
	    counter. Experiments indicate that this change
	    substantially improves the scalability of ETS
	    <c>ordered_set</c> tables with <c>write_concurrency</c>
	    enabled in scenarios with frequent <c>ets:insert/2</c>
	    and <c>ets:delete/2</c> calls.</p>
          <p>
	    Own Id: OTP-15623 Aux Id: PR-2190 </p>
        </item>
        <item>
	    <p> Use <c>ssh</c> instead of <c>rsh</c> as the default
	    remote shell. </p>
          <p>
	    Own Id: OTP-15633 Aux Id: PR-1787 </p>
        </item>
        <item>
	    <p>Added <c>beam_lib:strip/2</c> and friends, which
	    accept a list of chunks that should be preserved when
	    stripping.</p>
          <p>
	    Own Id: OTP-15680 Aux Id: PR-2114 </p>
        </item>
        <item>
	    <p> Optimize printing of maps with <c>io_lib:write()</c>.
	    Also optimize pretty printing of strings (<c>~s</c> and
	    <c>~ts</c>) when limiting the output with the
	    <c>chars_limit</c> option. </p>
          <p>
	    Own Id: OTP-15705</p>
        </item>
        <item>
	    <p> There are new compiler options <c>nowarn_removed</c>
	    and <c>{nowarn_removed,Items}</c> to suppress warnings
	    for functions and modules that have been removed from
	    OTP.</p>
          <p>
	    Own Id: OTP-15749 Aux Id: ERL-904 </p>
        </item>
        <item>
	    <p> Let the Erlang Pretty Printer put atomic parts on the
	    same line. </p>
          <p>
	    Own Id: OTP-15755</p>
        </item>
        <item>
	    <p> Add option <c>quote_singleton_atom_types</c> to the
	    Erlang Pretty Printer's functions. Setting the option to
	    <c>true</c> adds quotes to all singleton atom types. </p>
          <p>
	    Own Id: OTP-15756</p>
        </item>
      </list>
    </section>

</section>

<section><title>STDLIB 3.8.2.4</title>

    <section><title>Fixed Bugs and Malfunctions</title>
      <list>
        <item>
          <p>
	    <seemfa marker="stdlib:re#run/3">re:run(Subject, RE,
	    [unicode])</seemfa> returned <c>nomatch</c> instead of
	    failing with a <c>badarg</c> error exception when
	    <c>Subject</c> contained illegal utf8 and <c>RE</c> was
	    passed as a binary. This has been corrected along with
	    corrections of reduction counting in <c>re:run()</c>
	    error cases.</p>
          <p>
	    Own Id: OTP-16553</p>
        </item>
      </list>
    </section>

</section>

<section><title>STDLIB 3.8.2.3</title>

    <section><title>Fixed Bugs and Malfunctions</title>
      <list>
        <item>
	    <p>A directory traversal vulnerability has been
	    eliminated in erl_tar. erl_tar will now refuse to extract
	    symlinks that points outside the targeted extraction
	    directory and will return
	    <c>{error,{Path,unsafe_symlink}}</c>. (Thanks to Eric
	    Meadows-Jönsson for the bug report and for suggesting a
	    fix.)</p>
          <p>
	    Own Id: OTP-16441</p>
        </item>
      </list>
    </section>

</section>

<section><title>STDLIB 3.8.2.2</title>

    <section><title>Fixed Bugs and Malfunctions</title>
      <list>
        <item>
	    <p> Fix a bug that could cause a loop when formatting
	    terms using the control sequences <c>p</c> or <c>P</c>
	    and limiting the output with the option
	    <c>chars_limit</c>. </p>
          <p>
	    Own Id: OTP-15875 Aux Id: ERL-967 </p>
        </item>
      </list>
    </section>

</section>

<section><title>STDLIB 3.8.2.1</title>

    <section><title>Fixed Bugs and Malfunctions</title>
      <list>
        <item>
	    <p> Fix a bug that could cause a failure when formatting
	    binaries using the control sequences <c>p</c> or <c>P</c>
	    and limiting the output with the option
	    <c>chars_limit</c>. </p>
          <p>
	    Own Id: OTP-15847 Aux Id: ERL-957 </p>
        </item>
      </list>
    </section>

</section>

<section><title>STDLIB 3.8.2</title>

    <section><title>Fixed Bugs and Malfunctions</title>
      <list>
        <item>
          <p>
	    A bug in gen_statem has been fixed where the internal
	    timeout message could arrive as an info to the callback
	    module during high load due to incorrect use of
	    asynchronous timer cancel.</p>
          <p>
	    Own Id: OTP-15295</p>
        </item>
      </list>
    </section>

</section>

<section><title>STDLIB 3.8.1</title>

    <section><title>Fixed Bugs and Malfunctions</title>
      <list>
        <item>
	    <p>Fixed a performance regression when reading files
	    opened with the <c>compressed</c> flag.</p>
          <p>
	    Own Id: OTP-15706 Aux Id: ERIERL-336 </p>
        </item>
      </list>
    </section>

</section>

<section><title>STDLIB 3.8</title>

    <section><title>Fixed Bugs and Malfunctions</title>
      <list>
        <item>
	    <p> Fix a bug in the Erlang Pretty Printer: long atom
	    names in combination with <c>&lt;&lt;&gt;&gt;</c> could
	    cause a crash. </p>
          <p>
	    Own Id: OTP-15592 Aux Id: ERL-818 </p>
        </item>
        <item>
	    <p> Fix bugs that could cause wrong results or bad
	    performance when formatting lists of characters using the
	    control sequences <c>p</c> or <c>P</c> and limiting the
	    output with the option <c>chars_limit</c>. </p>
          <p>
	    Own Id: OTP-15639</p>
        </item>
      </list>
    </section>


    <section><title>Improvements and New Features</title>
      <list>
        <item>
          <p>
	    Improved ETS documentation about safe table traversal and
	    the partially bound key optimization for
	    <c>ordered_set</c>.</p>
          <p>
	    Own Id: OTP-15545 Aux Id: PR-2103, PR-2139 </p>
        </item>
        <item>
	    <p> Optimize <c>calendar:gregorian_days_to_date/1</c>.
	    </p>
          <p>
	    Own Id: OTP-15572 Aux Id: PR-2121 </p>
        </item>
        <item>
	    <p> Optimize functions
	    <c>calendar:rfc3339_to_system_time()</c> and
	    <c>calendar:system_time_to_rfc3339()</c>. </p>
          <p>
	    Own Id: OTP-15630</p>
        </item>
      </list>
    </section>

</section>

<section><title>STDLIB 3.7.1</title>

    <section><title>Fixed Bugs and Malfunctions</title>
      <list>
        <item>
	    <p> Optimize pretty printing of terms. The slower
	    behaviour was introduced in Erlang/OTP 20. </p>
          <p>
	    Own Id: OTP-15573 Aux Id: ERIERL-306 </p>
        </item>
      </list>
    </section>

</section>

<section><title>STDLIB 3.7</title>

    <section><title>Fixed Bugs and Malfunctions</title>
      <list>
        <item>
          <p>
	    Document <c>bit_size</c> in match specifications and
	    allow it in <c>ets:fun2ms</c>.</p>
          <p>
	    Own Id: OTP-15343 Aux Id: PR-1962 </p>
        </item>
        <item>
	    <p>The <c>beam()</c> type in <c>beam_lib</c> is defined
	    as <c>module() | file:filename() | binary()</c>. The
	    <c>module()</c> is misleading. Giving the module name as
	    an atom will only work if the BEAM file is in a current
	    directory.</p>
	    <p>To avoid confusion, <c>module()</c> has been removed
	    from the type. That means that there will be a Dialyzer
	    warning for code that call <c>beam_lib</c> with an atom
	    as filename, but the calls will still work.</p>
          <p>
	    Own Id: OTP-15378 Aux Id: ERL-696 </p>
        </item>
        <item>
          <p>
	    <c>unicode_util</c> crashed on certain emoji grapheme
	    clusters in binary strings.</p>
          <p>
	    Own Id: OTP-15428 Aux Id: ERL-777 </p>
        </item>
        <item>
	    <p>When an external fun was used, warnings for unused
	    variables could be suppressed.</p>
          <p>
	    Own Id: OTP-15437 Aux Id: ERL-762 </p>
        </item>
        <item>
          <p>
	    Fix reduction count in lists:member/2</p>
          <p>
	    Own Id: OTP-15474 Aux Id: ERIERL-229 </p>
        </item>
      </list>
    </section>


    <section><title>Improvements and New Features</title>
      <list>
        <item>
	    <p>When specified, the <c>+{source,Name}</c> option will
	    now override the actual file name in stack traces,
	    instead of only affecting the return value of
	    <c>Mod:module_info()</c>.</p>
	    <p>The <c>+deterministic</c> flag will also affect stack
	    traces now, omitting all path information except the file
	    name, fixing a long-standing issue where deterministic
	    builds required deterministic paths.</p>
          <p>
	    Own Id: OTP-15245 Aux Id: ERL-706 </p>
        </item>
        <item>
	    <p>List subtraction (The <c>--</c> operator) will now
	    yield properly on large inputs.</p>
          <p>
	    Own Id: OTP-15371</p>
        </item>
        <item>
          <p>
	    <c>calendar:system_time_to_rfc3339/1,2</c> no longer
	    remove trailing zeros from fractions.</p>
          <p>
	    Own Id: OTP-15464</p>
        </item>
      </list>
    </section>

</section>

<section><title>STDLIB 3.6</title>

    <section><title>Fixed Bugs and Malfunctions</title>
      <list>
        <item>
	    <p>The specs of <c>filename:basedir/2,3</c> are
	    corrected.</p>
          <p>
	    Own Id: OTP-15252 Aux Id: ERL-667 </p>
        </item>
      </list>
    </section>


    <section><title>Improvements and New Features</title>
      <list>
        <item>
	    <p> Let <c>dets:open_file()</c> exit with a <c>badarg</c>
	    message if given a raw file name (a binary). </p>
          <p>
	    Own Id: OTP-15253 Aux Id: OTP-13229, ERL-55 </p>
        </item>
        <item>
	    <p> The <c>Format</c> argument of the formatting
	    functions in modules <c>io</c> and <c>io_lib</c> is
	    accepted even if it is, for example, a list of binaries.
	    This is how it used to be before Erlang/OTP 21.0. </p>
          <p>
	    Own Id: OTP-15304</p>
        </item>
      </list>
    </section>

</section>

<section><title>STDLIB 3.5.1</title>

    <section><title>Fixed Bugs and Malfunctions</title>
      <list>
        <item>
	    <p> Fix a bug that could cause a crash when formatting a
	    list of non-characters using the control sequences
	    <c>p</c> or <c>P</c> and limiting the output with the
	    option <c>chars_limit</c>. </p>
          <p>
	    Own Id: OTP-15159</p>
        </item>
      </list>
    </section>

</section>

<section><title>STDLIB 3.5</title>

    <section><title>Fixed Bugs and Malfunctions</title>
      <list>
        <item>
	    <p><c>gen_statem</c> improvements.</p> <p> When using an
	    exception that is valid but not allowed in a state enter
	    call, the reason has been changed from
	    <c>{bad_action_from_state_function,Action}</c> to
	    <c>{bad_state_enter_action_from_state_function,Action}</c>.
	    </p><p> Timer parsing has been improved. Many erroneous
	    timeout tuples was not handled correctly. </p><p> The
	    documentation has been updated, in particular the User's
	    Guide and the pointer to it from the Reference Manual is
	    much more obvious. </p>
          <p>
	    Own Id: OTP-14015</p>
        </item>
        <item>
          <p>
	    The type specifications for <c>file:posix/0</c> and
	    <c>inet:posix/0</c> have been updated according to which
	    errors file and socket operations should be able to
	    return.</p>
          <p>
	    Own Id: OTP-14019 Aux Id: ERL-550 </p>
        </item>
        <item>
	    <p> File operations used to accept <seetype
	    marker="kernel:file#name_all">filenames</seetype>
	    containing null characters (integer value zero). This
	    caused the name to be truncated and in some cases
	    arguments to primitive operations to be mixed up.
	    Filenames containing null characters inside the filename
	    are now <em>rejected</em> and will cause primitive file
	    operations to fail. </p> <p> Also environment variable
	    operations used to accept <seetype
	    marker="kernel:os#env_var_name">names</seetype> and
	    <seetype
	    marker="kernel:os#env_var_value">values</seetype> of
	    environment variables containing null characters (integer
	    value zero). This caused operations to silently produce
	    erroneous results. Environment variable names and values
	    containing null characters inside the name or value are
	    now <em>rejected</em> and will cause environment variable
	    operations to fail. </p> <p>Primitive environment
	    variable operations also used to accept the <c>$=</c>
	    character in environment variable names causing various
	    problems. <c>$=</c> characters in environment variable
	    names are now also <em>rejected</em>. </p> <p>Also
	    <seemfa
	    marker="kernel:os#cmd/1"><c>os:cmd/1</c></seemfa> now
	    reject null characters inside its <seetype
	    marker="kernel:os#os_command">command</seetype>.
	    </p> <p><seemfa
	    marker="erts:erlang#open_port/2"><c>erlang:open_port/2</c></seemfa>
	    will also reject null characters inside the port name
	    from now on.</p>
          <p>
	    *** POTENTIAL INCOMPATIBILITY ***</p>
          <p>
	    Own Id: OTP-14543 Aux Id: ERL-370 </p>
        </item>
        <item>
	    <p> Make <c>io_lib:unscan_format/1</c> work with pad char
	    and default precision. </p>
          <p>
	    Own Id: OTP-14958 Aux Id: PR-1735 </p>
        </item>
        <item>
	    <p> The control sequence modifiers <c>t</c> and <c>l</c>
	    can be used together in the same control sequence which
	    makes it possible to have Unicode atoms and no detection
	    of printable character lists at the same time. </p>
          <p>
	    Own Id: OTP-14971 Aux Id: PR-1743 </p>
        </item>
        <item>
	    <p> Fix a bug in the Erlang code linter: the check of
	    guard expressions no longer returns <c>false</c> if the
	    map syntax is used. The bug affected the Erlang shell,
	    the Debugger, and other modules evaluating abstract code.
	    </p>
          <p>
	    Own Id: OTP-15035 Aux Id: ERL-613 </p>
        </item>
        <item>
          <p>
	    A sys debug fun of type {Fun,State} should not be
	    possible to install twice. This was, however, possible if
	    the current State was 'undefined', which was mistaken for
	    non-existing fun. This has been corrected.</p>
          <p>
	    Own Id: OTP-15049</p>
        </item>
        <item>
          <p>
	    Fix <c>io:putchars/2</c> stacktrace rewriting at errors
	    to point to a valid function.</p>
          <p>
	    Own Id: OTP-15101</p>
        </item>
      </list>
    </section>


    <section><title>Improvements and New Features</title>
      <list>
        <item>
          <p>
	    The <c>gen_server</c> has gotten a new callback
	    <c>handle_continue/2</c> for check pointing the state.
	    This is useful at least when implementing behaviours on
	    top of <c>gen_server</c> and for some start up scenarios.</p>
          <p>
	    Own Id: OTP-13019 Aux Id: PR-1490 </p>
        </item>
        <item>
	    <p> The semantics of timeout parameter
	    <c>{clean_timeout,infinity}</c> to
	    <c>gen_statem:call/3</c> has been changed to use a proxy
	    process for the call. With this change
	    <c>clean_timeout</c> implicates a proxy process with no
	    exceptions. This may be a hard to observe
	    incompatibility: in the presence of network problems a
	    late reply could arrive in the caller's message queue
	    when catching errors. That will not happen after this
	    correction. </p><p> The semantics of timeout parameter
	    <c>infinity</c> has not been changed. </p>
          <p>
	    *** POTENTIAL INCOMPATIBILITY ***</p>
          <p>
	    Own Id: OTP-13073 Aux Id: PR-1595 </p>
        </item>
        <item>
	    <p>A new logging API is added to Erlang/OTP, see the
	    <seeerl
	    marker="kernel:logger"><c>logger(3)</c></seeerl> manual
	    page, and section <seeguide
	    marker="kernel:logger_chapter">Logging</seeguide> in the
	    Kernel User's Guide.</p>
	    <p>Calls to <c>error_logger</c> are automatically
	    redirected to the new API, and legacy error logger event
	    handlers can still be used. It is, however, recommended
	    to use the Logger API directly when writing new code.</p>
	    <p>Notice the following potential incompatibilities:</p>
	    <list> <item><p>Kernel configuration parameters
	    <c>error_logger</c> still works, but is overruled if the
	    default handler's output destination is configured with
	    Kernel configuration parameter <c>logger</c>.</p> <p>In
	    general, parameters for configuring error logger are
	    overwritten by new parameters for configuring
	    Logger.</p></item> <item><p>The concept of SASL error
	    logging is deprecated, meaning that by default the SASL
	    application does not affect which log events are
	    logged.</p> <p>By default, supervisor reports and crash
	    reports are logged by the default Logger handler started
	    by Kernel, and end up at the same destination (terminal
	    or file) as other standard log event from Erlang/OTP.</p>
	    <p>Progress reports are not logged by default, but can be
	    enabled by setting the primary log level to info, for
	    example with the Kernel configuration parameter
	    <c>logger_level</c>.</p> <p>To obtain backwards
	    compatibility with the SASL error logging functionality
	    from earlier releases, set Kernel configuration parameter
	    <c>logger_sasl_compatible</c> to <c>true</c>. This
	    prevents the default Logger handler from logging any
	    supervisor-, crash-, or progress reports. Instead, SASL
	    adds a separate Logger handler during application start,
	    which takes care of these log events. The SASL
	    configuration parameters <c>sasl_error_logger</c> and
	    <c>sasl_errlog_type</c> specify the destination (terminal
	    or file) and severity level to log for these
	    events.</p></item></list>
          <p>
	    Since Logger is new in Erlang/OTP 21.0, we do reserve the
	    right to introduce changes to the Logger API and
	    functionality in patches following this release. These
	    changes might or might not be backwards compatible with
	    the initial version.</p>
          <p>
	    *** POTENTIAL INCOMPATIBILITY ***</p>
          <p>
	    Own Id: OTP-13295</p>
        </item>
        <item>
	    <p> Add functions
	    <c>calendar:system_time_to_local_time/2</c> and
	    <c>calendar:system_time_to_universal_time/2</c>. </p>
          <p>
	    Own Id: OTP-13413</p>
        </item>
        <item>
	    <p> Functions <c>rand:uniform_real/0</c> and
	    <c>rand:uniform_real_s/1</c> have been added. They
	    produce uniformly distributed numbers in the range <c>0.0
	    =&lt; X &lt; 1.0</c> that are as close to random real
	    numbers as Normalized IEEE 754 Double Precision allows.
	    Because the random real number exactly <c>0.0</c> is
	    infinitely improbable they will never return exactly
	    <c>0.0</c>. </p><p> These properties are useful when you
	    need to call for example <c>math:log(X)</c> or <c>1 /
	    X</c> on a random value <c>X</c>, since that will never
	    fail with a number from these new functions. </p>
          <p>
	    Own Id: OTP-13764 Aux Id: PR-1574 </p>
        </item>
        <item>
          <p>
	    Added maps:iterator/0 and maps:next/1 to be used for
	    iterating over the key-value associations in a map.</p>
          <p>
	    Own Id: OTP-14012</p>
        </item>
        <item>
	    <p>Changed the default behaviour of <c>.erlang</c>
	    loading: <c>.erlang</c> is no longer loaded from the
	    current directory. <c>c:erlangrc(PathList)</c> can be
	    used to search and load an <c>.erlang</c> file from user
	    specified directories.</p> <p><c>escript</c>,
	    <c>erlc</c>, <c>dialyzer</c> and <c>typer</c> no longer
	    load an <c>.erlang</c> at all.</p>
          <p>
	    *** POTENTIAL INCOMPATIBILITY ***</p>
          <p>
	    Own Id: OTP-14439</p>
        </item>
        <item>
          <p>
	    Added new uri_string module to stdlib for handling URIs
	    (RFC 3986).</p>
          <p>
	    Own Id: OTP-14496</p>
        </item>
        <item>
          <p>
	    Update Unicode specification to version 10.0.</p>
          <p>
	    Own Id: OTP-14503</p>
        </item>
        <item>
	    <p><c>filelib:wildcard()</c> now allows characters with a
	    special meaning to be escaped using backslashes.</p>
	    <p>This is an incompatible change, but note that the use
	    of backslashes in wildcards would already work
	    differently on Windows and Unix. Existing calls to
	    <c>filelib:wildcard()</c> needs to be updated. On
	    Windows, directory separators must always be written as a
	    slash.</p>
          <p>
	    *** POTENTIAL INCOMPATIBILITY ***</p>
          <p>
	    Own Id: OTP-14577</p>
        </item>
        <item>
          <p>
	    The supervisor now stores its child specifications in a
	    map instead of a list. This causes a significant
	    improvement when starting many children under a
	    non-simple_one_for_one supervisor.</p>
          <p>
	    Own Id: OTP-14586</p>
        </item>
        <item>
	    <p> The <c>base64</c> module is optimized. </p> <p> Note
	    that the functions <c>encode/1</c>, <c>decode/1</c>, and
	    <c>mime_decode/1</c> fail unless called with an argument
	    of the documented type. They used to accept any
	    <c>iodata()</c>. </p>
          <p>
	    Own Id: OTP-14624 Aux Id: PR-1565 </p>
        </item>
        <item>
	    <p> Add function <c>lists:search/2</c>. </p>
          <p>
	    Own Id: OTP-14675 Aux Id: PR-102 </p>
        </item>
        <item>
          <p>
	    uri_string module extended with functions for handling
	    application/x-www-form-urlencoded query strings based on
	    the HTML5 specification.</p>
          <p>
	    Own Id: OTP-14747</p>
        </item>
        <item>
	    <p> Add functions
	    <c>calendar:rfc3339_to_system_time/1,2</c> and
	    <c>calendar:system_time_to_rfc3339/1,2</c>. </p>
          <p>
	    Own Id: OTP-14764</p>
        </item>
        <item>
	    <p> The stack traces returned by the functions of the
	    <c>erl_eval</c> module more accurately reflect where the
	    exception occurred. </p>
          <p>
	    Own Id: OTP-14826 Aux Id: PR 1540 </p>
        </item>
        <item>
	    <p> Add options <c>atime</c>, <c>mtime</c>, <c>ctime</c>,
	    <c>uid</c>, and <c>gid</c> to the <c>erl_tar:add/3,4</c>
	    functions. </p>
          <p>
	    Own Id: OTP-14834 Aux Id: PR 1608 </p>
        </item>
        <item>
	    <p>Added <c>ets:whereis/1</c> for retrieving the table
	    identifier of a named table.</p>
          <p>
	    Own Id: OTP-14884</p>
        </item>
        <item>
          <p>
	    Improved URI normalization functions in the uri_string
	    module.</p>
          <p>
	    Own Id: OTP-14910</p>
        </item>
        <item>
	    <p> The new functions <c>io_lib:fwrite/3</c> and
	    <c>io_lib:format/3</c> take a third argument, an option
	    list. The only option is <c>chars_limit</c>, which is
	    used for limiting the number of returned characters. The
	    limit is soft, which means that the number of returned
	    characters exceeds the limit with at most a smallish
	    amount. If the limit is set, the functions
	    <c>format/3</c> and <c>fwrite/3</c> try to distribute the
	    number of characters evenly over the control sequences
	    <c>pPswW</c>. Furthermore, the control sequences
	    <c>pPwP</c> try to distribute the number of characters
	    evenly over substructures. </p> <p> A modification of the
	    control sequences <c>pPwW</c> is that even if there is no
	    limit on the number of returned characters, all
	    associations of a map are printed to the same depth. The
	    aim is to give a more consistent output as the order of
	    map keys is not defined. As before, if the depth is less
	    than the number of associations of a map, the selection
	    of associations to print is arbitrary. </p>
          <p>
	    Own Id: OTP-14983</p>
        </item>
        <item>
	    <p> Add functions <c>ordsets:is_empty/1</c> and
	    <c>sets:is_empty/1</c>. </p>
          <p>
	    Own Id: OTP-14996 Aux Id: ERL-557, PR-1703 </p>
        </item>
        <item>
          <p>
	    Improve performance of <c>string:uppercase/1</c>,
	    <c>string:lowercase/1</c> and <c>string:casefold/1</c>
	    when handling ASCII characters.</p>
          <p>
	    Own Id: OTP-14998</p>
        </item>
        <item>
	    <p>External funs with literal values for module, name,
	    and arity (e.g. <c>erlang:abs/1</c>) are now treated as
	    literals. That means more efficient code that produces
	    less garbage on the heap.</p>
          <p>
	    Own Id: OTP-15003</p>
        </item>
        <item>
          <p>
	    sys:statistics(Pid,get) did not report 'out' messages
	    from gen_server. This is now corrected.</p>
          <p>
	    Own Id: OTP-15047</p>
        </item>
        <item>
          <p>
	    A sys debug function can now have the format
	    {Id,Fun,State} in addition to the old {Fun,State}. This
	    allows installing multiple instances of a debug fun.</p>
          <p>
	    Own Id: OTP-15048</p>
        </item>
        <item>
	    <p> The <c>lib</c> module is removed:</p> <list
	    type="bulleted"> <item><c>lib:error_message/2</c> is
	    removed.</item> <item><c>lib:flush_receive/0</c> is
	    removed.</item> <item><c>lib:nonl/1</c> is
	    removed.</item> <item><c>lib:progname/0</c> is replaced
	    by <c>ct:get_progname/0</c>.</item>
	    <item><c>lib:send/2</c> is removed.</item>
	    <item><c>lib:sendw/2</c> is removed.</item> </list>
          <p>
	    *** POTENTIAL INCOMPATIBILITY ***</p>
          <p>
	    Own Id: OTP-15072 Aux Id: PR 1786, OTP-15114 </p>
        </item>
        <item>
          <p>
	    Function <c>ets:delete_all_objects/1</c> now yields the
	    scheduler thread for large tables that take significant
	    time to clear. This to improve real time characteristics
	    of other runnable processes.</p>
          <p>
	    Own Id: OTP-15078</p>
        </item>
        <item>
	    <p> In control sequences of the functions
	    <c>io:fwrite/2,3</c> and <c>io_lib:fwrite/2,3</c>
	    containing <c>p</c> or <c>P</c>, a field width of value
	    <c>0</c> means that no line breaks are inserted. This is
	    in contrast to the old behaviour, where <c>0</c> used to
	    insert line breaks after every subterm. To insert line
	    breaks after every subterm, a field width of value
	    <c>1</c> can be used. </p>
          <p>
	    *** POTENTIAL INCOMPATIBILITY ***</p>
          <p>
	    Own Id: OTP-15103 Aux Id: ERL-607 </p>
        </item>
      </list>
    </section>

</section>

<section><title>STDLIB 3.4.5.1</title>

    <section><title>Improvements and New Features</title>
      <list>
        <item>
	    <p>List subtraction (The <c>--</c> operator) will now
	    yield properly on large inputs.</p>
          <p>
	    Own Id: OTP-15371</p>
        </item>
      </list>
    </section>

</section>

<section><title>STDLIB 3.4.5</title>

    <section><title>Fixed Bugs and Malfunctions</title>
      <list>
        <item>
          <p>
	    The <c>Module:init/1</c> function in <c>gen_statem</c>
	    may return an actions list containing any action, but an
	    erroneous check only allowed state enter actions so e.g
	    <c>{next_event,internal,event}</c> caused a server crash.
	    This bug has been fixed.</p>
          <p>
	    Own Id: OTP-13995</p>
        </item>
      </list>
    </section>

</section>

<section><title>STDLIB 3.4.4</title>

    <section><title>Fixed Bugs and Malfunctions</title>
      <list>
        <item>
	    <p> Correct <c>filelib:find_source()</c> and
	    <c>filelib:find_file()</c> to by default also search one
	    level below <c>src</c>. This is in accordance with the
	    Design Principles which states that an application can
	    have Erlang source files one level below the <c>src</c>
	    directory. </p>
          <p>
	    Own Id: OTP-14832 Aux Id: ERL-527 </p>
        </item>
        <item>
	    <p> The contract of <c>erl_tar:table/2</c> is corrected.
	    </p>
          <p>
	    Own Id: OTP-14860 Aux Id: PR 1670 </p>
        </item>
        <item>
	    <p> Correct a few contracts. </p>
          <p>
	    Own Id: OTP-14889</p>
        </item>
        <item>
          <p>
	    Fix string:prefix/2 to handle an empty string as second
	    argument.</p>
          <p>
	    Own Id: OTP-14942 Aux Id: PR-1702 </p>
        </item>
      </list>
    </section>

</section>

<section><title>STDLIB 3.4.3</title>

    <section><title>Fixed Bugs and Malfunctions</title>
      <list>
        <item>
	    <p> Make <c>ets:i/1</c> exit cleaner when ^D is input
	    while browsing a table. Only the old Erlang shell is
	    affected (<c>erl(1)</c> flag <c>-oldshell</c>). </p>
          <p>
	    Own Id: OTP-14663</p>
        </item>
        <item>
          <p>
	    Fixed handling of windows UNC paths in module
	    <c>filename</c>.</p>
          <p>
	    Own Id: OTP-14693</p>
        </item>
      </list>
    </section>


    <section><title>Improvements and New Features</title>
      <list>
        <item>
          <p>
	    Improve performance of the new string functionality when
	    handling ASCII characters.</p>
          <p>
	    Own Id: OTP-14670</p>
        </item>
        <item>
          <p>
	    Added a clarification to the documentation of
	    <c>unicode:characters_to_list/2</c>.</p>
          <p>
	    Own Id: OTP-14798</p>
        </item>
      </list>
    </section>

</section>

<section><title>STDLIB 3.4.2</title>

    <section><title>Fixed Bugs and Malfunctions</title>
      <list>
        <item>
	    <p> Fix a bug in the Erlang shell where recursively
	    defined records with typed fields could cause a loop.
	    </p>
          <p>
	    Own Id: OTP-14488 Aux Id: PR-1489 </p>
        </item>
        <item>
          <p>
	    Make edlin handle grapheme clusters instead of codepoints
	    to improve the handling multi-codepoints characters.</p>
          <p>
	    Own Id: OTP-14542</p>
        </item>
        <item>
	    <p>There could be false warnings for
	    <c>erlang:get_stacktrace/0</c> being used outside of a
	    <c>try</c> block when using multiple <c>catch</c>
	    clauses.</p>
          <p>
	    Own Id: OTP-14600 Aux Id: ERL-478 </p>
        </item>
      </list>
    </section>


    <section><title>Improvements and New Features</title>
      <list>
        <item>
	    <p> The Erlang code linter no longer checks that the
	    functions mentioned in <c>nowarn_deprecated_function</c>
	    options are declared in the module. </p>
          <p>
	    Own Id: OTP-14378</p>
        </item>
        <item>
          <p>
	    General Unicode improvements.</p>
          <p>
	    Own Id: OTP-14462</p>
        </item>
      </list>
    </section>

</section>

<section><title>STDLIB 3.4.1</title>

    <section><title>Fixed Bugs and Malfunctions</title>
      <list>
        <item>
	    <p> A bug in <c>proc_lib:format()</c> introduced in
	    Erlang/OTP 20.0 is corrected. </p>
          <p>
	    Own Id: OTP-14482 Aux Id: PR-1488 </p>
        </item>
        <item>
          <p>
	    Fix string:len/1 to be compatible with previous versions.</p>
          <p>
	    Own Id: OTP-14487 Aux Id: ERIERL-40 </p>
        </item>
        <item>
          <p>
	    In OTP-20.0, the behavior of c, make, and ct_make was
	    changed so that in some cases the beam files by default
	    would be written to the directory where the source files
	    were found. This is now changed back to the old behavior
	    so beam files are by default written to current
	    directory.</p>
          <p>
	    Own Id: OTP-14489 Aux Id: ERL-438 </p>
        </item>
      </list>
    </section>

</section>

<section><title>STDLIB 3.4</title>

    <section><title>Fixed Bugs and Malfunctions</title>
      <list>
        <item>
	    <p>For many releases, it has been legal to override a BIF
	    with a local function having the same name. However,
	    calling a local function with the same name as guard BIF
	    as filter in a list comprehension was not allowed.</p>
          <p>
	    Own Id: OTP-13690</p>
        </item>
        <item>
	    <p> A new (default) pseudo-random number generator
	    algorithm Xoroshiro116+ has been implemented in the
	    <c>rand</c> module. </p><p> The old algorithm
	    implementations had a number of flaws so they are all
	    deprecated, but corrected versions of two of them have
	    been added. See the documentation. </p>
          <p>
	    Own Id: OTP-14295 Aux Id: PR-1372 </p>
        </item>
        <item>
	    <p> The Erlang shell, <c>qlc:string_to_handle()</c>, and
	    the Debugger (the Evaluator area and Edit variable window
	    of the Bindings area) can parse pids, ports, references,
	    and external funs, as long as they can be created in the
	    running system. </p>
          <p>
	    Own Id: OTP-14296</p>
        </item>
        <item>
	    <p>Internal code change: Calls to <c>catch</c> followed
	    by a call to <c>erlang:get_stacktrace/0</c> has been
	    rewritten to use <c>try</c> instead of <c>catch</c> to
	    make the code future-proof.</p>
          <p>
	    Own Id: OTP-14400</p>
        </item>
        <item>
	    <p> The <c>ms_transform</c> module, used by
	    <c>ets:fun2ms/1</c> and <c>dbg:fun2ms/1</c>, evaluates
	    constant arithmetic expressions. This is necessary since
	    the Erlang compiler, which normally evaluates constant
	    expressions, does not recognize the format generated by
	    <c>ms_transform</c>. </p>
          <p>
	    Own Id: OTP-14454 Aux Id: ERIERL-29 </p>
        </item>
        <item>
	    <p> The state machine engine <c>gen_statem</c> can now
	    handle generic time-outs (multiple named) as well as
	    absolute time-out time. See the documentation. </p><p>
	    The <c>gen_statem</c> callback <c>Module:init/1</c> has
	    become mandatory to harmonize with other <c>gen_*</c>
	    modules. This may be an incompatibility for
	    <c>gen_statem</c> callback modules that use
	    <c>gen_statem:enter_loop/4-6</c>. </p>
          <p>
	    *** POTENTIAL INCOMPATIBILITY ***</p>
          <p>
	    Own Id: OTP-14531</p>
        </item>
      </list>
    </section>


    <section><title>Improvements and New Features</title>
      <list>
        <item>
          <p>
	    Improved unicode support for strings. Added normalization
	    functions in the <c>unicode</c> module. Extended the
	    <c>string</c> module API with new functions with improved
	    unicode handling and that works on grapheme clusters. The
	    new functions operates on the <c>unicode:chardata()</c>
	    type, thus they also accept <c>UTF-8 binaries</c> as
	    input. </p>
          <p>
	    The old string API have been marked as obsolete. The
	    return values have been changed for some error cases.</p>
          <p>
	    *** POTENTIAL INCOMPATIBILITY ***</p>
          <p>
	    Own Id: OTP-10289 Aux Id: OTP-10309 </p>
        </item>
        <item>
	    <p>There are two new guard BIFs '<c>floor/1</c>' and
	    '<c>ceil/1</c>'. They both return integers. In the
	    '<c>math</c>' module, there are two new BIFs with the
	    same names that return floating point values.</p>
          <p>
	    Own Id: OTP-13692</p>
        </item>
        <item>
          <p>
	    Making code_change, terminate and handle_info callbacks
	    optional in the OTP behaviours.</p>
          <p>
	    Own Id: OTP-13801</p>
        </item>
        <item>
	    <p> The support for Dets files created with Erlang/OTP R7
	    and earlier is removed. </p>
          <p>
	    Own Id: OTP-13830</p>
        </item>
        <item>
	    <p>Replaced usage of deprecated symbolic <seetype
	    marker="erts:erlang#time_unit"><c>time
	    unit</c></seetype> representations.</p>
          <p>
	    Own Id: OTP-13831 Aux Id: OTP-13735 </p>
        </item>
        <item>
	    <p>The function <c>fmod/2</c> has been added to the
	    <c>math</c> module.</p>
          <p>
	    Own Id: OTP-14000</p>
        </item>
        <item>
	    <p>The EXIT signals received from processes using
	    <c>proc_lib</c> now looks like EXIT signals from
	    processes that were spawned using <c>spawn_link</c>. In
	    particular, that means that the stack trace is now
	    included in the EXIT signal so that it can see where the
	    process crashed.</p>
          <p>
	    Own Id: OTP-14001</p>
        </item>
        <item>
	    <p><c>sets:add_element/2</c> is faster when adding an
	    element that is already present, and
	    <c>sets:del_element/2</c> is faster when the element to
	    be deleted is not present. This optimization can make
	    certain operations, such as sets:union/2 with many
	    overlapping elements, up to two orders of magnitude
	    faster.</p>
          <p>
	    Own Id: OTP-14035</p>
        </item>
        <item>
          <p>
	    Add information in doc about supervisor shutdown reason
	    when maximum restart frequency is reached.</p>
          <p>
	    Own Id: OTP-14037 Aux Id: PR-1233 </p>
        </item>
        <item>
          <p>
	    Added <c>rand:jump/[0|1]</c> functions.</p>
          <p>
	    Own Id: OTP-14038 Aux Id: PR-1235 </p>
        </item>
        <item>
	    <p>Functions for detecting changed code has been added.
	    <c>code:modified_modules/0</c> returns all currently
	    loaded modules that have changed on disk.
	    <c>code:module_status/1</c> returns the status for a
	    module. In the shell and in <c>c</c> module, <c>mm/0</c>
	    is short for <c>code:modified_modules/0</c>, and
	    <c>lm/0</c> reloads all currently loaded modules that
	    have changed on disk.</p>
          <p>
	    Own Id: OTP-14059</p>
        </item>
        <item>
	    <p>Each assert macro in <c>assert.hrl</c> now has a
	    corresponding version with an extra argument, for adding
	    comments to assertions. These can for example be printed
	    as part of error reports, to clarify the meaning of the
	    check that failed.</p>
          <p>
	    Own Id: OTP-14066</p>
        </item>
        <item>
	    <p><c>error_logger_tty_h</c> and
	    <c>error_logger_file_h</c> now inserts the node
	    information for nonlocal messages before the message
	    itself instead of after, both for readability and so as
	    not to change the line termination property at the end of
	    the message.</p>
          <p>
	    Own Id: OTP-14068</p>
        </item>
        <item>
	    <p>The Erlang code linter checks for badly formed type
	    constraints. </p>
          <p>
	    Own Id: OTP-14070 Aux Id: PR-1214 </p>
        </item>
        <item>
	    <p>By default, there will now be a warning when
	    <c>export_all</c> is used. The warning can be disabled
	    using <c>nowarn_export_all</c>.</p>
          <p>
	    Own Id: OTP-14071</p>
        </item>
        <item>
	    <p>When a <c>gen_server</c> process crashes, the
	    stacktrace for the client will be printed to facilitate
	    debugging.</p>
          <p>
	    Own Id: OTP-14089</p>
        </item>
        <item>
	    <p>Optimized ETS operations by changing table identifier
	    type from integer to reference. The reference enables a
	    more direct mapping to the table with less potential lock
	    contention and makes especially creation and deletion of
	    tables scale much better.</p> <p>The change of the opaque
	    type for the ETS table identifiers may cause failure in
	    code that make faulty assumptions about this opaque
	    type.</p> <note> <p> The number of tables stored at one
	    Erlang node <em>used</em> to be limited. This is no
	    longer the case (except by memory usage). The previous
	    default limit was about 1400 tables and could be
	    increased by setting the environment variable
	    <c>ERL_MAX_ETS_TABLES</c> before starting the Erlang
	    runtime system. This hard limit has been removed, but it
	    is currently useful to set the <c>ERL_MAX_ETS_TABLES</c>
	    anyway. It should be set to an approximate of the maximum
	    amount of tables used. This since an internal table for
	    named tables is sized using this value. If large amounts
	    of named tables are used and <c>ERL_MAX_ETS_TABLES</c>
	    hasn't been increased, the performance of named table
	    lookup will degrade. </p> </note>
          <p>
	    *** POTENTIAL INCOMPATIBILITY ***</p>
          <p>
	    Own Id: OTP-14094</p>
        </item>
        <item>
	    <p><c>take/2</c> has been added to <c>dict</c>,
	    <c>orddict</c>, and <c>gb_trees</c>. <c>take_any/2</c>
	    has been added to <c>gb_trees</c>.</p>
          <p>
	    Own Id: OTP-14102</p>
        </item>
        <item>
          <p>
	    Extend gen_event API to handle options as well.</p>
          <p>
	    Own Id: OTP-14123</p>
        </item>
        <item>
          <p>
	    Advice on how to tune the supervisor restart frequency
	    (intensity and period) is added to System Documentation -
	    Design Principles - Supervisor Behaviour.</p>
          <p>
	    Own Id: OTP-14168 Aux Id: PR-1289 </p>
        </item>
        <item>
          <p>
	    gen_fsm is deprecated and is replaced by gen_statem,
	    however for backwards compatibility reasons gen_fsm may
	    continue to exist as an undocumented feature for quite
	    some time.</p>
          <p>
	    Own Id: OTP-14183</p>
        </item>
        <item>
	    <p>The shell functions <c>c/1</c> and <c>c/2</c> have
	    been extended so that if the argument is a module name
	    instead of a file name, it automatically locates the
	    .beam file and the corresponding source file, and then
	    recompiles the module using the same compiler options
	    (plus any options passed to c/2). If compilation fails,
	    the old beam file is preserved. Also adds <c>c(Mod, Opts,
	    Filter)</c>, where the Filter argument allows you to
	    remove old compiler options before the new options are
	    added.</p> <p>New utility functions <c>file_find/2/3</c>
	    and <c>find_source/1/2/3</c> have been added to
	    <c>filelib</c>.</p>
          <p>
	    Own Id: OTP-14190</p>
        </item>
        <item>
	    <p><c>erl_tar</c> in previous versions of OTP only
	    supports the USTAR format. That limited path names to at
	    most 255 bytes, and did not support Unicode characters in
	    names in a portable way.</p>
	    <p><c>erl_tar</c> now has support for reading tar
	    archives in the formats currently in common use, such as
	    v7, STAR, USTAR, PAX, and GNU tar's extensions to the
	    STAR/USTAR format. When writing tar archives,
	    <c>erl_tar</c> can now write them in the <c>PAX</c>
	    format if necessary (for example, to support very long
	    filenames or filenames with Unicode characters). If
	    possible, <c>erl_tar</c> will still write tar archives in
	    the USTAR for maximum portability.</p>
          <p>
	    Own Id: OTP-14226</p>
        </item>
        <item>
	    <p><c>base64:mime_decode/1</c> has been optimized so that
	    it is now almost as fast as<c>base64:decode/1</c>; it
	    used be noticeably slower.</p>
          <p>
	    Own Id: OTP-14245</p>
        </item>
        <item>
	    <p><c>erl_tar</c> will now strip any leading '<c>/</c>'
	    from pathnames when extracting files from a tar archive
	    and write a message to the error logger. There is also
	    new check for directory traversal attacks; if a relative
	    path points above the current working directory the
	    extraction will be aborted.</p>
          <p>
	    Own Id: OTP-14278</p>
        </item>
        <item>
	    <p> Miscellaneous updates due to atoms containing
	    arbitrary Unicode characters. </p>
          <p>
	    Own Id: OTP-14285</p>
        </item>
        <item>
          <p>
	    The Crypto application now supports generation of
	    cryptographically strong random numbers (floats &lt; 1.0
	    and integer arbitrary ranges) as a plugin to the 'rand'
	    module.</p>
          <p>
	    Own Id: OTP-14317 Aux Id: PR-1372 </p>
        </item>
        <item>
          <p>
	    Add new function <c>ets:select_replace/2</c> which
	    performs atomic "compare-and-swap" operations for ETS
	    objects using match specifications.</p>
          <p>
	    Own Id: OTP-14319 Aux Id: PR-1076 </p>
        </item>
        <item>
	    <p> The Erlang code linter checks for bad <c>dialyzer</c>
	    attributes. It also checks for bad type variables in type
	    declarations. </p>
          <p>
	    Own Id: OTP-14323</p>
        </item>
        <item>
	    <p> Two new functions has been implemented in the
	    <c>rand</c> module; <c>normal/2</c> and
	    <c>normal_s/3</c>, that both produce normal distribution
	    (pseudo) random numbers with mean value and variance
	    according to arguments. </p>
          <p>
	    Own Id: OTP-14328 Aux Id: PR-1382 </p>
        </item>
        <item>
          <p>
	    Upgraded the OTP internal PCRE library from version 8.33
	    to version 8.40. This library is used for implementation
	    of the <seeerl marker="stdlib:re"><c>re</c></seeerl>
	    regular expressions module.</p>
          <p>
	    Besides various bug fixes, the new version allows for
	    better stack protection. In order to utilize this
	    feature, the stack size of normal scheduler threads is
	    now by default set to 128 kilo words on all platforms.
	    The stack size of normal scheduler threads can be set
	    upon system start by passing the <seecom
	    marker="erts:erl#sched_thread_stack_size"><c>+sss</c></seecom>
	    command line argument to the <seecom
	    marker="erts:erl"><c>erl</c></seecom> command.</p>
          <p>
	    See <url
	    href="http://pcre.org/original/changelog.txt">http://pcre.org/original/changelog.txt</url>
	    for information about changes made to PCRE between the
	    versions 8.33 and 8.40.</p>
          <p>
	    *** POTENTIAL INCOMPATIBILITY ***</p>
          <p>
	    Own Id: OTP-14331 Aux Id: ERL-208 </p>
        </item>
        <item>
          <p>
	    Added function <c>re:version/0</c> which returns
	    information about the OTP internal PCRE version used for
	    implementation of the <c>re</c> module.</p>
          <p>
	    Own Id: OTP-14347 Aux Id: PR-1412 </p>
        </item>
        <item>
	    <p>The format of debug information that is stored in BEAM
	    files (when <c>debug_info</c> is used) has been changed.
	    The purpose of the change is to better support other
	    BEAM-based languages such as Elixir or LFE.</p>
	    <p>All tools included in OTP (dialyzer, debugger, cover,
	    and so on) will handle both the new format and the
	    previous format. Tools that retrieve the debug
	    information using <c>beam_lib:chunk(Beam,
	    [abstract_code])</c> will continue to work with both the
	    new and old format. Tools that call
	    <c>beam_lib:chunk(Beam, ["Abst"])</c> will not work with
	    the new format.</p>
	    <p>For more information, see the description of
	    <c>debug_info</c> in the documentation for
	    <c>beam_lib</c> and the description of the
	    <c>{debug_info,{Backend,Data}}</c> option in the
	    documentation for <c>compile</c>.</p>
          <p>
	    Own Id: OTP-14369 Aux Id: PR-1367 </p>
        </item>
        <item>
          <p>
	    Add option hibernate_after to gen_server, gen_statem and
	    gen_event. Also added to the deprecated gen_fsm
	    behaviour.</p>
          <p>
	    Own Id: OTP-14405</p>
        </item>
        <item>
	    <p> The size of crash reports created by
	    <c>gen_server</c>, <c>gen_statem</c> and <c>proc_lib</c>
	    is limited with aid of the Kernel application variable
	    <c>error_logger_format_depth</c>. The purpose is to limit
	    the size of the messages sent to the <c>error_logger</c>
	    process when processes with huge message queues or states
	    crash. </p> <p>The crash report generated by
	    <c>proc_lib</c> includes the new tag
	    <c>message_queue_len</c>. The neighbour report also
	    includes the new tag <c>current_stacktrace</c>. Finally,
	    the neighbour report no longer includes the tags
	    <c>messages</c> and <c>dictionary</c>. </p> <p> The new
	    function <c>error_logger:get_format_depth/0</c> can be
	    used to retrieve the value of the Kernel application
	    variable <c>error_logger_format_depth</c>. </p>
          <p>
	    Own Id: OTP-14417</p>
        </item>
      </list>
    </section>

</section>

<section><title>STDLIB 3.3</title>

    <section><title>Fixed Bugs and Malfunctions</title>
      <list>
        <item>
	    <p>An escript with only two lines would not work.</p>
          <p>
	    Own Id: OTP-14098</p>
        </item>
        <item>
	    <p> Characters (<c>$char</c>) can be used in constant
	    pattern expressions. They can also be used in types and
	    contracts. </p>
          <p>
	    Own Id: OTP-14103 Aux Id: ERL-313 </p>
        </item>
        <item>
	    <p> The signatures of <c>erl_parse:anno_to_term/1</c> and
	    <c>erl_parse:anno_from_term/1</c> are corrected. Using
	    these functions no longer results in false Dialyzer
	    warnings. </p>
          <p>
	    Own Id: OTP-14131</p>
        </item>
        <item>
	    <p>Pretty-printing of maps is improved. </p>
          <p>
	    Own Id: OTP-14175 Aux Id: seq13277 </p>
        </item>
        <item>
	    <p>If any of the following functions in the <c>zip</c>
	    module crashed, a file would be left open:
	    <c>extract()</c>, <c>unzip()</c>, <c>create()</c>, or
	    <c>zip()</c>. This has been corrected.</p>
	    <p>A <c>zip</c> file having a "Unix header" could not be
	    unpacked.</p>
          <p>
	    Own Id: OTP-14189 Aux Id: ERL-348, ERL-349 </p>
        </item>
        <item>
	    <p> Improve the Erlang shell's tab-completion of long
	    names. </p>
          <p>
	    Own Id: OTP-14200 Aux Id: ERL-352 </p>
        </item>
        <item>
          <p>
	    The reference manual for <c>sys</c> had some faulty
	    information about the 'get_modules' message used by
	    processes where modules change dynamically during
	    runtime. The documentation is now corrected.</p>
          <p>
	    Own Id: OTP-14248 Aux Id: ERL-367 </p>
        </item>
      </list>
    </section>


    <section><title>Improvements and New Features</title>
      <list>
        <item>
          <p>
	    Bug fixes, new features and improvements to gen_statem:</p>
          <p>
	    A new type init_result/1 has replaced the old
	    init_result/0, so if you used that old type (that was
	    never documented) you have to change your code, which may
	    be regarded as a potential incompatibility.</p>
          <p>
	    Changing callback modes after code change did not work
	    since the new callback mode was not recorded. This bug
	    has been fixed.</p>
          <p>
	    The event types state_timeout and {call,From} could not
	    be generated with a {next_event,EventType,EventContent}
	    action since they did not pass the runtime type check.
	    This bug has now been corrected.</p>
          <p>
	    State entry calls can now be repeated using (new) state
	    callback returns {repeat_state,...},
	    {repeat_state_and_data,_} and repeat_state_and_data.</p>
          <p>
	    There have been lots of code cleanup in particular
	    regarding timer handling. For example is async
	    cancel_timer now used. Error handling has also been
	    cleaned up.</p>
          <p>
	    To align with probable future changes to the rest of
	    gen_*, terminate/3 has now got a fallback and
	    code_change/4 is not mandatory.</p>
          <p>
	    Own Id: OTP-14114</p>
        </item>
        <item>
	    <p><c>filename:safe_relative_path/1</c> to sanitize a
	    relative path has been added.</p>
          <p>
	    Own Id: OTP-14215</p>
        </item>
      </list>
    </section>

</section>

<section><title>STDLIB 3.2</title>

    <section><title>Fixed Bugs and Malfunctions</title>
      <list>
        <item>
          <p>
	    When a simple_one_for_one supervisor is shutting down,
	    and a child exits with an exit reason of the form
	    {shutdown, Term}, an error report was earlier printed.
	    This is now corrected.</p>
          <p>
	    Own Id: OTP-13907 Aux Id: PR-1158, ERL-163 </p>
        </item>
        <item>
	    <p> Allow empty list as parameter of the fun used with
	    <c>dbg:fun2ms/1</c>. </p>
          <p>
	    Own Id: OTP-13974</p>
        </item>
      </list>
    </section>


    <section><title>Improvements and New Features</title>
      <list>
        <item>
          <p>
	    The new behaviour gen_statem has been improved with 3 new
	    features: the possibility to use old style non-proxy
	    timeouts for gen_statem:call/2,3, state entry code, and
	    state timeouts. These are backwards compatible. Minor
	    code and documentation improvements has been performed
	    including a borderline semantics correction of timeout
	    zero handling.</p>
          <p>
	    Own Id: OTP-13929 Aux Id: PR-1170, ERL-284 </p>
        </item>
      </list>
    </section>

</section>

<section><title>STDLIB 3.1</title>

    <section><title>Fixed Bugs and Malfunctions</title>
      <list>
        <item>
          <p>
	    The <c>zip:unzip/1,2</c> and <c>zip:extract/1,2</c>
	    functions have been updated to handle directory traversal
	    exploits. Any element in the zip file that contains a
	    path that points to a directory above the top level
	    working directory, <c>cwd</c>, will instead be extracted
	    in <c>cwd</c>. An error message is printed for any such
	    element in the zip file during the unzip operation. The
	    <c>keep_old_files</c> option determines if a file will
	    overwrite a previous file with the same name within the
	    zip file.</p>
          <p>
	    Own Id: OTP-13633</p>
        </item>
        <item>
	    <p> Correct the contracts for
	    <c>ets:match_object/1,3</c>. </p>
          <p>
	    Own Id: OTP-13721 Aux Id: PR-1113 </p>
        </item>
        <item>
          <p>
	    Errors in type specification and Emacs template
	    generation for <c>gen_statem:code_change/4</c> has been
	    fixed from bugs.erlang.org's Jira cases ERL-172 and
	    ERL-187.</p>
          <p>
	    Own Id: OTP-13746 Aux Id: ERL-172, ERL-187 </p>
        </item>
      </list>
    </section>


    <section><title>Improvements and New Features</title>
      <list>
        <item>
          <p>
	    gen_statem has been changed to set the callback mode for
	    a server to what Module:callback_mode/0 returns. This
	    facilitates e.g code downgrade since the callback mode
	    now becomes a property of the currently active code, not
	    of the server process.</p>
          <p>
	    Exception handling from Module:init/1 has also been
	    improved.</p>
          <p>
	    *** POTENTIAL INCOMPATIBILITY ***</p>
          <p>
	    Own Id: OTP-13752</p>
        </item>
      </list>
    </section>

</section>

<section><title>STDLIB 3.0.1</title>

    <section><title>Fixed Bugs and Malfunctions</title>
      <list>
        <item>
	    <p> Correct a bug regarding typed records in the Erlang
	    shell. The bug was introduced in OTP-19.0. </p>
          <p>
	    Own Id: OTP-13719 Aux Id: ERL-182 </p>
        </item>
      </list>
    </section>

</section>

<section><title>STDLIB 3.0</title>

    <section><title>Fixed Bugs and Malfunctions</title>
      <list>
        <item>
	    <p> Fix a race bug affecting <c>dets:open_file/2</c>.
	    </p>
          <p>
	    Own Id: OTP-13260 Aux Id: seq13002 </p>
        </item>
        <item>
	    <p>Don't search for non-existing Map keys twice</p>
	    <p>For <c>maps:get/2,3</c> and <c>maps:find/2</c>,
	    searching for an immediate key, e.g. an atom, in a small
	    map, the search was performed twice if the key did not
	    exist.</p>
          <p>
	    Own Id: OTP-13459</p>
        </item>
        <item>
          <p>
	    Avoid stray corner-case math errors on Solaris, e.g. an
	    error is thrown on underflows in exp() and pow() when it
	    shouldn't be.</p>
          <p>
	    Own Id: OTP-13531</p>
        </item>
        <item>
	    <p>Fix linting of map key variables</p>
	    <p>Map keys cannot be unbound and then used in parallel
	    matching.</p>
	    <p>Example: <c> #{ K := V } = #{ k := K } = M.</c> This
	    is illegal if <c>'K'</c> is not bound.</p>
          <p>
	    Own Id: OTP-13534 Aux Id: ERL-135 </p>
        </item>
        <item>
          <p>
	    Fixed a bug in re on openbsd where sometimes re:run would
	    return an incorrect result.</p>
          <p>
	    Own Id: OTP-13602</p>
        </item>
        <item>
          <p>
	    To avoid potential timer bottleneck on supervisor
	    restart, timer server is no longer used when the
	    supervisor is unable to restart a child.</p>
          <p>
	    Own Id: OTP-13618 Aux Id: PR-1001 </p>
        </item>
        <item>
	    <p> The Erlang code preprocessor (<c>epp</c>) can handle
	    file names spanning over many tokens. Example:
	    <c>-include("a" "file" "name").</c>. </p>
          <p>
	    Own Id: OTP-13662 Aux Id: seq13136 </p>
        </item>
      </list>
    </section>


    <section><title>Improvements and New Features</title>
      <list>
        <item>
	    <p>The types of The Abstract Format in the
	    <c>erl_parse</c> module have been refined. </p>
          <p>
	    Own Id: OTP-10292</p>
        </item>
        <item>
	    <p> Undocumented syntax for function specifications,
	    <c>-spec F/A :: Domain -&gt; Range</c>, has been removed
	    (without deprecation). </p> <p> Using the
	    <c>is_subtype(V, T)</c> syntax for constraints (in
	    function specifications) is no longer documented, and the
	    newer syntax <c>V :: T</c> should be used instead. The
	    Erlang Parser still recognizes the <c>is_subtype</c>
	    syntax, and will continue to do so for some time. </p>
          <p>
	    *** POTENTIAL INCOMPATIBILITY ***</p>
          <p>
	    Own Id: OTP-11879</p>
        </item>
        <item>
	    <p>The '<c>random</c>' module has been deprecated. Use
	    the '<c>rand</c>' module instead.</p>
          <p>
	    Own Id: OTP-12502 Aux Id: OTP-12501 </p>
        </item>
        <item>
	    <p>Background: In record fields with a type declaration
	    but without an initializer, the Erlang parser inserted
	    automatically the singleton type <c>'undefined'</c> to
	    the list of declared types, if that value was not present
	    there. That is, the record declaration:</p>
          <p>
	    -record(rec, {f1 :: float(), f2 = 42 :: integer(), f3 ::
	    some_mod:some_typ()}).</p>
	    <p>was translated by the parser to:</p>
          <p>
	    -record(rec, {f1 :: float() | 'undefined', f2 = 42 ::
	    integer(), f3 :: some_mod:some_typ() | 'undefined'}).</p>
	    <p>The rationale for this was that creation of a "dummy"
	    <c>#rec{}</c> record should not result in a warning from
	    dialyzer that, for example, the implicit initialization
	    of the <c>#rec.f1</c> field violates its type
	    declaration.</p>
	    <p>Problems: This seemingly innocent action has some
	    unforeseen consequences.</p>
	    <p>For starters, there is no way for programmers to
	    declare that e.g. only floats make sense for the
	    <c>f1</c> field of <c>#rec{}</c> records when there is no
	    "obvious" default initializer for this field. (This also
	    affects tools like PropEr that use these declarations
	    produced by the Erlang parser to generate random
	    instances of records for testing purposes.)</p>
	    <p>It also means that dialyzer does not warn if e.g. an
	    <c>is_atom/1</c> test or something more exotic like an
	    <c>atom_to_list/1</c> call is performed on the value of
	    the <c>f1</c> field.</p>
	    <p>Similarly, there is no way to extend dialyzer to warn
	    if it finds record constructions where <c>f1</c> is not
	    initialized to some float.</p>
	    <p>Last but not least, it is semantically problematic
	    when the type of the field is an opaque type: creating a
	    union of an opaque and a structured type is very
	    problematic for analysis because it fundamentally breaks
	    the opacity of the term at that point.</p>
	    <p>Change: To solve these problems the parser will not
	    automatically insert the <c>'undefined'</c> value
	    anymore; instead the user has the option to choose the
	    places where this value makes sense (for the field) and
	    where it does not and insert the <c>| 'undefined'</c>
	    there manually.</p>
	    <p>Consequences of this change: This change means that
	    dialyzer will issue a warning for all places where
	    records with uninitialized fields are created and those
	    fields have a declared type that is incompatible with
	    <c>'undefined'</c> (e.g. <c>float()</c>). This warning
	    can be suppressed easily by adding <c>| 'undefined'</c>
	    to the type of this field. This also adds documentation
	    that the user really intends to create records where this
	    field is uninitialized.</p>
          <p>
	    *** POTENTIAL INCOMPATIBILITY ***</p>
          <p>
	    Own Id: OTP-12719</p>
        </item>
        <item>
	    <p> Remove deprecated functions in the modules
	    <c>erl_scan</c> and <c>erl_parse</c>. </p>
          <p>
	    Own Id: OTP-12861</p>
        </item>
        <item>
	    <p>The pre-processor can now expand the ?FUNCTION_NAME
	    and ?FUNCTION_ARITY macros.</p>
          <p>
	    Own Id: OTP-13059</p>
        </item>
        <item>
	    <p> A new behaviour <c>gen_statem</c> has been
	    implemented. It has been thoroughly reviewed, is stable
	    enough to be used by at least two heavy OTP applications,
	    and is here to stay. But depending on user feedback, we
	    do not expect but might find it necessary to make minor
	    not backwards compatible changes into OTP-20.0, so its
	    state can be designated as "not quite experimental"...
	    </p> <p> The <c>gen_statem</c> behaviour is intended to
	    replace <c>gen_fsm</c> for new code. It has the same
	    features and add some really useful: </p> <list
	    type="bulleted"> <item>State code is gathered</item>
	    <item>The state can be any term</item> <item>Events can
	    be postponed</item> <item>Events can be self
	    generated</item> <item>A reply can be sent from a later
	    state</item> <item>There can be multiple sys traceable
	    replies</item> </list> <p> The callback model(s) for
	    <c>gen_statem</c> differs from the one for
	    <c>gen_fsm</c>, but it is still fairly easy to rewrite
	    from <c>gen_fsm</c> to <c>gen_statem</c>. </p>
          <p>
	    Own Id: OTP-13065 Aux Id: PR-960 </p>
        </item>
        <item>
          <p>
	    Optimize binary:split/2 and binary:split/3 with native
	    BIF implementation.</p>
          <p>
	    Own Id: OTP-13082</p>
        </item>
        <item>
	    <p>Background: The types of record fields have since R12B
	    been put in a separate form by <c>epp:parse_file()</c>,
	    leaving the record declaration form untyped. The separate
	    form, however, does not follow the syntax of type
	    declarations, and parse transforms inspecting
	    <c>-type()</c> attributes need to know about the special
	    syntax. Since the compiler stores the return value of
	    <c>epp:parse_file()</c> as debug information in the
	    abstract code chunk (<c>"Abst"</c> or
	    <c>abstract_code</c>), tools too need to know about the
	    special syntax, if they inspect <c>-type()</c> attributes
	    in abstract code.</p>
	    <p>Change: No separate type form is created by
	    <c>epp:parse_file()</c>, but the type information is kept
	    in the record fields. This means that all parse
	    transforms and all tools inspecting <c>-record()</c>
	    declarations need to recognize <c>{typed_record_field,
	    Field, Type}</c>.</p>
          <p>
	    *** POTENTIAL INCOMPATIBILITY ***</p>
          <p>
	    Own Id: OTP-13148</p>
        </item>
        <item>
          <p>
	    Unsized fields of the type <c>bytes</c> in binary
	    generators are now forbidden. (The other ways of writing
	    unsized fields, such as <c>binary</c>, are already
	    forbidden.)</p>
          <p>
	    Own Id: OTP-13152</p>
        </item>
        <item>
	    <p> The type <c>map()</c> is built-in, and cannot be
	    redefined. </p>
          <p>
	    Own Id: OTP-13153</p>
        </item>
        <item>
	    <p> Let <c>dets:open_file()</c> exit with a <c>badarg</c>
	    message if given a raw file name (a binary). </p>
          <p>
	    Own Id: OTP-13229 Aux Id: ERL-55 </p>
        </item>
        <item>
	    <p> Add <c>filename:basedir/2,3</c></p> <p>basedir
	    returns suitable path(s) for 'user_cache', 'user_config',
	    'user_data', 'user_log', 'site_config' and 'site_data'.
	    On linux and linux like systems the paths will respect
	    the XDG environment variables.</p>
          <p>
	    Own Id: OTP-13392</p>
        </item>
        <item>
	    <p>There are new preprocessor directives
	    <c>-error(Term)</c> and <c>-warning(Term)</c> to cause a
	    compilation error or a compilation warning,
	    respectively.</p>
          <p>
	    Own Id: OTP-13476</p>
        </item>
        <item>
          <p>
	    Optimize <c>'++'</c> operator and <c>lists:append/2</c>
	    by using a single pass to build a new list while checking
	    for properness.</p>
          <p>
	    Own Id: OTP-13487</p>
        </item>
        <item>
          <p>
	    Add <c>maps:update_with/3,4</c> and <c>maps:take/2</c></p>
          <p>
	    Own Id: OTP-13522 Aux Id: PR-1025 </p>
        </item>
        <item>
	    <p><c>lists:join/2</c> has been added. Similar to
	    <c>string:join/2</c> but works with arbitrary lists.</p>
          <p>
	    Own Id: OTP-13523</p>
        </item>
        <item>
	    <p>Obfuscate asserts to make Dialyzer shut up.</p>
          <p>
	    Own Id: OTP-13524 Aux Id: PR-1002 </p>
        </item>
        <item>
          <p>
	    Supervisors now explicitly add their callback module in
	    the return from sys:get_status/1,2. This is to simplify
	    custom supervisor implementations. The Misc part of the
	    return value from sys:get_status/1,2 for a supervisor is
	    now:</p>
          <p>
	    [{data, [{"State",
	    State}]},{supervisor,[{"Callback",Module}]}]</p>
          <p>
	    *** POTENTIAL INCOMPATIBILITY ***</p>
          <p>
	    Own Id: OTP-13619 Aux Id: PR-1000 </p>
        </item>
        <item>
          <p>
	    Relax translation of initial calls in <c>proc_lib</c>,
	    i.e. remove the restriction to only do the translation
	    for <c>gen_server</c> and <c>gen_fsm</c>. This enables
	    user defined <c>gen</c> based generic callback modules to
	    be displayed nicely in <c>c:i()</c> and observer.</p>
          <p>
	    Own Id: OTP-13623</p>
        </item>
        <item>
	    <p>The function <c>queue:lait/1</c> (misspelling of
	    <c>liat/1</c>) is now deprecated.</p>
          <p>
	    Own Id: OTP-13658</p>
        </item>
      </list>
    </section>

</section>

<section><title>STDLIB 2.8.0.1</title>

    <section><title>Improvements and New Features</title>
      <list>
        <item>
	    <p>List subtraction (The <c>--</c> operator) will now
	    yield properly on large inputs.</p>
          <p>
	    Own Id: OTP-15371</p>
        </item>
      </list>
    </section>

</section>

<section><title>STDLIB 2.8</title>

    <section><title>Fixed Bugs and Malfunctions</title>
      <list>
        <item>
          <p>
	    Fix evaluation in matching of bound map key variables in
	    the interpreter.</p>
          <p>
	    Prior to this patch, the following code would not
	    evaluate: <c>X = key,(fun(#{X := value}) -&gt; true
	    end)(#{X => value})</c></p>
          <p>
	    Own Id: OTP-13218</p>
        </item>
        <item>
	    <p> Fix <c>erl_eval</c> not using non-local function
	    handler. </p>
          <p>
	    Own Id: OTP-13228 Aux Id: ERL-32 </p>
        </item>
        <item>
	    <p> The Erlang Code Linter no longer crashes if there is
	    a <c>-deprecated()</c> attribute but no <c>-module()</c>
	    declaration. </p>
          <p>
	    Own Id: OTP-13230 Aux Id: ERL-62 </p>
        </item>
        <item>
          <p>
	    The timestamp in the result returned by <c>dets:info(Tab,
	    safe_fixed)</c> was unintentionally broken as a result of
	    the time API rewrites in OTP 18.0. This has now been
	    fixed.</p>
          <p>
	    Own Id: OTP-13239 Aux Id: OTP-11997 </p>
        </item>
        <item>
	    <p>A rare race condition in <c>beam_lib</c> when using
	    encrypted abstract format has been eliminated.</p>
          <p>
	    Own Id: OTP-13278</p>
        </item>
        <item>
          <p>
	    Improved maps:with/2 and maps:without/2 algorithms</p>
          <p>
	    The new implementation speeds up the execution
	    significantly for all sizes of input.</p>
          <p>
	    Own Id: OTP-13376</p>
        </item>
      </list>
    </section>


    <section><title>Improvements and New Features</title>
      <list>
        <item>
          <p>
	    Time warp safety improvements.</p>
          <p>
	    Introduced the options <c>monotonic_timestamp</c>, and
	    <c>strict_monotonic_timestamp</c> to the trace,
	    sequential trace, and system profile functionality. This
	    since the already existing <c>timestamp</c> option is not
	    time warp safe.</p>
          <p>
	    Introduced the option <c>safe_fixed_monotonic_time</c> to
	    <c>ets:info/2</c> and <c>dets:info/2</c>. This since the
	    already existing <c>safe_fixed</c> option is not time
	    warp safe.</p>
          <p>
	    Own Id: OTP-13222 Aux Id: OTP-11997 </p>
        </item>
        <item>
          <p>
	    In the shell Ctrl+W (delete word) will no longer consider
	    "." as being part of a word.</p>
          <p>
	    Own Id: OTP-13281</p>
        </item>
      </list>
    </section>

</section>

<section><title>STDLIB 2.7</title>

    <section><title>Fixed Bugs and Malfunctions</title>
      <list>
        <item>
	    <p>The Erlang Pretty Printer uses <c>::</c> for function
	    type constraints.</p> <p>A bug concerning pretty printing
	    of annotated type union elements in map pair types has
	    been fixed.</p> <p>Some minor issues regarding the
	    documentation of types and specs have been corrected.</p>
          <p>
	    Own Id: OTP-13084</p>
        </item>
        <item>
	    <p> The shell command <c>rp</c> prints strings as lists
	    of integers if pretty printing of lists is set to
	    <c>false</c>. </p>
          <p>
	    Own Id: OTP-13145</p>
        </item>
        <item>
          <p>
	    The shell would crash if a bit syntax expression with
	    conflicting types were given (e.g. if a field type was
	    given as '<c>integer-binary</c>'). (Thanks to Aleksei
	    Magusev for reporting this bug.)</p>
          <p>
	    Own Id: OTP-13157</p>
        </item>
        <item>
	    <p>The <c>rand:export_seed/0</c> would never return
	    '<c>undefined</c>' even if no seed has previously been
	    created. Fixed to return '<c>undefined</c>' if there is
	    no seed in the process dictionary.</p>
          <p>
	    Own Id: OTP-13162</p>
        </item>
      </list>
    </section>


    <section><title>Improvements and New Features</title>
      <list>
        <item>
          <p>
	    Add support for the Delete, Home and End keys in the
	    Erlang shell.</p>
          <p>
	    Own Id: OTP-13032</p>
        </item>
        <item>
	    <p><c>beam_lib:all_chunks/1</c> and
	    <c>beam_lib:build_module/1</c> have been documented.</p>
          <p>
	    Own Id: OTP-13063</p>
        </item>
      </list>
    </section>

</section>

<section><title>STDLIB 2.6</title>

    <section><title>Fixed Bugs and Malfunctions</title>
      <list>
        <item>
	    <p> In OTP 18.0, <c>qlc</c> does not handle syntax errors
	    well. This bug has been fixed. </p>
          <p>
	    Own Id: OTP-12946</p>
        </item>
        <item>
          <p>
	    Optimize zip:unzip/2 when uncompressing to memory.</p>
          <p>
	    Own Id: OTP-12950</p>
        </item>
        <item>
          <p>
	    The STDLIB reference manual is updated to show
	    correct information about the return value of
	    <c>gen_fsm:reply/2</c>.</p>
          <p>
	    Own Id: OTP-12973</p>
        </item>
        <item>
	    <p>re:split2,3 and re:replace/3,4 now correctly handles
	    pre-compiled patterns that have been compiled using the
	    '<c>unicode</c>' option.</p>
          <p>
	    Own Id: OTP-12977</p>
        </item>
        <item>
          <p>
	    Export <c>shell:catch_exception/1</c> as documented.</p>
          <p>
	    Own Id: OTP-12990</p>
        </item>
      </list>
    </section>


    <section><title>Improvements and New Features</title>
      <list>
        <item>
	    <p>A mechanism for limiting the amount of text that the
	    built-in error logger events will produce has been
	    introduced. It is useful for limiting both the size of
	    log files and the CPU time used to produce them.</p>
	    <p>This mechanism is experimental in the sense that it
	    may be changed if it turns out that it does not solve the
	    problem it is supposed to solve. In that case, there may
	    be backward incompatible improvements to this
	    mechanism.</p>
	    <p>See the documentation for the config parameter
	    <c>error_logger_format_depth</c> in the Kernel
	    application for information about how to turn on this
	    feature.</p>
          <p>
	    Own Id: OTP-12864</p>
        </item>
      </list>
    </section>

</section>

<section><title>STDLIB 2.5</title>

    <section><title>Fixed Bugs and Malfunctions</title>
      <list>
        <item>
          <p>
	    Fix handling of single dot in filename:join/2</p>
          <p>
	    The reference manual says that filename:join(A,B) is
	    equivalent to filename:join([A,B]). In some rare cases
	    this turns out not to be true. For example:</p>
          <p>
	    <c>filename:join("/a/.","b") -&gt; "/a/./b"</c> vs
	    <c>filename:join(["/a/.","b"]) -&gt; "/a/b"</c>.</p>
          <p>
	    This has been corrected. A single dot is now only kept if
	    it occurs at the very beginning or the very end of the
	    resulting path.</p>
          <p>
	    *** POTENTIAL INCOMPATIBILITY ***</p>
          <p>
	    Own Id: OTP-12158</p>
        </item>
        <item>
          <p>
	    The undocumented option <c>generic_debug</c> for
	    <c>gen_server</c> has been removed.</p>
          <p>
	    Own Id: OTP-12183</p>
        </item>
        <item>
          <p>
	    erl_lint:icrt_export/4 has been rewritten to make the
	    code really follow the scoping rules of Erlang, and not
	    just in most situations by accident.</p>
          <p>
	    Own Id: OTP-12186</p>
        </item>
        <item>
          <p>
	    Add 'trim_all' option to binary:split/3</p>
          <p>
	    This option can be set to remove _ALL_ empty parts of the
	    result of a call to binary:split/3.</p>
          <p>
	    Own Id: OTP-12301</p>
        </item>
        <item>
	    <p> Correct orddict(3) regarding evaluation order of
	    <c>fold()</c> and <c>map()</c>. </p>
          <p>
	    Own Id: OTP-12651 Aux Id: seq12832 </p>
        </item>
        <item>
          <p>
	    Correct <c>maps</c> module error exceptions </p>
          <p>
	    Bad input to maps module function will now yield the
	    following exceptions:</p>
          <list> <item>{badmap, NotMap}, or </item> <item>badarg.</item>
          </list>
          <p>
	    Own Id: OTP-12657</p>
        </item>
        <item>
          <p>
	    It is now possible to paste text in JCL mode (using
	    Ctrl-Y) that has been copied in the previous shell
	    session. Also a bug that caused the JCL mode to crash
	    when pasting text has been fixed.</p>
          <p>
	    Own Id: OTP-12673</p>
        </item>
        <item>
          <p>
	    Add <c>uptime()</c> shell command.</p>
          <p>
	    Own Id: OTP-12752</p>
        </item>
        <item>
          <p>
	    Cache nowarn_bif_clash functions in erl_lint.</p>
          <p>
	    This patch stores nowarn_bif_clash in the lint record. By
	    using erlc +'{eprof,lint_module}' when compiling the
	    erlang parser, we noticed the time spent on
	    nowarn_function/2 reduced from 30% to 0.01%.</p>
          <p>
	    Own Id: OTP-12754</p>
        </item>
        <item>
          <p>
	    Optimize the Erlang Code Linter by using the cached
	    filename information.</p>
          <p>
	    Own Id: OTP-12772</p>
        </item>
        <item>
          <p>
	    If a child of a simple_one_for_one returns ignore from
	    its start function no longer store the child for any
	    restart type. It is not possible to restart or delete the
	    child because the supervisor is a simple_one_for_one.</p>
          <p>
	    Own Id: OTP-12793</p>
        </item>
        <item>
          <p>
	    Make <c>ets:file2tab</c> preserve enabled
	    <c>read_concurrency</c> and <c>write_concurrency</c>
	    options for tables.</p>
          <p>
	    Own Id: OTP-12814</p>
        </item>
        <item>
          <p>
	    There are many cases where user code needs to be able to
	    distinguish between a socket that was closed normally and
	    one that was aborted. Setting the option
	    {show_econnreset, true} enables the user to receive
	    ECONNRESET errors on both active and passive sockets.</p>
          <p>
	    Own Id: OTP-12841</p>
        </item>
      </list>
    </section>


    <section><title>Improvements and New Features</title>
      <list>
        <item>
          <p>
	    Allow maps for supervisor flags and child specs</p>
          <p>
	    Earlier, supervisor flags and child specs were given as
	    tuples. While this is kept for backwards compatibility,
	    it is now also allowed to give these parameters as maps,
	    see <seeerl
	    marker="stdlib:supervisor#sup_flags">sup_flags</seeerl>
	    and <seeerl
	    marker="stdlib:supervisor#child_spec">child_spec</seeerl>.</p>
          <p>
	    Own Id: OTP-11043</p>
        </item>
        <item>
          <p>
	    A new system message, <c>terminate</c>, is added. This
	    can be sent with <c>sys:terminate/2,3</c>. If the
	    receiving process handles system messages properly it
	    will terminate shortly after receiving this message.</p>
          <p>
	    The new function <c>proc_lib:stop/1,3</c> utilizes this
	    new system message and monitors the receiving process in
	    order to facilitate a synchronous stop mechanism for
	    'special processes'.</p>
          <p>
	    <c>proc_lib:stop/1,3</c> is used by the following
	    functions:</p>
	    <list> <item><c>gen_server:stop/1,3</c> (new)</item>
	    <item><c>gen_fsm:stop/1,3</c> (new)</item>
	    <item><c>gen_event:stop/1,3</c> (modified to be
	    synchronous)</item> <item><c>wx_object:stop/1,3</c>
	    (new)</item> </list>
          <p>
	    Own Id: OTP-11173 Aux Id: seq12353 </p>
        </item>
        <item>
          <p>
	    Remove the <c>pg</c> module, which has been deprecated
	    through OTP-17, is now removed from the STDLIB
	    application. This module has been marked experimental for
	    more than 15 years, and has largely been superseded by
	    the <c>pg2</c> module from the Kernel application.</p>
          <p>
	    Own Id: OTP-11907</p>
        </item>
        <item>
          <p>
	    New BIF: <c>erlang:get_keys/0</c>, lists all keys
	    associated with the process dictionary. Note:
	    <c>erlang:get_keys/0</c> is auto-imported.</p>
          <p>
	    *** POTENTIAL INCOMPATIBILITY ***</p>
          <p>
	    Own Id: OTP-12151 Aux Id: seq12521 </p>
        </item>
        <item>
	    <p> Add three new functions to <c>io_lib</c>--
	    <c>scan_format/2</c>, <c>unscan_format/1</c>, and
	    <c>build_text/1</c>-- which expose the parsed form of the
	    format control sequences to make it possible to easily
	    modify or filter the input to <c>io_lib:format/2</c>.
	    This can e.g. be used in order to replace unbounded-size
	    control sequences like <c>~w</c> or <c>~p</c> with
	    corresponding depth-limited <c>~W</c> and <c>~P</c>
	    before doing the actual formatting. </p>
          <p>
	    Own Id: OTP-12167</p>
        </item>
        <item>
	    <p> Introduce the <c>erl_anno</c> module, an abstraction
	    of the second element of tokens and tuples in the
	    abstract format. </p>
          <p>
	    Own Id: OTP-12195</p>
        </item>
        <item>
          <p>
	    Support variables as Map keys in expressions and patterns</p>
	    <p>Erlang will accept any expression as keys in Map
	    expressions and it will accept literals or bound
	    variables as keys in Map patterns.</p>
          <p>
	    Own Id: OTP-12218</p>
        </item>
        <item>
	    <p> The last traces of Mnemosyne Rules have been removed.
	    </p>
          <p>
	    Own Id: OTP-12257</p>
        </item>
        <item>
          <p>
	    Properly support maps in match_specs</p>
          <p>
	    Own Id: OTP-12270</p>
        </item>
        <item>
          <p>
	    New function <c>ets:take/2</c>. Works the same as
	    <c>ets:delete/2</c> but also returns the deleted
	    object(s).</p>
          <p>
	    Own Id: OTP-12309</p>
        </item>
        <item>
	    <p><c>string:tokens/2</c> is somewhat faster, especially
	    if the list of separators only contains one separator
	    character.</p>
          <p>
	    Own Id: OTP-12422 Aux Id: seq12774 </p>
        </item>
        <item>
	    <p>The documentation of the Abstract Format (in the ERTS
	    User's Guide) has been updated with types and
	    specification. (Thanks to Anthony Ramine.) </p> <p> The
	    explicit representation of parentheses used in types of
	    the abstract format has been removed. Instead the new
	    functions <c>erl_parse:type_inop_prec()</c> and
	    <c>erl_parse:type_preop_prec()</c> can be used for
	    inserting parentheses where needed. </p>
          <p>
	    Own Id: OTP-12492</p>
        </item>
        <item>
          <p>
	    Prevent zip:zip_open/[12] from leaking file descriptors
	    if parent process dies.</p>
          <p>
	    Own Id: OTP-12566</p>
        </item>
        <item>
          <p>
	    Add a new random number generator, see <c>rand</c>
	    module. It have better characteristics and an improved
	    interface.</p>
          <p>
	    Own Id: OTP-12586 Aux Id: OTP-12501, OTP-12502 </p>
        </item>
        <item>
	    <p><c>filename:split/1</c> when given an empty binary
	    will now return an empty list, to make it consistent with
	    return value when given an empty list.</p>
          <p>
	    Own Id: OTP-12716</p>
        </item>
        <item>
          <p>
	    Add <c>sync</c> option to <c>ets:tab2file/3</c>.</p>
          <p>
	    Own Id: OTP-12737 Aux Id: seq12805 </p>
        </item>
        <item>
	    <p> Add functions <c>gb_sets:iterator_from()</c> and
	    <c>gb_trees:iterator_from()</c>. (Thanks to Kirill
	    Kinduk.) </p>
          <p>
	    Own Id: OTP-12742</p>
        </item>
        <item>
          <p>
	    Add <c>maps:filter/2</c> to maps module.</p>
          <p>
	    Own Id: OTP-12745</p>
        </item>
        <item>
          <p>
	    Change some internal data structures to Maps in order to
	    speed up compilation time. Measured speed up is around
	    10%-15%.</p>
          <p>
	    Own Id: OTP-12774</p>
        </item>
        <item>
	    <p> Update <c>orddict</c> to use parameterized types and
	    specs. (Thanks to UENISHI Kota.) </p>
          <p>
	    Own Id: OTP-12785</p>
        </item>
        <item>
	    <p>The assert macros in <c>eunit</c> has been moved out
	    to <c>stdlib/include/assert.hrl</c>. This files get
	    included by <c>eunit.hrl</c>. Thus, nothing changes for
	    eunit users, but the asserts can now also be included
	    separately.</p>
          <p>
	    Own Id: OTP-12808</p>
        </item>
      </list>
    </section>

</section>

<section><title>STDLIB 2.4</title>

    <section><title>Fixed Bugs and Malfunctions</title>
      <list>
        <item>
          <p>
	    Behaviour of character types \d, \w and \s has always
	    been to not match characters with value above 255, not
	    128, i.e. they are limited to ISO-Latin-1 and not ASCII</p>
          <p>
	    Own Id: OTP-12521</p>
        </item>
      </list>
    </section>


    <section><title>Improvements and New Features</title>
      <list>
        <item>
          <p>
	    c:m/1 now displays the module's MD5 sum.</p>
          <p>
	    Own Id: OTP-12500</p>
        </item>
        <item>
          <p>
	    Make ets:i/1 handle binary input from IO server.</p>
          <p>
	    Own Id: OTP-12550</p>
        </item>
      </list>
    </section>

</section>

<section><title>STDLIB 2.3</title>

    <section><title>Fixed Bugs and Malfunctions</title>
      <list>
        <item>
          <p>
	    The documentation of string:tokens/2 now explicitly
	    specifies that adjacent separator characters do not give
	    any empty strings in the resulting list of tokens.</p>
          <p>
	    Own Id: OTP-12036</p>
        </item>
        <item>
          <p>
	    Fix broken deprecation warnings in ssh application</p>
          <p>
	    Own Id: OTP-12187</p>
        </item>
        <item>
          <p>
	    Maps: Properly align union typed assoc values in
	    documentation</p>
          <p>
	    Own Id: OTP-12190</p>
        </item>
        <item>
          <p>
	    Fix filelib:wildcard/2 when 'Cwd' ends with a dot</p>
          <p>
	    Own Id: OTP-12212</p>
        </item>
        <item>
          <p>
	    Allow <c>Name/Arity</c> syntax in maps values inside
	    attributes.</p>
          <p>
	    Own Id: OTP-12213</p>
        </item>
        <item>
          <p>
	    Fix edlin to correctly save text killed with ctrl-u.
	    Prior to this fix, entering text into the Erlang shell
	    and then killing it with ctrl-u followed by yanking it
	    back with ctrl-y would result in the yanked text being
	    the reverse of the original killed text.</p>
          <p>
	    Own Id: OTP-12224</p>
        </item>
        <item>
          <p>
	    If a callback function was terminated with exit/1, there
	    would be no stack trace in the ERROR REPORT produced by
	    gen_server. This has been corrected.</p>
          <p>
	    To keep the backwards compatibility, the actual exit
	    reason for the process is not changed.</p>
          <p>
	    Own Id: OTP-12263 Aux Id: seq12733 </p>
        </item>
        <item>
          <p>
	    Warnings produced by <c>ms_transform</c> could point out
	    the wrong line number.</p>
          <p>
	    Own Id: OTP-12264</p>
        </item>
      </list>
    </section>


    <section><title>Improvements and New Features</title>
      <list>
        <item>
          <p>
	    Supports tar file creation on other media than file
	    systems mounted on the local machine.</p>
          <p>
	    The <c>erl_tar</c> api is extended with
	    <c>erl_tar:init/3</c> that enables usage of user provided
	    media storage routines. A ssh-specific set of such
	    routines is hidden in the new function
	    <c>ssh_sftp:open_tar/3</c> to simplify creating a tar
	    archive on a remote ssh server.</p>
          <p>
	    A chunked file reading option is added to
	    <c>erl_tar:add/3,4</c> to save memory on e.g small
	    embedded systems. The size of the slices read from a file
	    in that case can be specified.</p>
          <p>
	    Own Id: OTP-12180 Aux Id: seq12715 </p>
        </item>
        <item>
          <p>
	    I/O requests are optimized for long message queues in the
	    calling process.</p>
          <p>
	    Own Id: OTP-12315</p>
        </item>
      </list>
    </section>

</section>

<section><title>STDLIB 2.2</title>

    <section><title>Fixed Bugs and Malfunctions</title>
      <list>
        <item>
          <p>
	    The type spec of the FormFunc argument to
	    sys:handle_debug/4 was erroneously pointing to dbg_fun().
	    This is now corrected and the new type is format_fun().</p>
          <p>
	    Own Id: OTP-11800</p>
        </item>
        <item>
          <p>
	    Behaviors such as gen_fsm and gen_server should always
	    invoke format_status/2 before printing the state to the
	    logs.</p>
          <p>
	    Own Id: OTP-11967</p>
        </item>
        <item>
	    <p> The documentation of <c>dets:insert_new/2</c> has
	    been corrected. (Thanks to Alexei Sholik for reporting
	    the bug.) </p>
          <p>
	    Own Id: OTP-12024</p>
        </item>
        <item>
          <p>
	    Printing a term with io_lib:format and control sequence
	    w, precision P and field width F, where F&lt; P would
	    fail in one of the two following ways:</p>
          <p>
	    1) If P &lt; printed length of the term, an infinite loop
	    would be entered, consuming all available memory.</p>
          <p>
	    2) If P &gt;= printed length of the term, an exception
	    would be raised.</p>
          <p>
	    These two problems are now corrected.</p>
          <p>
	    Own Id: OTP-12041</p>
        </item>
        <item>
          <p>
	    The documentation of <c>maps:values/1</c> has been
	    corrected.</p>
          <p>
	    Own Id: OTP-12055</p>
        </item>
        <item>
          <p>
	    Expand shell functions in map expressions.</p>
          <p>
	    Own Id: OTP-12063</p>
        </item>
      </list>
    </section>


    <section><title>Improvements and New Features</title>
      <list>
        <item>
          <p>
	    Add maps:with/2</p>
          <p>
	    Own Id: OTP-12137</p>
        </item>
      </list>
    </section>

</section>

<section><title>STDLIB 2.1.1</title>

    <section><title>Fixed Bugs and Malfunctions</title>
      <list>
        <item>
          <p>
	    OTP-11850 fixed filelib:wildcard/1 to work with broken
	    symlinks. This correction, however, introduced problems
	    since symlinks were no longer followed for functions like
	    filelib:ensure_dir/1, filelib:is_dir/1,
	    filelib:file_size/1, etc. This is now corrected.</p>
          <p>
	    Own Id: OTP-12054 Aux Id: seq12660 </p>
        </item>
      </list>
    </section>

</section>

<section><title>STDLIB 2.1</title>

    <section><title>Fixed Bugs and Malfunctions</title>
      <list>
        <item>
	    <p><c>filelib:wildcard("broken_symlink")</c> would return
	    an empty list if "broken_symlink" was a symlink that did
	    not point to an existing file.</p>
          <p>
	    Own Id: OTP-11850 Aux Id: seq12571 </p>
        </item>
        <item>
	    <p><c>erl_tar</c> can now handle files names that contain
	    Unicode characters. See "UNICODE SUPPORT" in the
	    documentation for <c>erl_tar</c>.</p>
	    <p>When creating a tar file, <c>erl_tar</c> would
	    sometime write a too short end of tape marker. GNU tar
	    would correctly extract files from such tar file, but
	    would complain about "A lone zero block at...".</p>
          <p>
	    Own Id: OTP-11854</p>
        </item>
        <item>
	    <p> When redefining and exporting the type <c>map()</c>
	    the Erlang Code Linter (<c>erl_lint</c>) erroneously
	    emitted an error. This bug has been fixed. </p>
          <p>
	    Own Id: OTP-11872</p>
        </item>
        <item>
          <p>
	    Fix evaluation of map updates in the debugger and
	    erl_eval</p>
          <p>
	    Reported-by: José Valim</p>
          <p>
	    Own Id: OTP-11922</p>
        </item>
      </list>
    </section>


    <section><title>Improvements and New Features</title>
      <list>
        <item>
	    <p>The following native functions now bump an appropriate
	    amount of reductions and yield when out of
	    reductions:</p> <list>
	    <item><c>erlang:binary_to_list/1</c></item>
	    <item><c>erlang:binary_to_list/3</c></item>
	    <item><c>erlang:bitstring_to_list/1</c></item>
	    <item><c>erlang:list_to_binary/1</c></item>
	    <item><c>erlang:iolist_to_binary/1</c></item>
	    <item><c>erlang:list_to_bitstring/1</c></item>
	    <item><c>binary:list_to_bin/1</c></item> </list>
	    <p>Characteristics impact:</p> <taglist>
	    <tag>Performance</tag> <item>The functions converting
	    from lists got a performance loss for very small lists,
	    and a performance gain for very large lists.</item>
	    <tag>Priority</tag> <item>Previously a process executing
	    one of these functions effectively got an unfair priority
	    boost. This priority boost depended on the input size.
	    The larger the input was, the larger the priority boost
	    got. This unfair priority boost is now lost. </item>
	    </taglist>
          <p>
	    Own Id: OTP-11888</p>
        </item>
        <item>
          <p>
	    Add <c>maps:get/3</c> to maps module. The function will
	    return the supplied default value if the key does not
	    exist in the map.</p>
          <p>
	    Own Id: OTP-11951</p>
        </item>
      </list>
    </section>

</section>

<section><title>STDLIB 2.0</title>

    <section><title>Fixed Bugs and Malfunctions</title>
      <list>
        <item>
          <p>
	    The option dupnames did not work as intended in re. When
	    looking for names with {capture, [Name, ...]}, re:run
	    returned a random instance of the match for that name,
	    instead of the leftmost matching instance, which was what
	    the documentation stated. This is now corrected to adhere
	    to the documentation. The option {capture,all_names}
	    along with a re:inspect/2 function is also added to
	    further help in using named subpatterns.</p>
          <p>
	    Own Id: OTP-11205</p>
        </item>
        <item>
          <p>
	    If option 'binary' was set for standard_input, then c:i()
	    would hang if the output was more than one page long -
	    i.e. then input after "(c)ontinue (q)uit --&gt;" could
	    not be read. This has been corrected. (Thanks to José
	    Valim)</p>
          <p>
	    Own Id: OTP-11589</p>
        </item>
        <item>
          <p>
	    stdlib/lists: Add function droplast/1 This functions
	    drops the last element of a non-empty list. lists:last/1
	    and lists:droplast/1 are the dual of hd/1 and tl/1 but
	    for the end of a list. (Thanks to Hans Svensson)</p>
          <p>
	    Own Id: OTP-11677</p>
        </item>
        <item>
          <p>
	    Allow all auto imports to be suppressed at once.
	    Introducing the no_auto_import attribute:
	    -compile(no_auto_import). Useful for code generation
	    tools that always use the qualified function names and
	    want to avoid the auto imported functions clashing with
	    local ones. (Thanks to José Valim.)</p>
          <p>
	    Own Id: OTP-11682</p>
        </item>
        <item>
          <p>
	    supervisor_bridge does no longer report normal
	    termination of children. The reason is that in some
	    cases, for instance when the restart strategy is
	    simple_one_for_one, the log could be completely
	    overloaded with reports about normally terminating
	    processes. (Thanks to Artem Ocheredko)</p>
          <p>
	    Own Id: OTP-11685</p>
        </item>
        <item>
	    <p> The type annotations for alternative registries using
	    the {via, Module, Name} syntax for sup_name() and
	    sup_ref() in the supervisor module are now consistent
	    with the documentation. Dialyzer should no longer
	    complain about valid supervisor:start_link() and
	    supervisor:start_child() calls. (Thanks to Caleb
	    Helbling.) </p>
          <p>
	    Own Id: OTP-11707</p>
        </item>
        <item>
	    <p> Two Dets bugs have been fixed. When trying to open a
	    short file that is not a Dets file, the file was deleted
	    even with just read access. Calling
	    <c>dets:is_dets_file/1</c> with a file that is not a Dets
	    file, a file descriptor was left open. (Thanks to Håkan
	    Mattsson for reporting the bugs.) </p>
          <p>
	    Own Id: OTP-11709</p>
        </item>
        <item>
          <p>
	    Fix race bug in <c>ets:all</c>. Concurrent creation of
	    tables could cause other tables to not be included in the
	    result. (Thanks to Florian Schintke for bug report)</p>
          <p>
	    Own Id: OTP-11726</p>
        </item>
        <item>
          <p>
	    erl_eval now properly evaluates '=='/2 when it is used in
	    guards. (Thanks to José Valim)</p>
          <p>
	    Own Id: OTP-11747</p>
        </item>
        <item>
          <p>
	    Calls to proplists:get_value/3 are replaced by the faster
	    lists:keyfind/3 in io_lib_pretty. Elements in the list
	    are always 2-tuples. (Thanks to Andrew Thompson)</p>
          <p>
	    Own Id: OTP-11752</p>
        </item>
        <item>
	    <p> A qlc bug where filters were erroneously optimized
	    away has been fixed. Thanks to Sam Bobroff for reporting
	    the bug. </p>
          <p>
	    Own Id: OTP-11758</p>
        </item>
        <item>
          <p>
	    A number of compiler errors where unusual or nonsensical
	    code would crash the compiler have been reported by Ulf
	    Norell and corrected by Anthony Ramine.</p>
          <p>
	    Own Id: OTP-11770</p>
        </item>
        <item>
	    <p> Since Erlang/OTP R16B the Erlang Core Linter
	    (<c>erl_lint</c>) has not emitted errors when built-in
	    types were re-defined. This bug has been fixed. (Thanks
	    to Roberto Aloi.) </p>
          <p>
	    Own Id: OTP-11772</p>
        </item>
        <item>
          <p>
	    The functions <c>sys:get_state/1,2</c> and
	    <c>sys:replace_state/2,3</c> are fixed so they can now be
	    run while the process is sys suspended. To accomplish
	    this, the new callbacks <c>Mod:system_get_state/1</c> and
	    <c>Mod:system_replace_state/2</c> are added, which are
	    also implemented by the generic behaviours
	    <c>gen_server</c>, <c>gen_event</c> and <c>gen_fsm</c>.</p>
          <p>
	    The potential incompatibility refers to:</p>
	    <list> <item>The previous behaviour of intercepting the
	    system message and passing a tuple of size 2 as the last
	    argument to <c>sys:handle_system_msg/6</c> is no longer
	    supported.</item> <item>The error handling when
	    <c>StateFun</c> in <c>sys:replace_state/2,3</c> fails is
	    changed from being totally silent to possibly (if the
	    callback module does not catch) throw an exception in the
	    client process.</item> </list>
          <p>
	    (Thanks to James Fish and Steve Vinoski)</p>
          <p>
	    *** POTENTIAL INCOMPATIBILITY ***</p>
          <p>
	    Own Id: OTP-11817</p>
        </item>
      </list>
    </section>


    <section><title>Improvements and New Features</title>
      <list>
        <item>
          <p>
	    Options to set match_limit and match_limit_recursion are
	    added to re:run. The option report_errors is also added
	    to get more information when re:run fails due to limits
	    or compilation errors.</p>
          <p>
	    Own Id: OTP-10285</p>
        </item>
        <item>
	    <p> The pre-defined types <c>array/0</c>, <c>dict/0</c>,
	    <c>digraph/0</c>, <c>gb_set/0</c>, <c>gb_tree/0</c>,
	    <c>queue/0</c>, <c>set/0</c>, and <c>tid/0</c> have been
	    deprecated. They will be removed in Erlang/OTP 18.0. </p>
	    <p> Instead the types <c>array:array/0</c>,
	    <c>dict:dict/0</c>, <c>digraph:graph/0</c>,
	    <c>gb_set:set/0</c>, <c>gb_tree:tree/0</c>,
	    <c>queue:queue/0</c>, <c>sets:set/0</c>, and
	    <c>ets:tid/0</c> can be used. (Note: it has always been
	    necessary to use <c>ets:tid/0</c>.) </p> <p> It is
	    allowed in Erlang/OTP 17.0 to locally re-define the types
	    <c>array/0</c>, <c>dict/0</c>, and so on. </p> <p> New
	    types <c>array:array/1</c>, <c>dict:dict/2</c>,
	    <c>gb_sets:set/1</c>, <c>gb_trees:tree/2</c>,
	    <c>queue:queue/1</c>, and <c>sets:set/1</c> have been
	    added. </p> <p> A compiler option,
	    <c>nowarn_deprecated_type</c>, has been introduced. By
	    including the attribute </p> <c>
	    -compile(nowarn_deprecated_type).</c> <p> in an Erlang
	    source file, warnings about deprecated types can be
	    avoided in Erlang/OTP 17.0. </p> <p> The option can also
	    be given as a compiler flag: </p> <c> erlc
	    +nowarn_deprecated_type file.erl</c>
          <p>
	    Own Id: OTP-10342</p>
        </item>
        <item>
          <p>
	    Calls to erlang:open_port/2 with 'spawn' are updated to
	    handle space in the command path.</p>
          <p>
	    Own Id: OTP-10842</p>
        </item>
        <item>
	    <p> Dialyzer's <c>unmatched_return</c> warnings have been
	    corrected. </p>
          <p>
	    Own Id: OTP-10908</p>
        </item>
        <item>
          <p>
	    Forbid unsized fields in patterns of binary generators
	    and simplified v3_core's translation of bit string
	    generators. (Thanks to Anthony Ramine.)</p>
          <p>
	    Own Id: OTP-11186</p>
        </item>
        <item>
          <p>
	    The version of the PCRE library Used by Erlang's re
	    module is raised to 8.33 from 7.6. This means, among
	    other things, better Unicode and Unicode Character
	    Properties support. New options connected to PCRE 8.33
	    are also added to the re module (ucd, notempty_atstart,
	    no_start_optimize). PCRE has extended the regular
	    expression syntax between 7.6 and 8.33, why this imposes
	    a potential incompatibility. Only very complicated
	    regular expressions may be affected, but if you know you
	    are using obscure features, please test run your regular
	    expressions and verify that their behavior has not
	    changed.</p>
          <p>
	    *** POTENTIAL INCOMPATIBILITY ***</p>
          <p>
	    Own Id: OTP-11204</p>
        </item>
        <item>
          <p>
	    Added dict:is_empty/1 and orddict:is_empty/1. (Thanks to
	    Magnus Henoch.)</p>
          <p>
	    Own Id: OTP-11353</p>
        </item>
        <item>
          <p>
	    A call to either the <c>garbage_collect/1</c> BIF or the
	    <c>check_process_code/2</c> BIF may trigger garbage
	    collection of another processes than the process calling
	    the BIF. The previous implementations performed these
	    kinds of garbage collections without considering the
	    internal state of the process being garbage collected. In
	    order to be able to more easily and more efficiently
	    implement yielding native code, these types of garbage
	    collections have been rewritten. A garbage collection
	    like this is now triggered by an asynchronous request
	    signal, the actual garbage collection is performed by the
	    process being garbage collected itself, and finalized by
	    a reply signal to the process issuing the request. Using
	    this approach processes can disable garbage collection
	    and yield without having to set up the heap in a state
	    that can be garbage collected.</p>
          <p>
	    The <seemfa
	    marker="erts:erlang#garbage_collect/2"><c>garbage_collect/2</c></seemfa>,
	    and <seemfa
	    marker="erts:erlang#check_process_code/3"><c>check_process_code/3</c></seemfa>
	    BIFs have been introduced. Both taking an option list as
	    last argument. Using these, one can issue asynchronous
	    requests.</p>
          <p>
	    <c>code:purge/1</c> and <c>code:soft_purge/1</c> have
	    been rewritten to utilize asynchronous
	    <c>check_process_code</c> requests in order to
	    parallelize work.</p>
          <p>
	    Characteristics impact: A call to the
	    <c>garbage_collect/1</c> BIF or the
	    <c>check_process_code/2</c> BIF will normally take longer
	    time to complete while the system as a whole wont be as
	    much negatively effected by the operation as before. A
	    call to <c>code:purge/1</c> and <c>code:soft_purge/1</c>
	    may complete faster or slower depending on the state of
	    the system while the system as a whole wont be as much
	    negatively effected by the operation as before.</p>
          <p>
	    Own Id: OTP-11388 Aux Id: OTP-11535, OTP-11648 </p>
        </item>
        <item>
	    <p> Improve the documentation of the supervisor's
	    <c>via</c> reference. (Thanks to MaximMinin.) </p>
          <p>
	    Own Id: OTP-11399</p>
        </item>
        <item>
	    <p><c>orddict:from_list/1</c> now uses the optimized sort
	    routines in the <c>lists</c> module instead of
	    (essentially) an insertion sort. Depending on the input
	    data, the speed of the new <c>from_list/1</c> is anything
	    from slightly faster up to several orders of magnitude
	    faster than the old <c>from_list/1</c>.</p> (Thanks to
	    Steve Vinoski.)
          <p>
	    Own Id: OTP-11552</p>
        </item>
        <item>
          <p>
	    EEP43: New data type - Maps</p>
          <p>
	    With Maps you may for instance:</p>
          <taglist>
            <tag/> <item><c>M0 = #{ a =&gt; 1, b =&gt; 2}, % create
	      associations</c></item>
            <tag/><item><c>M1 = M0#{ a := 10 }, % update values</c></item>
            <tag/><item><c>M2 = M1#{ "hi" =&gt;
	      "hello"}, % add new associations</c></item>
            <tag/><item><c>#{ "hi" := V1, a := V2, b := V3} = M2.
               % match keys with values</c></item>
          </taglist>
        <p>
	    For information on how to use Maps please see Map Expressions in the
		<seeguide marker="system/reference_manual:expressions#map_expressions">
			Reference Manual</seeguide>.</p>
          <p>
	    The current implementation is without the following
	    features:</p>
          <taglist>
            <tag/><item>No variable keys</item>
	    <tag/><item>No single value access</item>
            <tag/><item>No map comprehensions</item>
          </taglist>
          <p>
	    Note that Maps is <em>experimental</em> during OTP 17.0.</p>
          <p>
	    Own Id: OTP-11616</p>
        </item>
        <item>
          <p>
	    When tab completing the erlang shell now expands
	    zero-arity functions all the way to closing parenthesis,
	    unless there is another function with the same name and a
	    different arity. (Thanks to Pierre Fenoll.)</p>
          <p>
	    Own Id: OTP-11684</p>
        </item>
        <item>
	    <p> The Erlang Code Preprocessor (<c>epp</c>) could loop
	    when encountering a circular macro definition in an
	    included file. This bug has been fixed. </p> <p> Thanks
	    to Maruthavanan Subbarayan for reporting the bug, and to
	    Richard Carlsson for providing a bug fix. </p>
          <p>
	    Own Id: OTP-11728</p>
        </item>
        <item>
	    <p> The Erlang Code Linter (<c>erl_lint</c>) has since
	    Erlang/OTP R13B emitted warnings whenever any of the
	    types <c>arity()</c>, <c>bitstring()</c>,
	    <c>iodata()</c>, or <c>boolean()</c> were re-defined. Now
	    errors are emitted instead. </p>
          <p>
	    *** POTENTIAL INCOMPATIBILITY ***</p>
          <p>
	    Own Id: OTP-11771</p>
        </item>
        <item>
	    <p> The <c>encoding</c> option of
	    <c>erl_parse:abstract/2</c> has been extended to include
	    <c>none</c> and a callback function (a predicate). </p>
          <p>
	    Own Id: OTP-11807</p>
        </item>
        <item>
          <p>
	    Export zip option types to allow referal from other
	    modules.</p>
          <p>
	    Thanks to Pierre Fenoll and Håkan Mattson</p>
          <p>
	    Own Id: OTP-11828</p>
        </item>
        <item>
          <p>
	    The module <c>pg</c> has been deprecated and will be
	    removed in Erlang/OTP 18.</p>
          <p>
	    Own Id: OTP-11840</p>
        </item>
      </list>
    </section>

</section>

<section><title>STDLIB 1.19.4</title>

    <section><title>Fixed Bugs and Malfunctions</title>
      <list>
        <item>
          <p>
	    Fix typo in gen_server.erl. Thanks to Brian L. Troutwine.</p>
          <p>
	    Own Id: OTP-11398</p>
        </item>
        <item>
          <p>
	    Spec for atan2 should be atan2(Y, X), not atan2(X, Y).
	    Thanks to Ary Borenszweig.</p>
          <p>
	    Own Id: OTP-11465</p>
        </item>
      </list>
    </section>


    <section><title>Improvements and New Features</title>
      <list>
        <item>
          <p>
	    Add XML marker for regexp syntax. Thanks to Håkan
	    Mattson.</p>
          <p>
	    Own Id: OTP-11442</p>
        </item>
      </list>
    </section>

</section>

<section><title>STDLIB 1.19.3</title>

    <section><title>Fixed Bugs and Malfunctions</title>
      <list>
        <item>
	    <p> The functions <c>dets:foldl/3</c>,
	    <c>dets:foldr/3</c>, and <c>dets:traverse/2</c> did not
	    release the table after having traversed the table to the
	    end. The bug was introduced in R16B. (Thanks to Manuel
	    Duran Aguete.) </p>
          <p>
	    Own Id: OTP-11245</p>
        </item>
        <item>
	    <p> If the <c>fun M:F/A</c> construct was used
	    erroneously the linter could crash. (Thanks to Mikhail
	    Sobolev.) </p>
          <p>
	    Own Id: OTP-11254</p>
        </item>
        <item>
	    <p> The specifications of <c>io_lib:fread/2,3</c> have
	    been corrected. (Thanks to Chris King and Kostis Sagonas
	    for pinpointing the bug.) </p>
          <p>
	    Own Id: OTP-11261</p>
        </item>
      </list>
    </section>


    <section><title>Improvements and New Features</title>
      <list>
        <item>
          <p>
	    Fixed type typo in gen_server.</p>
          <p>
	    Own Id: OTP-11200</p>
        </item>
        <item>
          <p>
	    Update type specs in filelib and io_prompt. Thanks to
	    Jose Valim.</p>
          <p>
	    Own Id: OTP-11208</p>
        </item>
        <item>
          <p>
	    Fix typo in abcast() function comment. Thanks to Johannes
	    Weissl.</p>
          <p>
	    Own Id: OTP-11219</p>
        </item>
        <item>
          <p>
	    Make edlin understand a few important control keys.
	    Thanks to Stefan Zegenhagen.</p>
          <p>
	    Own Id: OTP-11251</p>
        </item>
        <item>
          <p>
	    Export the edge/0 type from the digraph module. Thanks to
	    Alex Ronne Petersen.</p>
          <p>
	    Own Id: OTP-11266</p>
        </item>
        <item>
          <p>
	    Fix variable usage tracking in erl_lint and fixed unsafe
	    variable tracking in try expressions. Thanks to Anthony
	    Ramine.</p>
          <p>
	    Own Id: OTP-11268</p>
        </item>
      </list>
    </section>

</section>

<section><title>STDLIB 1.19.2</title>

    <section><title>Fixed Bugs and Malfunctions</title>
      <list>
        <item>
	    <p> The Erlang scanner no longer accepts floating point
	    numbers in the input string. </p>
          <p>
	    Own Id: OTP-10990</p>
        </item>
        <item>
          <p>
	    When converting a faulty binary to a list with
	    unicode:characters_to_list, the error return value could
	    contain a faulty "rest", i.e. the io_list of characters
	    that could not be converted was wrong. This happened only
	    if input was a sub binary and conversion was from utf8.
	    This is now corrected.</p>
          <p>
	    Own Id: OTP-11080</p>
        </item>
        <item>
	    <p>The type <c>hook_function()</c> has been corrected in
	    <c>erl_pp</c>, the Erlang Pretty Printer. </p>
	    <p>The printing of invalid forms, e.g. record field
	    types, has also been fixed. It has been broken since
	    R16B. </p>
	    <p> (Thanks to Tom&#225;&#353; Janou&#353;ek.) </p>
          <p>
	    Own Id: OTP-11100</p>
        </item>
        <item>
          <p>
	    Fix receive support in erl_eval with a BEAM module.
	    Thanks to Anthony Ramine.</p>
          <p>
	    Own Id: OTP-11137</p>
        </item>
      </list>
    </section>


    <section><title>Improvements and New Features</title>
      <list>
        <item>
          <p>
	    Delete obsolete note about simple-one-for-one supervisor.
	    Thanks to Magnus Henoch.</p>
          <p>
	    Own Id: OTP-10938</p>
        </item>
        <item>
	    <p> When selecting encoding of a script written in Erlang
	    (<c>escript</c>) the optional directive on the second
	    line is now recognized. </p>
          <p>
	    Own Id: OTP-10951</p>
        </item>
        <item>
	    <p> The function <c>erl_parse:abstract/2</c> has been
	    documented. </p>
          <p>
	    Own Id: OTP-10992</p>
        </item>
        <item>
          <p>
	    Integrate elliptic curve contribution from Andreas
	    Schultz </p>
          <p>
	    In order to be able to support elliptic curve cipher
	    suites in SSL/TLS, additions to handle elliptic curve
	    infrastructure has been added to public_key and crypto.</p>
          <p>
	    This also has resulted in a rewrite of the crypto API to
	    gain consistency and remove unnecessary overhead. All OTP
	    applications using crypto has been updated to use the new
	    API.</p>
          <p>
	    Impact: Elliptic curve cryptography (ECC) offers
	    equivalent security with smaller key sizes than other
	    public key algorithms. Smaller key sizes result in
	    savings for power, memory, bandwidth, and computational
	    cost that make ECC especially attractive for constrained
	    environments.</p>
          <p>
	    Own Id: OTP-11009</p>
        </item>
        <item>
          <p>
	    Added sys:get_state/1,2 and sys:replace_state/2,3. Thanks
	    to Steve Vinoski.</p>
          <p>
	    Own Id: OTP-11013</p>
        </item>
        <item>
          <p>
	    Optimizations to gen mechanism. Thanks to Loïc Hoguin.</p>
          <p>
	    Own Id: OTP-11025</p>
        </item>
        <item>
          <p>
	    Optimizations to gen.erl. Thanks to Loïc Hoguin.</p>
          <p>
	    Own Id: OTP-11035</p>
        </item>
        <item>
          <p>
	    Use erlang:demonitor(Ref, [flush]) where applicable.
	    Thanks to Loïc Hoguin.</p>
          <p>
	    Own Id: OTP-11039</p>
        </item>
        <item>
	    <p>Erlang source files with non-ASCII characters are now
	    encoded in UTF-8 (instead of latin1).</p>
          <p>
	    Own Id: OTP-11041 Aux Id: OTP-10907 </p>
        </item>
        <item>
          <p>
	    Fix rest_for_one and one_for_all restarting a child not
	    terminated. Thanks to James Fish.</p>
          <p>
	    Own Id: OTP-11042</p>
        </item>
        <item>
          <p>
	    Fix excessive CPU consumption of timer_server. Thanks to
	    Aliaksey Kandratsenka.</p>
          <p>
	    Own Id: OTP-11053</p>
        </item>
        <item>
          <p>
	    Rename and document lists:zf/2 as lists:filtermap/2.
	    Thanks to Anthony Ramine.</p>
          <p>
	    Own Id: OTP-11078</p>
        </item>
        <item>
          <p>
	    Fixed an inconsistent state in epp. Thanks to Anthony
	    Ramine</p>
          <p>
	    Own Id: OTP-11079</p>
        </item>
        <item>
          <p>
	    c:ls(File) will now print File, similar to ls(1) in Unix.
	    The error messages have also been improved. (Thanks to
	    Bengt Kleberg.)</p>
          <p>
	    Own Id: OTP-11108</p>
        </item>
        <item>
          <p>
	    Support callback attributes in erl_pp. Thanks to Anthony
	    Ramine.</p>
          <p>
	    Own Id: OTP-11140</p>
        </item>
        <item>
          <p>
	    Improve erl_lint performance. Thanks to José Valim.</p>
          <p>
	    Own Id: OTP-11143</p>
        </item>
      </list>
    </section>

</section>

<section><title>STDLIB 1.19.1</title>

    <section><title>Fixed Bugs and Malfunctions</title>
      <list>
        <item>
	    <p> Bugs related to Unicode have been fixed in the
	    <c>erl_eval</c> module. </p>
          <p>
	    Own Id: OTP-10622 Aux Id: kunagi-351 [262] </p>
        </item>
        <item>
	    <p><c>filelib:wildcard("some/relative/path/*.beam",
	    Path)</c> would fail to match any file. That is,
	    filelib:wildcard/2 would not work if the first component
	    of the pattern did not contain any wildcard characters.
	    (A previous attempt to fix the problem in R15B02 seems to
	    have made matters worse.)</p>
	    <p>(Thanks to Samuel Rivas and Tuncer Ayaz.)</p>
	    <p>There is also an incompatible change to the
	    <c>Path</c> argument. It is no longer allowed to be a
	    binary.</p>
          <p>
	    *** POTENTIAL INCOMPATIBILITY ***</p>
          <p>
	    Own Id: OTP-10812</p>
        </item>
      </list>
    </section>


    <section><title>Improvements and New Features</title>
      <list>
        <item>
	    <p> The new STDLIB application variable
	    <c>shell_strings</c> can be used for determining how the
	    Erlang shell outputs lists of integers. The new function
	    <c>shell:strings/1</c> toggles the value of the variable.
	    </p> <p> The control sequence modifier <c>l</c> can be
	    used for turning off the string recognition of <c>~p</c>
	    and <c>~P</c>. </p>
          <p>
	    Own Id: OTP-10755</p>
        </item>
        <item>
	    <p> Miscellaneous updates due to Unicode support. </p>
          <p>
	    Own Id: OTP-10820</p>
        </item>
        <item>
	    <p> Extend <c>~ts</c> to handle binaries with characters
	    coded in ISO-latin-1 </p>
          <p>
	    Own Id: OTP-10836</p>
        </item>
        <item>
          <p>
	    The +pc flag to erl can be used to set the range of
	    characters considered printable. This affects how the
	    shell and io:format("~tp",...) functionality does
	    heuristic string detection. More can be read in STDLIB
	    users guide.</p>
          <p>
	    Own Id: OTP-10884</p>
        </item>
      </list>
    </section>

</section>

<section><title>STDLIB 1.19</title>

    <section><title>Fixed Bugs and Malfunctions</title>
      <list>
        <item>
          <p>
	    Wildcards such as "some/path/*" passed to
	    <c>filelib:wildcard/2</c> would fail to match any file.
	    (Thanks to Samuel Rivas for reporting this bug.)</p>
          <p>
	    Own Id: OTP-6874 Aux Id: kunagi-190 [101] </p>
        </item>
        <item>
          <p>
	    Fixed error handling in proc_lib:start which could hang
	    if the spawned process died in init.</p>
          <p>
	    Own Id: OTP-9803 Aux Id: kunagi-209 [120] </p>
        </item>
        <item>
          <p>
	    Allow ** in filelib:wildcard</p>
          <p>
	    Two adjacent * used as a single pattern will match all
	    files and zero or more directories and subdirectories.
	    (Thanks to José Valim)</p>
          <p>
	    Own Id: OTP-10431</p>
        </item>
        <item>
          <p>
	    Add the \gN and \g{N} syntax for back references in
	    re:replace/3,4 to allow use with numeric replacement
	    strings. (Thanks to Vance Shipley)</p>
          <p>
	    Own Id: OTP-10455</p>
        </item>
        <item>
          <p>
	    Export ets:match_pattern/0 type (Thanks to Joseph Wayne
	    Norton)</p>
          <p>
	    Own Id: OTP-10472</p>
        </item>
        <item>
          <p>
	    Fix printing the empty binary at depth 1 with ~W (Thanks
	    to Andrew Thompson)</p>
          <p>
	    Own Id: OTP-10504</p>
        </item>
        <item>
	    <p> The type <c>ascii_string()</c> in the <c>base64</c>
	    module has been corrected. The type
	    <c>file:file_info()</c> has been cleaned up. The type
	    <c>file:fd()</c> has been made opaque in the
	    documentation. </p>
          <p>
	    Own Id: OTP-10624 Aux Id: kunagi-352 [263] </p>
        </item>
      </list>
    </section>


    <section><title>Improvements and New Features</title>
      <list>
        <item>
	    <p> Dets tables are no longer fixed while traversing with
	    a bound key (when only the objects with the right key are
	    matched). This optimization affects the functions
	    <c>match/2</c>, <c>match_object/2</c>, <c>select/2</c>,
	    <c>match_delete/2</c>, and <c>select_delete/2</c>. </p>
          <p>
	    Own Id: OTP-10097</p>
        </item>
        <item>
	    <p> Support for Unicode has been implemented. </p>
          <p>
	    Own Id: OTP-10302</p>
        </item>
        <item>
	    <p> The linter now warns for opaque types that are not
	    exported, as well as for under-specified opaque types.
	    </p>
          <p>
	    Own Id: OTP-10436</p>
        </item>
        <item>
	    <p> The type <c>file:name()</c> has been substituted for
	    the type <c>file:filename()</c> in the following
	    functions in the <c>filename</c> module:
	    <c>absname/2</c>, <c>absname_join/2</c>, <c>join/1,2</c>,
	    and <c>split/1</c>. </p>
          <p>
	    Own Id: OTP-10474</p>
        </item>
        <item>
          <p>
	    If a child process fails in its start function, then the
	    error reason was earlier only reported as an error report
	    from the error_handler, and supervisor:start_link would
	    only return <c>{error,shutdown}</c>. This has been
	    changed so the supervisor will now return
	    <c>{error,{shutdown,Reason}}</c>, where <c>Reason</c>
	    identifies the failing child and its error reason.
	    (Thanks to Tomas Pihl)</p>
          <p>
	    *** POTENTIAL INCOMPATIBILITY ***</p>
          <p>
	    Own Id: OTP-10490</p>
        </item>
        <item>
	    <p>Where necessary a comment stating encoding has been
	    added to Erlang files. The comment is meant to be removed
	    in Erlang/OTP R17B when UTF-8 becomes the default
	    encoding. </p>
          <p>
	    Own Id: OTP-10630</p>
        </item>
        <item>
	    <p> The contracts and types of the modules
	    <c>erl_scan</c> and <c>sys</c> have been corrected and
	    improved. (Thanks to Kostis Sagonas.) </p>
          <p>
	    Own Id: OTP-10658</p>
        </item>
        <item>
	    <p> The Erlang shell now skips the rest of the line when
	    it encounters an Erlang scanner error. </p>
          <p>
	    Own Id: OTP-10659</p>
        </item>
        <item>
          <p>
	    Clean up some specs in the proplists module. (Thanks to
	    Kostis Sagonas.)</p>
          <p>
	    Own Id: OTP-10663</p>
        </item>
        <item>
	    <p> Some examples overflowing the width of PDF pages have
	    been corrected. </p>
          <p>
	    Own Id: OTP-10665</p>
        </item>
        <item>
          <p>
	    Enable escript to accept emulator arguments when script
	    file has no shebang. Thanks to Magnus Henoch</p>
          <p>
	    Own Id: OTP-10691</p>
        </item>
        <item>
          <p>
	    Fix bug in queue:out/1, queue:out_r/1 that makes it
	    O(N^2) in worst case. Thanks to Aleksandr Erofeev.</p>
          <p>
	    Own Id: OTP-10722</p>
        </item>
        <item>
	    <p> There are new functions in the <c>epp</c> module
	    which read the character encoding from files. See
	    <c>epp(3)</c> for more information. </p>
          <p>
	    Own Id: OTP-10742 Aux Id: OTP-10302 </p>
        </item>
        <item>
	    <p> The functions in <c>io_lib</c> have been adjusted for
	    Unicode. The existing functions <c>write_string()</c> and
	    so on now take Unicode strings, while the old behavior
	    has been taken over by new functions
	    <c>write_latin1_string()</c> and so on. There are also
	    new functions to write Unicode strings as Latin-1
	    strings, mainly targetted towards the Erlang pretty
	    printer (<c>erl_pp</c>). </p>
          <p>
	    Own Id: OTP-10745 Aux Id: OTP-10302 </p>
        </item>
        <item>
	    <p> The new functions <c>proc_lib:format/2</c> and
	    <c>erl_parse:abstract/2</c> accept an encoding as second
	    argument. </p>
          <p>
	    Own Id: OTP-10749 Aux Id: OTP-10302 </p>
        </item>
        <item>
          <p>
	    Increased potential concurrency in ETS for
	    <c>write_concurrency</c> option. The number of internal
	    table locks has increased from 16 to 64. This makes it
	    four times less likely that two concurrent processes
	    writing to the same table would collide and thereby
	    serialized. The cost is an increased constant memory
	    footprint for tables using write_concurrency. The memory
	    consumption per inserted record is not affected. The
	    increased footprint can be particularly large if
	    <c>write_concurrency</c> is combined with
	    <c>read_concurrency</c>.</p>
          <p>
	    Own Id: OTP-10787</p>
        </item>
      </list>
    </section>

</section>

<section><title>STDLIB 1.18.3</title>

    <section><title>Fixed Bugs and Malfunctions</title>
      <list>
        <item>
          <p>
	    Minor test updates</p>
          <p>
	    Own Id: OTP-10591</p>
        </item>
      </list>
    </section>

</section>

<section><title>STDLIB 1.18.2</title>

    <section><title>Fixed Bugs and Malfunctions</title>
      <list>
        <item>
          <p>
	    Fixed bug where if given an invalid drive letter on
	    windows ensure dir would go into an infinite loop.</p>
          <p>
	    Own Id: OTP-10104</p>
        </item>
        <item>
          <p>
	    Calls to gen_server:enter_loop/4 where ServerName has a
	    global scope and no timeout is given now works correctly.</p>
          <p>
	    Thanks to Sam Bobroff for reporting the issue.</p>
          <p>
	    Own Id: OTP-10130</p>
        </item>
        <item>
          <p>
	    fix escript/primary archive reloading</p>
          <p>
	    If the mtime of an escript/primary archive file changes
	    after being added to the code path, correctly reload the
	    archive and update the cache. (Thanks to Tuncer Ayaz)</p>
          <p>
	    Own Id: OTP-10151</p>
        </item>
        <item>
          <p>
	    Fix bug that in some cases could cause corrupted binaries
	    in ETS tables with <c>compressed</c> option.</p>
          <p>
	    Own Id: OTP-10182</p>
        </item>
        <item>
          <p>
	    Fix filename:nativename/1 on Win32</p>
          <p>
	    Don't choke on paths given as binary argument on Win32.
	    Thanks to Jan Klötzke</p>
          <p>
	    Own Id: OTP-10188</p>
        </item>
        <item>
          <p>
	    Fix bug in <c>ets:test_ms/2</c> that could cause emulator
	    crash when using <c>'$_'</c> in match spec.</p>
          <p>
	    Own Id: OTP-10190</p>
        </item>
        <item>
          <p>
	    Fix bug where zip archives wrongly have a first disk
	    number set to 1</p>
          <p>
	    Own Id: OTP-10223</p>
        </item>
      </list>
    </section>


    <section><title>Improvements and New Features</title>
      <list>
        <item>
	    <p> The message printed by the Erlang shell as an
	    explanation of the <c>badarith</c> error has been
	    corrected. (Thanks to Matthias Lang.) </p>
          <p>
	    Own Id: OTP-10054</p>
        </item>
      </list>
    </section>

</section>

<section><title>STDLIB 1.18.1</title>

    <section><title>Fixed Bugs and Malfunctions</title>
      <list>
        <item>
          <p>
	    References to <c>is_constant/1</c> (which was removed in
	    the R12 release) has been removed from documentation and
	    code.</p>
          <p>
	    Own Id: OTP-6454 Aux Id: seq10407 </p>
        </item>
        <item>
          <p>
	    Leave control back to gen_server during supervisor's
	    restart loop</p>
          <p>
	    When an attempt to restart a child failed, supervisor
	    would earlier keep the execution flow and try to restart
	    the child over and over again until it either succeeded
	    or the restart frequency limit was reached. If none of
	    these happened, supervisor would hang forever in this
	    loop.</p>
          <p>
	    This commit adds a timer of 0 ms where the control is
	    left back to the gen_server which implements the
	    supervisor. This way any incoming request to the
	    supervisor will be handled - which could help breaking
	    the infinite loop - e.g. shutdown request for the
	    supervisor or for the problematic child.</p>
          <p>
	    This introduces some incompatibilities in stdlib due to
	    new return values from supervisor:</p>
          <list>
	    <item>restart_child/2 can now return
	    {error,restarting}</item> <item>delete_child/2 can now
	    return {error,restarting}</item> <item>which_children/1
	    returns a list of {Id,Child,Type,Mods}, where Child, in
	    addition to the old pid() or 'undefined', now also can be
	    'restarting'.</item>
          </list>
          <p>
	    *** POTENTIAL INCOMPATIBILITY ***</p>
          <p>
	    Own Id: OTP-9549</p>
        </item>
        <item>
          <p>
	    If a temporary child's start function returned 'ignore',
	    then the supervisor would keep it's child specification.
	    This has been corrected. Child specifications for
	    non-existing temporary children shall never be kept.</p>
          <p>
	    Own Id: OTP-9782 Aux Id: seq11964 </p>
        </item>
        <item>
	    <p> Use universal time as base in error logger</p>
          <p>
	    Previous conversion used the deprecated
	    calendar:local_time_to_universal_time/1 </p>
          <p>
	    Own Id: OTP-9854</p>
        </item>
        <item>
	    <p>Calling a guard test (such as is_list/1) from the
	    top-level in a guard, would cause a compiler crash if
	    there was a local definition with the same name.
	    Corrected to reject the program with an error
	    message.</p>
          <p>
	    Own Id: OTP-9866</p>
        </item>
        <item>
          <p>
	    Fix the type spec from the doc of binary:part/3 (Thanks
	    to Ricardo Catalinas Jiménez)</p>
          <p>
	    Own Id: OTP-9920</p>
        </item>
        <item>
          <p>
	    Correct spelling of registered (Thanks to Richard
	    Carlsson)</p>
          <p>
	    Own Id: OTP-9925</p>
        </item>
        <item>
          <p>
	    Put gb_trees documentation into alphabetical order
	    (Thanks to Aidan Hobson Sayers)</p>
          <p>
	    Own Id: OTP-9929</p>
        </item>
        <item>
          <p>
	    Fix bug in ETS with <c>compressed</c> option and
	    insertion of term containing large integers (>2G) on
	    64-bit machines. Seen to cause emulator crash. (Thanks to
	    Diego Llarrull for excellent bug report)</p>
          <p>
	    Own Id: OTP-9932</p>
        </item>
        <item>
          <p>
	    Add plugin support for alternative name lookup This patch
	    introduces a new way of locating a behaviour instance:
	    {via, Module, Name}. (Thanks to Ulf Wiger)</p>
          <p>
	    Own Id: OTP-9945</p>
        </item>
        <item>
	    <p> The function <c>digraph_utils:condensation/1</c> used
	    to create a digraph containing loops contradicting the
	    documentation which states that the created digraph is
	    free of cycles. This bug has been fixed. (Thanks to
	    Kostis Sagonas for finding the bug.) </p>
          <p>
	    Own Id: OTP-9953</p>
        </item>
        <item>
	    <p> When an escript ends now all printout to standard
	    output and standard error gets out on the terminal. This
	    bug has been corrected by changing the behaviour of
	    erlang:halt/0,1, which should fix the same problem for
	    other escript-like applications, i.e that data stored in
	    the output port driver buffers got lost when printing on
	    a TTY and exiting through erlang:halt/0,1. </p>
	    <p> The BIF:s erlang:halt/0,1 has gotten improved
	    semantics and there is a new BIF erlang:halt/2 to
	    accomplish something like the old semantics. See the
	    documentation. </p>
	    <p> Now erlang:halt/0 and erlang:halt/1 with an integer
	    argument will close all ports and allow all pending async
	    threads operations to finish before exiting the emulator.
	    Previously erlang:halt/0 and erlang:halt(0) would just
	    wait for pending async threads operations but not close
	    ports. And erlang:halt/1 with a non-zero integer argument
	    would not even wait for pending async threads operations.
	    </p>
	    <p> To roughly the old behaviour, to not wait for ports
	    and async threads operations when you exit the emulator,
	    you use erlang:halt/2 with an integer first argument and
	    an option list containing {flush,false} as the second
	    argument. Note that now is flushing not dependant of the
	    exit code, and you cannot only flush async threads
	    operations which we deemed as a strange behaviour anyway.
	    </p>
	    <p>Also, erlang:halt/1,2 has gotten a new feature: If the
	    first argument is the atom 'abort' the emulator is
	    aborted producing a core dump, if the operating system so
	    allows. </p>
          <p>
	    Own Id: OTP-9985</p>
        </item>
        <item>
          <p>
	    Add escript win32 alternative invocation. escript can now
	    be started as both "escript.exe" and "escript" (Thanks to
	    Pierre Rouleau)</p>
          <p>
	    Own Id: OTP-9997</p>
        </item>
      </list>
    </section>

</section>

<section><title>STDLIB 1.18</title>

    <section><title>Fixed Bugs and Malfunctions</title>
      <list>
        <item>
          <p>
	    Improved algorithm in module <c>random</c>. Avoid seed
	    values that are even divisors of the primes and by that
	    prevent getting sub-seeds that are stuck on zero. Worst
	    case was random:seed(0,0,0) that produced a series of
	    only zeros. This is an incompatible change in the sense
	    that applications that relies on reproducing a specific
	    series for a given seed will fail. The pseudo random
	    output is still deterministic but different compared to
	    earlier versions.</p>
          <p>
	    *** POTENTIAL INCOMPATIBILITY ***</p>
          <p>
	    Own Id: OTP-8713</p>
        </item>
        <item>
	    <p> Calls to <c>global:whereis_name/1</c> have been
	    substituted for calls to
	    <c>global:safe_whereis_name/1</c> since the latter is not
	    safe at all.</p>
	    <p>The reason for not doing this earlier is that setting
	    a global lock masked out a bug concerning the restart of
	    supervised children. The bug has now been fixed by a
	    modification of <c>global:whereis_name/1</c>. (Thanks to
	    Ulf Wiger for code contribution.)</p>
	    <p>A minor race conditions in <c>gen_fsm:start*</c> has
	    been fixed: if one of these functions returned <c>{error,
	    Reason}</c> or ignore, the name could still be registered
	    (either locally or in <c>global</c>. (This is the same
	    modification as was done for gen_server in OTP-7669.)</p>
	    <p>The undocumented function
	    <c>global:safe_whereis_name/1</c> has been removed. </p>
          <p>
	    Own Id: OTP-9212 Aux Id: seq7117, OTP-4174 </p>
        </item>
        <item>
          <p>
	    If a child of a supervisor terminates with reason
	    {shutdown,Term} it is now handled by the supervisor as if
	    the reason was 'shutdown'. </p>
          <p>
	    For children with restart type 'permanent', this implies
	    no change. For children with restart type 'transient',
	    the child will no longer be restarted and no supervisor
	    report will be written. For children with restart type
	    'temporary', no supervisor report will be written.</p>
          <p>
	    *** POTENTIAL INCOMPATIBILITY ***</p>
          <p>
	    Own Id: OTP-9222</p>
        </item>
        <item>
          <p>
	    Minor improvement of documentation regarding supervisor
	    restart strategy for temporary and transient child
	    processes.</p>
          <p>
	    Own Id: OTP-9381</p>
        </item>
        <item>
	    <p>A Dets table with sufficiently large buckets could not
	    always be repaired. This bug has been fixed. </p> <p>The
	    format of Dets files has been modified. When downgrading
	    tables created with the new system will be repaired.
	    Otherwise the modification should not be noticeable. </p>
          <p>
	    Own Id: OTP-9607</p>
        </item>
        <item>
	    <p> A few contracts in the <c>lists</c> module have been
	    corrected. </p>
          <p>
	    Own Id: OTP-9616</p>
        </item>
        <item>
          <p>
	    Add '-callback' attributes in stdlib's behaviours</p>
          <p>
	    Replace the behaviour_info(callbacks) export in stdlib's
	    behaviours with -callback' attributes for all the
	    callbacks. Update the documentation with information on
	    the callback attribute Automatically generate
	    'behaviour_info' function from '-callback' attributes</p>
          <p>
	    'behaviour_info(callbacks)' is a special function that is
	    defined in a module which describes a behaviour and
	    returns a list of its callbacks.</p>
          <p>
	    This function is now automatically generated using the
	    '-callback' specs. An error is returned by lint if user
	    defines both '-callback' attributes and the
	    behaviour_info/1 function. If no type info is needed for
	    a callback use a generic spec for it. Add '-callback'
	    attribute to language syntax</p>
          <p>
	    Behaviours may define specs for their callbacks using the
	    familiar spec syntax, replacing the '-spec' keyword with
	    '-callback'. Simple lint checks are performed to ensure
	    that no callbacks are defined twice and all types
	    referred are declared.</p>
          <p>
	    These attributes can be then used by tools to provide
	    documentation to the behaviour or find discrepancies in
	    the callback definitions in the callback module.</p>
          <p>
	    Add callback specs into 'application' module in kernel
	    Add callback specs to tftp module following internet
	    documentation Add callback specs to inets_service module
	    following possibly deprecated comments</p>
          <p>
	    Own Id: OTP-9621</p>
        </item>
        <item>
	    <p> If a Dets table had been properly closed but the
	    space management data could not been read, it was not
	    possible to repair the file. This bug has been fixed.
	    </p>
          <p>
	    Own Id: OTP-9622</p>
        </item>
        <item>
          <p>
	    The Unicode noncharacter code points 16#FFFE and 16#FFFE
	    were not allowed to be encoded or decoded using the
	    <c>unicode</c> module or bit syntax. That was
	    inconsistent with the other noncharacters 16#FDD0 to
	    16#FDEF that could be encoded/decoded. To resolve the
	    inconsistency, 16#FFFE and 16#FFFE can now be encoded and
	    decoded. (Thanks to Alisdair Sullivan.)</p>
          <p>
	    *** POTENTIAL INCOMPATIBILITY ***</p>
          <p>
	    Own Id: OTP-9624</p>
        </item>
        <item>
          <p>
	    Make epp search directory of current file first when
	    including another file This completes a partial fix in
	    R11 that only worked for include_lib(). (Thanks to
	    Richard Carlsson)</p>
          <p>
	    Own Id: OTP-9645</p>
        </item>
        <item>
          <p>
	    ms_transform: Fix incorrect `variable shadowed' warnings</p>
          <p>
	    This patch removes incorrect passing of variable bindings
	    from one function clause to another. (Thanks to Haitao
	    Li)</p>
          <p>
	    Own Id: OTP-9646</p>
        </item>
        <item>
          <p>
	    Explicitly kill dynamic children in supervisors</p>
          <p>
	    According to the supervisor's documentation: "Important
	    note on simple-one-for-one supervisors: The dynamically
	    created child processes of a simple-one-for-one
	    supervisor are not explicitly killed, regardless of
	    shutdown strategy, but are expected to terminate when the
	    supervisor does (that is, when an exit signal from the
	    parent process is received)."</p>
          <p>
	    All is fine as long as we stop simple_one_for_one
	    supervisor manually. Dynamic children catch the exit
	    signal from the supervisor and leave. But, if this
	    happens when we stop an application, after the top
	    supervisor has stopped, the application master kills all
	    remaining processes associated to this application. So,
	    dynamic children that trap exit signals can be killed
	    during their cleanup (here we mean inside terminate/2).
	    This is unpredictable and highly time-dependent.</p>
          <p>
	    In this commit, supervisor module is patched to
	    explicitly terminate dynamic children accordingly to the
	    shutdown strategy.</p>
          <p>
	    NOTE: Order in which dynamic children are stopped is not
	    defined. In fact, this is "almost" done at the same time.</p>
          <p>
	    Stack errors when dynamic children are stopped</p>
          <p>
	    Because a simple_one_for_one supervisor can have many
	    workers, we stack errors during its shutdown to report
	    only one message for each encountered error type. Instead
	    of reporting the child's pid, we use the number of
	    concerned children. (Thanks to Christopher Faulet)</p>
          <p>
	    Own Id: OTP-9647</p>
        </item>
        <item>
          <p>
	    Allow an infinite timeout to shutdown worker processes</p>
          <p>
	    Now, in child specification, the shutdown value can also
	    be set to infinity for worker children. This restriction
	    was removed because this is not always possible to
	    predict the shutdown time for a worker. This is highly
	    application-dependent. Add a warning to docs about
	    workers' shutdown strategy (Thanks to Christopher Faulet)</p>
          <p>
	    Own Id: OTP-9648</p>
        </item>
        <item>
          <p>
	    A badarg would sometimes occur in supervisor when
	    printing error reports and the child pid was undefined.
	    This has been corrected.</p>
          <p>
	    Own Id: OTP-9669</p>
        </item>
        <item>
          <p>
	    Fix re:split spec not to accept option 'global'(Thanks to
	    Shunichi Shinohara)</p>
          <p>
	    Own Id: OTP-9691</p>
        </item>
      </list>
    </section>


    <section><title>Improvements and New Features</title>
      <list>
        <item>
	    <p> Fix a few tests that used to fail on the HiPE
	    platform. </p>
          <p>
	    Own Id: OTP-9637</p>
        </item>
        <item>
	    <p>Variables are now now allowed in '<c>fun M:F/A</c>' as
	    suggested by Richard O'Keefe in EEP-23.</p>
	    <p>The representation of '<c>fun M:F/A</c>' in the
	    abstract format has been changed in an incompatible way.
	    Tools that directly read or manipulate the abstract
	    format (such as parse transforms) may need to be updated.
	    The compiler can handle both the new and the old format
	    (i.e. extracting the abstract format from a pre-R15 BEAM
	    file and compiling it using compile:forms/1,2 will work).
	    The <c>syntax_tools</c> application can also handle both
	    formats.</p>
          <p>
	    *** POTENTIAL INCOMPATIBILITY ***</p>
          <p>
	    Own Id: OTP-9643</p>
        </item>
        <item>
          <p>
	    Tuple funs (a two-element tuple with a module name and a
	    function) are now officially deprecated and will be
	    removed in R16. Use '<c>fun M:F/A</c>' instead. To make
	    you aware that your system uses tuple funs, the very
	    first time a tuple fun is applied, a warning will be sent
	    to the error logger.</p>
          <p>
	    Own Id: OTP-9649</p>
        </item>
        <item>
          <p>
	    The deprecated '<c>regexp</c>' module has been removed.
	    Use the '<c>re</c>' module instead.</p>
          <p>
	    *** POTENTIAL INCOMPATIBILITY ***</p>
          <p>
	    Own Id: OTP-9737</p>
        </item>
        <item>
          <p>
	    <c>filename:find_src/1,2</c> will now work on stripped
	    BEAM files (reported by Per Hedeland). The HiPE compiler
	    will also work on stripped BEAM files. The BEAM compiler
	    will no longer include compilation options given in the
	    source code itself in <c>M:module_info(compile)</c>
	    (because those options will be applied anyway if the
	    module is re-compiled).</p>
          <p>
	    Own Id: OTP-9752</p>
        </item>
      </list>
    </section>

</section>

<section><title>STDLIB 1.17.5</title>

    <section><title>Fixed Bugs and Malfunctions</title>
      <list>
        <item>
          <p>
	    erl_tar:extract failed when executed inside a directory
	    with some parent directory to which the user has no read
	    access. This has been corrected.</p>
          <p>
	    Own Id: OTP-9368</p>
        </item>
        <item>
	    <p> A bug in <c>erl_scan:set_attribute/3</c> has been
	    fixed. </p>
          <p>
	    Own Id: OTP-9412</p>
        </item>
        <item>
	    <p> The contract of <c>io_lib:fread()</c> has been
	    corrected. </p>
          <p>
	    Own Id: OTP-9413 Aux Id: seq11873 </p>
        </item>
        <item>
          <p>
	    A crash in io_lib:fread/2 when end of input data was
	    encountered while trying to match literal characters,
	    which should return {more,_,_,_} but instead crashed, has
	    been corrected. Reported by Klas Johansson.</p>
          <p>
	    A similar peculiarity for io:fread when encountering end
	    of file before any field data has also been corrected.</p>
          <p>
	    Own Id: OTP-9439</p>
        </item>
        <item>
	    <p> The contract of <c>timer:now_diff()</c> has been
	    corrected. (Thanks to Alex Morarash). </p>
          <p>
	    Own Id: OTP-9450</p>
        </item>
        <item>
          <p>
	    Fix minor typo in gen_fsm documentation (Thanks to Haitao
	    Li)</p>
          <p>
	    Own Id: OTP-9456</p>
        </item>
        <item>
	    <p>The contracts of <c>zip:zip_list_dir/1</c> and
	    <c>zip:zip_get/2</c> have been corrected. </p>
          <p>
	    Own Id: OTP-9471 Aux Id: seq11887, OTP-9472 </p>
        </item>
        <item>
	    <p> A bug in <c>zip:zip_open()</c> has been fixed. </p>
          <p>
	    Own Id: OTP-9472 Aux Id: seq11887, OTP-9471 </p>
        </item>
        <item>
          <p>
	    Fix trivial documentation errors(Thanks to Matthias Lang)</p>
          <p>
	    Own Id: OTP-9498</p>
        </item>
        <item>
          <p>
	    Add a proplist() type</p>
          <p>
	    Recently I was adding specs to an API and found that
	    there is no canonical proplist() type defined. (Thanks to
	    Ryan Zezeski)</p>
          <p>
	    Own Id: OTP-9499</p>
        </item>
        <item>
          <p>
	    fix supervisors restarting temporary children</p>
          <p>
	    In the current implementation of supervisors, temporary
	    children should never be restarted. However, when a
	    temporary child is restarted as part of a one_for_all or
	    rest_for_one strategy where the failing process is not
	    the temporary child, the supervisor still tries to
	    restart it.</p>
          <p>
	    Because the supervisor doesn't keep some of the MFA
	    information of temporary children, this causes the
	    supervisor to hit its restart limit and crash.</p>
          <p>
	    This patch fixes the behaviour by inserting a clause in
	    terminate_children/2-3 (private function) that will omit
	    temporary children when building a list of killed
	    processes, to avoid having the supervisor trying to
	    restart them again.</p>
          <p>
	    Only supervisors in need of restarting children used the
	    list, so the change should be of no impact for the
	    functions that called terminate_children/2-3 only to kill
	    all children.</p>
          <p>
	    The documentation has been modified to make this
	    behaviour more explicit. (Thanks to Fred Hebert)</p>
          <p>
	    Own Id: OTP-9502</p>
        </item>
        <item>
          <p>
	    fix broken edoc annotations (Thanks to Richard Carlsson)</p>
          <p>
	    Own Id: OTP-9516</p>
        </item>
        <item>
	    <p> XML files have been corrected. </p>
          <p>
	    Own Id: OTP-9550 Aux Id: OTP-9541 </p>
        </item>
        <item>
          <p>
	    Handle rare race in the crypto key server functionality</p>
          <p>
	    Own Id: OTP-9586</p>
        </item>
      </list>
    </section>


    <section><title>Improvements and New Features</title>
      <list>
        <item>
	    <p> Types and specifications have been added. </p>
          <p>
	    Own Id: OTP-9356</p>
        </item>
        <item>
	    <p> The contracts of the <c>queue</c> module have been
	    modified. </p>
          <p>
	    Own Id: OTP-9418</p>
        </item>
        <item>
	    <p> Contracts in STDLIB and Kernel have been improved and
	    type errors have been corrected. </p>
          <p>
	    Own Id: OTP-9485</p>
        </item>
        <item>
          <p>
	    Types for several BIFs have been extended/corrected. Also
	    the types for types for <c>lists:keyfind/3</c>,
	    <c>lists:keysearch/3</c>, and <c>lists:keyemember/3</c>
	    have been corrected. The incorrect/incomplete types could
	    cause false dialyzer warnings.</p>
          <p>
	    Own Id: OTP-9496</p>
        </item>
      </list>
    </section>

</section>

<section><title>STDLIB 1.17.4</title>

    <section><title>Fixed Bugs and Malfunctions</title>
      <list>
        <item>
	    <p> The default value <c>undefined</c> was added to
	    records field types in such a way that the result was not
	    always a well-formed type. This bug has been fixed. </p>
          <p>
	    Own Id: OTP-9147</p>
        </item>
        <item>
          <p>
	    Update index file atomically</p>
          <p>
	    Since the log_mf_h index file might be read by other
	    processes than the error handler (e.g. by the rb tool),
	    this file should be updated atomically. This will avoid
	    hitting the time gap between opening the file in write
	    mode (and thus emptying the file) and the actual update
	    with the new contents. To do this, a temporary file is
	    written, and the file:rename/1 used to replace the real
	    index file.</p>
          <p>
	    Own Id: OTP-9148</p>
        </item>
        <item>
          <p>
	    Fixed various typos across the documentation (Thanks to
	    Tuncer Ayaz)</p>
          <p>
	    Own Id: OTP-9154</p>
        </item>
        <item>
          <p>
	    Supervisors should not save child-specs for temporary
	    processes when they terminate as they should not be
	    restarted. Saving the temporary child spec will result in
	    that you cannot start a new temporary process with the
	    same child spec as an already terminated temporary
	    process. Since R14B02 you cannot restart a temporary
	    temporary process as arguments are no longer saved, it
	    has however always been semantically incorrect to restart
	    a temporary process. Thanks to Filipe David Manana for
	    reporting this and suggesting a solution.</p>
          <p>
	    Own Id: OTP-9167 Aux Id: OTP-9064 </p>
        </item>
        <item>
          <p>
	    Various small documentation fixes (Thanks to Bernard
	    Duggan)</p>
          <p>
	    Own Id: OTP-9172</p>
        </item>
        <item>
          <p>
	    Fix format_status bug for unregistered gen_event
	    processes</p>
          <p>
	    Port the gen_fsm code for format_status to gen_event in
	    order to prevent a lists:concat([...,pid()]) crash when
	    calling sys:get_status/1 on an unregistered gen_event
	    process.</p>
          <p>
	    Refactor format_status header code from gen_* behaviours
	    to module gen.</p>
          <p>
	    Extend the format_status tests in gen_event_SUITE to
	    cover format_status bugs with anonymous gen_event
	    processes. (Thanks To Geoff Cant)</p>
          <p>
	    Own Id: OTP-9218</p>
        </item>
        <item>
          <p>
	    List of pids changed to 'set' in supervisor for dynamic
	    temporary children. Accessing the list would not scale
	    well when adding/deleting many children. (Thanks to
	    Evgeniy Khramtsov)</p>
          <p>
	    Own Id: OTP-9242</p>
        </item>
        <item>
          <p>
	    Change pool module to attempt to attach to nodes that are
	    already running</p>
          <p>
	    The pool module prints out an error message and takes no
	    further action for nodes that are already running. This
	    patch changes that behavior so that if the return from
	    slave:start/3 is {already_running, Node} then an attempt
	    to attach to the node is still made. This makes sense
	    because the node has been specified by the user in the
	    .hosts.erlang file indicating a wish for the node to be
	    part of the pool and a manual attach can be successfully
	    made after the pool is started.(Thanks to Kelly
	    McLaughlin)</p>
          <p>
	    Own Id: OTP-9244</p>
        </item>
        <item>
          <p>
	    unicode: document 16#FFFE and 16#FFFF (non chars)(Thanks
	    to Tuncer Ayaz)</p>
          <p>
	    Own Id: OTP-9256</p>
        </item>
        <item>
          <p>
	    re: remove gratuitous "it " in manpage (Thanks to Tuncer
	    Ayaz)</p>
          <p>
	    Own Id: OTP-9307</p>
        </item>
        <item>
	    <p> A bug in erl_eval(3) has been fixed. </p>
          <p>
	    Own Id: OTP-9322</p>
        </item>
      </list>
    </section>


    <section><title>Improvements and New Features</title>
      <list>
        <item>
          <p>
	    Add <c>timer:tc/1</c> and remove the catch in <c>tc/2</c>
	    and <c>tc/3</c>. The time measuring functions will thus
	    no longer trap exits, errors or throws caused by the
	    measured function.</p>
          <p>
	    *** POTENTIAL INCOMPATIBILITY ***</p>
          <p>
	    Own Id: OTP-9169</p>
        </item>
        <item>
          <p>
	    Allow supervisor:terminate_child(SupRef,Pid) for
	    simple_one_for_one supervisors</p>
          <p>
	    supervisor:terminate_child/2 was earlier not allowed if
	    the supervisor used restart strategy simple_one_for_one.
	    This is now changed so that children of this type of
	    supervisors can be terminated by specifying the child's
	    Pid.</p>
          <p>
	    (Thanks to Vance Shipley.)</p>
          <p>
	    Own Id: OTP-9201</p>
        </item>
        <item>
	    <p> Types and specifications have been added. </p>
          <p>
	    Own Id: OTP-9267</p>
        </item>
        <item>
	    <p> Erlang types and specifications are used for
	    documentation. </p>
          <p>
	    Own Id: OTP-9271</p>
        </item>
        <item>
	    <p>Allow Dets tablenames to be arbitrary terms.</p>
          <p>
	    Own Id: OTP-9282</p>
        </item>
        <item>
	    <p> A specification that could cause problems for
	    Dialyzer has been fixed. An opaque type in erl_eval has
	    been turned in to a ordinary type. This is a temporary
	    fix. </p>
          <p>
	    Own Id: OTP-9333</p>
        </item>
      </list>
    </section>

</section>

<section><title>STDLIB 1.17.3</title>

    <section><title>Fixed Bugs and Malfunctions</title>
      <list>
        <item>
          <p>
	    Two bugs in io:format for ~F.~Ps has been corrected. When
	    length(S) >= abs(F) > P, the precision P was incorrectly
	    ignored. When F == P > length(S) the result was
	    incorrectly left adjusted. Bug found by Ali Yakout who
	    also provided a fix.</p>
          <p>
	    Own Id: OTP-8989 Aux Id: seq11741 </p>
        </item>
        <item>
	    <p>Fix exception generation in the io module</p>
          <p>
	    Some functions did not generate correct badarg exception
	    on a badarg exception.</p>
          <p>
	    Own Id: OTP-9045</p>
        </item>
        <item>
          <p>
	    Fixes to the dict and orddict module documentation</p>
          <p>
	    Fixed grammar and one inconsistency (Key - Value instead
	    of key/value, since everywhere else the former is used).
	    (thanks to Filipe David Manana)</p>
          <p>
	    Own Id: OTP-9083</p>
        </item>
        <item>
          <p>
	    Add ISO week number calculation functions to the calendar
	    module in stdlib</p>
          <p>
	    This new feature adds the missing week number function to
	    the calendar module of the stdlib application. The
	    implementation conforms to the ISO 8601 standard. The new
	    feature has been implemented tested and documented
	    (thanks to Imre Horvath).</p>
          <p>
	    Own Id: OTP-9087</p>
        </item>
      </list>
    </section>


    <section><title>Improvements and New Features</title>
      <list>
        <item>
          <p>
	    Implement the 'MAY' clauses from RFC4648 regarding the
	    pad character to make mime_decode() and
	    mime_decode_to_string() functions more tolerant of badly
	    padded base64. The RFC is quoted below for easy
	    reference.</p>
          <p>
	    "RFC4648 Section 3.3 with reference to MIME decoding:
	    Furthermore, such specifications MAY ignore the pad
	    character, "=", treating it as non-alphabet data, if it
	    is present before the end of the encoded data. If more
	    than the allowed number of pad characters is found at the
	    end of the string (e.g., a base 64 string terminated with
	    "==="), the excess pad characters MAY also be ignored."</p>
          <p>
	    Own Id: OTP-9020</p>
        </item>
        <item>
          <p>
	    Supervisors will no longer save start parameters for
	    temporary processes as they will not be restarted. In the
	    case of simple_one_for_one workers such as ssl-connection
	    processes this will substantial reduce the memory
	    footprint of the supervisor.</p>
          <p>
	    Own Id: OTP-9064</p>
        </item>
        <item>
          <p>
	    When running escript it is now possible to add the -n
	    flag and the escript will be compiled using +native.</p>
          <p>
	    Own Id: OTP-9076</p>
        </item>
      </list>
    </section>

</section>

<section><title>STDLIB 1.17.2.1</title>

    <section><title>Fixed Bugs and Malfunctions</title>
      <list>
        <item>
          <p>
	    Several type specifications for standard libraries were
	    wrong in the R14B01 release. This is now corrected. The
	    corrections concern types in re,io,filename and the
	    module erlang itself.</p>
          <p>
	    Own Id: OTP-9008</p>
        </item>
      </list>
    </section>

</section>

<section><title>STDLIB 1.17.2</title>

    <section><title>Fixed Bugs and Malfunctions</title>
      <list>
        <item>
	    <p> When several clients accessed a Dets table
	    simultaneously, one of them calling
	    <c>dets:insert_new/2</c>, the Dets server could crash.
	    Alternatively, under the same conditions, <c>ok</c> was
	    sometimes returned instead of <c>true</c>. (Thanks to
	    John Hughes.) </p>
          <p>
	    Own Id: OTP-8856</p>
        </item>
        <item>
	    <p> When several clients accessed a Dets table
	    simultaneously, inserted or updated objects were
	    sometimes lost due to the Dets file being truncated.
	    (Thanks to John Hughes.) </p>
          <p>
	    Own Id: OTP-8898</p>
        </item>
        <item>
	    <p> When several clients accessed a Dets table
	    simultaneously, modifications of the Dets server's
	    internal state were sometimes thrown away. The symptoms
	    are diverse: error with reason <c>bad_object</c>;
	    inserted objects not returned by <c>lookup()</c>; et
	    cetera. (Thanks to John Hughes.) </p>
          <p>
	    Own Id: OTP-8899</p>
        </item>
        <item>
	    <p> If a Dets table was closed after calling
	    <c>bchunk/2</c>, <c>match/1,3</c>,
	    <c>match_object/1,3</c>, or <c>select/1,3</c> and then
	    opened again, a subsequent call using the returned
	    continuation would normally return a reply. This bug has
	    fixed; now the call fails with reason <c>badarg</c>. </p>
          <p>
	    Own Id: OTP-8903</p>
        </item>
        <item>
	    <p> Cover did not collect coverage data for files such as
	    Yecc parses containing include directives. The bug has
	    been fixed by modifying <c>epp</c>, the Erlang Code
	    Preprocessor. </p>
          <p>
	    Own Id: OTP-8911</p>
        </item>
        <item>
	    <p> If a Dets table with fewer slots than keys was opened
	    and then closed after just a lookup, the contents were no
	    longer well-formed. This bug has been fixed. (Thanks to
	    Matthew Evans.) </p>
          <p>
	    Own Id: OTP-8923</p>
        </item>
        <item>
          <p>
	    In a supervisor, when it terminates a child, if that
	    child happens to have exited fractionally early, with
	    normal, the supervisor reports this as an error. This
	    should not be reported as an error.</p>
          <p>
	    *** POTENTIAL INCOMPATIBILITY ***</p>
          <p>
	    Own Id: OTP-8938 Aux Id: seq11615 </p>
        </item>
      </list>
    </section>


    <section><title>Improvements and New Features</title>
      <list>
        <item>
          <p>
	    The documentation filelib:wildcard/1,2 now describes the
	    character set syntax for wildcards.</p>
          <p>
	    Own Id: OTP-8879 Aux Id: seq11683 </p>
        </item>
        <item>
	    <p>Buffer overflows have been prevented in <c>erlc</c>,
	    <c>dialyzer</c>, <c>typer</c>, <c>run_test</c>,
	    <c>heart</c>, <c>escript</c>, and <c>erlexec</c>.</p>
	    (Thanks to Michael Santos.)
          <p>
	    Own Id: OTP-8892</p>
        </item>
        <item>
          <p>
	    Using a float for the number of copies for
	    <c>string:copies/2</c> resulted in an infinite loop. Now
	    it will fail with an exception instead. (Thanks to
	    Michael Santos.)</p>
          <p>
	    Own Id: OTP-8915</p>
        </item>
        <item>
          <p>
	    New ETS option <c>compressed</c>, to enable a more
	    compact storage format at the expence of heavier table
	    operations. For test and evaluation, <c>erl +ec</c> can
	    be used to force compression on all ETS tables.</p>
          <p>
	    Own Id: OTP-8922 Aux Id: seq11658 </p>
        </item>
        <item>
	    <p> The default maximum number of slots of a Dets table
	    has been changed as to be equal to the maximum number of
	    slots. (Thanks to Richard Carlsson.) </p>
          <p>
	    Own Id: OTP-8959</p>
        </item>
      </list>
    </section>

</section>

<section><title>STDLIB 1.17.1</title>

    <section><title>Fixed Bugs and Malfunctions</title>
      <list>
        <item>
	    <p>reference() has been substituted for ref() in the
	    documentation.</p>
          <p>
	    Own Id: OTP-8733</p>
        </item>
      </list>
    </section>


    <section><title>Improvements and New Features</title>
      <list>
        <item>
          <p>
	    The ms_transform now warns if the fun head shadows
	    surrounding variables (just like the warnings you would
	    get for an ordinary fun in the same context).</p>
          <p>
	    Own Id: OTP-6759</p>
        </item>
        <item>
          <p>
	    ets:select_reverse/{1,2,3} are now documented.</p>
          <p>
	    Own Id: OTP-7863</p>
        </item>
        <item>
          <p>
	    Large parts of the <c>ethread</c> library have been
	    rewritten. The <c>ethread</c> library is an Erlang
	    runtime system internal, portable thread library used by
	    the runtime system itself.</p>
          <p>
	    Most notable improvement is a reader optimized rwlock
	    implementation which dramatically improve the performance
	    of read-lock/read-unlock operations on multi processor
	    systems by avoiding ping-ponging of the rwlock cache
	    lines. The reader optimized rwlock implementation is used
	    by miscellaneous rwlocks in the runtime system that are
	    known to be read-locked frequently, and can be enabled on
	    ETS tables by passing the <seeerl
	    marker="stdlib:ets#new_2_read_concurrency">{read_concurrency,
	    true}</seeerl> option upon table creation. See the
	    documentation of <seemfa
	    marker="stdlib:ets#new/2">ets:new/2</seemfa> for more
	    information. The reader optimized rwlock implementation
	    can be fine tuned when starting the runtime system. For
	    more information, see the documentation of the <seecom
	    marker="erts:erl#+rg">+rg</seecom> command line argument
	    of <c>erl</c>.</p>
          <p>
	    There is also a new implementation of rwlocks that is not
	    optimized for readers. Both implementations interleaves
	    readers and writers during contention as opposed to,
	    e.g., the NPTL (Linux) pthread rwlock implementation
	    which use either a reader or writer preferred strategy.
	    The reader/writer preferred strategy is problematic since
	    it starves threads doing the non-preferred operation.</p>
          <p>
	    The new rwlock implementations in general performs better
	    in ERTS than common pthread implementations. However, in
	    some extremely heavily contended cases this is not the
	    case. Such heavy contention can more or less only appear
	    on ETS tables. This when multiple processes do very large
	    amounts of write locked operations simultaneously on the
	    same table. Such use of ETS is bad regardless of rwlock
	    implementation, will never scale, and is something we
	    strongly advise against.</p>
          <p>
	    The new rwlock implementations depend on atomic
	    operations. If no native atomic implementation is found,
	    a fallback solution will be used. Using the fallback
	    implies a performance degradation. That is, it is more
	    important now than before to build OTP with a native
	    atomic implementation.</p>
          <p>
	    The <c>ethread</c> library contains native atomic
	    implementations for, x86 (32 and 64 bit), powerpc (32
	    bit), sparc V9 (32 and 64 bit), and tilera (32 bit). On
	    other hardware gcc's builtin support for atomic memory
	    access will be used if such exists. If no such support is
	    found, <c>configure</c> will warn about no atomic
	    implementation available.</p>
          <p>
	    The <c>ethread</c> library can now also use the
	    <c>libatomic_ops</c> library for atomic memory accesses.
	    This makes it possible for the Erlang runtime system to
	    utilize optimized native atomic operations on more
	    platforms than before. If <c>configure</c> warns about no
	    atomic implementation available, try using the
	    <c>libatomic_ops</c> library. Use the <seeguide
	    marker="system/installation_guide:INSTALL#Advanced-configuration-and-build-of-ErlangOTP">--with-libatomic_ops=PATH</seeguide>
	    <c>configure</c> command line argument when specifying
	    where the <c>libatomic_ops</c> installation is located.
	    The <c>libatomic_ops</c> library can be downloaded from:
	    <url
	    href="http://www.hpl.hp.com/research/linux/atomic_ops/">http://www.hpl.hp.com/research/linux/atomic_ops/</url></p>
          <p>
	    The changed API of the <c>ethread</c> library has also
	    caused modifications in the Erlang runtime system.
	    Preparations for the to come "delayed deallocation"
	    feature has also been done since it depends on the
	    <c>ethread</c> library.</p>
          <p>
	    <em>Note</em>: When building for x86, the <c>ethread</c>
	    library will now use instructions that first appeared on
	    the pentium 4 processor. If you want the runtime system
	    to be compatible with older processors (back to 486) you
	    need to pass the <seeguide
	    marker="system/installation_guide:INSTALL#Advanced-configuration-and-build-of-ErlangOTP">--enable-ethread-pre-pentium4-compatibility</seeguide>
	    <c>configure</c> command line argument when configuring
	    the system.</p>
          <p>
	    Own Id: OTP-8544</p>
        </item>
        <item>
          <p>
	    Some Built In Functions (BIFs) from the module erlang was
	    never made autoimported for backward compatibility
	    reasons. As local functions now override autoimports, new
	    autoimports is no longer a problem, why the following
	    BIFs are finally made autoimported: monitor/2, monitor/3,
	    demonitor/2, demonitor/3, error/1, error/2,
	    integer_to_list/2, list_to_integer/2.</p>
          <p>
	    Own Id: OTP-8763</p>
        </item>
      </list>
    </section>

</section>

<section><title>STDLIB 1.17</title>

    <section><title>Fixed Bugs and Malfunctions</title>
      <list>
        <item>
	    <p>The Erlang code preprocessor (<c>epp</c>) sent extra
	    messages on the form <c>{eof,Location}</c> to the client
	    when parsing the <c>file</c> attribute. This bug,
	    introduced in R11B, has been fixed.</p>
          <p>
	    Own Id: OTP-8470</p>
        </item>
        <item>
	    <p>The abstract type 'fun' could not be printed by the
	    Erlang pretty printer (<c>erl_pp</c>). This bug has been
	    fixed.</p>
          <p>
	    Own Id: OTP-8473</p>
        </item>
        <item>
	    <p>The function <c>erl_scan:reserved_word/1</c> no longer
	    returns <c>true</c> when given the word <c>spec</c>. This
	    bug was introduced in STDLIB-1.15.3 (R12B-3).</p>
          <p>
	    Own Id: OTP-8567</p>
        </item>
        <item>
	    <p>The documentation of <c>lists:keysort/2</c> states
	    that the sort is stable.</p>
          <p>
	    Own Id: OTP-8628 Aux Id: seq11576 </p>
        </item>
        <item>
          <p>
	    The shell's line editing has been improved to more
	    resemble the behaviour of readline and other shells.
	    (Thanks to Dave Peticolas)</p>
          <p>
	    Own Id: OTP-8635</p>
        </item>
        <item>
	    <p>The Erlang code preprocessor (<c>epp</c>) did not
	    correctly handle premature end-of-input when defining
	    macros. This bug, introduced in STDLIB 1.16, has been
	    fixed.</p>
          <p>
	    Own Id: OTP-8665 Aux Id: OTP-7810 </p>
        </item>
      </list>
    </section>


    <section><title>Improvements and New Features</title>
      <list>
        <item>
          <p>
	    The module binary from EEP31 (and EEP9) is implemented.</p>
          <p>
	    Own Id: OTP-8217</p>
        </item>
        <item>
	    <p>The erlang pretty printer (<c>erl_pp</c>) no longer
	    quotes atoms in types.</p>
          <p>
	    Own Id: OTP-8501</p>
        </item>
        <item>
	    <p>The Erlang code preprocessor (<c>epp</c>) now
	    considers records with no fields as typed.</p>
          <p>
	    Own Id: OTP-8503</p>
        </item>
        <item>
          <p>
	    Added function <c>zip:foldl/3</c> to iterate over zip
	    archives.</p>
          <p>
	    Added functions to create and extract escripts. See
	    <c>escript:create/2</c> and <c>escript:extract/2</c>.</p>
          <p>
	    The undocumented function <c>escript:foldl/3</c> has been
	    removed. The same functionality can be achieved with the
	    more flexible functions <c>escript:extract/2</c> and
	    <c>zip:foldl/3</c>.</p>
          <p>
	    Record fields has been annotated with type info. Source
	    files as been adapted to fit within 80 chars and trailing
	    whitespace has been removed.</p>
          <p>
	    Own Id: OTP-8521</p>
        </item>
        <item>
	    <p>The Erlang parser no longer duplicates the singleton
	    type <c>undefined</c> in the type of record fields
	    without initial value.</p>
          <p>
	    Own Id: OTP-8522</p>
        </item>
        <item>
	    <p>A regular expression with many levels of parenthesis
	    could cause a buffer overflow. That has been corrected.
	    (Thanks to Michael Santos.)</p>
          <p>
	    Own Id: OTP-8539</p>
        </item>
        <item>
	    <p>When defining macros the closing right parenthesis
	    before the dot is now mandatory.</p>
          <p>
	    *** POTENTIAL INCOMPATIBILITY ***</p>
          <p>
	    Own Id: OTP-8562</p>
        </item>
        <item>
          <p>
	    Some properties of a compiled re pattern are defined to
	    allow for guard tests.</p>
          <p>
	    Own Id: OTP-8577</p>
        </item>
        <item>
	    <p>Local and imported functions now override the
	    auto-imported BIFs when the names clash. The pre R14
	    behaviour was that auto-imported BIFs would override
	    local functions. To avoid that old programs change
	    behaviour, the following will generate an error:</p>
	    <list><item><p>Doing a call without explicit module name
	    to a local function having a name clashing with the name
	    of an auto-imported BIF that was present (and
	    auto-imported) before OTP R14A</p></item>
	    <item><p>Explicitly importing a function having a name
	    clashing with the name of an autoimported BIF that was
	    present (and autoimported) before OTP R14A</p></item>
	    <item><p>Using any form of the old compiler directive
	    <c>nowarn_bif_clash</c></p></item> </list> <p>If the BIF
	    was added or auto-imported in OTP R14A or later,
	    overriding it with an import or a local function will
	    only result in a warning,</p> <p>To resolve clashes, you
	    can either use the explicit module name <c>erlang</c> to
	    call the BIF, or you can remove the auto-import of that
	    specific BIF by using the new compiler directive
	    <c>-compile({no_auto_import,[F/A]}).</c>, which makes all
	    calls to the local or imported function without explicit
	    module name pass without warnings or errors.</p> <p>The
	    change makes it possible to add auto-imported BIFs
	    without breaking or silently changing old code in the
	    future. However some current code ingeniously utilizing
	    the old behaviour or the <c>nowarn_bif_clash</c> compiler
	    directive, might need changing to be accepted by the
	    compiler.</p>
          <p>
	    *** POTENTIAL INCOMPATIBILITY ***</p>
          <p>
	    Own Id: OTP-8579</p>
        </item>
        <item>
	    <p>The undocumented, unsupport, and deprecated function
	    <c>lists:flat_length/1</c> has been removed.</p>
          <p>
	    Own Id: OTP-8584</p>
        </item>
        <item>
          <p>
	    A bug in re that could cause certain regular expression
	    matches never to terminate is corrected. (Thanks to
	    Michael Santos and Gordon Guthrie.)</p>
          <p>
	    Own Id: OTP-8589</p>
        </item>
        <item>
	    <p>Nested records can now be accessed without
	    parenthesis. See the Reference Manual for examples.
	    (Thanks to YAMASHINA Hio and Tuncer Ayaz.)</p>
          <p>
	    Own Id: OTP-8597</p>
        </item>
        <item>
	    <p><c>receive</c> statements that can only read out a
	    newly created reference are now specially optimized so
	    that it will execute in constant time regardless of the
	    number of messages in the receive queue for the process.
	    That optimization will benefit calls to
	    <c>gen_server:call()</c>. (See <c>gen:do_call/4</c> for
	    an example of a receive statement that will be
	    optimized.)</p>
          <p>
	    Own Id: OTP-8623</p>
        </item>
        <item>
	    <p>The beam_lib:cmp/2 function now compares BEAM files in
	    stricter way. The BEAM files will be considered different
	    if there are any changes except in the compilation
	    information ("CInf") chunk. beam_lib:cmp/2 used to ignore
	    differences in the debug information (significant for
	    Dialyzer) and other chunks that did not directly change
	    the run-time behavior.</p>
          <p>
	    Own Id: OTP-8625</p>
        </item>
        <item>
          <p>
	    When a gen_server, gen_fsm process, or gen_event
	    terminates abnormally, sometimes the text representation
	    of the process state can occupy many lines of the error
	    log, depending on the definition of the state term. A
	    mechanism to trim out parts of the state from the log has
	    been added (using a format_status/2 callback). See the
	    documentation.</p>
          <p>
	    Own Id: OTP-8630</p>
        </item>
        <item>
          <p>
	    Calling <c>sys:get_status()</c> for processes that have
	    globally registered names that were not atoms would cause
	    a crash. Corrected. (Thanks to Steve Vinoski.)</p>
          <p>
	    Own Id: OTP-8656</p>
        </item>
        <item>
	    <p>The Erlang scanner has been augmented with two new
	    tokens: <c>..</c> and <c>...</c>.</p>
          <p>
	    Own Id: OTP-8657</p>
        </item>
        <item>
	    <p>Expressions evaluating to integers can now be used in
	    types and function specifications where hitherto only
	    integers were allowed ("Erlang_Integer").</p>
          <p>
	    Own Id: OTP-8664</p>
        </item>
        <item>
	    <p>The compiler optimizes record operations better.</p>
          <p>
	    Own Id: OTP-8668</p>
        </item>
        <item>
          <p>
	    The recently added BIFs erlang:min/2, erlang:max/2 and
	    erlang:port_command/3 are now auto-imported (as they were
	    originally intended to be). Due to the recent compiler
	    change (OTP-8579), the only impact on old code defining
	    it's own min/2, max/2 or port_command/3 functions will be
	    a warning, the local functions will still be used. The
	    warning can be removed by using
	    -compile({no_auto_import,[min/2,max/2,port_command/3]}).
	    in the source file.</p>
          <p>
	    *** POTENTIAL INCOMPATIBILITY ***</p>
          <p>
	    Own Id: OTP-8669 Aux Id: OTP-8579 </p>
        </item>
        <item>
          <p>
	    Now, binary_to_term/2 is auto-imported. This will cause a
	    compile warning if and only if a module has got a local
	    function with that name.</p>
          <p>
	    *** POTENTIAL INCOMPATIBILITY ***</p>
          <p>
	    Own Id: OTP-8671</p>
        </item>
        <item>
          <p>
	    The predefined builtin type tid() has been removed.
	    Instead, ets:tid() should be used.</p>
          <p>
	    *** POTENTIAL INCOMPATIBILITY ***</p>
          <p>
	    Own Id: OTP-8687</p>
        </item>
      </list>
    </section>

</section>

<section><title>STDLIB 1.16.5</title>

    <section><title>Fixed Bugs and Malfunctions</title>
      <list>
        <item>
          <p>
	    Because of a race condition, using filelib:ensure_dir/1
	    from multiple processes to create the same path or parts
	    of the same directory structure, filelib:ensure_dir/1
	    could return a meaningless {error,eexist}. That race
	    condition has been eliminated, and {error,eexist} will
	    now be returned only if there exists a regular file,
	    device file, or some other non-directory file with the
	    same name. (Thanks to Tuncer Ayaz.)</p>
          <p>
	    Own Id: OTP-8389</p>
        </item>
        <item>
	    <p>A number of bugs concerning re and unicode are
	    corrected:</p>
	    <p>re:compile no longer loses unicode option, which also
	    fixes bug in re:split.</p>
	    <p>re:replace now handles unicode charlist replacement
	    argument</p>
	    <p>re:replace now handles unicode RE charlist argument
	    correctly</p>
	    <p>re:replace now handles binary unicode output correctly
	    when nothing is replaced.</p>
	    <p>Most code, testcases and error isolation done by Rory
	    Byrne.</p>
          <p>
	    Own Id: OTP-8394</p>
        </item>
        <item>
          <p>
	    The loading of native code was not properly atomic in the
	    SMP emulator, which could cause crashes. Also a per-MFA
	    information table for the native code has now been
	    protected with a lock since it turns that it could be
	    accessed concurrently in the SMP emulator. (Thanks to
	    Mikael Pettersson.)</p>
          <p>
	    Own Id: OTP-8397</p>
        </item>
        <item>
          <p>
	    user.erl (used in oldshell) is updated to handle unicode
	    in prompt strings (io:get_line/{1,2}). io_lib is also
	    updated to format prompts with the 't' modifier (i.e. ~ts
	    instead of ~s).</p>
          <p>
	    Own Id: OTP-8418 Aux Id: OTP-8393 </p>
        </item>
        <item>
          <p>
	    The re module: A regular expression with an option change
	    at the start of a pattern that had top-level alternatives
	    could cause overwriting and/or a crash. (Thanks to
	    Michael Santos.)</p>
          <p>
	    Own Id: OTP-8438</p>
        </item>
      </list>
    </section>


    <section><title>Improvements and New Features</title>
      <list>
        <item>
          <p>
	    The ability for the gen_server and gen_fsm callback
	    modules to format their own state for display under the
	    sys:get_status/1,2 calls has been restored and
	    documented. (Thanks to Steve Vinoski.)</p>
          <p>
	    Own Id: OTP-8324</p>
        </item>
        <item>
          <p>
	    c:nc/{1,2} used to assume that the beam file was created
	    in the same directory as the source code and failed to
	    load the code if it was not. Corrected to look for the
	    beam file in the current directory or in the directory
	    specified by the <c>{outdir,Dir}</c> option. (Thanks to
	    Alex Suraci.)</p>
          <p>
	    Own Id: OTP-8337</p>
        </item>
        <item>
	    <p>The documentation is now possible to build in an open
	    source environment after a number of bugs are fixed and
	    some features are added in the documentation build
	    process. </p>
	    <p>- The arity calculation is updated.</p>
	    <p>- The module prefix used in the function names for
	    bif's are removed in the generated links so the links
	    will look like
	    "http://www.erlang.org/doc/man/erlang.html#append_element-2"
	    instead of
	    "http://www.erlang.org/doc/man/erlang.html#erlang:append_element-2".</p>
	    <p>- Enhanced the menu positioning in the html
	    documentation when a new page is loaded.</p>
	    <p>- A number of corrections in the generation of man
	    pages (thanks to Sergei Golovan)</p>
	    <p>- The legal notice is taken from the xml book file so
	    OTP's build process can be used for non OTP
	    applications.</p>
          <p>
	    Own Id: OTP-8343</p>
        </item>
        <item>
          <p>
	    Shell tab completion now works for quoted module and
	    function names. (Thanks to Ulf Wiger.)</p>
          <p>
	    Own Id: OTP-8383</p>
        </item>
        <item>
          <p>
	    Explicit top directories in archive files are now
	    optional.</p>
          <p>
	    For example, if an archive (app-vsn.ez) just contains an
	    app-vsn/ebin/mod.beam file, the file info for the app-vsn
	    and app-vsn/ebin directories are faked using the file
	    info from the archive file as origin. The virtual
	    direcories can also be listed. For short, the top
	    directories are virtual if they does not exist.</p>
          <p>
	    Own Id: OTP-8387</p>
        </item>
        <item>
	    <p>Macros overloading has been implemented. (Thanks to
	    Christopher Faulet.)</p>
          <p>
	    Own Id: OTP-8388</p>
        </item>
        <item>
	    <p>The new function <c>shell:prompt_func/1</c> and the
	    new application configuration parameter
	    <c>shell_prompt_func</c> can be used for customizing the
	    Erlang shell prompt.</p>
          <p>
	    Own Id: OTP-8393</p>
        </item>
        <item>
          <p>
	    Improved handling of typed records in escripts</p>
          <p>
	    Own Id: OTP-8434</p>
        </item>
        <item>
          <p>
	    Added supervisor:count_children/1 to count the number of
	    children being managed without the memory impact of
	    which_children/1. (Thanks to Jay Nelson.)</p>
          <p>
	    Own Id: OTP-8436</p>
        </item>
      </list>
    </section>

</section>

<section><title>STDLIB 1.16.4</title>

    <section><title>Improvements and New Features</title>
      <list>
        <item>
          <p>
	    The documentation is now built with open source tools
	    (xsltproc and fop) that exists on most platforms. One
	    visible change is that the frames are removed.</p>
          <p>
	    Own Id: OTP-8201</p>
        </item>
        <item>
          <p>
	    [escript] The restriction that the first line in escripts
	    must begin with <c>#!</c> has been removed.</p>
          <p>
	    [escript] Some command line options to the escript
	    executable has now been documented. For example you can
	    run an escript in the debugger by just adding a command
	    line option.</p>
          <p>
	    [escript] The documentation of the escript header syntax
	    has been clarified. For example the header is optional.
	    This means that it is possible to directly "execute"
	    <c>.erl</c>, <c>.beam</c> and<c>.zip</c> files.</p>
          <p>
	    Own Id: OTP-8215</p>
        </item>
        <item>
	    <p>Optimized array:from_orddict/1, it is now faster and
	    uses less memory if the orddict was sparse.</p>
	    <p>Changed array:reset/2, it will now never expand the
	    array which it could before for non fixed arrays. See the
	    documentation.</p>
          <p>
	    Own Id: OTP-8216</p>
        </item>
        <item>
	    <p>The Erlang Pretty Printer (<c>erl_pp</c>) now puts the
	    leading <c>[</c> of list comprehensions as well as the
	    leading <c>&lt;&lt;</c> of bit string comprehensions on a
	    separate line in order to expose the Cover counter of the
	    template.</p>
          <p>
	    Own Id: OTP-8227</p>
        </item>
        <item>
	    <p>The extension ".xrl" used for Leex input files is now
	    recognized by the compiler.</p>
          <p>
	    Own Id: OTP-8232</p>
        </item>
        <item>
          <p>
	    Some clarifications have been made in the documentation
	    regarding <c>gen_server</c>, <c>gen_fsm</c>, and
	    <c>gen_event</c> behavior when handling <c>'EXIT'</c>
	    messages from the parent process. For more information
	    see the <seeerl
	    marker="gen_server">gen_server(3)</seeerl>, <seeerl
	    marker="gen_fsm">gen_fsm(3)</seeerl>, and <seeerl
	    marker="gen_event">gen_event(3)</seeerl> documentation.</p>
          <p>
	    Own Id: OTP-8255 Aux Id: seq11419 </p>
        </item>
        <item>
	    <p>The -on_load() directive can be used to run a function
	    when a module is loaded. It is documented in the section
	    about code loading in the Reference Manual.</p>
          <p>
	    Own Id: OTP-8295</p>
        </item>
      </list>
    </section>

</section>

<section><title>STDLIB 1.16.3.1</title>

    <section><title>Fixed Bugs and Malfunctions</title>
      <list>
        <item>
          <p>
            An erroneous type spec for <c>gen:start/6</c> caused
            dialyzer to erroneously issue warnings when
            <c>{spawn_opt, SpawnOptionList}</c> was passed in the
            option list to the <c>gen_server</c> and <c>gen_fsm</c>
            start functions.</p>
          <p>
            Own Id: OTP-8068 Aux Id: seq11323, seq11314 </p>
        </item>
      </list>
    </section>

</section>

<section><title>STDLIB 1.16.3</title>

    <section><title>Fixed Bugs and Malfunctions</title>
      <list>
        <item>
	    <p>The linter used to crash on invalid <c>-opaque</c>
	    declarations.</p>
          <p>
	    Own Id: OTP-8051</p>
        </item>
        <item>
	    <p>Bugs in <c>digraph:add_edge/5</c> and
	    <c>digraph:del_path/3</c> have been fixed. (Thanks to
	    Crystal Din.)</p>
          <p>
	    Own Id: OTP-8066</p>
        </item>
        <item>
	    <p>When trying to insert objects with
	    <c>dets:insert_new()</c> into a Dets table of type
	    <c>duplicate_bag</c>, already existing objects would
	    sometimes be duplicated. This bug has been fixed. (Thanks
	    to Crystal Din.)</p>
          <p>
	    Own Id: OTP-8070</p>
        </item>
        <item>
          <p>
	    Running erlc in a very deep directory (with a path length
	    of more 256 or more characters) would cause the emulator
	    to crash in a call to <c>list_to_atom/1</c>. (Thanks to
	    Chris Newcombe.)</p>
          <p>
	    Own Id: OTP-8124</p>
        </item>
        <item>
	    <p>A few minor bugs have been fixed in the Erlang Code
	    Preprocessor (<c>epp</c>).</p>
          <p>
	    Own Id: OTP-8130</p>
        </item>
        <item>
	    <p>A bug in The Erlang Meta Interpreter (<c>erl_eval</c>)
	    has been fixed: exceptions generated in the template of
	    bit string comprehensions were not handled properly.
	    (Thanks to Ulf Wiger.)</p>
          <p>
	    Own Id: OTP-8133</p>
        </item>
      </list>
    </section>


    <section><title>Improvements and New Features</title>
      <list>
        <item>
          <p>
	    Option <c>{capture,none}</c> was missing in documentation
	    for <c>re:run/3</c>.</p>
          <p>
	    Own Id: OTP-8113</p>
        </item>
        <item>
	    <p>When <c>erl_scan:tokens()</c> returns an error tuple
	    <c>{error, ErrorInfo, EndLocation</c>}, the list
	    <c>LeftOverChars</c> is the remaining characters of the
	    input data, starting from <c>EndLocation</c>. It used to
	    be the empty list.</p>
          <p>
	    *** POTENTIAL INCOMPATIBILITY ***</p>
          <p>
	    Own Id: OTP-8129</p>
        </item>
        <item>
	    <p>The Erlang Meta Interpreter (<c>erl_eval</c>) has been
	    somewhat optimized when it comes to interpreting
	    <c>receive</c>-expressions. (Thanks to Richard
	    Carlsson.)</p>
          <p>
	    Own Id: OTP-8139</p>
        </item>
        <item>
	    <p>The Erlang Pretty Printer (<c>erl_pp</c>) has been
	    modified as to handle types.</p>
          <p>
	    Own Id: OTP-8150</p>
        </item>
      </list>
    </section>

</section>

<section><title>STDLIB 1.16.2</title>

    <section><title>Fixed Bugs and Malfunctions</title>
      <list>
        <item>
	    <p>The text of tokens returned by the Erlang scanner
	    (<c>erl_scan</c>) was sometimes empty when the
	    <c>text</c> option was given and <c>StartLocation</c> was
	    a line. This bug has been fixed.</p>
          <p>
	    Own Id: OTP-7965</p>
        </item>
        <item>
	    <p>The documentation for <c>base64:decode/1</c> has been
	    updated to point out that it strips whitespace.</p>
	    <p><c>base64:decode/1</c> and <c>base64:mime_decode/1</c>
	    would sometimes fail instead of stripping away non-base64
	    characters.</p>
          <p>
	    Own Id: OTP-7984</p>
        </item>
        <item>
          <p>
	    Two types in the <c>gen</c> module were corrected.</p>
          <p>
	    Own Id: OTP-8029 Aux Id: seq11296 </p>
        </item>
        <item>
          <p>
	    <c>array:from_orddict([])</c> and
	    <c>array:from_list([])</c> would construct fixed arrays
	    instead of extendible arrays.</p>
          <p>
	    Own Id: OTP-8033</p>
        </item>
      </list>
    </section>


    <section><title>Improvements and New Features</title>
      <list>
        <item>
          <p>
	    Interpreted escripts are now tail recursive.</p>
          <p>
	    The function erl_eval:expr/5 has been introduced.</p>
          <p>
	    Own Id: OTP-7933</p>
        </item>
        <item>
          <p>
	    <c>gen_server:call/2,3</c> will be somewhat faster if the
	    calling process has a many messages in its message queue.</p>
          <p>
	    Own Id: OTP-7979</p>
        </item>
        <item>
          <p>
	    Random now supports seed with arity one,
	    <c>random:seed/1</c>, which takes a three-tuple.</p>
          <p>
	    Own Id: OTP-8019</p>
        </item>
        <item>
	    <p>The <c>regexp</c> module now recognizes the escape
	    sequences <c>\xXY</c> and <c>\x{X...}</c>.</p>
          <p>
	    Own Id: OTP-8024</p>
        </item>
      </list>
    </section>

</section>

<section><title>STDLIB 1.16.1</title>

    <section><title>Fixed Bugs and Malfunctions</title>
      <list>
        <item>
	    <p>The documentation of <c>dets:open_file/1</c> now
	    states that the file is repaired if it has not been
	    properly closed. (Thanks to Ulf Wiger.)</p>
          <p>
	    Own Id: OTP-7895</p>
        </item>
      </list>
    </section>


    <section><title>Improvements and New Features</title>
      <list>
        <item>
	    <p>The Erlang scanner no longer returns the text of
	    tokens when the start location is a pair of a line and
	    column unless the new option <c>text</c> is supplied
	    (incompatibility with R13A).</p> <p>There are new
	    functions to access the attributes of tokens:
	    <c>attributes_info/1,2</c> and
	    <c>set_attribute/3</c>.</p>
          <p>
	    *** POTENTIAL INCOMPATIBILITY ***</p>
          <p>
	    Own Id: OTP-7892 Aux Id: OTP-7810 </p>
        </item>
        <item>
          <p>
	    Several glitches and performance issues in the Unicode
	    and I/O-system implementation of R13A have been
	    corrected.</p>
          <p>
	    Own Id: OTP-7896 Aux Id: OTP-7648 OTP-7887 </p>
        </item>
        <item>
          <p>
	    The type spec of filelib:wildcard/2 has been corrected.</p>
          <p>
	    Own Id: OTP-7915</p>
        </item>
        <item>
	    <p>New functions: <c>gb_sets:is_disjoint/2</c>,
	    <c>ordsets:is_disjoint/2</c>, and
	    <c>gb_sets:is_disjoint/2</c>.</p>
          <p>
	    Own Id: OTP-7947</p>
        </item>
        <item>
	    <p>The function <c>gb_trees:map/2</c> which was added in
	    R13A is now documented.</p>
          <p>
	    Own Id: OTP-7948</p>
        </item>
      </list>
    </section>

</section>

<section><title>STDLIB 1.16</title>

    <section><title>Fixed Bugs and Malfunctions</title>
      <list>
        <item>
	    <p>Fixed a minor race conditions in
	    <c>gen_server:start*</c>: if one of these functions
	    returned <c>{error,Reason}</c> or <c>ignore</c>, the name
	    could still be registered (either locally or in
	    <c>global</c>).</p>
	    <p>A process started by <c>proc_lib</c> in some cases
	    depended on its process dictionary not to be erased, and
	    would crash when terminating abnormally and not generate
	    a proper crash report. This has been corrected (but the
	    initial call will not be shown in the error report if the
	    process dictionary has been erased). NOTE: There is no
	    longer any need to erase the process dictionary for
	    memory conservation reasons, since the actual call
	    arguments are no longer saved in the process
	    dictionary.</p>
          <p>
	    Own Id: OTP-7669</p>
        </item>
        <item>
	    <p>The Erlang preprocessor used wrong line number when
	    stringifying macro arguments. (Thanks to John
	    Hughes.)</p>
          <p>
	    Own Id: OTP-7702</p>
        </item>
        <item>
	    <p>A bug in the <c>qlc</c> module has been fixed: merge
	    join sometimes failed to return all answers. (Thanks to
	    Bernard Duggan.)</p>
          <p>
	    Own Id: OTP-7714</p>
        </item>
      </list>
    </section>


    <section><title>Improvements and New Features</title>
      <list>
        <item>
	    <p>A new option, <c>key_equality</c>, has been added to
	    <c>qlc:table/2</c>. This option makes it possible for
	    <c>qlc</c> to better handle tables that use <c>==/2</c>
	    when comparing keys for equality (examples of such tables
	    are ordered ETS tables and gb_table in qlc(3)).</p>
          <p>
	    Own Id: OTP-6674</p>
        </item>
        <item>
	    <p>The functions <c>lists:seq/1,2</c> return the empty
	    list in a few cases when they used to generate an
	    exception, for example <c>lists:seq(1, 0)</c>. See
	    lists(3) for details. (Thanks to Richard O'Keefe.)</p>
          <p>
	    *** POTENTIAL INCOMPATIBILITY ***</p>
          <p>
	    Own Id: OTP-7230</p>
        </item>
        <item>
          <p>
	    The order of objects visited in select for ordered_set is
	    now documented.</p>
          <p>
	    Own Id: OTP-7339</p>
        </item>
        <item>
          <p>
	    It is now possible to debug code in escripts and
	    archives.</p>
          <p>
	    Own Id: OTP-7626</p>
        </item>
        <item>
	    <p>Support for Unicode is implemented as described in
	    EEP10. Formatting and reading of unicode data both from
	    terminals and files is supported by the io and io_lib
	    modules. Files can be opened in modes with automatic
	    translation to and from different unicode formats. The
	    module 'unicode' contains functions for conversion
	    between external and internal unicode formats and the re
	    module has support for unicode data. There is also
	    language syntax for specifying string and character data
	    beyond the ISO-latin-1 range.</p>
	    <p>The interactive shell will support input and output of
	    unicode characters when the terminal and operating system
	    supports it.</p>
	    <p>Please see the EEP and the io/io_lib manual pages as
	    well as the stdlib users guide for details.</p>
	    <p><em>I/O-protocol incompatibilities:</em></p>
	    <p>The io_protocol between io_Server and client is
	    updated to handle protocol data in unicode formats. The
	    updated protocol is now documented. The specification
	    resides in the stdlib <em>users manual</em>, which is a
	    new part of the manual.</p>
	    <p><em>io module incompatibilities:</em></p>
	    <p>The io:put_chars, io:get_chars and io:get_line all
	    handle and return unicode data. In the case where
	    binaries can be provided (as to io:put_chars), they shall
	    be encoded in UTF-8. When binaries are returned (as by
	    io:get_line/get_chars when the io_server is set in
	    <em>binary mode</em>) the returned data is also
	    <em>always</em> encoded as UTF-8. The file module however
	    still returns byte-oriented data, why file:read can be
	    used instead of io:get_chars to read binary data in
	    ISO-latin-1.</p>
	    <p><em>io_lib module incompatibilities:</em></p>
	    <p>io_lib:format can, given new format directives (i.e
	    "~ts" and "~tc"), return lists containing integers larger
	    than 255. </p>
          <p>
	    *** POTENTIAL INCOMPATIBILITY ***</p>
          <p>
	    Own Id: OTP-7648 Aux Id: OTP-7580 OTP-7514 OTP-7494
	    OTP-7443 OTP-7181 EEP10 EEP11 </p>
        </item>
        <item>
          <p>
	    The function <c>pool:attach/1</c> now returns
	    <c>already_attached</c> if the node is already attached,
	    rather than <c>allready_attached</c> (sic!). (Thanks to
	    Edwin Fine.)</p>
          <p>
	    Own Id: OTP-7653 Aux Id: OTP-7603 </p>
        </item>
        <item>
          <p>
	    Preprocessor directives are now allowed in escripts. This
	    means that for example macros may be used in escripts.</p>
          <p>
	    Own Id: OTP-7662</p>
        </item>
        <item>
	    <p>When a process started with <c>proc_lib</c>,
	    <c>gen_server</c>, or <c>gen_fsm</c> exits with reason
	    <c>{shutdown,Term}</c>, a crash report will no longer be
	    generated (to allow a clean shutdown, but still provide
	    additional information to process that are linked to the
	    terminating process).</p>
          <p>
	    Own Id: OTP-7740 Aux Id: seq10847 </p>
        </item>
        <item>
          <p>
	    A new BIF, <c>lists:keyfind/3</c>, has been added. It
	    works like <c>lists:keysearch/3</c> except that it does
	    not wrap the returned tuple in a <c>value</c> tuple in
	    case of success. (Thanks to James Hague for suggesting
	    this function.)</p>
          <p>
	    Own Id: OTP-7752</p>
        </item>
        <item>
	    <p><c>lists:suffix(Suffix, List)</c> used to have a a
	    complexity of <c>length(Suffix)*length(List)</c> (which
	    could become quite slow for some inputs). It has now been
	    re-implemented so that its complexity is
	    <c>length(Suffix)+length(List)</c>. (Thanks to Richard
	    O'Keefe for the new implementation.)</p>
          <p>
	    Own Id: OTP-7797</p>
        </item>
        <item>
	    <p>The Erlang scanner has been augmented as to return
	    white spaces, comments, and exact location of tokens. The
	    functions <c>string/3</c>, <c>tokens/4</c>, and
	    <c>token_info/1,2</c> are new. See erl_scan(3) for
	    details.</p>
	    <p><c>tokens/3,4</c> have been modified as to return a
	    list of tokens instead of an error when <c>eof</c> is
	    encountered before the dot.</p>
          <p>
	    Own Id: OTP-7810</p>
        </item>
        <item>
          <p>
	    <c>filelib:fold_files/5</c> now uses the <c>re</c> module
	    instead of the <c>regexp</c> module for regular
	    expression matching. In practice, this change will not be
	    a problem for most regular expressions used for
	    <c>filelib:fold_files/5</c>. (The major difference in
	    regular expression is that parenthesis and curly brackets
	    is treated as literal characters by <c>regexp</c> but as
	    special characters by <c>re</c>; fortunately, those
	    characters are rarely used in filenames.)</p>
          <p>
	    *** POTENTIAL INCOMPATIBILITY ***</p>
          <p>
	    Own Id: OTP-7819</p>
        </item>
        <item>
          <p>
	    <c>digraph:new(Type)</c> will now cause a <c>badarg</c>
	    exception if <c>Type</c> is not a valid type. Similarly,
	    <c>digraph_utils:subgraph/2,3</c> will now cause a
	    <c>badarg</c> if the arguments are invalid. (Those
	    functions used to return error tuples if something was
	    wrong.)</p>
          <p>
	    *** POTENTIAL INCOMPATIBILITY ***</p>
          <p>
	    Own Id: OTP-7824</p>
        </item>
        <item>
	    <p>The argument passed to <c>random:uniform/1</c> must
	    now be an integer (as stated in the documentation). In
	    previous releases, a floating point number was also
	    allowed.</p>
          <p>
	    *** POTENTIAL INCOMPATIBILITY ***</p>
          <p>
	    Own Id: OTP-7827</p>
        </item>
        <item>
	    <p>The copyright notices have been updated.</p>
          <p>
	    Own Id: OTP-7851</p>
        </item>
        <item>
	    <p>A few missing match spec functions was added to
	    dbg:fun2ms; exception_trace/0 and trace/2,3.</p>
	    <p>There is a new function queue:member/2.</p>
	    <p>A bug in io_lib:fread that made it accidentally
	    concatenate fields separated by newline has been
	    corrected. Reported and analyzed by Matthew Palmer to
	    erlang-patches.</p>
          <p>
	    Own Id: OTP-7865</p>
        </item>
      </list>
    </section>

</section>


<section><title>STDLIB 1.15.5</title>

    <section><title>Fixed Bugs and Malfunctions</title>
      <list>
        <item>
	    <p>A bug in the <c>qlc</c> module has been fixed: when
	    merge joining two query handles the temporary file used
	    for equivalence classes was not truncated properly which
	    could result in poor performance.</p>
          <p>
	    Own Id: OTP-7552</p>
        </item>
        <item>
          <p>
	    The characters 16#C0 and 16#E0 ("A" and "a" with grave
	    accent), were not properly converted by the
	    <c>string:to_lower/1</c> and <c>string:to_upper/1</c>
	    functions. (Thanks to Richard O'Keefe.)</p>
          <p>
	    Own Id: OTP-7589</p>
        </item>
        <item>
          <p>
	    The function <c>pool:attach/1</c> now returns
	    <c>already_attached</c> if the node is already attached,
	    rather than <c>allready_attached</c> (sic!). (Thanks to
	    Edwin Fine.)</p>
          <p>
	    *** POTENTIAL INCOMPATIBILITY ***</p>
          <p>
	    Own Id: OTP-7603</p>
        </item>
        <item>
	    <p>The documentation for <c>io:get_line/1,2</c> now
	    mentions that the return value can also be
	    <c>{error,Reason}</c>.</p>
          <p>
	    Own Id: OTP-7604 Aux Id: seq11063 </p>
        </item>
      </list>
    </section>


    <section><title>Improvements and New Features</title>
      <list>
        <item>
          <p>
	    The split function is now added to the re library.
	    Exceptions and errors from both run, replace and split
	    are made more consistent.</p>
          <p>
	    Own Id: OTP-7514 Aux Id: OTP-7494 </p>
        </item>
        <item>
	    <p>Processes spawned using <c>proc_lib</c> (including
	    <c>gen_server</c> and other library modules that use
	    <c>proc_lib</c>) no longer keep the entire argument list
	    for the initial call, but only the arity.</p>
	    <p>Also, if <c>proc_lib:spawn/1</c> is used to spawn a
	    fun, the actual fun is not kept, but only module,
	    function name, and arity of the function that implements
	    the fun.</p>
	    <p>The reason for the change is that keeping the initial
	    fun (or a fun in an argument list), would prevent
	    upgrading the code for the module. A secondary reason is
	    that keeping the fun and function arguments could waste a
	    significant amount of memory.</p>
	    <p>The drawback with the change is that the crash reports
	    will provide less precise information about the initial
	    call (only <c>Module:Function/Arity</c> instead of
	    <c>Module:Function(Arguments)</c>). The function
	    <c>proc_lib:initial_call/1</c> still returns a list, but
	    each argument has been replaced with a dummy atom.</p>
          <p>
	    Own Id: OTP-7531 Aux Id: seq11036 </p>
        </item>
        <item>
          <p>
	    There is now experimental support for loading of code
	    from archive files. See the documentation of <c>code</c>,
	    <c>init</c>, <c>erl_prim_loader </c> and <c>escript</c>
	    for more info.</p>
          <p>
	    The error handling of <c>escripts</c> has been improved.</p>
          <p>
	    An <c>escript</c> may now set explicit arguments to the
	    emulator, such as <c>-smp enabled</c>.</p>
          <p>
	    An <c>escript</c> may now contain a precompiled beam
	    file.</p>
          <p>
	    An <c>escript</c> may now contain an archive file
	    containing one or more applications (experimental).</p>
          <p>
	    The internal module <c>code_aux</c> has been removed.</p>
          <p>
	    Own Id: OTP-7548 Aux Id: otp-6622 </p>
        </item>
        <item>
          <p>
	    Enabled explicit control of which types of files that
	    should be compressed in a ZIP archive.</p>
          <p>
	    Own Id: OTP-7549 Aux Id: otp-6622 </p>
        </item>
        <item>
          <p>
	    In the job control mode, the "s" and "r" commands now
	    take an optional argument to specify which shell to
	    start. (Thanks to Robert Virding.)</p>
          <p>
	    Own Id: OTP-7617</p>
        </item>
      </list>
    </section>

</section>

<section><title>STDLIB 1.15.4</title>

    <section><title>Fixed Bugs and Malfunctions</title>
      <list>
        <item>
          <p>
	    A bug in the calendar module could cause
	    calendar:local_time_to_universal_time_dst/1 to return
	    duplicate identical values for local times in timezones
	    without DST. Multiple values should only be returned when
	    a local time is within the hour occurring twice due to
	    shift from DST to non-DST, and certainly only in
	    timezones with DST. The correct behaviour is now
	    implemented.</p>
          <p>
	    Own Id: OTP-7344 Aux Id: seq10960 </p>
        </item>
        <item>
	    <p>The documentation of <c>(d)ets:init_table()</c> has
	    been corrected. (Thanks to Paul Mineiro.)</p>
          <p>
	    Own Id: OTP-7413</p>
        </item>
        <item>
	    <p>The soft upper limit of 60 on the number of non-white
	    characters on a line, which was introduced in R12B-0 for
	    the control sequences <c>p</c> and <c>P</c> of the
	    functions <c>io:fwrite/2,3</c> and
	    <c>io_lib:fwrite/2</c>, has been removed. This means that
	    terms whose printed representation fits on a line will
	    have no NEWLINEs. The Erlang shell still uses the 60
	    character limit, though.</p>
          <p>
	    Own Id: OTP-7421 Aux Id: OTP-6708 </p>
        </item>
        <item>
	    <p>Some debug code has been removed from Dets.</p>
          <p>
	    Own Id: OTP-7424</p>
        </item>
        <item>
	    <p>The documentation of <c>dets:match_delete/2</c> has
	    been corrected. (Thanks to Paul Mineiro.)</p>
          <p>
	    Own Id: OTP-7445</p>
        </item>
        <item>
	    <p>Corrections of digraph(3). (Thanks to Vlad
	    Dumitrescu.)</p>
          <p>
	    Own Id: OTP-7492</p>
        </item>
        <item>
          <p>
	    For the process that an escript runs in, the
	    <c>trap_exit</c> process flag is now <c>false</c> instead
	    of <c>true</c> (as in previous releases). Scripts that
	    depend on the previous (counter-intuitive) behaviour
	    might not work. (Thanks to Bengt Kleberg.)</p>
          <p>
	    *** POTENTIAL INCOMPATIBILITY ***</p>
          <p>
	    Own Id: OTP-7517</p>
        </item>
      </list>
    </section>


    <section><title>Improvements and New Features</title>
      <list>
        <item>
	    <p>The documentation of <c>lists:(u)sort/2</c> now states
	    what is expected of an ordering function.</p>
          <p>
	    Own Id: OTP-7489</p>
        </item>
        <item>
          <p>
	    The re module is extended with repetitive matches (global
	    option) and replacement function.</p>
          <p>
	    Own Id: OTP-7494 Aux Id: OTP-7181 </p>
        </item>
        <item>
	    <p>The Erlang shell now displays a nicer error message
	    when evaluating an undefined command. (Thanks to Richard
	    Carlsson.)</p>
          <p>
	    Own Id: OTP-7495</p>
        </item>
      </list>
    </section>

</section>


<section><title>STDLIB 1.15.3</title>

    <section><title>Fixed Bugs and Malfunctions</title>
      <list>
        <item>
          <p>
	    zip:unzip to/from binary with empty directories did not
	    work. (Thanks to Martin Dvorak.)</p>
          <p>
	    Own Id: OTP-7248</p>
        </item>
        <item>
	    <p>The documentation of the control sequence <c>w</c> of
	    the <c>io_lib</c> module now states that floating point
	    numbers are printed accurately.</p>
          <p>
	    Own Id: OTP-7324 Aux Id: OTP-7084 </p>
        </item>
        <item>
          <p>
	    zip:unzip was not supporting a flavour of the zip format
	    found in jar-files.</p>
          <p>
	    Own Id: OTP-7382 Aux Id: seq10970 </p>
        </item>
      </list>
    </section>


    <section><title>Improvements and New Features</title>
      <list>
        <item>
          <p>
	    An experimental module "re" is added to the emulator
	    which interfaces a publicly available regular expression
	    library for Perl-like regular expressions (PCRE). The
	    interface is purely experimental and *will* be subject to
	    change.</p>
          <p>
	    The implementation is for reference and testing in
	    connection to the relevant EEP.</p>
          <p>
	    Own Id: OTP-7181</p>
        </item>
      </list>
    </section>

</section>

<section><title>STDLIB 1.15.2</title>

    <section><title>Fixed Bugs and Malfunctions</title>
      <list>
        <item>
	    <p> When inserting many small objects, Dets sometimes
	    crashed when reaching the maximum number of slots.
	    (Thanks to Daniel Goertzen.) </p>
          <p>
	    Own Id: OTP-7146</p>
        </item>
        <item>
	    <p>Processes linked to the Erlang shell did not get an
	    exit signal when the evaluator process was killed. This
	    bug, introduced in R12B-0, has been fixed.</p>
          <p>
	    Own Id: OTP-7184 Aux Id: OTP-6554 </p>
        </item>
        <item>
          <p>
	    Invalid arguments to <c>ets:update_counter/3</c> were not
	    handled correctly. A tuple position (<c>Pos</c>) less
	    than 1 caused the element directly following the key to
	    be updated (as if no position at all had been specified).
	    All invalid values for <c>Pos</c> will now fail with
	    <c>badarg</c>.</p>
          <p>
	    Own Id: OTP-7226</p>
        </item>
        <item>
          <p>
	    For certain terminals, io:columns/0 could return 0
	    instead of enotsup. That is now corrected.</p>
          <p>
	    Own Id: OTP-7229 Aux Id: seq10886 </p>
        </item>
        <item>
	    <p><c>qlc:info()</c> can now handle port identifiers,
	    pids, references, and funs. (Thanks to Wojciech Kaczmare
	    for reporting this bug.)</p> <p>When evaluating the
	    <c>parent_fun</c> messages sent to the process calling
	    <c>qlc:cursor()</c> were sometimes erroneously consumed.
	    This bug has been fixed.</p>
          <p>
	    Own Id: OTP-7232</p>
        </item>
        <item>
	    <p><c>erl_parse:abstract()</c> can now handle bit
	    strings.</p>
          <p>
	    Own Id: OTP-7234</p>
        </item>
      </list>
    </section>


    <section><title>Improvements and New Features</title>
      <list>
        <item>
	    <p>The <c>queue</c> module has been rewritten to make it
	    easier to use. Suggestions and discussion from and with
	    among others Lev Walkin, Anders Ramsell and Rober Virding
	    in december 2007 on erlang-questions@erlang.org. It was
	    also discussed to change the internal representation to
	    contain length information which would speed up
	    <c>len/1</c> but that change has been postponed. Anyone
	    interested may write an EEP and try to reach an
	    acceptable compromise for queue overhead and thereby the
	    speed of all other operations than <c>len/1</c>. The
	    <c>queue</c> module is now optimized for fast and minimal
	    garbage <c>in/2</c> and <c>out/1</c> and such. See the
	    documentation.</p>
	    <p>New functions: <c>is_queue/1</c>, <c>get/1</c>,
	    <c>get_r/1</c>, <c>peek/1</c>, <c>peek_r/1</c>,
	    <c>drop/1</c>, <c>drop_r/1</c> and <c>liat/1</c>.
	    <c>is_queue/1</c> is a new predicate, <c>liat/1</c> is a
	    correction of an old misspelling, and the others
	    (<c>get</c>*, <c>peek</c>* and <c>drop</c>*) are new
	    interface functions.</p>
          <p>
	    Own Id: OTP-7064</p>
        </item>
        <item>
	    <p>The functions <c>io_lib:write/1,2</c> and
	    <c>io_lib:print/1,4</c> have been changed when it comes
	    to writing floating point numbers. This change affects
	    the control sequences <c>p</c>, <c>P</c>, <c>w</c>, and
	    <c>W</c> of the <c>io_lib</c> module. (Thanks to Bob
	    Ippolito for code contribution.) </p>
          <p>
	    Own Id: OTP-7084</p>
        </item>
        <item>
          <p>
	    Updated the documentation for
	    <c>erlang:function_exported/3</c> and <c>io:format/2</c>
	    functions to no longer state that those functions are
	    kept mainly for backwards compatibility.</p>
          <p>
	    Own Id: OTP-7186</p>
        </item>
        <item>
          <p>
	    A new BIF ets:update_element/3. To update individual
	    elements within an ets-tuple, without having to read,
	    update and write back the entire tuple.</p>
          <p>
	    Own Id: OTP-7200</p>
        </item>
        <item>
	    <p><c>string:join/2</c> now accepts an empty list as
	    first argument.</p>
          <p>
	    Own Id: OTP-7231 Aux Id: OTP-6671 </p>
        </item>
        <item>
	    <p><c>qlc:info/1,2</c> accepts a new option,
	    <c>depth</c>. The type <c>SelectedObjects</c> used in the
	    description of <c>qlc:table/2</c> has been augmented.</p>
          <p>
	    Own Id: OTP-7238</p>
        </item>
        <item>
	    <p><c>tuple_size/1</c> and <c>byte_size/1</c> have been
	    substituted for <c>size/1</c> in the documentation.</p>
          <p>
	    Own Id: OTP-7244</p>
        </item>
      </list>
    </section>

</section>

<section><title>STDLIB 1.15.1</title>

    <section><title>Fixed Bugs and Malfunctions</title>
      <list>
        <item>
          <p>
	    Ets:select/3 in combination with
	    ets:repair_continuation/2 and ordered_set data tables
	    could result in function_clause although used as
	    intended. This is now corrected. Thanks to Paul Mineiro
	    for finding and isolating the bug!</p>
          <p>
	    Own Id: OTP-7025</p>
        </item>
        <item>
	    <p>The compiler warning for the deprecated function
	    <c>ftp:close/1</c> now mentions the correct replacement
	    function.</p>
	    <p>The warning for the removed functions in the
	    <c>httpd_util</c> module have been changed to say they
	    have been removed, not merely deprecated. (Thanks to
	    Fredrik Thulin.)</p>
          <p>
	    Own Id: OTP-7034 Aux Id: seq10825 </p>
        </item>
        <item>
	    <p>In <c>(Expr)#r{}</c> (no fields are updated),
	    <c>Expr</c> is no longer evaluated more than once. There
	    is also a test that <c>Expr</c> is of the correct record
	    type. (Thanks to Dominic Williams.)</p>
          <p>
	    Own Id: OTP-7078 Aux Id: OTP-4962 </p>
        </item>
        <item>
	    <p>Documentation bugfixes and clarifications.</p> (Thanks
	    to Joern (opendev@gmail.com), Matthias Lang, and Richard
	    Carlsson.)
          <p>
	    Own Id: OTP-7079</p>
        </item>
        <item>
	    <p>Duplicated objects were sometimes not deleted from the
	    list of answers when a QLC table was traversed using a
	    match specification. (Thanks to Dmitri Girenko.)</p>
          <p>
	    Own Id: OTP-7114</p>
        </item>
      </list>
    </section>


    <section><title>Improvements and New Features</title>
      <list>
        <item>
	    <p>The documentation has been updated so as to reflect
	    the last updates of the Erlang shell as well as the minor
	    modifications of the control sequence <c>p</c> of the
	    <c>io_lib</c> module.</p> <p>Superfluous empty lines have
	    been removed from code examples and from Erlang shell
	    examples.</p>
          <p>
	    Own Id: OTP-6944 Aux Id: OTP-6554, OTP-6911 </p>
        </item>
        <item>
	    <p><c>tuple_size/1</c> and <c>byte_size/1</c> have been
	    substituted for <c>size/1</c>.</p>
          <p>
	    Own Id: OTP-7009</p>
        </item>
        <item>
          <p>
	    It is now possible to hibernate a
	    gen_server/gen_event/gen_fsm. In gen_server and gen_fsm,
	    hibernation is triggered by returning the atom
	    'hibernate' instead of a timeout value. In the gen_event
	    case hibernation is triggered by a event handler
	    returning a tuple with an extra element containing the
	    atom 'hibernate'.</p>
          <p>
	    Own Id: OTP-7026 Aux Id: seq10817 </p>
        </item>
        <item>
	    <p>Some undocumented debug functionality has been added
	    to Dets.</p>
          <p>
	    Own Id: OTP-7066</p>
        </item>
        <item>
	    <p>The functions <c>digraph_utils:is_tree/1</c>,
	    <c>digraph_utils:is_arborescence/1</c>, and
	    <c>digraph_utils:arborescence_root/1</c> are new.</p>
          <p>
	    Own Id: OTP-7081</p>
        </item>
        <item>
          <p>
	    The compiler could generate suboptimal code for record
	    updates if the record update code consisted of multiple
	    source code lines.</p>
          <p>
	    Own Id: OTP-7101</p>
        </item>
      </list>
    </section>

</section>

<section><title>STDLIB 1.15</title>

    <section><title>Fixed Bugs and Malfunctions</title>
      <list>
        <item>
	    <p>Bugs have been fixed in <c>qlc</c>:</p> <list
	    type="bulleted"> <item>Setting the <c>lookup_fun</c>
	    option of <c>qlc:table/2</c> to <c>undefined</c> could
	    cause a crash.</item> <item>If a QLC restricted some
	    column of a table in such a way that a traversal using a
	    match specification was possible and the QLC also
	    compared the key column or some indexed column of the the
	    table with a column of some other table, <c>qlc</c>
	    always chose to traverse the table first, never
	    considering lookup join. This has been changed so that
	    lookup join is always preferred; if an initial traversal
	    using the match specification is desired, the query needs
	    to be rewritten introducing an extra QLC with the
	    filter(s) restricting the column.</item> <item>When
	    trying to find candidates for match specifications and
	    lookup, filters using variables from one generator only
	    are ignored unless they are placed immediately after the
	    generator and possibly other filters using variables from
	    the same generator. In particular, filters joining two
	    tables should not be placed between the generator and the
	    filters using the generator only.</item> <item>The
	    call-back function <c>TraverseFun</c> used for
	    implementing QLC tables is allowed to return a term other
	    than a list since STDLIB 1.14 (OTP-5195). However, when
	    the returned term was a fun <c>qlc</c> often tried to
	    call the fun instead of returning it.</item> </list> <p>A
	    few minor optimizations have been implemented as
	    well.</p>
          <p>
	    Own Id: OTP-6673</p>
        </item>
        <item>
	    <p>A bug concerning the use of parameterized modules from
	    the shell has been fixed.</p>
          <p>
	    Own Id: OTP-6785</p>
        </item>
        <item>
	    <p>A bug regarding the size expression of the bit syntax
	    has been fixed in the <c>erl_eval</c> module.</p>
          <p>
	    Own Id: OTP-6787</p>
        </item>
        <item>
          <p>
	    The log_mf_h event handler didn't close the index file
	    when it was done reading it causing a file descriptor
	    leak.</p>
          <p>
	    Own Id: OTP-6800</p>
        </item>
        <item>
          <p>
	    Definitions for the <c>filename()</c> and
	    <c>dirname()</c> types have been added to the
	    documentation for the <c>filelib</c> module.</p>
          <p>
	    Own Id: OTP-6870</p>
        </item>
        <item>
	    <p>file:write_file/3, file:write/2 and file:read/2 could
	    crash (contrary to documentation) for odd enough file
	    system problems, e.g write to full file system. This bug
	    has now been corrected.</p> <p>In this process the file
	    module has been rewritten to produce better error codes.
	    Posix error codes now originate from the OS file system
	    calls or are generated only for very similar causes (for
	    example 'enomem' is generated if a memory allocation
	    fails, and 'einval' is generated if the file handle in
	    Erlang is a file handle but currently invalid).</p>
	    <p>More Erlang-ish error codes are now generated. For
	    example <c>{error,badarg}</c> is now returned from
	    <c>file:close/1</c> if the argument is not of a file
	    handle type. See file(3).</p> <p>The possibility to write
	    a single byte using <c>file:write/2</c> instead of a list
	    or binary of one byte, contradictory to the
	    documentation, has been removed.</p>
          <p>
	    *** POTENTIAL INCOMPATIBILITY ***</p>
          <p>
	    Own Id: OTP-6967 Aux Id: OTP-6597 OTP-6291 </p>
        </item>
        <item>
	    <p>A bug concerning the evaluation of the <c>++/2</c>
	    operator has been fixed in <c>erl_eval</c>. (Thanks to
	    Matthew Dempsky.)</p>
          <p>
	    Own Id: OTP-6977</p>
        </item>
      </list>
    </section>


    <section><title>Improvements and New Features</title>
      <list>
        <item>
	    <p>The behaviour of the internal functions gen:call/3,4
	    has been changed slightly in the rare case that when the
	    caller was linked to the called server, and the server
	    crashed during the call; its exit signal was consumed by
	    the gen:call/3,4 code and converted to an exit exception.
	    This exit signal is no longer consumed.</p>
	    <p>To even notice this change, 1) the calling process has
	    to be linked to the called server.</p>
          <p>
	    2) the call must not be remote by name that is it must be
	    local or remote by pid, local by name or global by name.</p>
          <p>
	    3) the calling process has to have set
	    <c>process_flag(trap_exit, true)</c>.</p>
          <p>
	    4) the server has to crash during the call.</p>
          <p>
	    5) the calling process has to be sensitive to getting
	    previously consumed <c>{'EXIT',Pid,Reason}</c> messages
	    in its message queue.</p>
	    <p>The old behaviour was once the only way for a client
	    to notice if the server died, but has since
	    <c>erlang:monitor(process, {Name,Node})</c> was
	    introduced and used in gen:call been regarded as an
	    undesired behaviour if not a bug.</p>
	    <p>The affected user APIs are:
	    <c>gen_server:call/2,3</c>,
	    <c>gen_fsm:sync_send_event/2,3</c>,
	    <c>gen_fsm:sync_send_all_state_event/2,3</c>,
	    <c>gen_event:_</c>, <c>sys:_</c> and maybe a few others
	    that hardly will be noticed.</p>
          <p>
	    *** POTENTIAL INCOMPATIBILITY ***</p>
          <p>
	    Own Id: OTP-3954 Aux Id: Seq 4538 </p>
        </item>
        <item>
	    <p>When an exception occurs the Erlang shell now displays
	    the class, the reason, and the stacktrace in a clearer
	    way (rather than dumping the raw EXIT tuples as before).
	    <c>proc_lib:format/1</c> displays the exception of crash
	    reports in the same clearer way.</p> <p>The new shell
	    command <c>catch_exception</c> and the new application
	    configuration parameter <c>shell_catch_exception</c> can
	    be used for catching exceptions that would normally exit
	    the Erlang shell.</p>
          <p>
	    Own Id: OTP-6554 Aux Id: OTP-6289 </p>
        </item>
        <item>
	    <p>The function <c>string:join/2</c> joins strings in a
	    list with a separator. Example: '<c>string:join(["a",
	    "b", "c"], ", ") gives "a, b, c"</c>'</p>
          <p>
	    Own Id: OTP-6671</p>
        </item>
        <item>
	    <p>The control sequence <c>P</c> of the <c>Format</c>
	    argument of the functions <c>io:fwrite/2,3</c> and
	    <c>io_lib:fwrite/2</c> now inserts fewer line breaks when
	    printing tuples and lists. A soft upper limit of 60 on
	    the number of non-white characters on a line has been
	    introduced.</p>
          <p>
	    Own Id: OTP-6708</p>
        </item>
        <item>
          <p>
	    The new module <c>array</c> provides a fast functional
	    array implementation.</p>
          <p>
	    Own Id: OTP-6733</p>
        </item>
        <item>
	    <p>Functions that have long been deprecated have now been
	    removed from the following modules: <c>dict</c>,
	    <c>erl_eval</c>, <c>erl_pp</c>, <c>io</c>, <c>io_lib</c>,
	    <c>lists</c>, <c>orddict</c>, <c>ordsets</c>,
	    <c>sets</c>, and <c>string</c>.</p>
	    <p>The undocumented function <c>lists:zf/3</c> has also
	    been removed (use a list comprehension or
	    <c>lists:zf/2</c> instead).</p>
          <p>
	    *** POTENTIAL INCOMPATIBILITY ***</p>
          <p>
	    Own Id: OTP-6845</p>
        </item>
        <item>
          <p>
	    Minor documentation corrections for file:pread/2 and
	    file:pread/3.</p>
          <p>
	    Own Id: OTP-6853</p>
        </item>
        <item>
          <p>
	    Contract directives for modules in Kernel and STDLIB.</p>
          <p>
	    Own Id: OTP-6895</p>
        </item>
        <item>
	    <p>The <c>ets:fixtable/2</c> function, which has been
	    deprecated for several releases, has been removed.</p>
	    <p>The <c>ets:info/1</c> function has been reimplemented
	    as a BIF, which guarantees that information returned is
	    consistent.</p>
	    <p>The <c>ets:info/2</c> function now fails with reason
	    <c>badarg</c> if the second argument is invalid.
	    (Dialyzer can be used to find buggy code where the second
	    argument is misspelled.)</p>
          <p>
	    *** POTENTIAL INCOMPATIBILITY ***</p>
          <p>
	    Own Id: OTP-6906</p>
        </item>
        <item>
	    <p>The Erlang pretty printer <c>erl_pp</c> now inserts
	    more newlines in order to facilitate line coverage
	    analysis by <c>Cover</c>. (Thanks to Thomas Arts.)</p>
          <p>
	    Own Id: OTP-6911</p>
        </item>
        <item>
          <p>
	    The documentation for ets:safe_fixtable/2, ets:foldl/3,
	    and ets:foldr/3 is now clearer about what will happen if
	    objects are inserted during table traversals.</p>
          <p>
	    Own Id: OTP-6928 Aux Id: seq10779 </p>
        </item>
        <item>
          <p>
	    It is now possible to extract files in tar files directly
	    into binaries. It is also possible to add files to tar
	    files directly from binaries.</p>
          <p>
	    Own Id: OTP-6943</p>
        </item>
        <item>
	    <p>The functions <c>keystore/4</c> and <c>keytake/3</c>
	    are new in the <c>lists</c> module.</p>
          <p>
	    Own Id: OTP-6953</p>
        </item>
        <item>
	    <p>The new <c>qlc</c> option <c>tmpdir_usage</c> can be
	    used for outputting messages onto the error logger when a
	    temporary file is about to be created, or to prohibit the
	    usage of temporary files altogether.</p>
          <p>
	    Own Id: OTP-6964</p>
        </item>
      </list>
    </section>

</section>

<section><title>STDLIB 1.14.5.3</title>

    <section><title>Improvements and New Features</title>
      <list>
        <item>
          <p>
	    The allowed syntax for -type() and -spec() was updated.</p>
          <p>
	    Own Id: OTP-6861 Aux Id: OTP-6834 </p>
        </item>
      </list>
    </section>

</section>

<section><title>STDLIB 1.14.5.2</title>

    <section><title>Improvements and New Features</title>
      <list>
        <item>
          <p>
            The compiler will for forward compatibility ignore the
            -type() and -spec() attributes that will be introduced in
            the R12B release.</p>
          <p>
            Own Id: OTP-6834</p>
        </item>
      </list>
    </section>

</section>
<section><title>STDLIB 1.14.5.1</title>

    <section><title>Fixed Bugs and Malfunctions</title>
      <list>
        <item>
          <p>
	    The log_mf_h event handler didn't close the index file
	    when it was done reading it causing a file descriptor
	    leak.</p>
          <p>
	    Own Id: OTP-6800</p>
        </item>
      </list>
    </section>


    <section><title>Improvements and New Features</title>
      <list>
        <item>
          <p>
	    The dict:size/1 and orddict:size/1 functions have been
	    documented.</p>
          <p>
	    Own Id: OTP-6818</p>
        </item>
      </list>
    </section>

</section>

  <section>
    <title>STDLIB 1.14.5</title>

    <section>
      <title>Fixed Bugs and Malfunctions</title>
      <list type="bulleted">
        <item>
          <p>Bugs have been fixed in Dets concerning comparison
            (==) and matching (=:=).</p>
          <p>The STDLIB manual pages
            have been updated as to more carefully state when terms
            are matched and when they are compared.</p>
          <p>Own Id: OTP-4738 Aux Id: OTP-4685 </p>
        </item>
        <item>
          <p>The shell has been updated to fix the following flaws:
            Shell process exit left you with an unresponsive initial
            shell if not using oldshell. Starting a restricted shell
            with a nonexisting callback module resulted in a shell
            where no commands could be used, not even init:stop/0.
            Fun's could not be used as parameters to local shell
            functions (in shell_default or user_default) when
            restricted_shell was active.</p>
          <p>Own Id: OTP-6537</p>
        </item>
        <item>
          <p>A bug in QLC's parse transform has been fixed.</p>
          <p>Own Id: OTP-6590</p>
        </item>
        <item>
          <p>A bug concerning <c>lists:sort/1</c> and
            <c>lists:keysort/2</c> and a mix of floating point
            numbers and integers has been fixed.</p>
          <p>Own Id: OTP-6606</p>
        </item>
        <item>
          <p>When calling <c>erlang:garbage_collect/0</c> in the
            Erlang shell not only the evaluator process (the one
            returned by calling <c>self()</c> in the Erlang shell) is
            garbage collected, but also the process holding the
            history list.</p>
          <p>Own Id: OTP-6659</p>
        </item>
        <item>
          <p>Functions of the <c>beam_lib</c> module that used to
            catch exceptions and return a tuple
            <c>{'EXIT',Reason}</c> now exit with the reason
            <c>Reason</c>.</p>
          <p>Own Id: OTP-6711</p>
        </item>
        <item>
          <p>The <c>erl_eval</c> module now calls the non-local
            function handler whenever an operator is evaluated
            (exceptions are <c>andalso</c>, <c>orelse</c>, and
            <c>catch</c>). The non-local function handler is now also
            called when the function or operator occurs in a guard
            test (such calls used to be ignored).</p>
          <p>These changes affect the Erlang shell when running in
            restricted mode: the callback function
            <c>non_local_allowed/3</c> is now called for operators
            such as <c>'!'/2</c>. This means that
            <c>non_local_allowed/3</c> may need to be changed as to
            let operators through. Note that <c>erlang:'!'/2</c> as
            well as <c>erlang:send/2,3</c> have to be restricted in
            order to stop message passing in the shell.</p>
          <p>*** POTENTIAL INCOMPATIBILITY ***</p>
          <p>Own Id: OTP-6714 Aux Id: seq10374 </p>
        </item>
      </list>
    </section>

    <section>
      <title>Improvements and New Features</title>
      <list type="bulleted">
        <item>
          <p>The new compiler option <c>warn_obsolete_guard</c> can
            be used for turning on warnings for calls to old type
            testing BIFs.</p>
          <p>Own Id: OTP-6585</p>
        </item>
        <item>
          <p>For scripts written using <c>escript</c>, there is a new
            function <c>escript:script_name/0</c>, which can be used
            to retrieve the pathame of the script. The documentation
            has been clarified regarding pre-defined macros such as
            ?MODULE and the module name.</p>
          <p>Own Id: OTP-6593</p>
        </item>
        <item>
          <p>Minor Makefile changes.</p>
          <p>Own Id: OTP-6689 Aux Id: OTP-6742 </p>
        </item>
      </list>
    </section>
  </section>

  <section>
    <title>STDLIB 1.14.4</title>

    <section>
      <title>Fixed Bugs and Malfunctions</title>
      <list type="bulleted">
        <item>
          <p>The MD5 calculation of a BEAM file done by
            <c>code:module_md5/1</c>, <c>beam_lib:md5/1</c>, and by
            the compiler for the default value of the <c>vsn</c>
            attribute have all been changed so that its result will
            be the same on all platforms; modules containing funs
            could get different MD5s on different platforms.</p>
          <p>Own Id: OTP-6459</p>
        </item>
        <item>
          <p>When sorting terms using the <c>file_sorter</c> module
            (the option <c>Format</c> set to <c>term</c>), file
            errors were not always properly handled. This bug has
            been fixed.</p>
          <p>The directory supplied with the
            <c>tmpdir</c> option is no longer checked unless it is
            actually used. The error reason <c>not_a_directory</c>
            can no longer be returned; instead a <c>file_error</c>
            tuple is returned</p>
          <p>Own Id: OTP-6526</p>
        </item>
        <item>
          <p>Bugs regarding <c>try</c>/<c>catch</c> have been fixed
            in the <c>erl_eval</c> module.</p>
          <p>Own Id: OTP-6539</p>
        </item>
        <item>
          <p>When sorting the operands of a join operation, QLC
            called <c>file:open/3</c> with bad arguments. This bug
            has been fixed.</p>
          <p>Own Id: OTP-6562 Aux Id: seq10606 </p>
        </item>
      </list>
    </section>

    <section>
      <title>Improvements and New Features</title>
      <list type="bulleted">
        <item>
          <p>The functions <c>beam_lib:cmp/1</c> and
            <c>beam_lib:strip/1</c> (and similar functions) have been
            updated to handle optional chunks (such as "FunT") in
            more general way in order to be future compatible.</p>
          <p>The function <c>beam_lib:chunks/3</c> has been
            added.</p>
          <p>The function <c>beam_lib:md5/1</c> has been added.</p>
          <p>Own Id: OTP-6443</p>
        </item>
        <item>
          <p>Added base64 as a module to stdlib, encoding and decoding</p>
          <p>Own Id: OTP-6470</p>
        </item>
        <item>
          <p>Added the functions to_upper/1 and to_lower/1 to the
            string module. These provide case conversion for ISO/IEC
            8859-1 characters (Latin1) and strings.</p>
          <p>Own Id: OTP-6472</p>
        </item>
        <item>
          <p>The callback function <c>non_local_allowed/3</c> used
            by the restricted shell can now return the value
            <c>{{restricted,NewFuncSpec,NewArgList},NewState}</c>
            which can be used for letting the shell call some other
            function than the one specified.</p>
          <p>Own Id: OTP-6497 Aux Id: seq10555 </p>
        </item>
        <item>
          <p>There is a new <c>escript</c> program that can be used
            for writing scripts in Erlang. Erlang scripts don't need
            to be compiled and any arguments can be passed to them
            without risk that they are interpreted by the Erlang
            system.</p>
          <p>Own Id: OTP-6505</p>
        </item>
        <item>
          <p>The <c>Format</c> argument of the functions
            <c>io:fwrite/2,3</c> and <c>io_lib:fwrite/2</c> is now
            allowed to be a binary.</p>
          <p>Own Id: OTP-6517</p>
        </item>
      </list>
    </section>
  </section>

  <section>
    <title>STDLIB 1.14.3.1</title>

    <section>
      <title>Fixed Bugs and Malfunctions</title>
      <list type="bulleted">
        <item>
          <p>The control sequences <c>p</c> and <c>P</c> of the
            <c>Format</c> argument of the functions
            <c>io:fwrite/2,3</c> and <c>io_lib:fwrite/2</c> could
            cause a <c>badarg</c> failure when applied to binaries.
            This bug was introduced in STDLIB 1.14.3. (Thanks to
            Denis Bilenko.)</p>
          <p>Own Id: OTP-6495</p>
        </item>
      </list>
    </section>

    <section>
      <title>Improvements and New Features</title>
      <list type="bulleted">
        <item>
          <p>Added the option {cwd, Dir} to make zip-archives with
            relative pathnames without having to do (a global)
            file:set_cwd.</p>
          <p>Own Id: OTP-6491 Aux Id: seq10551 </p>
        </item>
      </list>
    </section>
  </section>

  <section>
    <title>STDLIB 1.14.3</title>

    <section>
      <title>Fixed Bugs and Malfunctions</title>
      <list type="bulleted">
        <item>
          <p>The <c>spawn_opt/2,3,4,5</c> option <c>monitor</c> --
            introduced in Kernel 2.11.2 -- is currently not possible
            to use when starting a process using <c>proc_lib</c>,
            that is, also when starting a gen_server, gen_fsm etc. </p>
          <p>This limitation has now been properly documented and the
            behavior of the <c>gen_fsm</c>, <c>gen_server</c>, and
            <c>proc_lib</c> <c>start</c> and <c>start_link</c>
            functions when providing this option has been changed
            from hanging indefinitely to failing with reason
            <c>badarg</c>.</p>
          <p>(Thanks to Fredrik Linder)</p>
          <p>Own Id: OTP-6345</p>
        </item>
      </list>
    </section>

    <section>
      <title>Improvements and New Features</title>
      <list type="bulleted">
        <item>
          <p>The control sequence <c>P</c> of the <c>Format</c>
            argument of the functions <c>io:fwrite/2,3</c> and
            <c>io_lib:fwrite/2</c> now replaces the tail of binary
            strings with <c>...</c> when the maximum depth has been
            reached. For instance, <c><![CDATA[io:fwrite("~P", [<<"a binary string">>, 3]).]]></c> prints <c><![CDATA[<<"a binary"...>>]]></c>.</p>
          <p>The indentation takes more care not to exceed the
            right margin, if possible.</p>
          <p>If the maximum depth is
            reached while printing a tuple, <c>,...</c> is printed
            instead of <c>|...</c> (this change applies to the
            control sequence <c>W</c> as well).</p>
          <p>Own Id: OTP-6354</p>
        </item>
        <item>
          <p>The Erlang shell command <c>h/0</c> that prints the
            history list now avoids printing (huge) terms referred to
            by <c>v/1</c> but instead just prints the call to
            <c>v/1</c>.</p>
          <p>Own Id: OTP-6390</p>
        </item>
      </list>
    </section>
  </section>

  <section>
    <title>STDLIB 1.14.2.2</title>

    <section>
      <title>Fixed Bugs and Malfunctions</title>
      <list type="bulleted">
        <item>
          <p>The functions <c>dets:select/1,3</c>,
            <c>dets:match/1,3</c>, and <c>dets:match_object/1,3</c>
            have been changed as to never return
            <c>{[],Continuation}</c>. This change affects the
            corresponding functions in Mnesia.</p>
          <p>Bugs have been
            fixed in QLC: <c>qlc:info()</c> could crash if the
            <c>tmpdir</c> option did not designate a valid directory;
            the results of looking up keys are kept in RAM, which
            should improve performance.</p>
          <p>Own Id: OTP-6359</p>
        </item>
      </list>
    </section>
  </section>

  <section>
    <title>STDLIB 1.14.2.1</title>

    <section>
      <title>Fixed Bugs and Malfunctions</title>
      <list type="bulleted">
        <item>
          <p>A bug in <c>erl_pp:exprs()</c> has been fixed.</p>
          <p>Own Id: OTP-6321 Aux Id: seq10497 </p>
        </item>
      </list>
    </section>
  </section>

  <section>
    <title>STDLIB 1.14.2</title>

    <section>
      <title>Fixed Bugs and Malfunctions</title>
      <list type="bulleted">
        <item>
          <p>The control sequences <c>p</c> and <c>P</c> of the
            <c>Format</c> argument of the functions
            <c>io:format/2,3</c> and <c>io_lib:format/2</c> did not
            handle binaries very well. This bug, introduced in
            stdlib-1.14, has been fixed.</p>
          <p>Own Id: OTP-6230</p>
        </item>
        <item>
          <p><c>filelib:wildcard(Wc, PathWithRedundantSlashes)</c>,
            where <c>PathWithRedundantSlashes</c> is a directory path
            containing redundant slashes, such as <c>/tmp/</c> or
            <c>//tmp</c>, could return incorrect results. (Thanks to
            Martin Bjorklund.)</p>
          <p>Own Id: OTP-6271</p>
        </item>
        <item>
          <p>The Erlang code preprocessor crashed if the predefined
            macros ?MODULE or ?MODULE_STRING were used before the
            module declaration. This bug has been fixed.</p>
          <p>Own Id: OTP-6277</p>
        </item>
      </list>
    </section>

    <section>
      <title>Improvements and New Features</title>
      <list type="bulleted">
        <item>
          <p>Support for faster join of two tables has been added
            to the <c>qlc</c> module. There are two kinds of fast
            joins: lookup join that uses existing indices, and merge
            join that takes two sorted inputs. There is a new
            <c>join</c> option that can be used to force QLC to use a
            particular kind of join in some QLC expression.</p>
          <p>Several other changes have also been included:</p>
          <list type="bulleted">
            <item>
              <p>The new <c>tmpdir</c> option of <c>cursor/2</c>,
                <c>eval/2</c>, <c>fold/4</c>, and <c>info/2</c> can be
                used to set the directory that join uses for temporary
                files. The option also overrides the <c>tmpdir</c> option
                of <c>keysort/3</c> and <c>sort/2</c>.</p>
            </item>
            <item>
              <p>The new <c>lookup</c> option can be used to
                assert that constants are looked up when evaluating some
                QLC expression.</p>
            </item>
            <item>
              <p>The <c>cache</c> and <c>cache_all</c> options
                accept new tags: <c>ets</c>, <c>list</c>, and <c>no</c>.
                The tag <c>list</c> caches answers in a list using a
                temporary file if the answers cannot be held in RAM.
                Combining <c>{cache,list}</c> and <c>{unique, true}</c>
                is equivalent to calling <c>sort/2</c> with the option
                <c>unique</c> set to <c>true</c>. The old tags
                <c>true</c> (equivalent to <c>ets</c>) and <c>false</c>
                (equivalent to <c>no</c>) are recognized for backward
                compatibility.</p>
            </item>
            <item>
              <p>The new option <c>max_list_size</c> can be used
                to set the limit where merge join starts to use temporary
                files for large equivalence classes and when answers
                cached in lists are put on temporary files.</p>
            </item>
            <item>
              <p>There is a new callback <c>is_sorted_key</c> to
                be supplied as an option to <c>table/2</c>.</p>
            </item>
            <item>
              <p>QLC analyzes each and every QLC expression when
                trying to find constants for the lookup function.
                Hitherto only QLC expressions with exactly one generator
                were analyzed.</p>
              <p>Note that only filters with guard
                syntax placed immediately after the generator are
                analyzed. The restriction to guard filters is an
                incompatible change. See <c>qlc(3)</c> for further
                details.</p>
            </item>
            <item>
              <p>In a similar way several match specifications
                for traversal of QLC tables can be utilized for different
                generators of one single QLC expression.</p>
            </item>
            <item>
              <p>A bug has been fixed: when caching answers to a
                sufficiently complex query it could happen that some
                answers were not returned.</p>
            </item>
          </list>
          <p>*** POTENTIAL INCOMPATIBILITY ***</p>
          <p>Own Id: OTP-6038</p>
        </item>
        <item>
          <p>The Erlang pretty printer (<c>erl_pp</c>) is now much
            faster when the code is deeply nested. A few minor bugs
            have been fixed as well.</p>
          <p>Own Id: OTP-6227 Aux Id: OTP-5924 </p>
        </item>
        <item>
          <p>The Erlang shell now tries to garbage collect large
            binaries. Under certain circumstances such binaries could
            otherwise linger on for an indefinite amount of time.</p>
          <p>Own Id: OTP-6239</p>
        </item>
        <item>
          <p>To help Dialyzer find more bugs, many functions in the
            Kernel and STDLIB applications now only accept arguments
            of the type that is documented.</p>
          <p>For instance, the functions <c>lists:prefix/2</c> and
            <c>lists:suffix/2</c> are documented to only accept lists
            as their arguments, but they actually accepted anything
            and returned <c>false</c>. That has been changed so that
            the functions cause an exception if one or both arguments
            are not lists.</p>
          <p>Also, the <c>string:strip/3</c> function is documented
            to take a character argument that is a character to strip
            from one or both ends of the string. Given a list instead
            of a character, it used to do nothing, but will now cause
            an exception.</p>
          <p>Dialyzer will find most cases where those functions
            are passed arguments of the wrong type.</p>
          <p>*** POTENTIAL INCOMPATIBILITY ***</p>
          <p>Own Id: OTP-6295</p>
        </item>
      </list>
    </section>
  </section>

  <section>
    <title>STDLIB 1.14.1</title>

    <section>
      <title>Fixed Bugs and Malfunctions</title>
      <list type="bulleted">
        <item>
          <p>The functions <c>c:y/1,2</c> which call
            <c>yecc:file/1,2</c> are now listed by
            <c>c:help/0</c>.</p>
          <p>Documentation of <c>c:y/1,2</c> has been added to
            <c>c(3)</c>.</p>
          <p>The fact that the control sequence character <c>s</c>
            recognizes binaries and deep character lists has been
            documented in <c>io(3)</c>. This feature was added in
            R11B-0 (OTP-5403).</p>
          <p>Own Id: OTP-6140</p>
        </item>
        <item>
          <p>The shell command rr() sometimes failed to read record
            definitions from file(s). This problem has been fixed.</p>
          <p>Own Id: OTP-6166 Aux Id: OTP-5878 </p>
        </item>
        <item>
          <p>The nonlocal function handler in <c>erl_eval</c>, which
            is used for implementing the restricted mode of the
            Erlang shell, did not handle calls to
            <c>erlang:apply/3</c> correctly. This bug has been fixed.</p>
          <p>Own Id: OTP-6169 Aux Id: seq10374 </p>
        </item>
        <item>
          <p>ets:rename/1 could deadlock, or crash the SMP emulator
            when the table wasn't a named table.</p>
          <p>ets:next/2, and ets:prev/2 could return erroneous results
            on the SMP emulator.</p>
          <p>Own Id: OTP-6198 Aux Id: seq10392, seq10415 </p>
        </item>
        <item>
          <p>When closing a Dets table the space management data was
            sometimes saved in such a way that opening the table
            could not be done without repairing the file. This bug
            has been fixed.</p>
          <p>Own Id: OTP-6206</p>
        </item>
      </list>
    </section>
  </section>

  <section>
    <title>STDLIB 1.14</title>

    <section>
      <title>Fixed Bugs and Malfunctions</title>
      <list type="bulleted">
        <item>
          <p>A bugfix in QLC: two of the call-back functions used
            for implementing QLC tables, <c>TraverseFun</c> and
            <c>LookupFun</c>, are now allowed to return a term other
            than a list. Such a term is immediately returned as the
            results of the current query, and is useful mostly for
            returning error tuples.</p>
          <p>Several other minor bugs have been also been fixed.</p>
          <p>Own Id: OTP-5195</p>
        </item>
        <item>
          <p>The STDLIB modules <c>error_logger_file_h</c> and
            <c>error_logger_tty_h</c> now read the environment
            variable <c>utc_log</c> from the SASL application.</p>
          <p>Own Id: OTP-5535</p>
        </item>
        <item>
          <p><c>ets:info/1</c> has been corrected to behave according
            to the documentation and return a list of tuples, not a
            tuple with tuples.</p>
          <p>*** POTENTIAL INCOMPATIBILITY ***</p>
          <p>Own Id: OTP-5639</p>
        </item>
        <item>
          <p>Referencing a so far undeclared record from the default
            value of some record declaration is from now on considered
            an error by the linter. It is also an error if the default
            value of a record declaration uses or binds a variable.</p>
          <p>*** POTENTIAL INCOMPATIBILITY ***</p>
          <p>Own Id: OTP-5878</p>
        </item>
        <item>
          <p>When a file <c>.hrl</c> file is included using
            <c>-include_lib</c>, the include path is temporarily
            updated to include the directory the <c>.hrl</c> file was
            found in, which will allow that <c>.hrl</c> file to itself
            include files from the same directory as itself using
            <c>-include</c>. (Thanks to Richard Carlsson.)</p>
          <p>Own Id: OTP-5944</p>
        </item>
        <item>
          <p>Corrected <c>filelib:ensure_dir/1</c> which sometimes
            returned <c>true</c> and sometimes <c>ok</c> to always
            return <c>ok</c> when successful. This goes against the
            documentation which said <c>true</c>, but <c>ok</c> was
            judged to be a more logical return value.</p>
          <p>*** POTENTIAL INCOMPATIBILITY ***</p>
          <p>Own Id: OTP-5960 Aux Id: seq10240 </p>
        </item>
        <item>
          <p>The shell now handles records better when used in calls
            on the form <c>{Module, Function}(ArgList)</c>.</p>
          <p>Own Id: OTP-5990 Aux Id: OTP-5876 </p>
        </item>
        <item>
          <p>The functions <c>lists:ukeysort/2</c> and
            <c>lists:ukeymerge/3</c> have been changed in such a way
            that two tuples are considered equal if their keys
            match.</p>
          <p>For the sake of consistency, <c>lists:usort/2</c> and
            <c>lists:umerge/3</c> have been modified too: two elements
            are considered equal if they compare equal.</p>
          <p>The <c>file_sorter</c> module has been modified in a
            similar way: the <c>unique</c> option now applies to the
            key (<c>keysort()</c> and <c>keymerge()</c>) and the
            ordering function (the option <c>{order, Order} </c>).</p>
          <p>*** POTENTIAL INCOMPATIBILITY ***</p>
          <p>Own Id: OTP-6019</p>
        </item>
        <item>
          <p>Correction in documentation for
            <c>ets:update_counter/3</c>; failure with <c>badarg</c>
            also if the counter to be updated is the key.</p>
          <p>Own Id: OTP-6072</p>
        </item>
        <item>
          <p>When sorting terms using the <c>file_sorter</c> module
            and an ordering fun, the sort was not always stable. This
            bug has been fixed.</p>
          <p>Own Id: OTP-6088</p>
        </item>
      </list>
    </section>

    <section>
      <title>Improvements and New Features</title>
      <list type="bulleted">
        <item>
          <p>Improvements of the linter:</p>
          <list type="bulleted">
            <item>
              <p>The <c>compile</c> attribute is recognized after
                function definitions.</p>
            </item>
            <item>
              <p>The new compiler option
                <c>nowarn_deprecated_function</c> can be used for
                turning off warnings for calls to deprecated functions.</p>
            </item>
            <item>
              <p>The new compiler option
                <c>{nowarn_unused_function,[{Name,Arity}]}</c> turns off
                warnings for unused local functions for the mentioned
                functions. The new options
                <c>{nowarn_deprecated_function,[{Module,Name,Arity}]}</c>
                and <c>{nowarn_bif_clash,[{Name,Arity}]}</c> work
                similarly.</p>
            </item>
          </list>
          <p>The Erlang code preprocessor <c>epp</c> now recognizes
            the <c>file</c> attribute. This attribute is meant to be
            used by tools such as Yecc that generate source code
            files.</p>
          <p>Own Id: OTP-5362</p>
        </item>
        <item>
          <p>The formatting option <c>~s</c> of <c>io:fwrite</c> and
            <c>io_lib:fwrite</c> has been extended to handle arguments
            that are binaries or I/O lists.</p>
          <p>Own Id: OTP-5403</p>
        </item>
        <item>
          <p>The control sequences <c>p</c> and <c>P</c> of the
            <c>Format</c> argument of the functions
            <c>io:format/2,3</c> and <c>io_lib:format/2</c> have been
            changed as to display the contents of binaries containing
            printable characters as strings.</p>
          <p>Own Id: OTP-5485</p>
        </item>
        <item>
          <p>The linter emits warnings for functions exported more
            than once in <c>export</c> attributes.</p>
          <p>Own Id: OTP-5494</p>
        </item>
        <item>
          <p>A manual for STDLIB has been added, <c>stdlib(6)</c>. It
            mentions the configuration parameters for the Erlang
            shell.</p>
          <p>Own Id: OTP-5530</p>
        </item>
        <item>
          <p>Added the <c>zip</c> module with functions for reading
            and creating zip archives. See <c>zip(3)</c>.</p>
          <p>Own Id: OTP-5786</p>
        </item>
        <item>
          <p>Simple-one-for-one supervisors now store the pids of
            child processes using <c>dict</c> instead of a list. This
            significantly improves performance when there are many
            dynamic supervised child processes. (Thanks to Micka&euml;l
            R&eacute;mond et al.)</p>
          <p>Own Id: OTP-5898</p>
        </item>
        <item>
          <p>When given the new option '<c>strict_record_tests</c>',
            the compiler will generate code that verifies the record
            type for '<c>R#record.field</c>' operations in guards. Code
            that verifies record types in bodies has already been
            generated since R10B, but in this release there will be a
            '<c>{badrecord,RecordTag}</c>' instead of a
            '<c>badmatch</c>' if the record verification test fails.
            See the documentation for the <c>compile</c> module for
            more information.</p>
          <p>The Erlang shell always applies strict record tests.</p>
          <p>Own Id: OTP-5915 Aux Id: OTP-5714 </p>
        </item>
        <item>
          <p>The Erlang pretty printer (<c>erl_pp</c>) now tries to
            insert line breaks at appropriate places.</p>
          <p>Own Id: OTP-5924</p>
        </item>
        <item>
          <p>The <c>public</c> option has been removed from
            <c>digraph:new/1</c>. The reason is that several
            functions in the <c>digraph</c> module are implemented
            using multiple ETS accesses, which is not thread safe.
            (Thanks to Ulf Wiger.)</p>
          <p>*** POTENTIAL INCOMPATIBILITY ***</p>
          <p>Own Id: OTP-5985</p>
        </item>
        <item>
          <p>The function <c>lists:keyreplace/4</c> checks that the
            fourth argument (<c>NewTuple</c>) is a tuple.</p>
          <p>Own Id: OTP-6023</p>
        </item>
        <item>
          <p>Added an example of how to reconstruct source code from
            debug info (abstract code) to <c>beam_lib(3)</c>. (Thanks
            to Mats Cronqvist who wrote the example.)</p>
          <p>Own Id: OTP-6073</p>
        </item>
        <item>
          <p>The new compiler option <c>warn_unused_record</c> is used
            for finding unused locally defined record types.</p>
          <p>Own Id: OTP-6105</p>
        </item>
      </list>
    </section>
  </section>

  <section>
    <title>STDLIB 1.13.12</title>

    <section>
      <title>Fixed Bugs and Malfunctions</title>
      <list type="bulleted">
        <item>
          <p><c>shell_default:xm/1</c> has been added. It calls
            <c>xref:m/1</c>.</p>
          <p>Own Id: OTP-5405 Aux Id: OTP-4101 </p>
        </item>
        <item>
          <p>Warnings are output whenever so far undeclared records are
            referenced from some default value of a record
            declaration. In STDLIB 1.14 (R11B) such forward references
            will cause a compilation error.</p>
          <p>Own Id: OTP-5878</p>
        </item>
        <item>
          <p>The linter's check of the <c>deprecated</c> attribute did
            not take the compile option <c>export_all</c> into
            account. This bug has been fixed.</p>
          <p>Own Id: OTP-5917</p>
        </item>
        <item>
          <p>The Erlang pretty printer did not handle <c>try/catch</c>
            correctly. This bug has been fixed.</p>
          <p>Own Id: OTP-5926</p>
        </item>
        <item>
          <p>Corrected documentation for <c>lists:nthtail/3</c>.</p>
          <p>Added documentation for <c>lists:keymap/3</c>.</p>
          <p>Tried to clarify some other type declarations and
            function descriptions in <c>lists(3)</c>.</p>
          <p>Corrected documentation for <c>timer:now_diff/2</c>.</p>
          <p>Fixed broken links in <c>gen_fsm(3)</c>,
            <c>gen_server(3)</c>, <c>io_lib(3)</c> and <c>lib(3)</c>.</p>
          <p>Own Id: OTP-5931</p>
        </item>
        <item>
          <p>Type checks have been added to functions in
            <c>lists.erl</c>.</p>
          <p>Own Id: OTP-5939</p>
        </item>
      </list>
    </section>

    <section>
      <title>Improvements and New Features</title>
      <list type="bulleted">
        <item>
          <p>The new STDLIB module <c>erl_expand_records</c> expands
            records in abstract code. It is used by the Erlang shell,
            which means that Compiler is no longer used by the shell.</p>
          <p>Own Id: OTP-5876 Aux Id: OTP-5435 </p>
        </item>
        <item>
          <p>The compiler will now warn that the
            <c>megaco:format_versions/1</c> function is deprecated.</p>
          <p>Own Id: OTP-5976</p>
        </item>
      </list>
    </section>
  </section>

  <section>
    <title>STDLIB 1.13.11</title>

    <section>
      <title>Fixed Bugs and Malfunctions</title>
      <list type="bulleted">
        <item>
          <p>When calling <c>gen_server:enter_loop</c> with a
            registered server name, it was only checked that the
            registered name existed, not that it actually was the
            name of the calling process.</p>
          <p>Own Id: OTP-5854</p>
        </item>
      </list>
    </section>

    <section>
      <title>Improvements and New Features</title>
      <list type="bulleted">
        <item>
          <p>More detail on <c>beam_lib:version/1</c> in
            documentation.</p>
          <p>Own Id: OTP-5789</p>
        </item>
        <item>
          <p>The new function <c>io:read/3</c> works like
            <c>io:read/1,2</c> but takes a third argument,
            <c>StartLine</c>.</p>
          <p>Own Id: OTP-5813</p>
        </item>
        <item>
          <p>The new function <c>gen_fsm:enter_loop/4,5,6</c>, similar
            to <c>gen_server:enter_loop/3,4,5</c>, has been added.</p>
          <p>Own Id: OTP-5846 Aux Id: seq10163 </p>
        </item>
        <item>
          <p>The function <c>c:i/1</c> is now exported.</p>
          <p>Own Id: OTP-5848 Aux Id: seq10164 </p>
        </item>
      </list>
    </section>
  </section>

  <section>
    <title>STDLIB 1.13.10</title>

    <section>
      <title>Fixed Bugs and Malfunctions</title>
      <list type="bulleted">
        <item>
          <p>A couple of type errors have been fixed in <c>sofs</c>.</p>
          <p>Own Id: OTP-5739</p>
        </item>
        <item>
          <p>The pre-processor used to complain that the macro
            definition '<c>-define(S(S), ??S).</c>' was circular,
            which it isn't. (Thanks to Richard Carlsson.)</p>
          <p>Own Id: OTP-5777</p>
        </item>
      </list>
    </section>
  </section>

  <section>
    <title>STDLIB 1.13.9</title>

    <section>
      <title>Fixed Bugs and Malfunctions</title>
      <list type="bulleted">
        <item>
          <p>The linter, QLC and the module <c>erl_pp</c> did not
            handle the new '<c>fun M:F/A</c>' construct in all
            situations. This problem has been fixed.</p>
          <p>Own Id: OTP-5644</p>
        </item>
      </list>
    </section>

    <section>
      <title>Improvements and New Features</title>
      <list type="bulleted">
        <item>
          <p>The manual pages for most of the Kernel and some of
            the STDLIB modules have been updated, in particular
            regarding type definitions.</p>
          <p>The documentation of the return value for
            <c>erts:info/1</c> has been corrected.</p>
          <p>The documentation for <c>erlang:statistics/1</c> now
            lists all possible arguments.</p>
          <p>Own Id: OTP-5360</p>
        </item>
        <item>
          <p>Replaced some tuple funs with the new <c>fun M:F/A</c>
            construct.</p>
          <p>The high-order functions in the lists module no longer
            accept bad funs under any circumstances.
            '<c>lists:map(bad_fun, [])</c>' used to return
            '<c>[]</c>' but now causes an exception.</p>
          <p>Unused, broken compatibility code in the <c>ets</c>
            module was removed. (Thanks to Dialyzer.)</p>
          <p>Eliminated 5 discrepancies found by Dialyzer in the
            Appmon application.</p>
          <p>Own Id: OTP-5633</p>
        </item>
        <item>
          <p>The <c>c:i/0</c> function will now run in a paged mode if
            there are more than 100 processes in the system. (Thanks
            to Ulf Wiger.)</p>
          <p><c>erlang:system_info(process_count)</c> has been
            optimized and does now return exactly the same value as
            <c>length(processes())</c>. Previously
            <c>erlang:system_info(process_count)</c> did not include
            exiting processes which are included in
            <c>length(processes())</c>.</p>
          <p>The <c>+P</c> flag for <c>erl</c>, which sets the maximum
            number of processes allowed to exist at the same, no longer
            accepts values higher than 134217727. (You will still
            probably run out of memory before you'll be able to reach
            that limit.)</p>
          <p>Own Id: OTP-5645 Aux Id: seq9984 </p>
        </item>
      </list>
    </section>
  </section>

  <section>
    <title>STDLIB 1.13.8</title>

    <section>
      <title>Fixed Bugs and Malfunctions</title>
      <list type="bulleted">
        <item>
          <p>Very minor corrections in <c>beam_lib</c> and its
            documentation.</p>
          <p>Own Id: OTP-5589</p>
        </item>
      </list>
    </section>

    <section>
      <title>Improvements and New Features</title>
      <list type="bulleted">
        <item>
          <p>The <c>erlang:port_info/1</c> BIF is now documented.
            Minor corrections of the documentation for
            <c>erlang:port_info/2</c>.</p>
          <p>Added a note to the documentation of the <c>math</c>
            module that all functions are not available on all
            platforms.</p>
          <p>Added more information about the '<c>+c</c>' option in
            the <c>erl</c> man page in the ERTS documentation.</p>
          <p>Own Id: OTP-5555</p>
        </item>
        <item>
          <p>The new <c>fun M:F/A</c> construct creates a fun that
            refers to the latest version of <c>M:F/A</c>. This syntax is
            meant to replace tuple funs <c>{M,F}</c> which have many
            problems.</p>
          <p>The new type test <c>is_function(Fun,A)</c> (which may be
            used in guards) test whether <c>Fun</c> is a fun that can be
            applied with <c>A</c> arguments. (Currently, <c>Fun</c> can
            also be a tuple fun.)</p>
          <p>Own Id: OTP-5584</p>
        </item>
      </list>
    </section>
  </section>

  <section>
    <title>STDLIB 1.13.7</title>

    <section>
      <title>Fixed Bugs and Malfunctions</title>
      <list type="bulleted">
        <item>
          <p><c>filelib:wildcard/2</c> was broken (it ignored its
            second argument).</p>
          <p>Also, <c>filelib:wildcard("Filename")</c> (where the
            argument does not contain any meta-characters) would
            always return <c>["Filename"]</c>. Corrected so that an
            empty list will be returned if <c>"Filename"</c> does not
            actually exist. (Same correction in
            <c>filelib:wildcard/2</c>.) (This change is a slight
            incompatibility.)</p>
          <p><c>filelib:wildcard/1,2</c> will generate a different
            exception when given bad patterns such as <c>"{a,"</c>. The
            exception used to be caused by
            '<c>exit(missing_delimiter)</c>' but is now
            '<c>erlang:error({badpattern,missing_delimiter})</c>'.</p>
          <p>Own Id: OTP-5523 Aux Id: seq9824 </p>
        </item>
      </list>
    </section>

    <section>
      <title>Improvements and New Features</title>
      <list type="bulleted">
        <item>
          <p>Further improvements of encrypted debug info: New option
            <c>encrypt_debug_info</c> for compiler.</p>
          <p>Own Id: OTP-5541 Aux Id: seq9837 </p>
        </item>
      </list>
    </section>
  </section>

  <section>
    <title>STDLIB 1.13.6</title>

    <section>
      <title>Fixed Bugs and Malfunctions</title>
      <list type="bulleted">
        <item>
          <p>When opening a Dets table read only an attempt was
            sometimes made to re-hash the table resulting in an error
            message. This problem has been fixed.</p>
          <p>Own Id: OTP-5487 Aux Id: OTP-4989 </p>
        </item>
      </list>
    </section>

    <section>
      <title>Improvements and New Features</title>
      <list type="bulleted">
        <item>
          <p>It is now possible to encrypt the debug information in
            Beam files, to help keep the source code secret. See the
            documentation for <c>compile</c> on how to provide the key
            for encrypting, and the documentation for <c>beam_lib</c>
            on how to provide the key for decryption so that tools such
            as the Debugger, Xref, or Cover can be used.</p>
          <p>The <c>beam_lib:chunks/2</c> functions now accepts an
            additional chunk type <c>compile_info</c> to retrieve
            the compilation information directly as a term. (Thanks
            to Tobias Lindahl.)</p>
          <p>Own Id: OTP-5460 Aux Id: seq9787 </p>
        </item>
      </list>
    </section>
  </section>

  <section>
    <title>STDLIB 1.13.5</title>

    <section>
      <title>Fixed Bugs and Malfunctions</title>
      <list type="bulleted">
        <item>
          <p>Closing a Dets table kept in RAM would cause a crash if
            the file could not be written. This problem has been
            fixed by returning an error tuple.</p>
          <p>Own Id: OTP-5402</p>
        </item>
        <item>
          <p><c>erl_pp</c> now correctly pretty-prints <c>fun F/A</c>.</p>
          <p>Own Id: OTP-5412</p>
        </item>
        <item>
          <p>The Erlang shell failed if the compiler was not in the
            code path. This problem has been fixed, but in order to
            evaluate records the compiler is still needed.</p>
          <p>Own Id: OTP-5435</p>
        </item>
        <item>
          <p>Corrected the example in the documentation for
            <c>ets:match/2</c>. Also clarified that
            <c>ets:update_counter/3</c> updates the counter atomically.
            (Thanks to Anders Svensson.)</p>
          <p>Own Id: OTP-5452 Aux Id: seq9770, seq9789 </p>
        </item>
      </list>
    </section>

    <section>
      <title>Improvements and New Features</title>
      <list type="bulleted">
        <item>
          <p>The possibility to start the Erlang shell in parallel
            with the rest of the system was reintroduced for
            backwards compatibility in STDLIB 1.13.1. The flag to be
            used for this is now called <c>async_shell_start</c> and has
            been documented. New shells started from the JCL menu are
            not synchronized with <c>init</c> anymore. This makes it
            possible to start a new shell (e.g. for debugging purposes)
            even if the initial shell has not come up.</p>
          <p>Own Id: OTP-5406 Aux Id: OTP-5218 </p>
        </item>
        <item>
          <p>The compiler will now produce warnings when using the
            deprecated functions in the <c>snmp</c> module.</p>
          <p>Own Id: OTP-5425</p>
        </item>
        <item>
          <p>The function <c>c:zi/0</c> has been removed. Use
            <c>c:i/0</c> instead.</p>
          <p>Own Id: OTP-5432</p>
        </item>
        <item>
          <p>Corrected two minor bugs found by the Dialyzer:
            Calling a parameterized module from a restricted shell
            (i.e. if <c>shell:start_restricted/1</c> has been used)
            would crash the shell evaluator. A debug printout in
            <c>gen_fsm</c> had a clause that would never match; causing
            less information to be printed.</p>
          <p>And a somewhat more serious one also found by
            Dialyzer: <c>rpc:yield/1</c> would crash unless the call
            started by <c>rpc:async_call/4</c> had already finished;
            <c>rpc:nb_yield(Key,infinity)</c> would also crash.</p>
          <p>Cleaned up and removed redundant code found by
            Dialyzer in <c>erlang:dmonitor_p/2</c>.</p>
          <p>Own Id: OTP-5462</p>
        </item>
      </list>
    </section>
  </section>

  <section>
    <title>STDLIB 1.13.4</title>

    <section>
      <title>Fixed Bugs and Malfunctions</title>
      <list type="bulleted">
        <item>
          <p>Bugs in the Erlang shell have been fixed.</p>
          <p>Own Id: OTP-5327</p>
        </item>
        <item>
          <p>Some dead code reported by Dialyzer was eliminated.</p>
          <p>A bug in <c>dbg</c> when tracing to wrap trace files has
            been corrected. It failed to delete any already existing
            wrap trace files with the same names when starting a new
            wrap trace.</p>
          <p>Own Id: OTP-5329</p>
        </item>
        <item>
          <p>The linter could output invalid warnings about bit
            patterns in record initializations. This problem has been
            fixed.</p>
          <p>Own Id: OTP-5338</p>
        </item>
        <item>
          <p><c>ordsets:is_set(NoList)</c>, where <c>NoList</c> is any
            term except a list, would crash. For consistency with
            <c>sets:is_set/1</c> and <c>gb_sets:is_set/1</c>, it now
            returns <c>false</c>.</p>
          <p>Own Id: OTP-5341</p>
        </item>
        <item>
          <p>A BIF <c>erlang:raise/3</c> has been added. See the manual
            for details. It is intended for internal system programming
            only, advanced error handling.</p>
          <p>Own Id: OTP-5376 Aux Id: OTP-5257 </p>
        </item>
      </list>
    </section>

    <section>
      <title>Improvements and New Features</title>
      <list type="bulleted">
        <item>
          <p>The <c>deprecated</c> attribute is now checked by the
            linter. See <c>xref(3)</c> for a description of the
            <c>deprecated</c> attribute.</p>
          <p>Own Id: OTP-5276</p>
        </item>
        <item>
          <p>The restricted shell will now indicate if the return
            value from a user predicate is on an incorrect form.</p>
          <p>Own Id: OTP-5335</p>
        </item>
      </list>
    </section>
  </section>

  <section>
    <title>STDLIB 1.13.3</title>

    <section>
      <title>Fixed Bugs and Malfunctions</title>
      <list type="bulleted">
        <item>
          <p>Bugs concerning unused and shadowed variables have been
            fixed in the linter.</p>
          <p>Own Id: OTP-5091</p>
        </item>
        <item>
          <p>A bug in the evaluator that caused the shell to choke on
            bit syntax expressions has been fixed.</p>
          <p>Own Id: OTP-5237</p>
        </item>
        <item>
          <p><c>io:format/2</c> et.al no longer crashes for some
            combinations of precision and value for format character
            "g". Previously it crashed if the precision P was 4 or lower
            and the absolute value of the float to print was lower
            than 10^4 but 10^(P-1) or higher. Now it will not crash
            depending on the value of the float.</p>
          <p>Own Id: OTP-5263</p>
        </item>
        <item>
          <p>Bugs in the handling of the bit syntax have been fixed in
            the Erlang shell.</p>
          <p>Own Id: OTP-5269</p>
        </item>
        <item>
          <p><c>gb_sets:del_element/2</c> was changed to do the
            same as <c>gb_sets:delete_any/2</c> which was the
            original intention, not as <c>gb_sets:delete/2</c>. Code
            that relies on <c>gb_sets:del_element/2</c> causing an
            error if the element does not exist must be changed to
            call <c>gb_sets:delete/2</c> instead.</p>
          <p>The documentation was also updated to explicitly
            document functions that were only referred to as
            'aliases' of a documented function. Also, a list of all
            functions common to the <c>gb_sets</c>, <c>sets</c>, and
            <c>ordsets</c> was added.</p>
          <p>*** POTENTIAL INCOMPATIBILITY ***</p>
          <p>Own Id: OTP-5277</p>
        </item>
        <item>
          <p>Debug messages have been removed from the QLC module.</p>
          <p>Own Id: OTP-5283</p>
        </item>
      </list>
    </section>

    <section>
      <title>Improvements and New Features</title>
      <list type="bulleted">
        <item>
          <p>The size of continuations returned from
            <c>dets:match/1,3</c>, <c>dets:match_object/1,3</c>, and
            <c>dets:select/1,3</c> has been reduced. This affects the
            amount of data Mnesia sends between nodes while
            evaluating QLC queries.</p>
          <p>Own Id: OTP-5232</p>
        </item>
      </list>
    </section>
  </section>

  <section>
    <title>STDLIB 1.13.2</title>

    <section>
      <title>Improvements and New Features</title>
      <list type="bulleted">
        <item>
          <p>The <c>-rsh</c> switch for starting a remote shell
            (introduced with OTP-5210) clashed with an already existing
            switch used by <c>slave</c>. Therefore the switch for
            the remote shell is now instead named <c>-remsh</c>.</p>
          <p>Own Id: OTP-5248 Aux Id: OTP-5210 </p>
        </item>
      </list>
    </section>
  </section>

  <section>
    <title>STDLIB 1.13.1</title>

    <section>
      <title>Fixed Bugs and Malfunctions</title>
      <list type="bulleted">
        <item>
          <p>The Pman 'trace shell' functionality was broken as has
            now been fixed. Furthermore, Pman could not correctly
            find the pid of the active shell if more than one shell
            process was running on the node. This has also been
            corrected.</p>
          <p>Own Id: OTP-5191</p>
        </item>
        <item>
          <p>When the undocumented feature "parameterized modules" was
            used, the ?MODULE macro did not work correctly.</p>
          <p>Own Id: OTP-5224</p>
        </item>
      </list>
    </section>

    <section>
      <title>Improvements and New Features</title>
      <list type="bulleted">
        <item>
          <p>You can now start Erlang with the <c>-rsh</c> flag which
            gives you a remote initial shell instead of a local one.
            Example:</p>
          <pre>
            erl -sname this_node -rsh other_node@other_host
          </pre>
          <p>Own Id: OTP-5210</p>
        </item>
        <item>
          <p>The man page for the <c>lists</c> module has been updated
            with description of the new <c>zip</c>, <c>unzip</c>,
            and <c>partition/2</c> functions.</p>
          <p>Own Id: OTP-5213</p>
        </item>
        <item>
          <p>The top level group leader used to be listed as job #1 in
            the job list in JCL mode. Since there is no shell
            associated with this process that can be connected to, it
            will no longer be listed.</p>
          <p>Own Id: OTP-5214</p>
        </item>
        <item>
          <p>The possibility to start the Erlang shell in parallel
            with the rest of the system has been reintroduced for
            backwards compatibility. Note that this old behaviour is
            error prone and should not be used unless for some reason
            necessary.</p>
          <p>Own Id: OTP-5218 Aux Id: seq9534 </p>
        </item>
        <item>
          <p>The <c>shell</c> commands <c>rr/1,2,3</c> now accepts
            wildcards when reading record definitions from BEAM
            files.</p>
          <p>Own Id: OTP-5226</p>
        </item>
      </list>
    </section>
  </section>
</chapter><|MERGE_RESOLUTION|>--- conflicted
+++ resolved
@@ -31,7 +31,6 @@
   </header>
   <p>This document describes the changes made to the STDLIB application.</p>
 
-<<<<<<< HEAD
 <section><title>STDLIB 3.15</title>
 
     <section><title>Fixed Bugs and Malfunctions</title>
@@ -501,9 +500,6 @@
 </section>
 
 <section><title>STDLIB 3.14.2.1</title>
-=======
-<section><title>STDLIB 3.12.1.1</title>
->>>>>>> 7c6a3990
 
     <section><title>Fixed Bugs and Malfunctions</title>
       <list>
@@ -520,7 +516,6 @@
 
 </section>
 
-<<<<<<< HEAD
 <section><title>STDLIB 3.14.2</title>
 
     <section><title>Fixed Bugs and Malfunctions</title>
@@ -932,8 +927,23 @@
 
 </section>
 
-=======
->>>>>>> 7c6a3990
+<section><title>STDLIB 3.12.1.1</title>
+
+    <section><title>Fixed Bugs and Malfunctions</title>
+      <list>
+        <item>
+          <p>
+	    Fix a bug that could cause a loop when formatting terms
+	    using the control sequences p or P and limiting the
+	    output with the option <c>chars_limit</c>.</p>
+          <p>
+	    Own Id: OTP-17459 Aux Id: GH-4824, GH-4842 </p>
+        </item>
+      </list>
+    </section>
+
+</section>
+
 <section><title>STDLIB 3.12.1</title>
 
     <section><title>Fixed Bugs and Malfunctions</title>
