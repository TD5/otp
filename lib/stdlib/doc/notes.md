<!--
%CopyrightBegin%

SPDX-License-Identifier: Apache-2.0

Copyright Ericsson AB 2023-2025. All Rights Reserved.

Licensed under the Apache License, Version 2.0 (the "License");
you may not use this file except in compliance with the License.
You may obtain a copy of the License at

    http://www.apache.org/licenses/LICENSE-2.0

Unless required by applicable law or agreed to in writing, software
distributed under the License is distributed on an "AS IS" BASIS,
WITHOUT WARRANTIES OR CONDITIONS OF ANY KIND, either express or implied.
See the License for the specific language governing permissions and
limitations under the License.

%CopyrightEnd%
-->
# STDLIB Release Notes

This document describes the changes made to the STDLIB application.

<<<<<<< HEAD
=======
## STDLIB 7.0.1

### Fixed Bugs and Malfunctions

- Properly strip the leading `/` and drive letter from filepaths when zipping and unzipping archives.
  
  Thanks to Wander Nauta for finding and responsibly disclosing this vulnerability to the Erlang/OTP project.

  Own Id: OTP-19653 Aux Id: [CVE-2025-4748], [PR-9941]

[CVE-2025-4748]: https://nvd.nist.gov/vuln/detail/2025-4748
[PR-9941]: https://github.com/erlang/otp/pull/9941

>>>>>>> d9454dbc
## STDLIB 7.0

### Fixed Bugs and Malfunctions

- Shell help now orders the commands in alphabetical order.

  Own Id: OTP-19161 Aux Id: [PR-8573]

- [`proc_lib:stop/1,3`](`proc_lib:stop/3`) (and in extension `gen_server:stop/3`, `gen_statem:stop/3` and so on) have been updated to not throw an error if the process to be stopped exits with the same reason as given to `proc_lib:stop/3`.

  *** POTENTIAL INCOMPATIBILITY ***

  Own Id: OTP-19233 Aux Id: [PR-8772]

- The size of an atom in the Erlang source code was limited to 255 bytes in previous releases, meaning that an atom containing only emojis could contain only 63 emojis.
  
  While atoms are still only allowed to contain 255 characters, the number of bytes is no longer limited.
  
  External tools that parse the `AtU8` chunk of a BEAM file directly need to be updated. Tools that use [`beam_lib:chunks(Beam, [atoms])`](`beam_lib:chunks/2`) to read the atom table will continue to work.

  *** POTENTIAL INCOMPATIBILITY ***

  Own Id: OTP-19285 Aux Id: [PR-8913]

- `argparse:help/1` now accepts `t:unicode:chardata/0`.

  Own Id: OTP-19303 Aux Id: [PR-8932]

- The literals chunk in BEAM is no longer compressed, resulting in slightly smaller BEAM files when a BEAM file is stripped using `beam_lib:strip_files/1`.
  
  This is a potential incompatibility for tools that read and interpret the contents of the literal chunk. One way to update such tools to work with the new format is to retrieve the chunk using [`beam_lib:chunks(Beam, [literals])`](`beam_lib:chunks/2`).

  *** POTENTIAL INCOMPATIBILITY ***

  Own Id: OTP-19323 Aux Id: [GH-8967], [PR-8988]

- The previous `digraph_utils:preorder/1` and `digraph_utils:postorder/1` did not start the traversal from root nodes. This fix makes both traversals only start or restart from a root node in one of the components, or an arbitrary node if no root node can be visited.

  Own Id: OTP-19393 Aux Id: [PR-9171]

- Auto-completion in the shell is now significantly faster for function parameters that uses complex custom types.

  Own Id: OTP-19413 Aux Id: [PR-9271]

- Stringfying a non-latin1 atom will now produce a readable string instead of encoding each character using `\x{...}` escape sequences. Example:
  
  ```
  -define(S(T), ??T).
  
  atom() ->
      ?S('атом').
  ```
  
  The `atom/0` function now returns `"'атом'"` instead of `"'\\x{430}\\x{442}\\x{43E}\\x{43C}'"`.

  Own Id: OTP-19421 Aux Id: [GH-9173], [PR-9276]

- A few minor issues were corrected in `m:syntax_tools`, as well in the `m:erl_anno` module.

  Own Id: OTP-19422 Aux Id: [PR-9253]

- `m:dets` could print error messages to standard output when repairing DETS files. This has been changed to send the messages to `m:logger`.
  
  `ets:fun2ms` would print an error message to standard output as well as returning an error tuple. The printing of the message has been removed.

  Own Id: OTP-19427 Aux Id: [PR-9232], [PR-9446]

- The functions for converting to and from the RFC1339 date and time format would not properly handle fractional seconds for negative times.

  Own Id: OTP-19441 Aux Id: [GH-9279], [PR-9280]

- Replaced calls to deprecated `crypto:start()` with `application:start(crypto)`.

  Own Id: OTP-19485 Aux Id: [PR-8592]

- Fixed a bug when calling shell completion on a reserved word followed by a *(* would crash the shell.

  Own Id: OTP-19511 Aux Id: [GH-9470]

- Corrected the spec of `ets:update_element/4`.

  Own Id: OTP-19514 Aux Id: [PR-9504]

- Corrected the spec for `ets:info/1`.

  Own Id: OTP-19515 Aux Id: [PR-9514]

- Fixed crash when defining records with a string field in the shell

  Own Id: OTP-19533 Aux Id: [GH-9557]

- Details in the hibernation implementation and time-out handling has been improved for `gen_statem`.  In particular to avoid selective receive when cancelling a time-out.

  Own Id: OTP-19540 Aux Id: [PR-9579]

- Fixed a bug when getting help on a module compiled without debug_info.

  Own Id: OTP-19583 Aux Id: [PR-9654]

- Fix `m:zip` extraction to wrap invalid DOS timestamps to their correct value instead of returning the actual value. Before this fix the timestamp returned could have a second greater than 59. The bug has been present since Erlang/OTP 27.1.

  Own Id: OTP-19593 Aux Id: [PR-9537], [GH-9536]

- Enhance specs of timeout for improving documentation and dialyzer analysis.

  Own Id: OTP-19604 Aux Id: [PR-9574]

[PR-8573]: https://github.com/erlang/otp/pull/8573
[PR-8772]: https://github.com/erlang/otp/pull/8772
[PR-8913]: https://github.com/erlang/otp/pull/8913
[PR-8932]: https://github.com/erlang/otp/pull/8932
[GH-8967]: https://github.com/erlang/otp/issues/8967
[PR-8988]: https://github.com/erlang/otp/pull/8988
[PR-9171]: https://github.com/erlang/otp/pull/9171
[PR-9271]: https://github.com/erlang/otp/pull/9271
[GH-9173]: https://github.com/erlang/otp/issues/9173
[PR-9276]: https://github.com/erlang/otp/pull/9276
[PR-9253]: https://github.com/erlang/otp/pull/9253
[PR-9232]: https://github.com/erlang/otp/pull/9232
[PR-9446]: https://github.com/erlang/otp/pull/9446
[GH-9279]: https://github.com/erlang/otp/issues/9279
[PR-9280]: https://github.com/erlang/otp/pull/9280
[PR-8592]: https://github.com/erlang/otp/pull/8592
[GH-9470]: https://github.com/erlang/otp/issues/9470
[PR-9504]: https://github.com/erlang/otp/pull/9504
[PR-9514]: https://github.com/erlang/otp/pull/9514
[GH-9557]: https://github.com/erlang/otp/issues/9557
[PR-9579]: https://github.com/erlang/otp/pull/9579
[PR-9654]: https://github.com/erlang/otp/pull/9654
[PR-9537]: https://github.com/erlang/otp/pull/9537
[GH-9536]: https://github.com/erlang/otp/issues/9536
[PR-9574]: https://github.com/erlang/otp/pull/9574

### Improvements and New Features

- Singleton type variables in an union type do not make sense from Dialyzer's point of view. The following example is ill-typed:
  
  ```erlang
  -spec run_test(Opts) -> term()
        when Opts :: {join_specs, Bool} | {test, Bool}.
  ```
  
  This used to be reported as a warning. In OTP-28, this is an error

  Own Id: OTP-19125 Aux Id: [PR-8556]

- By default, sets created by the `m:sets` module will now be represented as maps.

  Own Id: OTP-19127 Aux Id: [PR-8429]

- For various error types, the compiler now tries to suggest potential fixes by adding "did you mean ...?" at the end of error messages.
  
  When a function is used with wrong arity, the compiler will try to suggest a defined function with the same name but a different arity. For example, given the following module:
  
  ````
  -module(typos).
  -export([t/0]).
  bar(A) -> A.
  bar(A,A,A) -> A.
  bar(A,A,A,A) -> A.
  t() -> bar(0, 0).
  ````
  
  The compiler will emit the following message:
  
  ````
  typo.erl:6:12: function bar/2 undefined, did you mean bar/1,3,4?
  %   6|     t() -> bar(0, 0).
  %    |            ^
  ````
  
  For compiler errors that can easily be caused by typos, the compiler will try to suggest what the correct variable or function name, could be. For example, given the following module:
  
  ```
  -module(typos).
  -export([bar/2]).
  
  bar(A0, B0) ->
      A + B.
  ```
  the compiler will emit the following error messages:
  
  ```
  typos.erl:5:5: variable 'A' is unbound, did you mean 'A0'?
  %    5|     A + B.
  %     |     ^
  
  typos.erl:5:9: variable 'B' is unbound, did you mean 'B0'?
  %    5|     A + B.
  %     |         ^
  ```
  
  Error types that now suggest correct arities: `bad_inline`, `undefined_nif`, `bad_nowarn_unused_function`, `bad_nowarn_bif_clash`, `undefined_function`.
  
  Error types that now suggest correct names: `bad_inline`, `undefined_nif`, `bad_nowarn_unused_function`, `undefined_on_load`, `undefined_function`, `undefined_record`, `undefined_field`, `unbound_var`.
  
  Using a function with wrong arity has higher precedence than having a typo in the function name. If the compiler can find a defined function with the same name but a different arity, it will not suggest a defined function with a close-enough name, regardless of arity.

  Own Id: OTP-19180 Aux Id: [PR-8699], [PR-9094]

- Comprehensions have been extended with zip generators  according to [EEP 73](https://www.erlang.org/eeps/eep-0073). 
  
  Example:
  
  ```
  1> [A+B || A <- [1,2,3] && B <- [4,5,6]].
  [5,7,9]
  ```

  Own Id: OTP-19184 Aux Id: [PR-8926]

- Before restarting a child, a supervisor must check if the restart limit is reached. This adds a penalty to the overall restart time, which should be kept low. The algorithm 
  has been optimized from 2*O(n) to O(n) behavior.

  Own Id: OTP-19204 Aux Id: [PR-8261]

- Added the possibility to configure shell docs column width through the stdlib parameter [`shell_docs_columns`](stdlib_app.md#shell_docs_columns).

  Own Id: OTP-19224 Aux Id: [PR-8651]

- The `io:setopts/2` function now accepts the `line_history` option for more explicit handling of when to save shell history.

  Own Id: OTP-19230 Aux Id: [PR-8792]

- The shell now prints a help message explaining how to interrupt a running command when stuck executing a command for longer than 5 seconds.

  Own Id: OTP-19231 Aux Id: [PR-8793]

- Binaries can now be used as input to `calendar:rfc3339_to_system_time/2`, and produced as output of `calendar:system_time_to_rfc3339/2`.

  Own Id: OTP-19250 Aux Id: [PR-8812]

- The [`erl -noshell`](`e:erts:erl_cmd.md#noshell`) mode has been updated to have two sub modes called `raw` and `cooked`, where `cooked` is the old default behaviour and `raw` can be used to bypass the line-editing support of the native terminal. Using `raw` mode it is possible to read keystrokes as they happen without the user having to press Enter. Also, the `raw` mode does not echo the typed characters to stdout. An example of how to create a tic-tac-toe game using this mechanism is included in [the documentation](terminal_interface.md).

  Own Id: OTP-19314 Aux Id: [PR-8962], [GH-8037]

- Added `io:get_password/0` that can read passwords from stdin when in "raw" `-noshell` mode.

  Own Id: OTP-19315 Aux Id: [PR-8962], [PR-9006]

- New strict generators have been added for comprehensions.
  
  The currently existing generators are "relaxed": they ignore terms in the
  right-hand side expression that do not match the left-hand side pattern.
  
  The new strict generators fail with exception `badmatch` if a pattern doesn't match.
  
  Examples:
  
  Using the current relaxed generator operator `<-`, any element not matching
  the pattern `{_,_}` will be silently discarded:
  
  ```
  1> [T || {_,_}=T <- [{ok,1},ok,{error,2}]].
  [{ok,1},{error,2}]
  ```
  If the intention is that all lists processed by a list comprehension must only
  contain tuples of size two, using the new strict version of the operator ensures
  that term not matching will cause a crash:
  
  ```
  2> [T || {_,_}=T <:- [{ok,1},ok,{error,2}]].
  ** exception error: no match of right hand side value ok
  ```
  Using the strict generator operator to mark the intention that all list elements must match the pattern could help finding mistakes quicker if something unpexected is added to the list processed by the generator.
  
  The strict version for bitstring generators is `<:=`.

  Own Id: OTP-19317 Aux Id: [PR-8625]

- New options for suppressing behaviour warnings have been added:
  
  * `nowarn_conflicting_behaviours`
  * `nowarn_undefined_behaviour_func`
  * `nowarn_undefined_behaviour`
  * `nowarn_undefined_behaviour_callbacks`
  * `nowarn_ill_defined_behaviour_callbacks`
  * `nowarn_ill_defined_optional_callbacks`

  Own Id: OTP-19334 Aux Id: [GH-8985], [PR-9020]

- The [`join(Binaries, Separator)`](`binary:join/2`) function that joins a list of binaries has been added to the `m:binary` module.

  Own Id: OTP-19337 Aux Id: [GH-8099], [PR-8100]

- The `supervisor:which_child/2` function has been added to facilitate getting the pid of a sibling  process; that is a process under same supervisor as the process that calls to call the new function.

  Own Id: OTP-19345 Aux Id: [PR-8976]

- The function `erl_anno:set_end_location/2` for setting the end location of a token has been added.

  Own Id: OTP-19354 Aux Id: [PR-8966]

- Added a warning for calling non-exported functions with the remote function call syntax from the same module, and likewise for the remote fun syntax.

  Own Id: OTP-19371 Aux Id: [GH-9092], [PR-9095]

- The `warn_deprecated_catch` option enables warnings for use of old-style catch expressions on the form `catch Expr` instead of the modern `try ... catch ... end`. To prevent new uses of uses of old catches to be added, this compiler option can be enabled on the project level and `-compile(nowarn_deprecated_catch).` added to individual files that still contain old catches.

  Own Id: OTP-19425 Aux Id: [PR-9154]

- Module `m:re` has been updated to use PCRE2, which is mostly backward compatible with PCRE.
  
  The most noticeable incompatibilities are
  * The default character encoding is pure ASCII and not Latin1. Unicode support
    is still available with options `unicode` and `ucp`.
  * Options `bsr_anycrlf`, `bsr_unicode` and `{newline,_}` are only set when a
    regex is compiled and cannot be changed at matching for precompiled regex.

  *** POTENTIAL INCOMPATIBILITY ***

  Own Id: OTP-19431 Aux Id: [PR-9299], [PR-9610]

- Defining a fun in terms of an imported function is not allowed. Before this release, the compiler would not catch this kind of error if the name of the imported function happened to be a BIF.  Consider this example:
  
  ```
  -module(fun_example).
  -export([foo/0, bar/0]).
  -import(m, [max/2, not_a_bif/0]).
  
  foo() ->
      fun max/2.
  
  bar() ->
      fun not_a_bif/0.
  ```
  
  The compiler in Erlang/OTP 27 would generate the following messages:
  
  ```text
  fun_example.erl:9:5: function not_a_bif/0 undefined
  %    9|     fun not_a_bif/0.
  %     |     ^
  
  fun_example.erl:3:2: Warning: import directive overrides auto-imported BIF max/2 --
  use "-compile({no_auto_import,[max/2]})." to resolve name clash
  %    3| -import(m, [max/2, not_a_bif/0]).
  %     |  ^
  ```
  
  That is, there would be a (cryptic) error for `fun not_a_bif/0`, but only a warning for `fun max/2`.
  
  When compiling with this release, both attempts to create a fun will result in error messages (as well as a warning):
  
  ```text
  fun_example.erl:6:5: creating a fun from imported name max/2 is not allowed
  %    6|     fun max/2.
  %     |     ^
  
  fun_example.erl:9:5: creating a fun from imported name not_a_bif/0 is not allowed
  %    9|     fun not_a_bif/0.
  %     |     ^
  
  fun_example.erl:3:2: Warning: import directive overrides auto-imported BIF max/2 --
  use "-compile({no_auto_import,[max/2]})." to resolve name clash
  %    3| -import(m, [max/2, not_a_bif/0]).
  %     |  ^
  ```
  
  Also, attempting to call a local function having the same name as auto-imported BIF would result in an error if the BIF was added to Erlang/OTP before R14, and a warning for newer BIFs. This has been changed to always emit a warning. For example:
  
  ```
  -module(bif_example).
  -export([bar/1]).
  
  bar(B) ->
      is_boolean(B).
  
  is_boolean(B) ->
          B =:= true orelse B =:= false.
  ```
  will now result in the following warning instead of an error:
  
  ```text
  if_example.erl:5:5: Warning: ambiguous call of overridden auto-imported BIF is_boolean/1 --
  use erlang:is_boolean/1 or "-compile({no_auto_import,[is_boolean/1]})." to resolve name clash
  %    5|     is_boolean(B).
  %     |     ^
  ```

  Own Id: OTP-19432 Aux Id: [PR-9246]

- It is now possible to use any base for floating point numbers as described in [EEP 75: Based Floating Point Literals](https://www.erlang.org/eeps/eep-0075).
  
  Computers represent floating point numbers in binary, but such numbers are typically printed using base ten, for example 0.314159265e1. To maintain exact bit-level precision when converting numbers to and from text, it is better to use a base that matches the internally used base, such as 16 for a compact but still exact representation, or 2 for visualizing or writing down the exact internal format. One particular case where such exact representations are useful is in code generating tools.
  
  Examples:
  
  ```
  > 2#0.111.
  0.875
  > 16#fefe.fefe#e16.
  1.2041849337671418e24
  ```

  Own Id: OTP-19452 Aux Id: [PR-9106]

- The callback function `handle_continue/2` in `gen_server` callback modules is now cached like the others, thanks to code cleanup and optimization of the internal behaviour loop.
  
  This should only improve performance, not affect functionality.

  Own Id: OTP-19474 Aux Id: [PR-9333]

- Encoding done by the `m:json` module has been optimized.

  Own Id: OTP-19476 Aux Id: [PR-9251]

- There is a new `m:zstd` module that does [Zstandard](https://facebook.github.io/zstd/) compression.

  Own Id: OTP-19477 Aux Id: [PR-9316]

- Fixed licenses in files and added ORT curations to the following apps: otp, eldap, erl_interface, eunit, parsetools, stdlib, syntax_tools, and ERTS.

  Own Id: OTP-19478 Aux Id: [PR-9376], [PR-9402], [PR-9819]

- Functions of a module can now be grouped in the shell code completion by using the *group* key in the *-doc* attribute e.g. ```
  -doc(#{group=><<"Public API">>).
  fetch()->...
  ```.
  
  Functions, callbacks and types in the module reference documentation of OTP is now grouped using this feature.

  Own Id: OTP-19483 Aux Id: [PR-9408]

- Added calendar:universal_time_to_system_time/1,2 and calendar:local_time_to_system_time/1,2

  Own Id: OTP-19505 Aux Id: [PR-9445]

- Improve error messages for `json:decode/1`.

  Own Id: OTP-19508 Aux Id: [PR-9484]

- ETS `heir` can be set without getting an `ETS-TRANSFER` message. Useful when the heir is a supervisor process that cannot handle custom messages.

  Own Id: OTP-19512 Aux Id: [PR-7970]

- Added support for the Unicode 16 standard.

  Own Id: OTP-19516 Aux Id: [PR-9518], [PR-9141]

- When documenting a function or type that needs to deal with durations, usually we can document it as "time in milliseconds". Since the `timer` family of functions (`hms`, `hours`, `seconds`, ...) all return time in milliseconds, it is useful to be able to use this type in type specifications.

  Own Id: OTP-19526 Aux Id: [PR-9515]

- A new event time-out has been implemented in `gen_server`, that behaves more like the one in `gen_statem`.
  
  See the type `gen_server:action/0` for `{timeout|hibernate,...}`, and also related functions.

  Own Id: OTP-19537 Aux Id: [PR-9287], [PR-9615], [PR-9621]

- Line numbers used to be reported in the following way:
  
  ```
  1> lists:last([]).
  ** exception error: no function clause matching lists:last([]) (lists.erl, line 389)
  ```
  
  Starting from Erlang/OTP 28, line numbers are now reported in the following way:
  ```
  1> lists:last([]).
  ** exception error: no function clause matching lists:last([]) (lists.erl:389)
  ```

  Own Id: OTP-19538 Aux Id: [PR-9468]

- Upgrade pcre2 to 10.45

  Own Id: OTP-19541 Aux Id: [PR-9582]

- Added functions that produce utf-8 binaries instead of iolists. 
  New functions are: `io_lib:bformat/2`, `io_lib:bformat/3`, `io_lib:bfwrite/2`, `io_lib:bfwrite/3`, `io_lib:bwrite/2` and `io_lib:bwrite_string/3`.

  Own Id: OTP-19556 Aux Id: [PR-9772]

- The license and copyright header has changed format to include an `SPDX-License-Identifier`. At the same time, most files have been updated to follow a uniform standard for license headers.

  Own Id: OTP-19575 Aux Id: [PR-9670]

- A list of PCRE2 incompatibilities is documented in a user's guide for stdlib.

  Own Id: OTP-19578 Aux Id: [PR-9705]

- Change automatic hibernation of static supervisors so that they will hibernate after being idle for 1 second instead of only after starting, dynamic supervisors (simple_one_for_one) will not be hibernated at all.  An option to the supervisor is added to make it configurable for the application. This option defaults to 1 second for static supervisors and to infinity for the simple_one_for_one supervisors.

  *** POTENTIAL INCOMPATIBILITY ***

  Own Id: OTP-19597 Aux Id: [PR-9680]

[PR-8556]: https://github.com/erlang/otp/pull/8556
[PR-8429]: https://github.com/erlang/otp/pull/8429
[PR-8699]: https://github.com/erlang/otp/pull/8699
[PR-9094]: https://github.com/erlang/otp/pull/9094
[PR-8926]: https://github.com/erlang/otp/pull/8926
[PR-8261]: https://github.com/erlang/otp/pull/8261
[PR-8651]: https://github.com/erlang/otp/pull/8651
[PR-8792]: https://github.com/erlang/otp/pull/8792
[PR-8793]: https://github.com/erlang/otp/pull/8793
[PR-8812]: https://github.com/erlang/otp/pull/8812
[PR-8962]: https://github.com/erlang/otp/pull/8962
[GH-8037]: https://github.com/erlang/otp/issues/8037
[PR-8962]: https://github.com/erlang/otp/pull/8962
[PR-9006]: https://github.com/erlang/otp/pull/9006
[PR-8625]: https://github.com/erlang/otp/pull/8625
[GH-8985]: https://github.com/erlang/otp/issues/8985
[PR-9020]: https://github.com/erlang/otp/pull/9020
[GH-8099]: https://github.com/erlang/otp/issues/8099
[PR-8100]: https://github.com/erlang/otp/pull/8100
[PR-8976]: https://github.com/erlang/otp/pull/8976
[PR-8966]: https://github.com/erlang/otp/pull/8966
[GH-9092]: https://github.com/erlang/otp/issues/9092
[PR-9095]: https://github.com/erlang/otp/pull/9095
[PR-9154]: https://github.com/erlang/otp/pull/9154
[PR-9299]: https://github.com/erlang/otp/pull/9299
[PR-9610]: https://github.com/erlang/otp/pull/9610
[PR-9246]: https://github.com/erlang/otp/pull/9246
[PR-9106]: https://github.com/erlang/otp/pull/9106
[PR-9333]: https://github.com/erlang/otp/pull/9333
[PR-9251]: https://github.com/erlang/otp/pull/9251
[PR-9316]: https://github.com/erlang/otp/pull/9316
[PR-9376]: https://github.com/erlang/otp/pull/9376
[PR-9402]: https://github.com/erlang/otp/pull/9402
[PR-9819]: https://github.com/erlang/otp/pull/9819
[PR-9408]: https://github.com/erlang/otp/pull/9408
[PR-9445]: https://github.com/erlang/otp/pull/9445
[PR-9484]: https://github.com/erlang/otp/pull/9484
[PR-7970]: https://github.com/erlang/otp/pull/7970
[PR-9518]: https://github.com/erlang/otp/pull/9518
[PR-9141]: https://github.com/erlang/otp/pull/9141
[PR-9515]: https://github.com/erlang/otp/pull/9515
[PR-9287]: https://github.com/erlang/otp/pull/9287
[PR-9615]: https://github.com/erlang/otp/pull/9615
[PR-9621]: https://github.com/erlang/otp/pull/9621
[PR-9468]: https://github.com/erlang/otp/pull/9468
[PR-9582]: https://github.com/erlang/otp/pull/9582
[PR-9772]: https://github.com/erlang/otp/pull/9772
[PR-9670]: https://github.com/erlang/otp/pull/9670
[PR-9705]: https://github.com/erlang/otp/pull/9705
[PR-9680]: https://github.com/erlang/otp/pull/9680

<<<<<<< HEAD
## STDLIB 6.2.2.1

### Fixed Bugs and Malfunctions

- The `save_module/1` command in the shell now saves both the locally defined records and the imported records using the `rr/1` command.

  Own Id: OTP-19647 Aux Id: [GH-9816], [PR-9897]

- It's now possible to write `lists:map(fun is_atom/1, [])` or `lists:map(fun my_func/1, [])`, in the shell, instead of `lists:map(fun erlang:is_atom/1, [])` or `lists:map(fun shell_default:my_func/1, [])`.

  Own Id: OTP-19649 Aux Id: [GH-9771], [PR-9898]

- Properly strip the leading `/` and drive letter from filepaths when zipping and unzipping archives.
  
  Thanks to Wander Nauta for finding and responsibly disclosing this vulnerability to the Erlang/OTP project.

  Own Id: OTP-19653 Aux Id: [CVE-2025-4748], [PR-9941]

- Shell no longer crashes when requesting to autocomplete map keys containing non-atoms.

  Own Id: OTP-19659 Aux Id: [PR-9896]

- A remote shell can now exit by closing the input stream, without terminating the remote node.

  Own Id: OTP-19667 Aux Id: [PR-9912]

[GH-9816]: https://github.com/erlang/otp/issues/9816
[PR-9897]: https://github.com/erlang/otp/pull/9897
[GH-9771]: https://github.com/erlang/otp/issues/9771
[PR-9898]: https://github.com/erlang/otp/pull/9898
[CVE-2025-4748]: https://nvd.nist.gov/vuln/detail/2025-4748
[PR-9941]: https://github.com/erlang/otp/pull/9941
[PR-9896]: https://github.com/erlang/otp/pull/9896
[PR-9912]: https://github.com/erlang/otp/pull/9912

=======
>>>>>>> d9454dbc
## STDLIB 6.2.2

### Fixed Bugs and Malfunctions

- Fixed crash when fetching `initial_call` when user code have modified the `process_dictionary`.

  Own Id: OTP-19546 Aux Id: ERIERL-1205, [PR-9596]

[PR-9596]: https://github.com/erlang/otp/pull/9596

## STDLIB 6.2.1

### Fixed Bugs and Malfunctions

- Fixed `argparse:help/2` to accept the program name as part of the command path.

  Own Id: OTP-19397 Aux Id: [PR-9160]

- Fixed `argparse:format_help/2` crash on 'hidden' command.

  Own Id: OTP-19400 Aux Id: [PR-9151], [GH-9150]

- Fixed the type specification for `timer:sleep/1` by adding the value `infinity` to its input type.

  Own Id: OTP-19442 Aux Id: [PR-9303]

- Eliminated a crash in `zip:unzip/1` while unzipping an archive where a directory within was read-only. This bug was introduced in Erlang/OTP 27.1.

  Own Id: OTP-19447 Aux Id: [GH-9332], [PR-9335]

- Fixed map comprehension result when a key value is replaced.

  Own Id: OTP-19459 Aux Id: [GH-9348], [PR-9358]

- Fixed `string:jaro_similarity/1` for matching strings of length 1.

  Own Id: OTP-19468 Aux Id: [PR-9371]

[PR-9160]: https://github.com/erlang/otp/pull/9160
[PR-9151]: https://github.com/erlang/otp/pull/9151
[GH-9150]: https://github.com/erlang/otp/issues/9150
[PR-9303]: https://github.com/erlang/otp/pull/9303
[GH-9332]: https://github.com/erlang/otp/issues/9332
[PR-9335]: https://github.com/erlang/otp/pull/9335
[GH-9348]: https://github.com/erlang/otp/issues/9348
[PR-9358]: https://github.com/erlang/otp/pull/9358
[PR-9371]: https://github.com/erlang/otp/pull/9371

## STDLIB 6.2

### Fixed Bugs and Malfunctions

- Made it possible to expand help text displayed by pressing ^[h by pressing ^[h again.

  Own Id: OTP-19260 Aux Id: [PR-8884]

- Defining a fun in the shell using the syntax `fun Name/Arity` would fail. This has been corrected so that the following now works:
  
  ```
  1> F = fun is_atom/1.
  #Fun.erl.42.18682967>
  > F(a).
  true
  3> Id = fun id/1.
  #Fun.erl.42.18682967>
  4> Id(42).
  ** exception error: undefined shell command id/1
  5> id(I) -> I.
  ok
  6> Id(42).
  42
  ```
  
  The Debugger has also been corrected to correctly handle this syntax for a BIF.

  Own Id: OTP-19322 Aux Id: [GH-8963], [PR-8987]

- Fixed a bug where completion of 'fun(' would cause the shell to crash.

  Own Id: OTP-19351 Aux Id: [PR-9043]

- Fixed a bug causing the shell to crash while trying to complete an expression starting with a '/' or a variable followed by '(' or '/'. E.g. Foo/ and Foo(.

  Own Id: OTP-19361 Aux Id: [PR-9078]

- `zip:extract/2` with `keep_old_files` now respects the `cwd` option.

  Own Id: OTP-19370 Aux Id: [PR-9097], [GH-9087]

- Fixed an error in uri_string:percent_decode spec

  Own Id: OTP-19380 Aux Id: [GH-8755]

[PR-8884]: https://github.com/erlang/otp/pull/8884
[GH-8963]: https://github.com/erlang/otp/issues/8963
[PR-8987]: https://github.com/erlang/otp/pull/8987
[PR-9043]: https://github.com/erlang/otp/pull/9043
[PR-9078]: https://github.com/erlang/otp/pull/9078
[PR-9097]: https://github.com/erlang/otp/pull/9097
[GH-9087]: https://github.com/erlang/otp/issues/9087
[GH-8755]: https://github.com/erlang/otp/issues/8755

### Improvements and New Features

- Updated shell docs to display the type spec, that is, [`h(erlang, min, 2)`](`\c:h/2`) now prints the type spec and documentation in the shell.
  
  ```
  > h(erlang,min,2).
  
    -spec min(Term1, Term2) -> Minimum
                 when Term1 :: term(), Term2 :: term(), Minimum :: term().
  
    Returns the smallest of Term1 and Term2. If the terms compare equal with the == operator, Term1 is returned.
  ```

  Own Id: OTP-19234 Aux Id: [GH-8544], [PR-8833]

- The `t:file:io_device/0` type has been updated to clearly show the difference between a `raw` and `cooked` IoDevice.

  Own Id: OTP-19301 Aux Id: [PR-8956]

- Added `json:format_key_value_list/3` and
  `json:format_key_value_list_checked/3`.

  Own Id: OTP-19320 Aux Id: [PR-8889]

- Improved documentation of [timers](`e:erts:time_correction.md#timers`).

  Own Id: OTP-19360 Aux Id: ERIERL-1149, [PR-9062]

- Added logging support to `t:io:user/0`, `t:io:standard_io/0` and `t:io:standard_error/0`. See `io:setopts/2` for more details.

  Own Id: OTP-19372 Aux Id: [PR-8947]

[GH-8544]: https://github.com/erlang/otp/issues/8544
[PR-8833]: https://github.com/erlang/otp/pull/8833
[PR-8956]: https://github.com/erlang/otp/pull/8956
[PR-8889]: https://github.com/erlang/otp/pull/8889
[PR-9062]: https://github.com/erlang/otp/pull/9062
[PR-8947]: https://github.com/erlang/otp/pull/8947

## STDLIB 6.1.2

### Fixed Bugs and Malfunctions

- With this change, uri_string:normalize assumes empty path (do not crash) when no path is provided in the URI map.

  Own Id: OTP-19266 Aux Id: ERIERL-1127, [PR-8890]

- Fixed spec for `json:format/3`.

  Own Id: OTP-19286 Aux Id: [GH-8880], [PR-8914]

[PR-8890]: https://github.com/erlang/otp/pull/8890
[GH-8880]: https://github.com/erlang/otp/issues/8880
[PR-8914]: https://github.com/erlang/otp/pull/8914

## STDLIB 6.1.1

### Fixed Bugs and Malfunctions

- Remove whitespace stripping of returned binaries in `json:decode/3`.

  Own Id: OTP-19227 Aux Id: ERIERL-1130, [PR-8809]

- Fix `zip:unzip/2` to not crash when extracting zip files with garbage in the Zip64 extra header. This bug was introduced in Erlang 27.1 and has so far only been seen on some archives creates by MS Excel.

  Own Id: OTP-19241 Aux Id: [PR-8836]

- With this change, shutdown procedure handles a race condition between supervisor executing a shutdown and child process termination from other reason.

  Own Id: OTP-19256 Aux Id: [PR-8780]

[PR-8809]: https://github.com/erlang/otp/pull/8809
[PR-8836]: https://github.com/erlang/otp/pull/8836
[PR-8780]: https://github.com/erlang/otp/pull/8780

## STDLIB 6.1

### Fixed Bugs and Malfunctions

- The help printout for incorrect `t:io:format/0` strings now handles the `k` modifier correctly.

  Own Id: OTP-19146 Aux Id: [PR-8611], [GH-8568]

- Fixed a bug that caused the shell completion to crash when keyword and tuple appeared on the same line.

  Own Id: OTP-19157 Aux Id: [PR-8638]

- Due to PR-7419/OTP-18671, the cached internal value of the `callback_mode` started leaking out to `logger` reports, which could cause `logger` handlers to crash.  This has now been fixed to show the value that was set, as before caching.

  Own Id: OTP-19164 Aux Id: [GH-8605], [PR-7419], OTP-18671

- Fixed an emulator crash relating to compressed ETS tables.

  Own Id: OTP-19176 Aux Id: [PR-8683]

- The error description for `maps:update/3` will no longer insist that the third argument is not a map when a key could not be found

  Own Id: OTP-19189

- Multiple issues have been corrected in the markdown parser that creates documentation for the shell. 
  
  The parser was incorrectly parsing formatted markdown (either bold or italics) within parenthesis. This used to not be shown correctly in the shell documentation `(_Option._)`, which was displayed verbatim. This fix makes `Option.` to appear in italics.
  
  The markdown parser is also used in the creation of other documentation formats, so this was a bug that affected other generated documentation formats.

  Own Id: OTP-19200 Aux Id: [GH-8738], [PR-8739]

- Fixed category for some codepoint ranges in `unicode_util`.

  Own Id: OTP-19210 Aux Id: [GH-8748]

- Fixed `m:argparse` to print sub-commands help when available.

  Own Id: OTP-19222 Aux Id: [PR-8777]

[PR-8611]: https://github.com/erlang/otp/pull/8611
[GH-8568]: https://github.com/erlang/otp/issues/8568
[PR-8638]: https://github.com/erlang/otp/pull/8638
[GH-8605]: https://github.com/erlang/otp/issues/8605
[PR-7419]: https://github.com/erlang/otp/pull/7419
[PR-8683]: https://github.com/erlang/otp/pull/8683
[GH-8738]: https://github.com/erlang/otp/issues/8738
[PR-8739]: https://github.com/erlang/otp/pull/8739
[GH-8748]: https://github.com/erlang/otp/issues/8748
[PR-8777]: https://github.com/erlang/otp/pull/8777

### Improvements and New Features

- Class annotation to HTML from fenced blocks have been added.

  Own Id: OTP-19105 Aux Id: [PR-8499]

- Added JSON formatting functions for indented output.

  Own Id: OTP-19112

- Improved illegal pattern error for accidental map associations.

  Own Id: OTP-19128 Aux Id: [PR-8555]

- Progress reports for a dynamically started supervisor will now be logged at debug level.

  *** POTENTIAL INCOMPATIBILITY ***

  Own Id: OTP-19202 Aux Id: [PR-8261], [GH-8715], [PR-8741]

- The `m:zip` module has been updated with support for:
  
  * zip64 archives - Archives larger than 4GB or with more than 2^32 entries.
  * extended timestamps - Higher resolution and in UTC.
  * UID/GID - Save and extract the original UID/GID.
  * Fixes so that permission mode attributes are correctly read and set for files in archives.
  * `zip:list_dir/2` now also returns directories, not only files. (You can disable this behaviour by using the option `skip_directories`).
  
  Various bugs in the original implementation have also been fixed, such as:
  
  * Correctly encode and decode the DOS timestamps for entries within an archive (that is the non-extended timestamp).
  * Fix DOS timestamps to be set to localtime instead of UTC (use extended timestamps for UTC timestamps).
  * Use the unix file attributes read from disk when creating archives instead of setting everything to 644.

  Own Id: OTP-19214 Aux Id: [PR-8765]

[PR-8499]: https://github.com/erlang/otp/pull/8499
[PR-8555]: https://github.com/erlang/otp/pull/8555
[PR-8261]: https://github.com/erlang/otp/pull/8261
[GH-8715]: https://github.com/erlang/otp/issues/8715
[PR-8741]: https://github.com/erlang/otp/pull/8741
[PR-8765]: https://github.com/erlang/otp/pull/8765

## STDLIB 6.0.1

### Fixed Bugs and Malfunctions

- Fix so that missing `-doc({file, File})` files only result in a warning and not an error.

  Own Id: OTP-19099 Aux Id: [PR-8542]

- Fixed `m:json` bugs, `json:encode_key_value_list/2` did not generate arrays and `json:decode/3` did not invoke the user callback for `0`.

  Own Id: OTP-19106 Aux Id: [PR-8581], [GH-8580], [PR-8519]

[PR-8542]: https://github.com/erlang/otp/pull/8542
[PR-8581]: https://github.com/erlang/otp/pull/8581
[GH-8580]: https://github.com/erlang/otp/issues/8580
[PR-8519]: https://github.com/erlang/otp/pull/8519

## STDLIB 6.0

### Fixed Bugs and Malfunctions

- The specs in module `m:binary` has been updated to reflect what is allowed by the documentation.

  Own Id: OTP-18684 Aux Id: [PR-7481]

- Several functions in the `m:binary` module would accept arguments of the wrong type under certain circumstances. In this release, they now raise an exception when incorrect types are given.
  
  The following functions would accept an invalid pattern if the subject binary was empty or if the `{scope,{0,0}}` option was given:
  [`binary:match/2,3`](`binary:match/3`),
  [`binary:matches/2,3`](`binary:matches/2`),
  [`binary:replace/3,4`](`binary:replace/3`), and
  [`binary:split/2,3`](`binary:split/2`)
  
  The call `binary:copy(<<1:1>>, 0)` would return an empty binary instead of raising an exception. Similarly, calls to [`binary:part/2,3`](`binary:part/2`) attempting to extract 0 bytes at position 0 of a bitstring would return an empty binary instead of raising an exception.

  Own Id: OTP-18743 Aux Id: [PR-7607], [PR-7628]

- The documentation for the preprocessor now mentions that `defined(Name)` can be called in the condition for an `-if` or `-elif` directive to test whether `Name` is the name of a defined macro. (This feature was implemented in OTP 21.)
  
  If a function call in an `-if` or `-elif` with a name that is not the name of a guard BIF, there would not be a compilation error, but would instead cause the lines following the directive to be skipped. This has now been changed to be a compilation error.

  *** POTENTIAL INCOMPATIBILITY ***

  Own Id: OTP-18784 Aux Id: [GH-7706], [PR-7726]

- `get_until` requests using the I/O protocol now correctly return a binary or list when `eof` is the last item returned by the callback.

  Own Id: OTP-18930 Aux Id: [PR-7993], [GH-4992]

- The error handling the `simple_one_for_one` supervisor has been enhanced. A transient child returning `ignore` will no longer cause a crash.
  
  Also, automatic shutdown has been disabled because it does not make sense for this supervisor type. That is was allowed is considered a bug. Therefore, we don't consider this an incompatible change.

  *** POTENTIAL INCOMPATIBILITY ***

  Own Id: OTP-19029 Aux Id: [PR-8230]

- Fix shell expansion to not crash when expanding a map with non-atom keys and to not list zero arity functions when an argument has been given.

  Own Id: OTP-19073 Aux Id: [PR-8375], [GH-8366], [GH-8365], [GH-8364]

[PR-7481]: https://github.com/erlang/otp/pull/7481
[PR-7607]: https://github.com/erlang/otp/pull/7607
[PR-7628]: https://github.com/erlang/otp/pull/7628
[GH-7706]: https://github.com/erlang/otp/issues/7706
[PR-7726]: https://github.com/erlang/otp/pull/7726
[PR-7993]: https://github.com/erlang/otp/pull/7993
[GH-4992]: https://github.com/erlang/otp/issues/4992
[PR-8230]: https://github.com/erlang/otp/pull/8230
[PR-8375]: https://github.com/erlang/otp/pull/8375
[GH-8366]: https://github.com/erlang/otp/issues/8366
[GH-8365]: https://github.com/erlang/otp/issues/8365
[GH-8364]: https://github.com/erlang/otp/issues/8364

### Improvements and New Features

- The functions [`is_equal/2`](`sets:is_equal/2`), [`map/2`](`sets:map/2`), and [`filtermap/2`](`sets:filtermap/2`) have been added to the modules `m:sets`, `m:ordsets`, and `m:gb_sets`.

  Own Id: OTP-18622 Aux Id: [PR-7183], [PR-7232]

- The compiler now emits nicer error message for function head mismatches.
  For example, given:
  
  ```erlang
  a() -> ok;
  a(_) -> error.
  ```
  
  Erlang/OTP 26 and earlier would emit a diagnostic similar to:
  
  ```text
  t.erl:6:1: head mismatch
  %    6| a(_) -> error.
  %     | ^
  ```
  
  while in Erlang/OTP 27 the diagnostic is similar to:
  
  ```text
  t.erl:6:1: head mismatch: function a with arities 0 and 1 is regarded as two distinct functions. Is the number of arguments incorrect or is the semicolon in a/0 unwanted?
  %    6| a(_) -> error.
  %     | ^
  ```

  Own Id: OTP-18648 Aux Id: [PR-7383]

- [`zip:create/2,3`](`zip:create/2`) will now tolerate POSIX timestamps in the provided `file_info` records.

  Own Id: OTP-18668

- The callback function `c:gen_statem:handle_event/4` has been cached in the `gen_statem` engine to optimize callback call speed.

  Own Id: OTP-18671 Aux Id: [PR-7419]

- The type `beam_lib:beam/0` is now exported.

  Own Id: OTP-18716 Aux Id: [PR-7534]

- The documentation for the `m:binary` module has been improved.

  Own Id: OTP-18741 Aux Id: [PR-7585]

- [`binary:replace/3,4`](`binary:replace/3`) now supports using a fun for supplying the replacement binary.

  Own Id: OTP-18742 Aux Id: [PR-7590]

- Triple-Quoted Strings has been implemented as per [EEP 64](https://www.erlang.org/eeps/eep-0064). See [String](`e:system:data_types.md#string`) in the Reference Manual.
  
  Example:
  
  ```erlang
  1> """
     a
     b
     c
     """.
  "a\nb\nc"
  ```
  
  Adjacent string literals without intervening white space is now a syntax error, to avoid possible confusion with triple-quoted strings. For example:
  
  ```erlang
  1> "abc""xyz".
  "xyz".
  * 1:6: adjacent string literals without intervening white space
  ```

  *** POTENTIAL INCOMPATIBILITY ***

  Own Id: OTP-18750 Aux Id: OTP-18746, [PR-7313], [PR-7451]

- The new function `proc_lib:set_label/1` can be used to add a descriptive term to any process that does not have a registered name. The name will be shown by tools such as `\c:i/0`, `m:observer`, and it will be included in crash reports produced by processes using `m:gen_server`, `m:gen_statem`, `m:gen_event`, and `m:gen_fsm`.
  
  The label for a process can be retrieved by calling `proc_lib:get_label/1`.
  
  Note that those functions work on any process, not only processes that use `m:proc_lib`.
  
  Example:
  
  ```text
  1> self().
  <0.90.0>
  2> proc_lib:set_label(my_label).
  ok
  3> i().
      .
      .
      .
  <0.90.0>              erlang:apply/2                        2586    75011    0
  my_label              c:pinfo/2                               51
  4> proc_lib:get_label(self()).
  my_label
  ```

  Own Id: OTP-18789 Aux Id: [PR-7720], [PR-8003]

- `-callback` attributes has been added to modules `m:sys` and `m:erl_error`.

  Own Id: OTP-18793 Aux Id: [PR-7703]

- Several new functions that accept funs have been added to module `m:timer`.
  
  Functions [`apply_after/2`](`timer:apply_after/2`), [`apply_interval/2`](`timer:apply_interval/2`), and [`apply_repeatedly/2`](`apply_repeatedly/2`) accept a nullary fun as the second argument, while  functions [`apply_after/3`](`timer:apply_after/3`), [`apply_interval/3`](`timer:apply_interval/3`), and [`apply_repeatedly/3`](`apply_repeatedly/3`) accept an n-ary fun as the second and a list of n arguments for the fun as the third argument.

  Own Id: OTP-18808 Aux Id: [PR-7649]

- Sigils on string literals have been implemented as per [EEP 66](https://www.erlang.org/eeps/eep-0066), that is: binary and string sigils in verbatim and escape characters variants, as well as a default (vanilla) Sigil.  All for ordinary strings and for triple-quoted strings (EEP 64). See [Sigils in the Reference Manual](`e:system:data_types.md#sigil`).
  
  Examples:
  
  ```erlang
  1> ~"Björn".
  <<"Björn"/utf8>>
  2> ~b"Björn".
  <<"Björn"/utf8>>
  3> ~S"\s*(\w+)".
  "\\s*(\\w+)"
  4> ~B"\s*(\w+)".
  <<"\\s*(\\w+)">>
  ```

  Own Id: OTP-18825 Aux Id: OTP-18750, [PR-7684]

- Functions `shell:default_multiline_prompt/1`, `shell:inverted_space_prompt/1`, and 
  `shell:prompt_width/1` have been exported to help with custom prompt implementations.

  Own Id: OTP-18834 Aux Id: [PR-7675], [PR-7816]

- The shell now pages long output from the documentation help command ([`h(Module)`](`c:h/1`)), auto completions and the search command.

  Own Id: OTP-18846 Aux Id: [PR-7845]

- The `M-h` hotkey (Alt/Option-h) now outputs help for the module or function directly before the cursor.

  Own Id: OTP-18847 Aux Id: [PR-7846]

- Added support for adding a custom code formatter that formats your multi-line shell commands in your preferred formatting on submission. See `shell:format_shell_func/` and `shell:erl_pp_format_func/1`.

  Own Id: OTP-18848 Aux Id: [PR-7847]

- Added shell functions for viewing, forgetting and saving locally defined functions, types and records.

  Own Id: OTP-18852 Aux Id: [PR-7844]

- Added `string:jaro_similarity/2`, which can be used to calculate the similarity between two strings.

  Own Id: OTP-18865 Aux Id: [PR-7879]

- The new function `ets:update_element/4` is similar to `ets:update_element/3`, but takes a default tuple as the fourth argument, which will be inserted if no previous record with that key exists.

  Own Id: OTP-18870 Aux Id: [PR-7857]

- Added functions to retrieve the next higher or lower key/element from `m:gb_trees` and `m:gb_sets`, as well as returning iterators that start at given keys/elements.

  Own Id: OTP-18874 Aux Id: [PR-7745]

- When the shell built-in function [`c/1,2`][c12] is used to re-compile a module, the current working directory of the original compilation is now added to the include path.
  
  [c12]: `\c:c/1`

  Own Id: OTP-18908 Aux Id: [PR-7957]

- The `timer` module now uses a private table for its internal state, slightly improving its performance.

  Own Id: OTP-18914 Aux Id: [PR-7973]

- [EEP-59 - Documentation Attributes](https://www.erlang.org/eeps/eep-0059) has been implemented.
  
  Documentation attributes can be used to document functions, types, callbacks, and modules.
  The keyword `-moduledoc "Documentation here".` is used to document modules, while `-doc "Documentation here".` can be used on top of functions, types, and callbacks to document them, respectively.
  
  * Types, callbacks, and function documentation can be set to `hidden` either via `-doc false` or `-doc hidden`. When documentation attributes mark a type as hidden, they will not be part of the documentation.
  
  * The documentation from `moduledoc` and `doc` gets added by default to the binary beam file, following the format of [EEP-48](https://www.erlang.org/eeps/eep-0048).
  
  * Using the compiler flag `warn_missing_doc` will raise a warning when
  `-doc` attributes are missing in exported functions, types, and callbacks.
  
  * Using the compiler flag `warn_missing_spec_documented` will raise a warning when
  spec attributes are missing in documented functions, types, and callbacks.
  
  * `moduledoc`s and `doc`s may refer to external files to be embedded, such as `-doc {file, "README.md"}.`, which refers to the file `README.md` found in the current working directory.
  
  * The compiler warns about exported functions whose specs refer to hidden types. Thus, there will be warnings when a hidden type (meaning, the type is not part of the documentation) gets used in an exported function.

  Own Id: OTP-18916 Aux Id: [PR-7936]

- New `m:ets` functions `ets:first_lookup/1`, `ets:next_lookup/2`, `ets:prev_lookup/2` and `ets:last_lookup/1`. Example: `ets:next_lookup/1` is equivalent to `ets:next/2` followed by `ets:lookup/2` with the next key. The new combined functions are more efficient and with guaranteed atomicity.

  Own Id: OTP-18923 Aux Id: [PR-6791]

- The `maybe` expression is now enabled by default.
  
  To use `maybe` as an atom, it needs to be single-quoted. Alternatively, the `maybe` expression can be disabled by disabling the `maybe_expr` feature. That can be done by placing the following the line at the beginning of an Erlang source file:
  
  ```erlang
  -feature(maybe_expr, disable).
  ```
  
  Another way to disable the `maybe_expr` feature is by passing the `-disable-feature` option to `erlc`:
  
  ```text
  erlc -disable-feature maybe_expr some_file.erl
  ```

  Own Id: OTP-18944 Aux Id: [PR-8067]

- The compiler will now raise a warning when updating record/map literals. As an example, consider this module:
  
  ```erlang
  -module(t).
  -export([f/0]).
  -record(r, {a,b,c}).
  
  f() ->
      #r{a=1}#r{b=2}.
  ```
  
  The compiler raises the following warning:
  
  ```text
  1> c(t).
  t.erl:6:12: Warning: expression updates a literal
  %    6|     #r{a=1}#r{b=2}.
  %     |            ^
  ```

  Own Id: OTP-18951 Aux Id: [PR-8069]

- The documentation has been migrated to use Markdown and ExDoc.

  Own Id: OTP-18955 Aux Id: [PR-8026]

- Optimized `ets:foldl` and `ets:foldr` to use new `ets:next_lookup`. Also made them immune against table renaming.

  Own Id: OTP-18993 Aux Id: [PR-8048]

- Windows now supports all functions in `m:math`.

  Own Id: OTP-19001 Aux Id: [PR-8164]

- `m:erl_lint` (and by extension the [`compiler`](`m:compile`)) will now warn for code using deprecated callbacks.
  
  The only callback currenly deprecated is `format_status/2` in [`gen_server`](`c:gen_server:format_status/2`), [`gen_event`](`c:gen_event:format_status/2`) and [`gen_statem`](`c:gen_server:format_status/2`).
  
  You can use `nowarn_deprecated_callback` to silence the warning.

  Own Id: OTP-19010 Aux Id: [PR-8205]

- There is a new module [`json`](`m:json`) for encoding and decoding [JSON](https://en.wikipedia.org/wiki/JSON).
  
  Both encoding and decoding can be customized. Decoding can be done in a SAX-like fashion and handle multiple documents and streams of data.

  Own Id: OTP-19020 Aux Id: [PR-8111]

[PR-7183]: https://github.com/erlang/otp/pull/7183
[PR-7232]: https://github.com/erlang/otp/pull/7232
[PR-7383]: https://github.com/erlang/otp/pull/7383
[PR-7419]: https://github.com/erlang/otp/pull/7419
[PR-7534]: https://github.com/erlang/otp/pull/7534
[PR-7585]: https://github.com/erlang/otp/pull/7585
[PR-7590]: https://github.com/erlang/otp/pull/7590
[PR-7313]: https://github.com/erlang/otp/pull/7313
[PR-7451]: https://github.com/erlang/otp/pull/7451
[PR-7720]: https://github.com/erlang/otp/pull/7720
[PR-8003]: https://github.com/erlang/otp/pull/8003
[PR-7703]: https://github.com/erlang/otp/pull/7703
[PR-7649]: https://github.com/erlang/otp/pull/7649
[PR-7684]: https://github.com/erlang/otp/pull/7684
[PR-7675]: https://github.com/erlang/otp/pull/7675
[PR-7816]: https://github.com/erlang/otp/pull/7816
[PR-7845]: https://github.com/erlang/otp/pull/7845
[PR-7846]: https://github.com/erlang/otp/pull/7846
[PR-7847]: https://github.com/erlang/otp/pull/7847
[PR-7844]: https://github.com/erlang/otp/pull/7844
[PR-7879]: https://github.com/erlang/otp/pull/7879
[PR-7857]: https://github.com/erlang/otp/pull/7857
[PR-7745]: https://github.com/erlang/otp/pull/7745
[PR-7957]: https://github.com/erlang/otp/pull/7957
[PR-7973]: https://github.com/erlang/otp/pull/7973
[PR-7936]: https://github.com/erlang/otp/pull/7936
[PR-6791]: https://github.com/erlang/otp/pull/6791
[PR-8067]: https://github.com/erlang/otp/pull/8067
[PR-8069]: https://github.com/erlang/otp/pull/8069
[PR-8026]: https://github.com/erlang/otp/pull/8026
[PR-8048]: https://github.com/erlang/otp/pull/8048
[PR-8164]: https://github.com/erlang/otp/pull/8164
[PR-8205]: https://github.com/erlang/otp/pull/8205
[PR-8111]: https://github.com/erlang/otp/pull/8111

## STDLIB 5.2.3.3

### Fixed Bugs and Malfunctions

* Fixed an error in uri_string:percent_decode spec

  Own Id: OTP-19380 Aux Id: GH-8755

## STDLIB 5.2.3.2

### Fixed Bugs and Malfunctions

* With this change, shutdown procedure handles a race condition between supervisor executing a shutdown and child process termination from other reason.

  Own Id: OTP-19256 Aux Id: PR-8780
* With this change, uri_string:normalize assumes empty path (do not crash) when no path is provided in the URI map.

  Own Id: OTP-19266 Aux Id: ERIERL-1127, PR-8890

## STDLIB 5.2.3.1

### Fixed Bugs and Malfunctions

* Fixed a bug that caused the shell completion to crash when keyword and tuple appeared on the same line.

  Own Id: OTP-19157 Aux Id: PR-8638

## STDLIB 5.2.3

### Fixed Bugs and Malfunctions

* Fix shell expansion of `-type a() :: $a.` in the erlang shell.

  Own Id: OTP-19062
* Fix the shell Job Control Mode to not crash when typing `TAB` or `CTRL+R`.

  Own Id: OTP-19072 Aux Id: PR-8391

## STDLIB 5.2.2

### Fixed Bugs and Malfunctions

* Attempting to use the `maybe` construct in a macro argument could crash the compiler.

  Own Id: OTP-19031 Aux Id: GH-8268

## STDLIB 5.2.1

### Fixed Bugs and Malfunctions

* The help texts shown by `argparse` will now display sub-command arguments in the correct order.

  Own Id: OTP-18900 Aux Id: PR-7945, GH-7934
* Clarified the argparse documentation regarding the user-defined help template.

  Own Id: OTP-18937
* Fix shell expansion to not crash when expanding invalid using invalid atoms.

  Own Id: OTP-18953 Aux Id: GH-8016 PR-8075

## STDLIB 5.2

### Fixed Bugs and Malfunctions

- Make `shell_docs` correctly trim the newline at the end of code blocks.

  Own Id: OTP-18777 Aux Id: PR-7663

- Replaced unintentional Erlang Public License 1.1 headers in some files with
  the intended Apache License 2.0 header.

  Own Id: OTP-18815 Aux Id: PR-7780

- Fixed a bug where autocompletion could crash the shell when trying to expand a
  nested tuple.

  Own Id: OTP-18822 Aux Id: PR-7796

- Removed auto closing feature, in autocompletion, for function arguments,
  tuples, records and maps, since this could interfere with autocompletion of
  atoms.

  Own Id: OTP-18823

- Fixed a bug where autocompletion string formatting would remove suggestions
  that had the same name but different case.

  Own Id: OTP-18824

- Fix so that ctrl+h, ctrl+backspace in the shell only removes one character
  instead of a whole word.

  Own Id: OTP-18826 Aux Id: PR-7797

- Fix so that its possible to override the default keyboard shortcuts for the
  shell.

  Own Id: OTP-18827 Aux Id: PR-7797

- Allow shell local func v(), in a restricted shell

  Own Id: OTP-18828 Aux Id: PR-7799

- Report syntax error when writing an invalid attribute like '1> -hej.'

  Own Id: OTP-18829 Aux Id: PR-7799

- When attempting to match part of a record in the key of a map generator, the
  entire record would be matched.

  Own Id: OTP-18866 Aux Id: GH-7875, PR-7878

### Improvements and New Features

- The warning for accidental use of a future triple-quoted string delimiter has
  been upgraded to instead warn for adjacent strings without intervening white
  space, which effectively is the same at a string start, but also covers the
  same situation at a string end.

  Own Id: OTP-18821 Aux Id: OTP-18746

- The removal of the deprecated `slave` module, originally planned for OTP 27,
  has been postponed to OTP 29.

  Own Id: OTP-18840 Aux Id: PR-7629

- Guards have been added to `gen_*:start*` API functions to catch bad arguments
  earlier. Before this change, in some cases, a bad argument could tag along and
  cause the server to fail later, right after start.

  Own Id: OTP-18857 Aux Id: GH-7685

## STDLIB 5.1.1

### Improvements and New Features

- Garbage collect the shell process when reducing the amount of saved history
  and results.

  Own Id: OTP-18773 Aux Id: PR-7691

## STDLIB 5.1

### Fixed Bugs and Malfunctions

- The compiler could run forever when compiling a call to
  [`is_record/3`](`is_record/3`) with a huge positive tuple size. The call
  [`is_record(A, a, 0)`](`is_record/3`) would crash the compiler when used in a
  function body. When used in a guard the compiler would emit incorrect code
  that would accept `{a>` as a record.

  Own Id: OTP-18605 Aux Id: GH-7298, GH-7317

- Fix bug in `ets:tab2file` that could make it fail if another Erlang process
  created the same file at the same time.

  Own Id: OTP-18614 Aux Id: GH-7162, PR-7237

- An `{else_clause,Value}` exception will now be reported nicely in the shell.

  Own Id: OTP-18616 Aux Id: GH-7258

- Correct return value for error case, so that it matches the documented and
  intended return value \{error, \{already_started, pid()\} when local
  registered names are used.

  Own Id: OTP-18627 Aux Id: PR-7072

- `sys:get_state/1,2` and `sys:replace_state/2,3` has been corrected to handle a
  state named `error` as a state name, not as a failed system callback.

  For the standard server behaviours this was an issue only for `gen_statem`
  (and `gen_fsm`) when the state name was `error`, and for `gen_server` if the
  complete state was `{error,_}`.

  Own Id: OTP-18633

- Multiple problems were fixed in `filelib:safe_relative_path/2`. If its second
  argument was a path that contained symbolic links, an incorrect result patch
  could be returned. Also, paths were sometimes falsely considered unsafe.

  Own Id: OTP-18655 Aux Id: GH-6460, PR-7208

- Fix deadlock when `erl.exe` is used as part of a pipe on Windows and trying to
  set the encoding of the `standard_io` device.

  Own Id: OTP-18675 Aux Id: PR-7473 GH-7459

- Expanded the documentation about how to use the `standard_io`,
  `standard_error` and `user` I/O devices.

  Added the types [`io:standard_io/0`](`t:io:standard_io/0`),
  `io:standard:error/0` and [`io:user/0`](`t:io:user/0`).

  Own Id: OTP-18676 Aux Id: PR-7473 GH-7459

- Fix `h/2,3` to properly render multi-clause documentation.

  Own Id: OTP-18683 Aux Id: PR-7502

- Timers created by `timer:apply_after/4`, `apply_interval/4`, and
  `apply_repeatedly/4` would silently fail to do the apply if it was not
  possible to spawn a process when the timer expired. This has now been
  corrected, and if the spawn fails, the system will be taken down producing a
  crash dump.

  Own Id: OTP-18759 Aux Id: GH-7606

- When an Erlang source file lacked a module definition, there would be a
  spurious "module name must not be empty" diagnostic for each spec in the file.

  Own Id: OTP-18763 Aux Id: GH-7655

### Improvements and New Features

- The argument descriptions for option types in `argparse` have been made less
  ambiguous.

  Own Id: OTP-18679 Aux Id: ERIERL-965

- Clarified the documentation of normal shutdown reason on `gen_server:call/2,3`

  Own Id: OTP-18690 Aux Id: PR-7511, GH-7510

- Pattern matching and equivalence (`=:=`, `=/=`) comparisons on `0.0` will now
  raise a warning, as it will no longer be considered equivalent to `-0.0` in
  OTP 27.

  If a match on `0.0` specifically is desired (distinct from `-0.0`), the
  warning can be suppressed by writing `+0.0` instead.

  The arithmetic comparison operators are unaffected, including arithmetic
  equality (`==`).

  \*** POTENTIAL INCOMPATIBILITY \***

  Own Id: OTP-18696

- The semantics of the `gen_{server,statem,event}` behaviour's synchronous start
  behaviour introduced in OTP-26.0 with OTP-18471, has been clarified in the
  documentation.

  Own Id: OTP-18705 Aux Id: GH-7524, OTP-18471, GH-6339, PR-6843

- Added functionality to set a custom multiline prompt.

  Own Id: OTP-18736 Aux Id: PR-7564

- A warning for (accidental use of) Triple-Quoted Strings has been implemented
  as per
  [EEP 64](https://github.com/erlang/eep/blob/master/eeps/eep-0064.md#backwards-incompatibility).

  \*** POTENTIAL INCOMPATIBILITY \***

  Own Id: OTP-18746 Aux Id: PR-7313, PR-7456

- The keyboard shortcuts for the shell are now configurable.

  Own Id: OTP-18754 Aux Id: PR-7604 PR-7647

## STDLIB 5.0.2

### Fixed Bugs and Malfunctions

- Fix bug where when you entered Alt+Enter in the terminal, the cursor would
  move to the last line, instead of moving to the next line.

  Own Id: OTP-18580 Aux Id: PR-7242

- Fix eof handling when reading from stdin when erlang is started using
  `-noshell`.

  Own Id: OTP-18640 Aux Id: PR-7384 GH-7368 GH-7286 GH-6881

- Fixed problem where output would disappear if it was received after a prompt
  was written in the shell.

  Own Id: OTP-18652 Aux Id: PR-7242

- The following functions are now much faster when given a long list or binary:

  - erlang:list_to_integer/1
  - erlang:binary_to_integer/1
  - erlang:binary_to_integer/2
  - erlang:list_to_integer/2
  - string:to_integer/1

  Own Id: OTP-18659 Aux Id: PR-7426

## STDLIB 5.0.1

### Fixed Bugs and Malfunctions

- The POSIX error `exdev` was sometimes incorrectly described as "cross domain
  link" in some error messages.

  Own Id: OTP-18578 Aux Id: GH-7213

## STDLIB 5.0

### Fixed Bugs and Malfunctions

- All process calls in `dets` have been updated to use the receive queue
  optimizations.

  Own Id: OTP-18275 Aux Id: PR-6045

- `proc_lib:start*/*` has become synchronous when the started process fails.
  This requires that a failing process use a new function
  `proc_lib:init_fail/2,3`, or exits, to indicate failure. All OTP behaviours
  have been fixed to do this.

  All these start functions now consume the `'EXIT'` message from a process link
  for all error returns. Previously it was only the `start_link/*` functions
  that did this, and only when the started function exited, not when it used
  `init_ack/1,2` or `init_fail/2,3` to create the return value.

  \*** POTENTIAL INCOMPATIBILITY \***

  Own Id: OTP-18471 Aux Id: GH-6339, PR-6843

- Fixed a bug where `file:read(standard_io, ...)` unexpectedly returned `eof` in
  binary mode.

  Own Id: OTP-18486 Aux Id: PR-6881

- In the shell, `v(N)` would fail to retrieve the command if the command's
  return value was `undefined`.

  Own Id: OTP-18548 Aux Id: PR-6967

### Improvements and New Features

- The Erlang shell has been improved to support the following features:

  - Auto-complete variables, record names, record field names, map keys,
    function parameter types and filenames.
  - Open external editor in the shell (with C-o) to edit the current expression
    in an editor.
  - Support defining records (with types), functions and function typespecs, and
    custom types in the shell.
  - Do not save pager commands, and input to io:getline in history.

  Own Id: OTP-14835 Aux Id: PR-5924

- Gen_server now caches external functions for use in handle_call, handle_cast
  and handle_info.

  Own Id: OTP-15597 Aux Id: PR-5831

- The TTY/terminal subsystem has been rewritten by moving more code to Erlang
  from the old linked-in driver and implementing all the I/O primitives needed
  in a NIF instead.

  On Unix platforms the user should not notice a lot of difference, besides
  better handling of unicode characters and fixing of some long standing bugs.

  Windows users will notice that erl.exe has the same functionality as a normal
  Unix shell and that werl.exe has been removed and replaced with a symlink to
  erl.exe. This makes the Windows Erlang terminal experience identical to that
  of Unix.

  The re-write brings with it a number of bug fixes and feature additions:

  - The TTY is now reset when Erlang exits, fixing zsh to not break when
    terminating an Erlang session.
  - `standard_error` now uses the same unicode mode as `standard_io`.
  - Hitting backspace when searching the shell history with an empty search
    string no longer breaks the shell.
  - Tab expansion now works on remote nodes started using the JCL interface.
  - It is now possible to configure the shell slogan and the session slogans
    (that is the texts that appear when you start an Erlang shell). See the
    kernel documentation for more details.
  - Added shell:start_interactive for starting the interactive shell from a
    non-interactive Erlang session (for example an escript).
  - On Windows, when starting in detached mode the standard handler are now set
    to `nul` devices instead of being unset.
  - Standard I/O now always defaults to `unicode` mode if supported. Previously
    the default was `latin1` if the runtime system had been started with
    `-oldshell` or `-noshell` (for example in an `escript`). To send raw bytes
    over standard out, one now explicitly has to specify
    `io:setopts(standard_io, [{encoding, latin1}]).`

  \*** POTENTIAL INCOMPATIBILITY \***

  Own Id: OTP-17932 Aux Id: PR-6144 GH-3150 GH-3390 GH-4343 GH-4225

- Added the `zip:zip_get_crc32/2` function to retrieve the CRC32 checksum from
  an opened ZIP archive.

  Own Id: OTP-18159 Aux Id: PR-6904

- Added the options `post_process_args` and `detached` to the `peer:start`
  function.

  Own Id: OTP-18176 Aux Id: PR-6118

- The `re:replace/3,4` functions now accept a fun as the replacement argument.

  Own Id: OTP-18221 Aux Id: PR-6197

- The performance of the `base64` module has been significantly improved. For
  example, on an x86_64 system with the JIT both encode and decode are more than
  three times faster than in Erlang/OTP 25.

  Own Id: OTP-18228 Aux Id: GH-5639

- Improved implementation of `timer:apply_interval/4` reducing load on the timer
  server, and introduction of the new function `timer:apply_repeatedly/4`.
  `timer:apply_repeatedly/4` is similar to `timer:apply_interval/4`, but
  `timer:apply_repeatedly/4` prevents parallel execution of triggered `apply`
  operations which `timer:apply_interval/4` does not.

  Own Id: OTP-18236 Aux Id: PR-6256

- The `base64` module now supports encoding and decoding with an alternate URL
  safe alphabet, and an option for accepting or adding missing `=` padding
  characters.

  Own Id: OTP-18247 Aux Id: PR-6280, PR-6711

- Add `shell:whereis/0` which can be used to locate the current shell process.

  Own Id: OTP-18272 Aux Id: PR-6279

- The Erlang shell's auto-completion when typing `tab` has been changed to
  happen after the editing current line instead of before it.

  This behaviour can be configured using a the `shell_expand_location` STDLIB
  configuration parameter.

  Own Id: OTP-18278 Aux Id: PR-6260

- New function `ets:lookup_element/4` with a `Default` argument returned if the
  key did not exist in the table. The old `ets:lookup_element/3` raises a
  `badarg` exception which can be both inconvenient and slower.

  Own Id: OTP-18279 Aux Id: PR-6234

- Typing `Ctrl+L` in a shell now clears the screen and redraws the current line
  instead of only redrawing the current line. To only redraw the current line,
  you must now type `Alt+L`. This brings the behaviour of `Ctrl+L` closer to how
  bash and other shells work.

  \*** POTENTIAL INCOMPATIBILITY \***

  Own Id: OTP-18285 Aux Id: PR-6262

- `peer` nodes using `standard_io` connections now include standard error from
  the node in the io stream from the started node.

  Own Id: OTP-18287 Aux Id: PR-5955

- A limitation in the binary syntax has been removed. It is now possible to
  match binary patterns in parallel. Example: `<<A:8>> = <<B:4,C:4>> = Bin`

  Own Id: OTP-18297 Aux Id: GH-6348

- Improve type specification of `unicode:characters_to_list()`.

  Own Id: OTP-18301 Aux Id: PR-6350

- In the `lists` module, the `zip` family of functions now takes options to
  allow handling lists of different lengths.

  Own Id: OTP-18318 Aux Id: PR-6347

- It is documented that `$\^X` is the ASCII code for Control X, where X is an
  uppercase or lowercase letter. However, this notation would work for any
  character X, even then it didn't make sense.

  In Erlang/OTP 26, it is now documented that the following characters are also
  allowed to follow the `\^` characters: `@`, `[`, `\`, `]`, `^`, `_`, and `?`.
  Attempt to use other characters will be rejected with a compiler error.

  The value for `$\^?` is now 127 (instead of 31 as in earlier releases).

  Own Id: OTP-18337 Aux Id: GH-6477, PR-6503

- The `binary:encode_hex/2` function has been added to allow the encoded
  hexadecimal digits to be in either lower or upper case.

  Own Id: OTP-18354 Aux Id: PR-6297

- Variants of `timer:tc()` with user specified time unit have been introduced.

  Own Id: OTP-18355 Aux Id: PR-6507

- New function `math:tau/0`. Returns `2*math:pi()`.

  Own Id: OTP-18361 Aux Id: PR-6536

- The BIFs [`min/2`](`min/2`) and [`max/2`](`max/2`) are now allowed to be used
  in guards and match specs.

  Own Id: OTP-18367 Aux Id: GH-6544

- Optimized `gen_server:multi_call()`.

  Own Id: OTP-18385 Aux Id: PR-6698

- Map comprehensions as suggested in EEP 58 has now been implemented.

  Own Id: OTP-18413 Aux Id: EEP-58, PR-6727

- Some map operations have been optimized by changing the internal sort order of
  atom keys. This changes the (undocumented) order of how atom keys in small
  maps are printed and returned by `maps:to_list/1` and `maps:next/1`. The new
  order is unpredictable and may change between different invocations of the
  Erlang VM.

  For applications where order is important, there is a new function
  `maps:iterator/2` for creating iterators that return the map elements in a
  deterministic order. There are also new modifiers `k` and `K` for the format
  string for [`io:format()`](`t:io:format/0`) to support printing map elements
  ordered.

  Own Id: OTP-18414 Aux Id: PR-6151

- Make gen_server fail "silently" with a new return value for init/1.

  Own Id: OTP-18423 Aux Id: https://github.com/erlang/backlog/issues/142

- Improved the selective receive optimization, which can now be enabled for
  references returned from other functions.

  This greatly improves the performance of `gen_server:send_request/3`,
  `gen_server:wait_response/2`, and similar functions.

  Own Id: OTP-18431 Aux Id: PR-6739

- It is no longer necessary to enable a feature in the runtime system in order
  to load modules that are using it. It is sufficient to enable the feature in
  the compiler when compiling it.

  That means that to use feature `maybe_expr` in Erlang/OTP 26, it is sufficient
  to enable it during compilation.

  In Erlang/OTP 27, feature `maybe_expr` will be enabled by default, but it will
  be possible to disable it.

  Own Id: OTP-18445

- Static supervisors are very idle processes after they have started so they
  will now be hibernated after start to improve resource management.

  Own Id: OTP-18474 Aux Id: PR-6895

- Deprecates `dbg:stop_clear/0` because it is simply a function alias to
  `dbg:stop/0`

  Own Id: OTP-18478 Aux Id: GH-6903

- Support has been added in `ms_transform` for the actions `caller_line/0`,
  `current_stacktrace/0`, and `current_stacktrace/1`.

  Own Id: OTP-18494 Aux Id: PR-6924

- The family of enumeration functions in module `lists` has been extended with
  `enumerate/3` that allows a step value to be supplied.

  Own Id: OTP-18495 Aux Id: PR-6943

- Update Unicode to version 15.0.0.

  Own Id: OTP-18500

- The regular expression library powering the `re` module is likely to be
  changed in Erlang/OTP 27. See
  [Upcoming Potential Incompatibilities](`e:general_info:upcoming_incompatibilities.md#new_re_engine`).

  Own Id: OTP-18511 Aux Id: PR-7017

- Improved the performance of `sets:subtract/2` when subtracting a small number
  of elements.

  Own Id: OTP-18515 Aux Id: GH-6990

- The linter will no longer raise warnings for underspecified opaque types.

  Own Id: OTP-18518 Aux Id: GH-7015

- Added the new built-in type `t:dynamic/0` introduced in EEP-61, improving
  support for gradual type checkers.

  Own Id: OTP-18522

- The by `gen_statem` previously used call proxy process that was used for
  preventing late replies from reaching the client at timeout or connection loss
  has been removed. It is no longer needed since _process aliases_ take care of
  this, are used, and supported by all Erlang nodes that an OTP 26 Erlang node
  can communicate with.

  Own Id: OTP-18537 Aux Id: PR-7081

- Added the `argparse` module for simplified argument handling in escripts and
  similar.

  Own Id: OTP-18558 Aux Id: PR-6852

- Added support for multiple line expressions and navigation in the shell. Added
  new keybindings:

  - navigate up (ctrl+up)/(alt+up)
  - navigate down (ctrl+down)/(alt+down)
  - insert newline in middle of line (alt+enter)
  - navigate top (alt+<)/(alt+shift+up)
  - navigate bottom (alt+>)/(alt+shift+down)
  - clear current expression (alt+c)
  - cancel search (alt+c)
  - opening editor on mac (option+o)/(alt+o)

  Modifies the prompt for new lines to make it clearer that the prompt has
  entered multi-line mode. Supports terminal with small window size, recommend
  not go lower than 7 rows and 40 columns. Modifies the search prompt to support
  multi-line statements. Redraw the prompt after continuing from JCL menu.

  Own Id: OTP-18575 Aux Id: PR-7169

## STDLIB 4.3.1.6

### Fixed Bugs and Malfunctions

* Fixed an error in uri_string:percent_decode spec

  Own Id: OTP-19380 Aux Id: GH-8755

## STDLIB 4.3.1.5

### Fixed Bugs and Malfunctions

* With this change, shutdown procedure handles a race condition between supervisor executing a shutdown and child process termination from other reason.

  Own Id: OTP-19256 Aux Id: PR-8780
* With this change, uri_string:normalize assumes empty path (do not crash) when no path is provided in the URI map.

  Own Id: OTP-19266 Aux Id: ERIERL-1127, PR-8890

## STDLIB 4.3.1.4

### Fixed Bugs and Malfunctions

* Attempting to use the `maybe` construct in a macro argument could crash the compiler.

  Own Id: OTP-19031 Aux Id: GH-8268

## STDLIB 4.3.1.3

### Improvements and New Features

- Garbage collect the shell process when reducing the amount of saved history
  and results.

  Own Id: OTP-18773 Aux Id: PR-7691

## STDLIB 4.3.1.2

### Fixed Bugs and Malfunctions

- The following functions are now much faster when given a long list or binary:

  - erlang:list_to_integer/1
  - erlang:binary_to_integer/1
  - erlang:binary_to_integer/2
  - erlang:list_to_integer/2
  - string:to_integer/1

  Own Id: OTP-18659 Aux Id: PR-7426

## STDLIB 4.3.1.1

### Improvements and New Features

- Static supervisors are very idle processes after they have started so they
  will now be hibernated after start to improve resource management.

  Own Id: OTP-18556

## STDLIB 4.3.1

### Fixed Bugs and Malfunctions

- The type specs in the `erl_parse` module has been updated to include the
  `maybe` construct and the `!` operator.

  Own Id: OTP-18506 Aux Id: GH-6956

## STDLIB 4.3

### Fixed Bugs and Malfunctions

- Fixed a bug that would cause analysis to crash.

  Own Id: OTP-18372 Aux Id: GH-6580

- Fixed a crash when formatting stack traces for error reports.

  Own Id: OTP-18375 Aux Id: GH-6591

- Instead of crashing, the [`list_to_integer/1`](`list_to_integer/1`) and
  [`list_to_integer/2`](`list_to_integer/2`) BIFs now raise the `system_limit`
  exception for overlong lists that can't be converted to integers. Similarly,
  the `string:to_integer/1` BIF now returns `{error,system_limit}` for overlong
  lists.

  Own Id: OTP-18475 Aux Id: PR-6897

### Improvements and New Features

- Removal of non-necessary `undefined` types added to the state's `supervisor`
  record.

  Own Id: OTP-18393 Aux Id: PR-6666

## STDLIB 4.2

### Fixed Bugs and Malfunctions

- `erl_tar` can now read gzip-compressed tar files that are padded. There is a
  new option `compressed_one` for `file:open/2` that will read a single member
  from a gzip file,

  Own Id: OTP-18289 Aux Id: PR-6343

- A concurrent call to `ets:rename` could cause `ets:delete_all_objects` to fail
  halfway through with badarg.

  Own Id: OTP-18292 Aux Id: PR-6366

- It is not allowed to call functions from guards. The compiler failed to reject
  a call in a guard when done by constructing a record with a default
  initialization expression that called a function.

  Own Id: OTP-18325 Aux Id: GH-6465, GH-6466

- The compiler could crash when using a record with complex field initialization
  expression as a filter in a list comprehension.

  Own Id: OTP-18336 Aux Id: GH-6501, PR-6502

- `unicode:characters_to_binary()` could build unnecessarily large call stack.

  Own Id: OTP-18351 Aux Id: ERIERL-885, PR-6529

### Improvements and New Features

- Improve error message for ets:new/2 name clash. Say "name already exists"
  instead of less specific "invalid options".

  Own Id: OTP-18283 Aux Id: PR-6338

## STDLIB 4.1.1

### Fixed Bugs and Malfunctions

- `m:peer` nodes failed to halt when the process supervising the control
  connection crashed. When an alternative control connection was used, this
  supervision process also quite frequently crashed when the `peer` node was
  stopped by the node that started it which caused the `peer` node to linger
  without ever halting.

  Own Id: OTP-18249 Aux Id: PR-6301

## STDLIB 4.1

### Fixed Bugs and Malfunctions

- Fixed inconsistency bugs in `m:global` due to `nodeup`/`nodedown` messages not
  being delivered before/after traffic over connections. Also fixed various
  other inconsistency bugs and deadlocks in both `m:global_group` and `global`.

  As building blocks for these fixes, a new BIF `erlang:nodes/2` has been
  introduced and `net_kernel:monitor_nodes/2` has been extended.

  The [`-hidden`](`e:erts:erl_cmd.md#hidden`) and
  [`-connect_all`](`e:erts:erl_cmd.md#connect_all`) command line arguments did
  not work if multiple instances were present on the command line which has been
  fixed. The new kernel parameter
  [`connect_all`](`e:kernel:kernel_app.md#connect_all`) has also been introduced
  in order to replace the `-connect_all` command line argument.

  Own Id: OTP-17934 Aux Id: PR-6007

- Fix the `public_key:ssh*` functions to be listed under the correct release in
  the Removed Functionality User's Guide.

  Own Id: OTP-18139 Aux Id: PR-6060

- The type spec for `format_status/1` in `gen_statem`, `gen_server` and
  `gen_event` has been corrected to state that the return value is of the same
  type as the argument (instead of the same value as the argument).

  Own Id: OTP-18142 Aux Id: PR-6078

- If the `timer` server child spec was already present in `kernel_sup` but it
  was not started, the `timer` server would fail to start with an
  `{error, already_present}` error instead of restarting the server.

  Own Id: OTP-18146 Aux Id: PR-5983

- When changing callback module in `gen_statem` the state_enter calls flag from
  the old module was used in for the first event in the new module, which could
  confuse the new module and cause malfunction. This bug has been corrected.

  With this change some `sys` debug message formats have been modified, which
  can be a problem for debug code relying on the format.

  \*** POTENTIAL INCOMPATIBILITY \***

  Own Id: OTP-18239

### Improvements and New Features

- There is a new configure option, `--enable-deterministic-build`, which will
  apply the `deterministic` compiler option when building Erlang/OTP. The
  `deterministic` option has been improved to eliminate more sources of
  non-determinism in several applications.

  Own Id: OTP-18165 Aux Id: PR-5965

- The `rfc339_to_system_time/1,2` functions now allows the minutes part to be
  omitted from the time zone.

  Own Id: OTP-18166 Aux Id: PR-6108

- The `receive` statement in `gen_event` has been optimized to not use selective
  receive (which was never needed, and could cause severe performance
  degradation under heavy load).

  Own Id: OTP-18194 Aux Id: PR-6199

- Add new API function erl_features:configurable/0

  Own Id: OTP-18199 Aux Id: PR-5790

## STDLIB 4.0.1

### Fixed Bugs and Malfunctions

- In the initial release of Erlang/OTP 25, the expression bound to the `_`
  pseudo-field in a record initialization would always be evaluated once, even
  if all other fields in the record were explicitly initialized. That would
  break the use case of binding the expression `error(...)` to `_` in order to
  get an exception if not all fields were initialized.

  The behavior of binding to `_` has been reverted to the pre-OTP 25 behavior,
  that is, to not evaluate the expression if all fields have been bound to
  explicit values.

  Own Id: OTP-18110 Aux Id: GH-6000

## STDLIB 4.0

### Fixed Bugs and Malfunctions

- Improve the Erlang code linter's check of unused types.

  Own Id: OTP-17370 Aux Id: GH-4784

- Fix race condition in `proc_lib:stop/3` where the process is not stopped when
  the timeout given is very short.

  Own Id: OTP-17480 Aux Id: GH-4853 PR-4872

- Maps are now fully supported in by `ms_transform`.

  Own Id: OTP-17518 Aux Id: GH-4915

- Fix gen_server:call with the first argument as self() to throw an error
  instead of failing with a timeout.

  The same fix has also been done for gen_statem:call/3, gen_event:sync_notify/2
  and any other functionality relying on the internal gen:call/3 function.

  A similar fix was also done when using io:format/2 and the current
  group_leader was set to the current process.

  \*** POTENTIAL INCOMPATIBILITY \***

  Own Id: OTP-17544 Aux Id: PR-5008

- erl_pp printed unary - and + operators with a space between the operator and
  the operand. This is fixed by not having any space in between.

  Own Id: OTP-17566 Aux Id: PR-5095, GH-5093

- Adjust uri_string:normalize behavior for URIs with undefined port (URI string
  with a port colon but no port value or URI map with port => undefined).

  Remove redundant normalization from http_request module.

  Before this change, normalize would not remove port subcomponent in such cases
  and could for example return "http://localhost:" URI.

  \*** POTENTIAL INCOMPATIBILITY \***

  Own Id: OTP-17627

- Fix reduction counting bug in `re:run` that caused the function to yield too
  frequently when doing `global` matches.

  Own Id: OTP-17661 Aux Id: PR-5165

- Fix the memory value returned from `ets:info(Tid,memory)` when the
  `read_concurrency` option is used.

  Before this fix the memory used by the scheduler specific lock cache lines was
  not counted towards the total. This caused the returned memory usage to be
  very incorrect on systems with many schedulers for tables with man locks.

  Own Id: OTP-17832 Aux Id: PR-5494

- Avoid confusion by correcting the argument order in the gen_event crash log
  printout.

  Own Id: OTP-17878

- Fixed `string:next_grapheme/1` to return an empty binary in the tail for
  binary input for the last grapheme cluster.

  \*** POTENTIAL INCOMPATIBILITY \***

  Own Id: OTP-18009 Aux Id: PR-5785

- Fixed type specifications of the `supervisor:sup_name/0` and
  [`supervisor:sup_ref/0`](`t:supervisor:sup_ref/0`) types.

  Own Id: OTP-18034 Aux Id: PR-4661, GH-4622

- If a default record field initialization (`_ = Expr`) was used even though all
  records fields were explicitly initialized, `Expr` would not be evaluated.
  That would not be a problem, except when `Expr` would bind a variable
  subsequently used, in which case the compiler would crash.

  As an example, if record `#r{}` is defined to have only one field `a`, the
  following code would crash the compiler:

  `#r{a=[],_=V=42}, V`

  To fix that problem, the compiler will make sure that `Expr` is always
  evaluated at least once. The compiler will now rewrite the example to
  essentially:

  `V=42, #r{a=[]}, V`

  Own Id: OTP-18083

### Improvements and New Features

- Users can now configure ETS tables with the `{write_concurrency, auto}`
  option. This option forces tables to automatically change the number of locks
  that are used at run-time depending on how much concurrency is detected. The
  `{decentralized_counters, true}` option is enabled by default when
  `{write_concurrency, auto}` is active.

  Benchmark results comparing this option with the other ETS optimization
  options are available here:

  https://erlang.org/bench/ets_bench_result_lock_config.html

  Own Id: OTP-15991 Aux Id: PR-5208

- The `format_status/2` callback for `gen_server`, `gen_statem` and `gen_event`
  has been deprecated in favor of the new `format_status/1` callback.

  The new callback adds the possibility to limit and change many more things
  than the just the state, such as the last received message, the reason for
  terminating and more events specific to each type of behavior. See the
  respective modules documentation for more details.

  Own Id: OTP-17351 Aux Id: GH-4673 PR-4952

- The `timer` module has been modernized and made more efficient, which makes
  the timer server less susceptible to being overloaded. The `timer:sleep/1`
  function now accepts an arbitrarily large integer.

  Own Id: OTP-17481 Aux Id: PR-4811

- Add `lists:enumerate/[1,2]`.

  Own Id: OTP-17523 Aux Id: PR-4928

- The configuration files [`.erlang`](`e:erts:erl_cmd.md`),
  [`.erlang.cookie`](`e:system:distributed.md`) and
  [`.erlang.crypt`](`m:beam_lib#module-erlang-crypt`) can now be located in the XDG
  Config Home directory.

  See the documentation for each file and `filename:basedir/2` for more details.

  Own Id: OTP-17554 Aux Id: GH-5016 PR-5408 OTP-17821

- Support `native` time unit in `calendar` functions `system_time_to_rfc3339/2`
  and `rfc3339_to_system_time`.

  Own Id: OTP-17592 Aux Id: ERIERL-663, PR-5243

- The tagged tuple tests and fun-calls have been optimized and are now a little
  bit cheaper than previously.

  These optimizations become possible after making sure that all boxed terms
  have at least one word allocated after the arity word. This has been
  accomplished by letting all empty tuples refer to the same empty tuple literal
  which also reduces memory usage for empty tuples.

  Own Id: OTP-17608

- The signal queue benchmark in parallel_messages_SUITE and the ETS benchmark in
  ets_SUITE have benchmark result visualization HTML pages with "fill-screen"
  buttons to make the graphs bigger. This button did not work as intended
  before. When pressing the button for a graph, the last graph got replaced with
  a bigger version and not the one over the button. This is now fixed.

  Own Id: OTP-17630

- The new module `peer` supersedes the `slave` module. The `slave` module is now
  deprecated and will be removed in OTP 27.

  `peer` contains an extended and more robust API for starting erlang nodes.

  Own Id: OTP-17720 Aux Id: PR-5162

- This change introduces quote and unquote functions in uri_string module - a
  replacement for deprecated encode and decode functions from http_uri.

  Own Id: OTP-17778 Aux Id: GH-5368

- In order to make it easier for the user to manage multiple outstanding
  asynchronous `call` requests, new functionality utilizing request identifier
  collections have been introduced in
  [`erpc`](`t:erpc:request_id_collection/0`),
  [`gen_server`](`t:gen_server:request_id_collection/0`),
  [`gen_statem`](`t:gen_statem:request_id_collection/0`), and
  [`gen_event`](`t:gen_event:request_id_collection/0`).

  Own Id: OTP-17784 Aux Id: PR-5792

- Update to the Unicode 14.0 specification.

  Own Id: OTP-17869 Aux Id: PR-5595

- The following ets types have been renamed to a clearer name: `tab/0` to
  `table/0` and `comp_match_spec/0` to `compiled_match_spec/0`.

  The types `table_access/0` and `table_type/0` have been exported.

  Own Id: OTP-17901 Aux Id: GH-4968 PR-5649

- Add support for locating `.asn1` files to the default search rules of
  `filelib:find_file/1` and `filelib:find_source/1`.

  Own Id: OTP-17908 Aux Id: GH-5655 PR-5669

- Type specifications have been added to the `gen_server`, and the documentation
  has been updated to utilize this.

  This surfaced a few type violations that has been corrected in `global`,
  `logger_olp` and `rpc`.

  Own Id: OTP-17915 Aux Id: PR-5751, GH-2375, GH-2690

- The non-local function handler for the `erl_eval` can now be called with
  either two or three arguments. When called with three arguments, the first
  argument is the annotation for the node in the abstract format.

  All errors during evaluation will now be passed through `erlang:raise/3`. If
  the restricted shell is active and it does not let `erlang:raise/3` through,
  evaluation errors will be printed in less clear way. See the documentation for
  restricted shell in `shell`.

  \*** POTENTIAL INCOMPATIBILITY \***

  Own Id: OTP-17925 Aux Id: PR-5631

- Added `filelib:ensure_path/1` that ensures that all directories for the given
  path exists (unlike `filelib:ensure_dir/1`, which will not create the last
  segment of the path).

  Own Id: OTP-17953 Aux Id: PR-5621

- The functions `groups_from_list/2` and `groups_from_list/3` have been added to
  the `maps` module.

  Own Id: OTP-17969 Aux Id: PR-5588

- `gen_server` has been refactored to throw more readable exceptions when a
  callback returns bad values in the `Timeout` field
  (`timeout() | 'hibernate' | {'continue,_}`), and also to verify that argument
  in the `gen_server:enter_loop/3,4,5` API function.

  Own Id: OTP-17974 Aux Id: GH-5683

- The functions `uniq/1` and `uniq/2` for removing duplicates have been added to
  the `lists` module.

  Own Id: OTP-17977 Aux Id: GH-5606, PR-5766

- Added support for configurable features as described in EEP-60. Features can
  be enabled/disabled during compilation with options
  (`-enable-feature Feature`, `-disable-feature Feature` and
  `+{feature, Feature, enable|disable}`) to `erlc` as well as with directives
  (`-feature(Feature, enable|disable).`) in the file. Similar options can be
  used to `erl` for enabling/disabling features allowed at runtime. The new
  `maybe` expression (EEP-49) is fully supported as the feature `maybe_expr`.
  The features support is documented in the reference manual.

  Own Id: OTP-17988

- The function `filename:safe_relative_path/1`, which has been deprecated since
  OTP 25, has been removed. Use `filelib:safe_relative_path/2` instead.

  \*** POTENTIAL INCOMPATIBILITY \***

  Own Id: OTP-17991

- A new PRNG have been added to the `rand` module: `mwc59` which has been
  developed in collaboration with Sebastiano Vigna. It is intended for
  applications that need really fast pseudo-random numbers, and it comes with
  two output value scramblers, one fast and one thorough.

  Two internal functions for the `exsp` generator have also been exported so
  they can be used outside the `rand` plug-in framework to shave off some
  overhead.

  The internal `splitmix64` generator has also been exported which can be useful
  for seeding other kinds of PRNG:s than its own.

  Own Id: OTP-18011

## STDLIB 3.17.2.4

### Fixed Bugs and Malfunctions

- The following functions are now much faster when given a long list or binary:

  - erlang:list_to_integer/1
  - erlang:binary_to_integer/1
  - erlang:binary_to_integer/2
  - erlang:list_to_integer/2
  - string:to_integer/1

  Own Id: OTP-18659 Aux Id: PR-7426

## STDLIB 3.17.2.3

### Improvements and New Features

- Static supervisors are very idle processes after they have started so they
  will now be hibernated after start to improve resource management.

  Own Id: OTP-18556

## STDLIB 3.17.2.2

### Fixed Bugs and Malfunctions

- It is not allowed to call functions from guards. The compiler failed to reject
  a call in a guard when done by constructing a record with a default
  initialization expression that called a function.

  Own Id: OTP-18325 Aux Id: GH-6465, GH-6466

## STDLIB 3.17.2.1

### Fixed Bugs and Malfunctions

- When changing callback module in `gen_statem` the state_enter calls flag from
  the old module was used in for the first event in the new module, which could
  confuse the new module and cause malfunction. This bug has been corrected.

  With this change some `sys` debug message formats have been modified, which
  can be a problem for debug code relying on the format.

  \*** POTENTIAL INCOMPATIBILITY \***

  Own Id: OTP-18239

## STDLIB 3.17.2

### Fixed Bugs and Malfunctions

- The type specifications for `shell_docs:get_doc/3`,
  `shell_docs:get_callback_doc/3`, and `shell_docs:get_type_doc/3` incorrectly
  stated that the returned `Metadata` was an empty map.

  Own Id: OTP-18081

## STDLIB 3.17.1

### Fixed Bugs and Malfunctions

- The compilation time is no longer recorded in BEAM files. There remained
  several undocumented functions that attempted to retrieve compilation times.
  Those have now been removed.

  Own Id: OTP-17962

## STDLIB 3.17

### Fixed Bugs and Malfunctions

- Fix rendering of nbsp on terminals that do not support unicode.

  Own Id: OTP-17662 Aux Id: PR-5206

- Improved the `m:erl_error` printout for when `m:re` fails to compile a regular
  expression to also print hints about why the compilation failed.

  Own Id: OTP-17750 Aux Id: PR-5366

- Fixed spec for `supervisor_bridge:start_link()`.

  Own Id: OTP-17766 Aux Id: PR-5362

- Added missing shutdown clauses in `supervisor` which could cause erroneous
  error reports.

  Own Id: OTP-17767 Aux Id: PR-5344

### Improvements and New Features

- Add the `no_auto_import_types` to erl_lint to allow a module to define types
  of the same name as a predefined type.

  Own Id: OTP-17744 Aux Id: PR-5292

## STDLIB 3.16.1

### Fixed Bugs and Malfunctions

- Fixed a bug that could cause a child to become orphaned when a supervisor died
  between unlinking and sending the shutdown signal to this child.

  There was also a possibility for erratic supervisor reports caused by a race
  between a supervisor shutting down a child and that child exiting by itself at
  the same time.

  Own Id: OTP-17649 Aux Id: GH-5193, PR-5201

## STDLIB 3.16

### Fixed Bugs and Malfunctions

- Fix `io:format` with `~p` to no longer interpret floats as printable
  characters.

  Own Id: OTP-17424 Aux Id: GH-4801 PR-4803

- Fix specs for base64 encode/decode functions to also include 0.

  Own Id: OTP-17429 Aux Id: GH-4761

- The failing call `io:format("~p\n")` would result in a warning for line number
  0 instead of the correct line and column numbers. This has been corrected, and
  all warnings for failing calls to [`io:format()`](`t:io:format/0`) has been
  rephrased to make it clearer exactly what the problem is.

  Own Id: OTP-17430

- When the options `warn_missing_spec` and `export_all` were given, there would
  only be warnings for missing specs for functions that had been explicitly
  exported using an `-export` attribute.

  Own Id: OTP-17434 Aux Id: GH-4772

- Calling `c:ls/1` with an atom whose contents is the the name of a file (as
  opposed to a directory) would crash.

  Own Id: OTP-17463 Aux Id: GH-4916

- The `MODULE` and `MODULE_STRING` macros would always appear to be defined
  (when tested by `-ifdef`), even though no `-module()` declaration had been
  seen yet. Changed so that `-ifdef ?MODULE.` will not consider ?MODULE defined
  if `-module()` has not been previously seen.

  Own Id: OTP-17505 Aux Id: GH-4995

- Fix bug with rendering of missing types and callbacks in shell_docs.

  Own Id: OTP-17573 Aux Id: ERL-1264 GH-4270

- When the `deterministic` option was given to the compiler, the `?FILE` macro
  would be expanded to full path of the source file before the first `include`
  directive and to base part of the filename after `include` directive.

  Own Id: OTP-17581 Aux Id: PR-5141

- Fixed broken `win32reg:delete_key` and fixed `win32reg:value` for `default`
  value.

  Own Id: OTP-17622 Aux Id: PR-5038

- Fixed error information for the call `maps:get(some_key, #{})`.

  Own Id: OTP-17634 Aux Id: GH-5196

### Improvements and New Features

- Most output functions in the `io` module now print extra error information
  when provided with invalid arguments. The functions are: `io:format`,
  `io:fwrite`, `io:put_chars`, `io:nl` and `io:write`.

  Own Id: OTP-17317 Aux Id: PR-4757

- EEP-54 (Provide more information about errors) now includes two new return
  values for the `format_error` callback, `general` and `reason`.

  Multi-line error descriptions returned from a `format_error` callback are now
  correctly indented.

  The documentation for `m:erl_error`, [`error/3`](`erlang:error/3`) and
  [Errors and Error Handling](`e:system:errors.md`) in the Erlang Reference
  Manual have been extended.

  Own Id: OTP-17454 Aux Id: PR-4764

- In the documentation for the `lists` module, it has been clarified that
  predicate funs must return a boolean.

  Own Id: OTP-17503 Aux Id: GH-4985

- The documentation for `c:c/1`, `c:c/2`, and `c:c/3` has been clarified.

  Own Id: OTP-17571 Aux Id: GH-5103

## STDLIB 3.15.2

### Fixed Bugs and Malfunctions

- Fix a bug that could cause a crash when formatting tuples using the control
  sequences `p` or `P` and limiting the output with the option `chars_limit`.

  Own Id: OTP-17525 Aux Id: GH-5053

## STDLIB 3.15.1

### Fixed Bugs and Malfunctions

- Fix a bug that could cause a loop when formatting terms using the control
  sequences p or P and limiting the output with the option `chars_limit`.

  Own Id: OTP-17459 Aux Id: GH-4824, GH-4842

## STDLIB 3.15

### Fixed Bugs and Malfunctions

- Time-outs in `gen_statem` with relative time `0` did not behave quite
  according to the intended model. This has now been corrected.

  The correction introduces a small potential incompatibility e.g when combining
  a state time-out with inserted events, and the inserted event does a state
  change in the state with the time-out. Before this correction the state
  time-out could be delivered even after the second state change, but now it is
  guaranteed that a state time-out is only delivered in the state it was started
  for, even in this corner case.

  \*** POTENTIAL INCOMPATIBILITY \***

  Own Id: OTP-15107 Aux Id: ERL-1381, PR-2813

- Fix bugs in `erl_eval` concerning bitstring comprehensions.

  Own Id: OTP-16865

- File names that start with a dot (such as "`.gitignore`" are now treated as
  file names and not extensions by `filename:extension/1` and
  `filename:rootname/1`.

  Own Id: OTP-16905

- Fixed a bug where `beam_lib:chunks/3` with the `allow_missing_chunks` option
  would crash if a named chunk was missing.

  Own Id: OTP-16950 Aux Id: ERL-1378

- A floating point zero (0.0) can be both positive (+0.0) and negative (-0.0).
  Multiple bugs in the compiler, runtime system, and STDLIB have been fixed to
  ensure that the minus sign on 0.0 is not lost.

  Own Id: OTP-17077 Aux Id: ERL-1431, PR-2903, PR-2905, PR-2906

- Eliminated a Dialyzer crashed when the `-MMD` option is used to generate a
  dependency file and a BEAM file a the same time.

  Own Id: OTP-17118 Aux Id: PR-2825

- Fixed bug in `m:shell_docs` and `erl_docgen` that interpreted `em` tags as
  `strong`.

  Own Id: OTP-17122

- On Solaris, the `math:acos/1` and `math:asin/1` functions would not fail for
  arguments outside the valid domain.

  Own Id: OTP-17133

- Silence `unused_record` warnings when using `ms_transform`. The parse
  transform `ms_transform` replaces records with tuples, which can cause the
  Erlang code linter to emit warnings about unused records.

  Own Id: OTP-17186

- Documented a deficiency in the `re` module regarding the `[:ascii:]` character
  class matching Latin-1 characters.

  Own Id: OTP-17222 Aux Id: GH-4544

- Fixed `spec` of start functions in generic behaviors.

  Own Id: OTP-17342 Aux Id: GH-4725 PR-4726

- Supervisors rejected child specs with a shutdown value of 0.

  Own Id: OTP-17364 Aux Id: PR-4747

### Improvements and New Features

- In the `rand` module it is now possible to seed the default algorithm using an
  algorithm alias: `default`.

  Generating pseudo random binaries has been implemented with `rand:bytes/1` and
  `rand:bytes_s/2`.

  Own Id: OTP-14646 Aux Id: PR-2920

- New functions have been added to the `proplists` module: `to_map/1,2` and
  `from_map/1`.

  Own Id: OTP-14647 Aux Id: PR-2910

- New functions have been added to the `queue` module: `all/2`, `any/2`,
  `delete/2`, `delete_r/2`, `delete_with/2`, and `delete_with_r/2`.

  Own Id: OTP-14650 Aux Id: PR-2850

- New function have been added to the `queue` module: `fold/2` and
  `filtermap/2`.

  Own Id: OTP-14793 Aux Id: PR-2791

- Support for handling abstract code created before OTP R15 has been dropped.

  Own Id: OTP-16678 Aux Id: PR-2627

- Extended error information for failing BIF calls as proposed in
  [EEP 54](https://github.com/erlang/eep/blob/master/eeps/eep-0054.md) has been
  implemented.

  When a BIF call from the Erlang shell fails, more information about which
  argument or arguments that were in error will be printed. The same extended
  error information will by `proc_lib`, `common_test`, and `qlc` when BIF calls
  fail.

  For applications that wish to provide the same extended error information,
  there are new functions `erl_error:format_exception/3` and
  `erl_error:format_exception/4`.

  There is a new [`error/3`](`error/3`) BIF that allows applications or
  libraries to provide extended error information in the same way for their own
  exceptions.

  Own Id: OTP-16686

- The [_process alias_](`e:system:ref_man_processes.md#process-aliases`) feature
  as outlined by
  [EEP 53](https://github.com/erlang/eep/blob/master/eeps/eep-0053.md) has been
  introduced. It is introduced in order to provide a lightweight mechanism that
  can prevent late replies after timeout or connection loss. For more
  information, see EEP 53 and the documentation of the new
  [`alias/1`](`erlang:alias/1`) BIF and the new options to the
  [`monitor/3`](`erlang:monitor/3`) BIF.

  The `call` operation in the framework used by `gen_server`, `gen_statem`, and
  `gen_event` has been updated to utilize alias in order to prevent late
  responses. The `gen_statem` behavior still use a proxy process in the
  distributed case, since it has always prevented late replies and aliases wont
  work against pre OTP 24 nodes. The proxy process can be removed in OTP 26.

  The alias feature also made it possible to introduce new functions similar to
  the [`erpc:receive_response()`](`erpc:receive_response/2`) function in the gen
  behaviors, so the new functions
  [`gen_server:receive_response()`](`gen_server:receive_response/2`),
  [`gen_statem:receive_response()`](`gen_statem:receive_response/2`),
  [`gen_event:receive_response()`](`gen_event:receive_response/2`) have also
  been introduced.

  Own Id: OTP-16718 Aux Id: PR-2735

- Improved documentation about exit signals emitted when a `gen_server`
  terminates.

  Own Id: OTP-16910 Aux Id: PR-2771

- New functions have been added to the `maps` module: `merge_with/3`,
  `intersect/2`, `intersect_with/3`, `filtermap/2`, `from_keys/2`, and
  `maps:foreach/2`.

  `maps:merge_with/3` is the same as `merge/2` but takes an extra fun that is
  used to combine items with the same key.

  `maps:intersect/2` computes the intersection of two maps.

  `maps:intersect_with/3` is the same as `intersect/2` but takes an extra fun
  that is used to combine intersecting items.

  `maps:filtermap/2` allows filtering and mapping of a map in a single pass.

  `maps:from_keys/2` constructs a map from a list of keys and a single value and
  can be used to to optimize sets operations such as from_list/1, filter/2,
  intersection/2, and subtract/2.

  `maps:foreach/2` allows iteration over a map without returning any value.

  Own Id: OTP-16936 Aux Id: ERL-1367

- The experimental HiPE application has been removed, together with all related
  functionality in other applications.

  \*** POTENTIAL INCOMPATIBILITY \***

  Own Id: OTP-16963

- The `filename:src/1` function which was deprecated in OTP 20 has been removed.
  Use `filelib:find_source/1,3` instead.

  \*** POTENTIAL INCOMPATIBILITY \***

  Own Id: OTP-16971

- The pretty printer for floating point number have been changed to make it
  easier to see if the integer part of the number has been rounded. After the
  change the digit that may have been rounded always appears last or just before
  the exponent character (e or E). This is accomplished by always printing the
  number using scientific notation if it is so large that the integer part could
  be rounded.

  Own Id: OTP-16980 Aux Id: ERL-1308

- Accept references up to a size of 160-bits from remote nodes. This is the
  first step in an upgrade path toward using references up to 160-bits in a
  future OTP release.

  Own Id: OTP-17005 Aux Id: OTP-16718

- Add option `location` to `erl_parse:abstract/2`.

  Own Id: OTP-17024

- All long running functions in the maps API are now yielding. In previous
  releases the functions `maps:from_list/1`, `maps:keys/1` and `maps:values/1`
  did not yield. This could cause unfair scheduling of processes.

  Own Id: OTP-17057

- The `sets` module now has an optional map-based implementation, as described
  in `EEP 50`.

  To use this implementation, pass the `{version,2}` option to `sets:new/1` or
  `sets:from_list/2`.

  Own Id: OTP-17059 Aux Id: PR-2864

- Added `shell_docs:supported_tags/0`. This function can be used to retrieve the
  tags currently supported by `shell_docs`.

  Own Id: OTP-17120

- The `application/erlang+html` documentation storage format used by
  `m:shell_docs` has been updated to include the tags `b`, `strong`, `h4`, `h5`
  and `h6`.

  Own Id: OTP-17121

- Do not pretty-print `catch` expressions with unnecessary parentheses. The
  re-write of the Erlang parser grammar in PR-2584 implies that parentheses
  around `catch` expressions are in many cases no longer required.

  Own Id: OTP-17169 Aux Id: PR-2584

- Improved explanation of `{continue,Continue}` in `Module:init/1` of the
  `gen_server` documentation.

  Own Id: OTP-17171 Aux Id: PR-3011

- The `erl_eval` module now accepts a map for keeping track of bindings. Using
  an `orddict` for bindings will still work.

  Own Id: OTP-17175

- Documented `epp:scan_erl_form/1` and added `epp:scan_file/2`.

  Own Id: OTP-17199 Aux Id: PR-2658

- The standard floating point printing algorithm used by the `io` and `io_lib`
  modules has been changed from the algorithm described in \[1] to the Ryu
  algorithm \[2]. This gives a significant speed improvement for the printing of
  most floating point numbers and a small memory consumption improvement.

  \[1]: Robert G. Burger and R. Kent Dybvig. 1996. Printing floating-point
  numbers quickly and accurately. In Proceedings of the ACM SIGPLAN 1996
  conference on Programming language design and implementation (PLDI '96).
  Association for Computing Machinery, New York, NY, USA, 108–116.
  DOI:https://doi.org/10.1145/231379.231397

  \[2]: Ulf Adams. 2018. Ryū: fast float-to-string conversion. In Proceedings of
  the 39th ACM SIGPLAN Conference on Programming Language Design and
  Implementation (PLDI 2018). Association for Computing Machinery, New York, NY,
  USA, 270–282. DOI:https://doi.org/10.1145/3192366.3192369

  Thanks to Thomas Depierre

  Own Id: OTP-17210

- Add hex encoding and decoding functions in the binary module.

  Own Id: OTP-17236 Aux Id: PR-3014

- The undocumented and partially broken `ets:filter/3` function has been
  removed.

  Own Id: OTP-17263

- Add support in `m:shell_docs` to display any `"text"` documentation format.
  This means that `h(Module)` in the shell now can display the `"text/markdown"`
  of Elixir documentation.

  Own Id: OTP-17267

- The internal hashing of keys within ETS tables of types `set`, `bag`,
  `duplicate_bag` has been salted to diverge from `erlang:phash2`. This to avoid
  bad hashing if `phash2` is used to distribute the keys over separate
  tables/nodes.

  Own Id: OTP-17276 Aux Id: PR-2979

- Updated to the Unicode 13.0 specification.

  Own Id: OTP-17327 Aux Id: PR-4707

- Add compiler option `{nowarn_unused_record, RecordNames}`. Document compiler
  option `nowarn_unused_type`.

  Own Id: OTP-17330

- Implementation of
  [EEP 56](https://github.com/erlang/eep/blob/master/eeps/eep-0056.md) in
  supervisor. It adds the concept of `significant` children as well as the
  `auto_shutdown` supervisor flag.

  See the [supervisor manual page](`m:supervisor`) for more information.

  Own Id: OTP-17334 Aux Id: PR-4638, EEP-56

- Fixed warnings in code matching on underscore prefixed variables.

  Own Id: OTP-17385 Aux Id: OTP-17123

## STDLIB 3.14.2.3

### Fixed Bugs and Malfunctions

- It is not allowed to call functions from guards. The compiler failed to reject
  a call in a guard when done by constructing a record with a default
  initialization expression that called a function.

  Own Id: OTP-18325 Aux Id: GH-6465, GH-6466

## STDLIB 3.14.2.2

### Fixed Bugs and Malfunctions

- Fix a bug that could cause a crash when formatting tuples using the control
  sequences `p` or `P` and limiting the output with the option `chars_limit`.

  Own Id: OTP-17525 Aux Id: GH-5053

## STDLIB 3.14.2.1

### Fixed Bugs and Malfunctions

- Fix a bug that could cause a loop when formatting terms using the control
  sequences p or P and limiting the output with the option `chars_limit`.

  Own Id: OTP-17459 Aux Id: GH-4824, GH-4842

## STDLIB 3.14.2

### Fixed Bugs and Malfunctions

- Dictionaries that have become zipped by the zip module did not get executable
  permission (for the file owner) which makes the files inside the dictionary
  inaccessible. This is fixed by giving dictionaries inside a zip archive XRW
  permission.

  Own Id: OTP-17295 Aux Id: GH-4687

## STDLIB 3.14.1

### Fixed Bugs and Malfunctions

- Handle maps in `erl_parse:tokens()`.

  Own Id: OTP-16978

- The erlang shell function `rr` has been fixed to be able to read records from
  files within a code archive.

  Own Id: OTP-17182 Aux Id: PR-3002

- If `beam_lib` is asked to return abstract code for a BEAM file produced by
  Elixir and Elixir is not installed on the computer, `beam_lib` will no longer
  crash, but will return an error tuple. The `cover:compile_beam()` and
  `cover:compile_beam_directory()` functions have been updated to also return an
  error tuple in that situation.

  Own Id: OTP-17194 Aux Id: GH-4353

- Correct example module `erl_id_trans` regarding the `{char, C}` type.

  Own Id: OTP-17273

## STDLIB 3.14

### Fixed Bugs and Malfunctions

- This change fixes the handling of deep lists in the path component when using
  uri_string:recompose/1.

  Own Id: OTP-16941

- Fix `m:shell_docs` to clear shell decorations (bold/underline) when paginating
  output.

  Fix various small renderings issues when integrating `m:shell_docs` with edoc.

  Own Id: OTP-17047

### Improvements and New Features

- Improved the API and documentation of the uri_string module.

  Added a new chapter to the Users Guide about Uniform Resource Identifiers and
  their handling with the new API.

  Added two new API functions: uri_string:allowed_characters/0 and
  uri_string:percent_decode/1.

  This change has been marked as potentially incompatible as
  uri*string:normalize/2 used to decode percent-encoded character triplets that
  corresponded to characters not in the reserved set. After this change,
  uri_string:normalize/2 will only decode those percent-encoded triplets that
  correspond to characters in the unreserved set (ALPHA / DIGIT / "-" / "." /
  "*" / "~").

  \*** POTENTIAL INCOMPATIBILITY \***

  Own Id: OTP-16460

- The `shell_docs` module has been expanded with the possibility to configure
  unicode, ansi and column size for the rendered text.

  Own Id: OTP-16990

## STDLIB 3.13.2

### Fixed Bugs and Malfunctions

- The functions `digraph:in_edges/2` and `digraph:out_edges/2` would return
  false edges if called for a vertex that had a '\_' atom in its name term.

  Own Id: OTP-16655

- `filelib:wildcard("not-a-directory/..")` should return an empty list. On
  Windows it returned `"not-a-directory/.."`.

  Own Id: OTP-16700

- Fix the typespec of shell_docs:render to use the correct type for an MFA.

  Own Id: OTP-16739

- Fix uri_string:recompose/1 when host is present but input path is not
  absolute.

  This change prevents the recompose operation to change the top level domain of
  the host when the path does not start with a slash.

  Own Id: OTP-16751 Aux Id: ERL-1283

- The `epp` module would return a badly formed error term when an '`if`'
  preprocessor directive referenced an undefined symbol. `epp:format_error/1`
  would crash when called with the bad error term.

  Own Id: OTP-16816 Aux Id: ERL-1310

- `lists:sublist(List, Start, Len)` failed with an exception if
  `Start > length(List) + 1` even though it is explicitly documented that "It is
  not an error for `Start+Len` to exceed the length of the list".

  Own Id: OTP-16830 Aux Id: ERL-1334, PR-2718

## STDLIB 3.13.1

### Fixed Bugs and Malfunctions

- When a temporary child of a `simple_one_for_one supervisor` died, the internal
  state of the supervisor would be corrupted in a way that would cause the
  supervisor to retain the start arguments for subsequent children started by
  the supervisor, causing unnecessary growth of the supervisor's heap. There
  state corruption could potentially cause other problems as well.

  Own Id: OTP-16804

## STDLIB 3.13

### Fixed Bugs and Malfunctions

- Compiling a match specification with excessive nesting caused the runtime
  system to crash due to scheduler stack exhaustion. Instead of crashing the
  runtime system, effected functions will now raise a `system_limit` error
  exception in this situation.

  Own Id: OTP-16431 Aux Id: ERL-592

- Initialization of record fields using `_` is no longer allowed if the number
  of affected fields is zero.

  Own Id: OTP-16516

- Fix bugs in `eval_bits`.

  Own Id: OTP-16545

### Improvements and New Features

- Improved the printout of single line logger events for most of the OTP
  behaviours in STDLIB and Kernel. This includes `proc_lib`, `gen_server`,
  `gen_event`, `gen_statem`, `gen_fsm`, `supervisor`, `supervisor_bridge` and
  `application`.

  Improved the [`chars_limit`](`m:logger_formatter#chars_limit`) and
  [`depth`](`m:logger_formatter#depth`) handling in `proc_lib` and when
  formatting of exceptions.

  Own Id: OTP-15299

- Remove usage and documentation of old requests of the I/O-protocol.

  Own Id: OTP-15695

- Improved ETS scalability of concurrent calls that change the size of a table,
  like `ets:insert/2` and `ets:delete/2`.

  This performance feature was implemented for `ordered_set` in OTP 22.0 and
  does now apply for all ETS table types.

  The improved scalability may come at the cost of longer latency of
  `ets:info(T,size)` and `ets:info(T,memory)`. A new table option
  `decentralized_counters` has therefore been added. It is default `true` for
  `ordered_set` with `write_concurrency` enabled and default `false` for all
  other table types.

  Own Id: OTP-15744 Aux Id: OTP-15623, PR-2229

- Handle Unicode filenames in the `zip` module.

  Own Id: OTP-16005 Aux Id: ERL-1003, ERL-1150

- Unicode support was updated to the Unicode 12.1 standard.

  Own Id: OTP-16073 Aux Id: PR-2339

- All of the modules [`proc_lib`](`proc_lib:start_monitor/3`),
  [`gen_server`](`gen_server:start_monitor/3`),
  [`gen_statem`](`gen_statem:start_monitor/3`), and
  [`gen_event`](`gen_event:start_monitor/0`) have been extended with a
  `start_monitor()` function. For more information, see the documentation of
  `start_monitor()` for these modules.

  Own Id: OTP-16120 Aux Id: ERIERL-402, PR-2427

- Updates for new `erlang:term_to_iovec()` BIF.

  Own Id: OTP-16128 Aux Id: OTP-15618

- Documented a quirk regarding extraction from file descriptors in `erl_tar`.

  Own Id: OTP-16171 Aux Id: ERL-1057

- Added `ok` as return value to `gen_server:reply/2`

  Own Id: OTP-16210 Aux Id: PR-2411

- New functions have been added to `m:c` for printing embedded documentation for
  Erlang modules. The functions are:

  - **h/1,2,3** - Print the documentation for a Module:Function/Arity.

  - **ht/1,2,3** - Print the type documentation for a Module:Type/Arity.

  The embedded documentation is created when building the Erlang/OTP
  documentation.

  Own Id: OTP-16222

- Add `indent` and `linewidth` to the options of the `erl_pp` module's
  functions.

  Own Id: OTP-16276 Aux Id: PR-2443

- Minor updates due to the new spawn improvements made.

  Own Id: OTP-16368 Aux Id: OTP-15251

- The compiler will now raise a warning when inlining is used in modules that
  load NIFs.

  Own Id: OTP-16429 Aux Id: ERL-303

- Refactored the internal handling of deprecated and removed functions.

  Own Id: OTP-16469

- Extend `erl_parse:abstract/1,2` to handle external fun expressions
  (`fun M:F/A`).

  Own Id: OTP-16480

- Added `filelib:safe_relative_path/2` to replace
  `filename:safe_relative_path/1`, which did not safely handle symbolic links.

  `filename:safe_relative_path/1` has been deprecated.

  Own Id: OTP-16483 Aux Id: PR-2542

- The module `shell_docs` has been added. The module contains functions for
  rendering, validating and normalizing embedded documentation.

  Own Id: OTP-16500

- Module and function auto-completion in the shell now looks at all available
  modules instead of only those loaded. A module is considered available if it
  either is loaded already or would be loaded if called.

  The auto-completion has also been expanded to work in the new `h/1,2,3`
  function in `m:c`.

  Own Id: OTP-16501 Aux Id: OTP-16494, OTP-16222, OTP-16406, OTP-16499,
  OTP-16500, PR-2545, ERL-708

- Updated the internal `pcre` library to `8.44`.

  Own Id: OTP-16557

## STDLIB 3.12.1.2

### Fixed Bugs and Malfunctions

- Fix a bug that could cause a crash when formatting tuples using the control
  sequences `p` or `P` and limiting the output with the option `chars_limit`.

  Own Id: OTP-17525 Aux Id: GH-5053

## STDLIB 3.12.1.1

### Fixed Bugs and Malfunctions

- Fix a bug that could cause a loop when formatting terms using the control
  sequences p or P and limiting the output with the option `chars_limit`.

  Own Id: OTP-17459 Aux Id: GH-4824, GH-4842

## STDLIB 3.12.1

### Fixed Bugs and Malfunctions

- [re:run(Subject, RE, \[unicode])](`re:run/3`) returned `nomatch` instead of
  failing with a `badarg` error exception when `Subject` contained illegal utf8
  and `RE` was passed as a binary. This has been corrected along with
  corrections of reduction counting in `re:run()` error cases.

  Own Id: OTP-16553

## STDLIB 3.12

### Fixed Bugs and Malfunctions

- Fix type specification for uri_string:normalize/2 that may also return
  error().

  Own Id: OTP-16322

- Improve error handling in uri_string:normalize/2. This change fixes a crash
  when the input URI has faulty percent-encoding.

  Own Id: OTP-16351

- Fix minor bugs in the Erlang pretty printer (`erl_pp`).

  Own Id: OTP-16435

- Fix the Erlang parser regarding consecutive unary operators.

  Own Id: OTP-16439

- Let `calendar:rfc3339_to_system_time()` crash when the time offset is missing.

  Own Id: OTP-16514 Aux Id: ERL-1182

### Improvements and New Features

- Implement uri_string:resolve/\{2,3\} that can be used to resolve a URI
  reference against a base URI.

  Own Id: OTP-16321

- In `gen_statem` it is now possible to change the callback module for a running
  server. See `gen_statem`'s documentation for `change_callback_module`,
  `push_callback_module`, and `pop_callback_module`.

  Own Id: OTP-16477 Aux Id: PR-2531

## STDLIB 3.11.2

### Fixed Bugs and Malfunctions

- A directory traversal vulnerability has been eliminated in erl_tar. erl_tar
  will now refuse to extract symlinks that points outside the targeted
  extraction directory and will return `{error,{Path,unsafe_symlink}}`. (Thanks
  to Eric Meadows-Jönsson for the bug report and for suggesting a fix.)

  Own Id: OTP-16441

## STDLIB 3.11.1

### Fixed Bugs and Malfunctions

- The `ets:update_counter/4` core dumped when given an ordered_set with
  write_concurrency enabled and an invalid position. This bug has been fixed.

  Own Id: OTP-16378 Aux Id: ERL-1125

## STDLIB 3.11

### Fixed Bugs and Malfunctions

- The functions [`unicode:characters_to_list()`](`unicode:characters_to_list/2`)
  and [`unicode:characters_to_binary()`](`unicode:characters_to_binary/3`)
  raised a `badarg` exception instead of returning an error tuple when passed
  very large invalid code points as input.

  Own Id: OTP-16052

- Fixed a bug in the linter where list and binary comprehensions could suppress
  unsafe variable errors.

  Own Id: OTP-16053 Aux Id: ERL-1039

- Fixed incorrect type specifications for `erl_tar:open/2`, `create/2,3`, and
  `add/4`.

  Own Id: OTP-16085 Aux Id: PR-2379

- Fixed erroneous type spec for `binary:list_to_bin/1`. Argument type was
  changed from `t:iodata/0` to `t:iolist/0`.

  Own Id: OTP-16132 Aux Id: ERL-1041

- Fix a race in `pool:pspawn_link` that caused a `noproc` error to be thrown
  when using it to spawn a very short lived process.

  Own Id: OTP-16211

- Fixed a performance issue in ETS lookup when using the `compressed` option and
  the term contained atoms. Before this fix the decompress algorithm for atoms
  would unnecessarily take a global lock to validate the atom.

  Own Id: OTP-16316

### Improvements and New Features

- Added a new compiler/linter option to disable warnings for unused types
  (`nowarn_unused_type`).

  Own Id: OTP-16262 Aux Id: ERIERL-435

- ETS tables have been optimized to not use any locks when running in a system
  with only one scheduler enabled. This can provide significant performance
  gains for applications that use ETS tables heavily.

  Own Id: OTP-16315

## STDLIB 3.10

### Fixed Bugs and Malfunctions

- `re:run()` now yields when validating utf8 in a large subject.

  Own Id: OTP-15836 Aux Id: ERL-876

- Upgraded the ERTS internal PCRE library from version 8.42 to version 8.43. See
  [http://pcre.org/original/changelog.txt](http://pcre.org/original/changelog.txt)
  for information about changes made to PCRE. This library implements major
  parts of the `m:re` regular expressions module.

  Own Id: OTP-15889

- The bug with ID ERL-717 has been fixed. The functions `io:columns()` and
  `io:rows()` only worked correctly inside interactive erlang shells before this
  fix. These functions returned `{error,enotsup}` before this fix even if stdout
  and stdin were connected to a terminal when they were invoked from an escript
  or a program started with e.g., `erl -noshell`.

  Own Id: OTP-15959 Aux Id: ERL-717

- Fixed handling of ".." and "@" in wildcards. ".." would only work when
  preceded by a literal pattern such as in "a/..", not when preceded by wildcard
  characters such as in "\*/..". The combination "@/.." was also broken, and in
  addition "@" in a pattern could degrade performance of the wildcard matching.

  Own Id: OTP-15987 Aux Id: ERL-1029

- Make sure `ets:fun2ms()` can handle `++/2` in the head of functions when
  called from the shell.

  Own Id: OTP-15992 Aux Id: PR-2322

### Improvements and New Features

- Debugging of time-outs in `gen_statem` has been improved. Starting a time-out
  is now logged in `sys:log` and `sys:trace`. Running time-outs are visible in
  server crash logs, and with `sys:get_status`. Due to this system events
  `{start_timer, Action, State}` and `{insert_timout, Event, State}` have been
  added, which may surprise tools that rely on the format of these events.

  New features: The `EventContent` of a running time-out can be updated with
  `{TimeoutType, update, NewEventContent}`. Running time-outs can be cancelled
  with `{TimeoutType, cancel}` which is more readable than using
  `Time = infinity`.

  \*** POTENTIAL INCOMPATIBILITY \***

  Own Id: OTP-15510

- `re:run()` now avoids validating utf8 in the subject more than once in the
  same call. This validation could previously be performed multiple times when
  the `global` option was passed.

  Own Id: OTP-15831 Aux Id: ERL-876

- ETS `ordered_set` tables with `write_concurrency` enabled has got a
  performance issue fixed. There were no limits for the values of internal
  statistics counters before this fix. This could result in that the data
  structure sometimes reacted slowly to a change in how many parallel processes
  were using it.

  Own Id: OTP-15906

- The `ordsets:union/1` is now faster when passed a long list of ordsets.

  Own Id: OTP-15927

- `unicode:characters_to_binary()` could return very small binaries as reference
  counted off heap binaries. This could cause an unnecessary large memory usage
  and an unnecessary load on the binary allocator. Small binaries are now always
  returned as heap binaries.

  Own Id: OTP-16002 Aux Id: ERIERL-366

- Display a more meaningful error message when a bad I/O server is used in a
  script written in Erlang (`escript`).

  Own Id: OTP-16006 Aux Id: ERL-992

- New feature `ets:info(_, binary)` to get information about all reference
  counted binaries kept by a table. This is the same kind of debug information
  that [`process_info(_, binary)`](`process_info/2`) returns for a process.

  Own Id: OTP-16035 Aux Id: ERIERL-366

- Corrected ETS documentation about the behavior of compiled match
  specifications when serialized through external format.

  Own Id: OTP-16038 Aux Id: PR-2366

## STDLIB 3.9.2

### Fixed Bugs and Malfunctions

- Fix a bug that could cause a loop when formatting terms using the control
  sequences `p` or `P` and limiting the output with the option `chars_limit`.

  Own Id: OTP-15875 Aux Id: ERL-967

## STDLIB 3.9.1

### Fixed Bugs and Malfunctions

- Fix a bug that could cause a failure when formatting binaries using the
  control sequences `p` or `P` and limiting the output with the option
  `chars_limit`.

  Own Id: OTP-15847 Aux Id: ERL-957

## STDLIB 3.9

### Fixed Bugs and Malfunctions

- Fix a bug in `string:lexemes/2`.

  The bug was found when optimizing the handling of deep lists of Unicode
  characters in the `string` module.

  Own Id: OTP-15649

- A bug has been fixed in the `maps` implementation that could cause a crash or
  memory usage to grow until the machine ran out of memory. This could happen
  when inserting a new key-value pair with a key `K1` containing a binary `B1`
  into a map `M` having a key `K2` with a binary `B2` if the following
  conditions were met:

  - `B1 =/= B2`
  - `size(B1) >= 4294967296`
  - `size(B2) >= 4294967296`
  - `size(M) >= 32`
  - `(size(B1) rem 4294967296) == (size(B2) rem 4294967296)`
  - the first `(size(B1) rem 4294967296)` bytes are the same both in `B1` and
    `B2`
  - substituting `B1` in `K1` with `B2` would create a term with the same value
    as `K2`

  The root cause of the problem is that the `maps` implementation only hashed
  the first `(X rem 4294967296)` bytes of binaries so that different binaries
  could get the same hash value independently of the hash seed.

  Own Id: OTP-15707

- Since the introduction of the stack trace variable, the Erlang Pretty Printer
  has left out the exception class `throw` even when the stack trace variable
  cannot be left out, which is not correct Erlang code. The fix is to always
  include the exception class `throw`.

  Own Id: OTP-15751

- `record_info/2` is a pseudo-function that requires literal arguments known at
  compile time. Therefore, the following usage is illegal: `fun record/info/2`.
  The compiler would crash when during compilation of that kind of code.
  Corrected to issue a compilation error.

  Own Id: OTP-15760 Aux Id: ERL-907

### Improvements and New Features

- A new `rand` module algorithm, `exro928ss` (Xoroshiro928\*\*), has been
  implemented. It has got a really long period and good statistical quality for
  all output bits, while still being only about 50% slower than the default
  algorithm.

  The same generator is also used as a long period counter in a new `crypto`
  plugin for the `rand` module, algorithm `crypto_aes`. This plugin uses AES-256
  to scramble the counter which buries any detectable statistical artifacts.
  Scrambling is done in chunks which are cached to get good amortized speed
  (about half of the default algorithm).

  Own Id: OTP-14461 Aux Id: PR-1857

- Types related to server naming and starting have been exported from
  `gen_statem`. These are: `server_name/0`, `server_ref/0`, `start_opt/0`,
  `start_ret/0` and `enter_loop_opt/0`.

  Own Id: OTP-14724 Aux Id: PR-2056

- The default algorithm for the `rand` module has been changed to `exsss`
  (Xorshift116\*\*) which is a combination of the Xorshift116 (`exsp`) state
  update and a new scrambler "StarStar" from the 2018 paper "Scrambled Linear
  Pseudorandom Number Generators" by David Blackman and Sebastiano Vigna. This
  combination should not have the caveat of weak low bits that the previous
  default algorithm(s) have had, with the cost of about 10% lower speed. See
  GitHub pull request #1969.

  Own Id: OTP-14731 Aux Id: PR-1969

- The generic state machine behaviour `gen_statem` has gotten code cleanup and
  documentation improvements from GitHub Pull Request #1855, even though the PR
  itself was rejected.

  Own Id: OTP-14737 Aux Id: PR-1855

- Update Unicode specification to version 11.0.

  Own Id: OTP-15111

- ETS option `write_concurrency` now also affects and improves the scalability
  of `ordered_set` tables. The implementation is based on a data structure
  called contention adapting search tree, where the lock granularity adapts to
  the actual amount of concurrency exploited by the applications in runtime.

  Own Id: OTP-15128

- Optimized `maps:new/0` with trivial Erlang implementation, making use of
  literal terms (the empty map) not needing dynamic heap allocation.

  Own Id: OTP-15200 Aux Id: PR-1878

- The `gen_*` behaviours have been changed so that if logging of the last N
  messages through `sys:log/2,3` is active for the server, this log is included
  in the terminate report.

  To accomplish this the format of "System Events" as defined in the man page
  for `sys` has been clarified and cleaned up, a new function `sys:get_log/1`
  has been added, and `sys:get_debug/3` has been deprecated. Due to these
  changes, code that relies on the internal badly documented format of "System
  Events", need to be corrected.

  \*** POTENTIAL INCOMPATIBILITY \***

  Own Id: OTP-15381

- The `gen_statem` behaviour engine loop has been optimized for better
  performance in particular when the callback module returns some actions, that
  is better performance for more realistic applications than the Echo Benchmark.

  Own Id: OTP-15452

- Do not allow function specifications for functions residing in other modules.

  \*** POTENTIAL INCOMPATIBILITY \***

  Own Id: OTP-15563 Aux Id: ERL-845, OTP-15562

- The `persistent_term` functions [`put/2`](`put/2`) and [`erase/1`](`erase/1`)
  are now yielding.

  Own Id: OTP-15615

- Previously, all ETS tables used centralized counter variables to keep track of
  the number of items stored and the amount of memory consumed. These counters
  can cause scalability problems (especially on big NUMA systems). This change
  adds an implementation of a decentralized counter and modifies the
  implementation of ETS so that ETS tables of type `ordered_set` with
  `write_concurrency` enabled use the decentralized counter. Experiments
  indicate that this change substantially improves the scalability of ETS
  `ordered_set` tables with `write_concurrency` enabled in scenarios with
  frequent `ets:insert/2` and `ets:delete/2` calls.

  Own Id: OTP-15623 Aux Id: PR-2190

- Use `ssh` instead of `rsh` as the default remote shell.

  Own Id: OTP-15633 Aux Id: PR-1787

- Added `beam_lib:strip/2` and friends, which accept a list of chunks that
  should be preserved when stripping.

  Own Id: OTP-15680 Aux Id: PR-2114

- Optimize printing of maps with `io_lib:write()`. Also optimize pretty printing
  of strings (`~s` and `~ts`) when limiting the output with the `chars_limit`
  option.

  Own Id: OTP-15705

- There are new compiler options `nowarn_removed` and `{nowarn_removed,Items}`
  to suppress warnings for functions and modules that have been removed from
  OTP.

  Own Id: OTP-15749 Aux Id: ERL-904

- Let the Erlang Pretty Printer put atomic parts on the same line.

  Own Id: OTP-15755

- Add option `quote_singleton_atom_types` to the Erlang Pretty Printer's
  functions. Setting the option to `true` adds quotes to all singleton atom
  types.

  Own Id: OTP-15756

## STDLIB 3.8.2.4

### Fixed Bugs and Malfunctions

- [re:run(Subject, RE, \[unicode])](`re:run/3`) returned `nomatch` instead of
  failing with a `badarg` error exception when `Subject` contained illegal utf8
  and `RE` was passed as a binary. This has been corrected along with
  corrections of reduction counting in `re:run()` error cases.

  Own Id: OTP-16553

## STDLIB 3.8.2.3

### Fixed Bugs and Malfunctions

- A directory traversal vulnerability has been eliminated in erl_tar. erl_tar
  will now refuse to extract symlinks that points outside the targeted
  extraction directory and will return `{error,{Path,unsafe_symlink}}`. (Thanks
  to Eric Meadows-Jönsson for the bug report and for suggesting a fix.)

  Own Id: OTP-16441

## STDLIB 3.8.2.2

### Fixed Bugs and Malfunctions

- Fix a bug that could cause a loop when formatting terms using the control
  sequences `p` or `P` and limiting the output with the option `chars_limit`.

  Own Id: OTP-15875 Aux Id: ERL-967

## STDLIB 3.8.2.1

### Fixed Bugs and Malfunctions

- Fix a bug that could cause a failure when formatting binaries using the
  control sequences `p` or `P` and limiting the output with the option
  `chars_limit`.

  Own Id: OTP-15847 Aux Id: ERL-957

## STDLIB 3.8.2

### Fixed Bugs and Malfunctions

- A bug in gen_statem has been fixed where the internal timeout message could
  arrive as an info to the callback module during high load due to incorrect use
  of asynchronous timer cancel.

  Own Id: OTP-15295

## STDLIB 3.8.1

### Fixed Bugs and Malfunctions

- Fixed a performance regression when reading files opened with the `compressed`
  flag.

  Own Id: OTP-15706 Aux Id: ERIERL-336

## STDLIB 3.8

### Fixed Bugs and Malfunctions

- Fix a bug in the Erlang Pretty Printer: long atom names in combination with
  `<<>>` could cause a crash.

  Own Id: OTP-15592 Aux Id: ERL-818

- Fix bugs that could cause wrong results or bad performance when formatting
  lists of characters using the control sequences `p` or `P` and limiting the
  output with the option `chars_limit`.

  Own Id: OTP-15639

### Improvements and New Features

- Improved ETS documentation about safe table traversal and the partially bound
  key optimization for `ordered_set`.

  Own Id: OTP-15545 Aux Id: PR-2103, PR-2139

- Optimize `calendar:gregorian_days_to_date/1`.

  Own Id: OTP-15572 Aux Id: PR-2121

- Optimize functions `calendar:rfc3339_to_system_time()` and
  `calendar:system_time_to_rfc3339()`.

  Own Id: OTP-15630

## STDLIB 3.7.1

### Fixed Bugs and Malfunctions

- Optimize pretty printing of terms. The slower behaviour was introduced in
  Erlang/OTP 20.

  Own Id: OTP-15573 Aux Id: ERIERL-306

## STDLIB 3.7

### Fixed Bugs and Malfunctions

- Document `bit_size` in match specifications and allow it in `ets:fun2ms`.

  Own Id: OTP-15343 Aux Id: PR-1962

- The `beam()` type in `beam_lib` is defined as
  `module() | file:filename() | binary()`. The `t:module/0` is misleading.
  Giving the module name as an atom will only work if the BEAM file is in a
  current directory.

  To avoid confusion, `t:module/0` has been removed from the type. That means
  that there will be a Dialyzer warning for code that call `beam_lib` with an
  atom as filename, but the calls will still work.

  Own Id: OTP-15378 Aux Id: ERL-696

- `unicode_util` crashed on certain emoji grapheme clusters in binary strings.

  Own Id: OTP-15428 Aux Id: ERL-777

- When an external fun was used, warnings for unused variables could be
  suppressed.

  Own Id: OTP-15437 Aux Id: ERL-762

- Fix reduction count in lists:member/2

  Own Id: OTP-15474 Aux Id: ERIERL-229

### Improvements and New Features

- When specified, the `+{source,Name}` option will now override the actual file
  name in stack traces, instead of only affecting the return value of
  `Mod:module_info()`.

  The `+deterministic` flag will also affect stack traces now, omitting all path
  information except the file name, fixing a long-standing issue where
  deterministic builds required deterministic paths.

  Own Id: OTP-15245 Aux Id: ERL-706

- List subtraction (The `--` operator) will now yield properly on large inputs.

  Own Id: OTP-15371

- `calendar:system_time_to_rfc3339/1,2` no longer remove trailing zeros from
  fractions.

  Own Id: OTP-15464

## STDLIB 3.6

### Fixed Bugs and Malfunctions

- The specs of `filename:basedir/2,3` are corrected.

  Own Id: OTP-15252 Aux Id: ERL-667

### Improvements and New Features

- Let `dets:open_file()` exit with a `badarg` message if given a raw file name
  (a binary).

  Own Id: OTP-15253 Aux Id: OTP-13229, ERL-55

- The `Format` argument of the formatting functions in modules `io` and `io_lib`
  is accepted even if it is, for example, a list of binaries. This is how it
  used to be before Erlang/OTP 21.0.

  Own Id: OTP-15304

## STDLIB 3.5.1

### Fixed Bugs and Malfunctions

- Fix a bug that could cause a crash when formatting a list of non-characters
  using the control sequences `p` or `P` and limiting the output with the option
  `chars_limit`.

  Own Id: OTP-15159

## STDLIB 3.5

### Fixed Bugs and Malfunctions

- `gen_statem` improvements.

  When using an exception that is valid but not allowed in a state enter call,
  the reason has been changed from `{bad_action_from_state_function,Action}` to
  `{bad_state_enter_action_from_state_function,Action}`.

  Timer parsing has been improved. Many erroneous timeout tuples was not handled
  correctly.

  The documentation has been updated, in particular the User's Guide and the
  pointer to it from the Reference Manual is much more obvious.

  Own Id: OTP-14015

- The type specifications for [`file:posix/0`](`t:file:posix/0`) and
  [`inet:posix/0`](`t:inet:posix/0`) have been updated according to which errors
  file and socket operations should be able to return.

  Own Id: OTP-14019 Aux Id: ERL-550

- File operations used to accept [filenames](`t:file:name_all/0`) containing
  null characters (integer value zero). This caused the name to be truncated and
  in some cases arguments to primitive operations to be mixed up. Filenames
  containing null characters inside the filename are now _rejected_ and will
  cause primitive file operations to fail.

  Also environment variable operations used to accept
  [names](`t:os:env_var_name/0`) and [values](`t:os:env_var_value/0`) of
  environment variables containing null characters (integer value zero). This
  caused operations to silently produce erroneous results. Environment variable
  names and values containing null characters inside the name or value are now
  _rejected_ and will cause environment variable operations to fail.

  Primitive environment variable operations also used to accept the `$=`
  character in environment variable names causing various problems. `$=`
  characters in environment variable names are now also _rejected_.

  Also `os:cmd/1` now reject null characters inside its
  [command](`t:os:os_command/0`).

  `erlang:open_port/2` will also reject null characters inside the port name
  from now on.

  \*** POTENTIAL INCOMPATIBILITY \***

  Own Id: OTP-14543 Aux Id: ERL-370

- Make `io_lib:unscan_format/1` work with pad char and default precision.

  Own Id: OTP-14958 Aux Id: PR-1735

- The control sequence modifiers `t` and `l` can be used together in the same
  control sequence which makes it possible to have Unicode atoms and no
  detection of printable character lists at the same time.

  Own Id: OTP-14971 Aux Id: PR-1743

- Fix a bug in the Erlang code linter: the check of guard expressions no longer
  returns `false` if the map syntax is used. The bug affected the Erlang shell,
  the Debugger, and other modules evaluating abstract code.

  Own Id: OTP-15035 Aux Id: ERL-613

- A sys debug fun of type \{Fun,State\} should not be possible to install twice.
  This was, however, possible if the current State was 'undefined', which was
  mistaken for non-existing fun. This has been corrected.

  Own Id: OTP-15049

- Fix `io:putchars/2` stacktrace rewriting at errors to point to a valid
  function.

  Own Id: OTP-15101

### Improvements and New Features

- The `gen_server` has gotten a new callback `handle_continue/2` for check
  pointing the state. This is useful at least when implementing behaviours on
  top of `gen_server` and for some start up scenarios.

  Own Id: OTP-13019 Aux Id: PR-1490

- The semantics of timeout parameter `{clean_timeout,infinity}` to
  `gen_statem:call/3` has been changed to use a proxy process for the call. With
  this change `clean_timeout` implicates a proxy process with no exceptions.
  This may be a hard to observe incompatibility: in the presence of network
  problems a late reply could arrive in the caller's message queue when catching
  errors. That will not happen after this correction.

  The semantics of timeout parameter `infinity` has not been changed.

  \*** POTENTIAL INCOMPATIBILITY \***

  Own Id: OTP-13073 Aux Id: PR-1595

- A new logging API is added to Erlang/OTP, see the `m:logger` manual page, and
  section [Logging](`e:kernel:logger_chapter.md`) in the Kernel User's Guide.

  Calls to `error_logger` are automatically redirected to the new API, and
  legacy error logger event handlers can still be used. It is, however,
  recommended to use the Logger API directly when writing new code.

  Notice the following potential incompatibilities:

  - Kernel configuration parameters `error_logger` still works, but is overruled
    if the default handler's output destination is configured with Kernel
    configuration parameter `logger`.

    In general, parameters for configuring error logger are overwritten by new
    parameters for configuring Logger.

  - The concept of SASL error logging is deprecated, meaning that by default the
    SASL application does not affect which log events are logged.

    By default, supervisor reports and crash reports are logged by the default
    Logger handler started by Kernel, and end up at the same destination
    (terminal or file) as other standard log event from Erlang/OTP.

    Progress reports are not logged by default, but can be enabled by setting
    the primary log level to info, for example with the Kernel configuration
    parameter `logger_level`.

    To obtain backwards compatibility with the SASL error logging functionality
    from earlier releases, set Kernel configuration parameter
    `logger_sasl_compatible` to `true`. This prevents the default Logger handler
    from logging any supervisor-, crash-, or progress reports. Instead, SASL
    adds a separate Logger handler during application start, which takes care of
    these log events. The SASL configuration parameters `sasl_error_logger` and
    `sasl_errlog_type` specify the destination (terminal or file) and severity
    level to log for these events.

  Since Logger is new in Erlang/OTP 21.0, we do reserve the right to introduce
  changes to the Logger API and functionality in patches following this release.
  These changes might or might not be backwards compatible with the initial
  version.

  \*** POTENTIAL INCOMPATIBILITY \***

  Own Id: OTP-13295

- Add functions `calendar:system_time_to_local_time/2` and
  `calendar:system_time_to_universal_time/2`.

  Own Id: OTP-13413

- Functions `rand:uniform_real/0` and `rand:uniform_real_s/1` have been added.
  They produce uniformly distributed numbers in the range `0.0 =< X < 1.0` that
  are as close to random real numbers as Normalized IEEE 754 Double Precision
  allows. Because the random real number exactly `0.0` is infinitely improbable
  they will never return exactly `0.0`.

  These properties are useful when you need to call for example `math:log(X)` or
  `1 / X` on a random value `X`, since that will never fail with a number from
  these new functions.

  Own Id: OTP-13764 Aux Id: PR-1574

- Added maps:iterator/0 and maps:next/1 to be used for iterating over the
  key-value associations in a map.

  Own Id: OTP-14012

- Changed the default behaviour of `.erlang` loading: `.erlang` is no longer
  loaded from the current directory. `c:erlangrc(PathList)` can be used to
  search and load an `.erlang` file from user specified directories.

  `escript`, `erlc`, `dialyzer` and `typer` no longer load an `.erlang` at all.

  \*** POTENTIAL INCOMPATIBILITY \***

  Own Id: OTP-14439

- Added new uri_string module to stdlib for handling URIs (RFC 3986).

  Own Id: OTP-14496

- Update Unicode specification to version 10.0.

  Own Id: OTP-14503

- `filelib:wildcard()` now allows characters with a special meaning to be
  escaped using backslashes.

  This is an incompatible change, but note that the use of backslashes in
  wildcards would already work differently on Windows and Unix. Existing calls
  to `filelib:wildcard()` needs to be updated. On Windows, directory separators
  must always be written as a slash.

  \*** POTENTIAL INCOMPATIBILITY \***

  Own Id: OTP-14577

- The supervisor now stores its child specifications in a map instead of a list.
  This causes a significant improvement when starting many children under a
  non-simple_one_for_one supervisor.

  Own Id: OTP-14586

- The `base64` module is optimized.

  Note that the functions `encode/1`, `decode/1`, and `mime_decode/1` fail
  unless called with an argument of the documented type. They used to accept any
  `t:iodata/0`.

  Own Id: OTP-14624 Aux Id: PR-1565

- Add function `lists:search/2`.

  Own Id: OTP-14675 Aux Id: PR-102

- uri_string module extended with functions for handling
  application/x-www-form-urlencoded query strings based on the HTML5
  specification.

  Own Id: OTP-14747

- Add functions `calendar:rfc3339_to_system_time/1,2` and
  `calendar:system_time_to_rfc3339/1,2`.

  Own Id: OTP-14764

- The stack traces returned by the functions of the `erl_eval` module more
  accurately reflect where the exception occurred.

  Own Id: OTP-14826 Aux Id: PR 1540

- Add options `atime`, `mtime`, `ctime`, `uid`, and `gid` to the
  `erl_tar:add/3,4` functions.

  Own Id: OTP-14834 Aux Id: PR 1608

- Added `ets:whereis/1` for retrieving the table identifier of a named table.

  Own Id: OTP-14884

- Improved URI normalization functions in the uri_string module.

  Own Id: OTP-14910

- The new functions `io_lib:fwrite/3` and `io_lib:format/3` take a third
  argument, an option list. The only option is `chars_limit`, which is used for
  limiting the number of returned characters. The limit is soft, which means
  that the number of returned characters exceeds the limit with at most a
  smallish amount. If the limit is set, the functions `format/3` and `fwrite/3`
  try to distribute the number of characters evenly over the control sequences
  `pPswW`. Furthermore, the control sequences `pPwP` try to distribute the
  number of characters evenly over substructures.

  A modification of the control sequences `pPwW` is that even if there is no
  limit on the number of returned characters, all associations of a map are
  printed to the same depth. The aim is to give a more consistent output as the
  order of map keys is not defined. As before, if the depth is less than the
  number of associations of a map, the selection of associations to print is
  arbitrary.

  Own Id: OTP-14983

- Add functions `ordsets:is_empty/1` and `sets:is_empty/1`.

  Own Id: OTP-14996 Aux Id: ERL-557, PR-1703

- Improve performance of `string:uppercase/1`, `string:lowercase/1` and
  `string:casefold/1` when handling ASCII characters.

  Own Id: OTP-14998

- External funs with literal values for module, name, and arity (e.g.
  `erlang:abs/1`) are now treated as literals. That means more efficient code
  that produces less garbage on the heap.

  Own Id: OTP-15003

- sys:statistics(Pid,get) did not report 'out' messages from gen_server. This is
  now corrected.

  Own Id: OTP-15047

- A sys debug function can now have the format \{Id,Fun,State\} in addition to
  the old \{Fun,State\}. This allows installing multiple instances of a debug
  fun.

  Own Id: OTP-15048

- The `lib` module is removed:

  - `lib:error_message/2` is removed.
  - `lib:flush_receive/0` is removed.
  - `lib:nonl/1` is removed.
  - `lib:progname/0` is replaced by `ct:get_progname/0`.
  - `lib:send/2` is removed.
  - `lib:sendw/2` is removed.

  \*** POTENTIAL INCOMPATIBILITY \***

  Own Id: OTP-15072 Aux Id: PR 1786, OTP-15114

- Function `ets:delete_all_objects/1` now yields the scheduler thread for large
  tables that take significant time to clear. This to improve real time
  characteristics of other runnable processes.

  Own Id: OTP-15078

- In control sequences of the functions `io:fwrite/2,3` and `io_lib:fwrite/2,3`
  containing `p` or `P`, a field width of value `0` means that no line breaks
  are inserted. This is in contrast to the old behaviour, where `0` used to
  insert line breaks after every subterm. To insert line breaks after every
  subterm, a field width of value `1` can be used.

  \*** POTENTIAL INCOMPATIBILITY \***

  Own Id: OTP-15103 Aux Id: ERL-607

## STDLIB 3.4.5.1

### Improvements and New Features

- List subtraction (The `--` operator) will now yield properly on large inputs.

  Own Id: OTP-15371

## STDLIB 3.4.5

### Fixed Bugs and Malfunctions

- The `Module:init/1` function in `gen_statem` may return an actions list
  containing any action, but an erroneous check only allowed state enter actions
  so e.g `{next_event,internal,event}` caused a server crash. This bug has been
  fixed.

  Own Id: OTP-13995

## STDLIB 3.4.4

### Fixed Bugs and Malfunctions

- Correct `filelib:find_source()` and `filelib:find_file()` to by default also
  search one level below `src`. This is in accordance with the Design Principles
  which states that an application can have Erlang source files one level below
  the `src` directory.

  Own Id: OTP-14832 Aux Id: ERL-527

- The contract of `erl_tar:table/2` is corrected.

  Own Id: OTP-14860 Aux Id: PR 1670

- Correct a few contracts.

  Own Id: OTP-14889

- Fix string:prefix/2 to handle an empty string as second argument.

  Own Id: OTP-14942 Aux Id: PR-1702

## STDLIB 3.4.3

### Fixed Bugs and Malfunctions

- Make `ets:i/1` exit cleaner when ^D is input while browsing a table. Only the
  old Erlang shell is affected ([erl](`e:erts:erl_cmd.md`) flag `-oldshell`).

  Own Id: OTP-14663

- Fixed handling of windows UNC paths in module `filename`.

  Own Id: OTP-14693

### Improvements and New Features

- Improve performance of the new string functionality when handling ASCII
  characters.

  Own Id: OTP-14670

- Added a clarification to the documentation of `unicode:characters_to_list/2`.

  Own Id: OTP-14798

## STDLIB 3.4.2

### Fixed Bugs and Malfunctions

- Fix a bug in the Erlang shell where recursively defined records with typed
  fields could cause a loop.

  Own Id: OTP-14488 Aux Id: PR-1489

- Make edlin handle grapheme clusters instead of codepoints to improve the
  handling multi-codepoints characters.

  Own Id: OTP-14542

- There could be false warnings for `erlang:get_stacktrace/0` being used outside
  of a `try` block when using multiple `catch` clauses.

  Own Id: OTP-14600 Aux Id: ERL-478

### Improvements and New Features

- The Erlang code linter no longer checks that the functions mentioned in
  `nowarn_deprecated_function` options are declared in the module.

  Own Id: OTP-14378

- General Unicode improvements.

  Own Id: OTP-14462

## STDLIB 3.4.1

### Fixed Bugs and Malfunctions

- A bug in `proc_lib:format()` introduced in Erlang/OTP 20.0 is corrected.

  Own Id: OTP-14482 Aux Id: PR-1488

- Fix string:len/1 to be compatible with previous versions.

  Own Id: OTP-14487 Aux Id: ERIERL-40

- In OTP-20.0, the behavior of c, make, and ct_make was changed so that in some
  cases the beam files by default would be written to the directory where the
  source files were found. This is now changed back to the old behavior so beam
  files are by default written to current directory.

  Own Id: OTP-14489 Aux Id: ERL-438

## STDLIB 3.4

### Fixed Bugs and Malfunctions

- For many releases, it has been legal to override a BIF with a local function
  having the same name. However, calling a local function with the same name as
  guard BIF as filter in a list comprehension was not allowed.

  Own Id: OTP-13690

- A new (default) pseudo-random number generator algorithm Xoroshiro116+ has
  been implemented in the `rand` module.

  The old algorithm implementations had a number of flaws so they are all
  deprecated, but corrected versions of two of them have been added. See the
  documentation.

  Own Id: OTP-14295 Aux Id: PR-1372

- The Erlang shell, `qlc:string_to_handle()`, and the Debugger (the Evaluator
  area and Edit variable window of the Bindings area) can parse pids, ports,
  references, and external funs, as long as they can be created in the running
  system.

  Own Id: OTP-14296

- Internal code change: Calls to `catch` followed by a call to
  `erlang:get_stacktrace/0` has been rewritten to use `try` instead of `catch`
  to make the code future-proof.

  Own Id: OTP-14400

- The `ms_transform` module, used by `ets:fun2ms/1` and `dbg:fun2ms/1`,
  evaluates constant arithmetic expressions. This is necessary since the Erlang
  compiler, which normally evaluates constant expressions, does not recognize
  the format generated by `ms_transform`.

  Own Id: OTP-14454 Aux Id: ERIERL-29

- The state machine engine `gen_statem` can now handle generic time-outs
  (multiple named) as well as absolute time-out time. See the documentation.

  The `gen_statem` callback `Module:init/1` has become mandatory to harmonize
  with other `gen_*` modules. This may be an incompatibility for `gen_statem`
  callback modules that use `gen_statem:enter_loop/4-6`.

  \*** POTENTIAL INCOMPATIBILITY \***

  Own Id: OTP-14531

### Improvements and New Features

- Improved unicode support for strings. Added normalization functions in the
  `unicode` module. Extended the `string` module API with new functions with
  improved unicode handling and that works on grapheme clusters. The new
  functions operates on the [`unicode:chardata()`](`t:unicode:chardata/0`) type,
  thus they also accept `UTF-8 binaries` as input.

  The old string API have been marked as obsolete. The return values have been
  changed for some error cases.

  \*** POTENTIAL INCOMPATIBILITY \***

  Own Id: OTP-10289 Aux Id: OTP-10309

- There are two new guard BIFs '[`floor/1`](`floor/1`)' and
  '[`ceil/1`](`ceil/1`)'. They both return integers. In the '`math`' module,
  there are two new BIFs with the same names that return floating point values.

  Own Id: OTP-13692

- Making code_change, terminate and handle_info callbacks optional in the OTP
  behaviours.

  Own Id: OTP-13801

- The support for Dets files created with Erlang/OTP R7 and earlier is removed.

  Own Id: OTP-13830

- Replaced usage of deprecated symbolic [`time unit`](`t:erlang:time_unit/0`)
  representations.

  Own Id: OTP-13831 Aux Id: OTP-13735

- The function `fmod/2` has been added to the `math` module.

  Own Id: OTP-14000

- The EXIT signals received from processes using `proc_lib` now looks like EXIT
  signals from processes that were spawned using `spawn_link`. In particular,
  that means that the stack trace is now included in the EXIT signal so that it
  can see where the process crashed.

  Own Id: OTP-14001

- `sets:add_element/2` is faster when adding an element that is already present,
  and `sets:del_element/2` is faster when the element to be deleted is not
  present. This optimization can make certain operations, such as sets:union/2
  with many overlapping elements, up to two orders of magnitude faster.

  Own Id: OTP-14035

- Add information in doc about supervisor shutdown reason when maximum restart
  frequency is reached.

  Own Id: OTP-14037 Aux Id: PR-1233

- Added `rand:jump/[0|1]` functions.

  Own Id: OTP-14038 Aux Id: PR-1235

- Functions for detecting changed code has been added. `code:modified_modules/0`
  returns all currently loaded modules that have changed on disk.
  `code:module_status/1` returns the status for a module. In the shell and in
  `c` module, `mm/0` is short for `code:modified_modules/0`, and `lm/0` reloads
  all currently loaded modules that have changed on disk.

  Own Id: OTP-14059

- Each assert macro in `assert.hrl` now has a corresponding version with an
  extra argument, for adding comments to assertions. These can for example be
  printed as part of error reports, to clarify the meaning of the check that
  failed.

  Own Id: OTP-14066

- `error_logger_tty_h` and `error_logger_file_h` now inserts the node
  information for nonlocal messages before the message itself instead of after,
  both for readability and so as not to change the line termination property at
  the end of the message.

  Own Id: OTP-14068

- The Erlang code linter checks for badly formed type constraints.

  Own Id: OTP-14070 Aux Id: PR-1214

- By default, there will now be a warning when `export_all` is used. The warning
  can be disabled using `nowarn_export_all`.

  Own Id: OTP-14071

- When a `gen_server` process crashes, the stacktrace for the client will be
  printed to facilitate debugging.

  Own Id: OTP-14089

- Optimized ETS operations by changing table identifier type from integer to
  reference. The reference enables a more direct mapping to the table with less
  potential lock contention and makes especially creation and deletion of tables
  scale much better.

  The change of the opaque type for the ETS table identifiers may cause failure
  in code that make faulty assumptions about this opaque type.

  > #### Note {: .info }
  >
  > The number of tables stored at one Erlang node _used_ to be limited. This is
  > no longer the case (except by memory usage). The previous default limit was
  > about 1400 tables and could be increased by setting the environment variable
  > `ERL_MAX_ETS_TABLES` before starting the Erlang runtime system. This hard
  > limit has been removed, but it is currently useful to set the
  > `ERL_MAX_ETS_TABLES` anyway. It should be set to an approximate of the
  > maximum amount of tables used. This since an internal table for named tables
  > is sized using this value. If large amounts of named tables are used and
  > `ERL_MAX_ETS_TABLES` hasn't been increased, the performance of named table
  > lookup will degrade.

  \*** POTENTIAL INCOMPATIBILITY \***

  Own Id: OTP-14094

- `take/2` has been added to `dict`, `orddict`, and `gb_trees`. `take_any/2` has
  been added to `gb_trees`.

  Own Id: OTP-14102

- Extend gen_event API to handle options as well.

  Own Id: OTP-14123

- Advice on how to tune the supervisor restart frequency (intensity and period)
  is added to System Documentation - Design Principles - Supervisor Behaviour.

  Own Id: OTP-14168 Aux Id: PR-1289

- gen_fsm is deprecated and is replaced by gen_statem, however for backwards
  compatibility reasons gen_fsm may continue to exist as an undocumented feature
  for quite some time.

  Own Id: OTP-14183

- The shell functions `c/1` and `c/2` have been extended so that if the argument
  is a module name instead of a file name, it automatically locates the .beam
  file and the corresponding source file, and then recompiles the module using
  the same compiler options (plus any options passed to c/2). If compilation
  fails, the old beam file is preserved. Also adds `c(Mod, Opts, Filter)`, where
  the Filter argument allows you to remove old compiler options before the new
  options are added.

  New utility functions `file_find/2/3` and `find_source/1/2/3` have been added
  to `filelib`.

  Own Id: OTP-14190

- `erl_tar` in previous versions of OTP only supports the USTAR format. That
  limited path names to at most 255 bytes, and did not support Unicode
  characters in names in a portable way.

  `erl_tar` now has support for reading tar archives in the formats currently in
  common use, such as v7, STAR, USTAR, PAX, and GNU tar's extensions to the
  STAR/USTAR format. When writing tar archives, `erl_tar` can now write them in
  the `PAX` format if necessary (for example, to support very long filenames or
  filenames with Unicode characters). If possible, `erl_tar` will still write
  tar archives in the USTAR for maximum portability.

  Own Id: OTP-14226

- `base64:mime_decode/1` has been optimized so that it is now almost as fast
  as`base64:decode/1`; it used be noticeably slower.

  Own Id: OTP-14245

- `erl_tar` will now strip any leading '`/`' from pathnames when extracting
  files from a tar archive and write a message to the error logger. There is
  also new check for directory traversal attacks; if a relative path points
  above the current working directory the extraction will be aborted.

  Own Id: OTP-14278

- Miscellaneous updates due to atoms containing arbitrary Unicode characters.

  Own Id: OTP-14285

- The Crypto application now supports generation of cryptographically strong
  random numbers (floats < 1.0 and integer arbitrary ranges) as a plugin to the
  'rand' module.

  Own Id: OTP-14317 Aux Id: PR-1372

- Add new function `ets:select_replace/2` which performs atomic
  "compare-and-swap" operations for ETS objects using match specifications.

  Own Id: OTP-14319 Aux Id: PR-1076

- The Erlang code linter checks for bad `dialyzer` attributes. It also checks
  for bad type variables in type declarations.

  Own Id: OTP-14323

- Two new functions has been implemented in the `rand` module; `normal/2` and
  `normal_s/3`, that both produce normal distribution (pseudo) random numbers
  with mean value and variance according to arguments.

  Own Id: OTP-14328 Aux Id: PR-1382

- Upgraded the OTP internal PCRE library from version 8.33 to version 8.40. This
  library is used for implementation of the `m:re` regular expressions module.

  Besides various bug fixes, the new version allows for better stack protection.
  In order to utilize this feature, the stack size of normal scheduler threads
  is now by default set to 128 kilo words on all platforms. The stack size of
  normal scheduler threads can be set upon system start by passing the
  [`+sss`](`e:erts:erl_cmd.md#sched_thread_stack_size`) command line argument to
  the [`erl`](`e:erts:erl_cmd.md`) command.

  See
  [http://pcre.org/original/changelog.txt](http://pcre.org/original/changelog.txt)
  for information about changes made to PCRE between the versions 8.33 and 8.40.

  \*** POTENTIAL INCOMPATIBILITY \***

  Own Id: OTP-14331 Aux Id: ERL-208

- Added function `re:version/0` which returns information about the OTP internal
  PCRE version used for implementation of the `re` module.

  Own Id: OTP-14347 Aux Id: PR-1412

- The format of debug information that is stored in BEAM files (when
  `debug_info` is used) has been changed. The purpose of the change is to better
  support other BEAM-based languages such as Elixir or LFE.

  All tools included in OTP (dialyzer, debugger, cover, and so on) will handle
  both the new format and the previous format. Tools that retrieve the debug
  information using `beam_lib:chunk(Beam, [abstract_code])` will continue to
  work with both the new and old format. Tools that call
  `beam_lib:chunk(Beam, ["Abst"])` will not work with the new format.

  For more information, see the description of `debug_info` in the documentation
  for `beam_lib` and the description of the `{debug_info,{Backend,Data}}` option
  in the documentation for `compile`.

  Own Id: OTP-14369 Aux Id: PR-1367

- Add option hibernate_after to gen_server, gen_statem and gen_event. Also added
  to the deprecated gen_fsm behaviour.

  Own Id: OTP-14405

- The size of crash reports created by `gen_server`, `gen_statem` and `proc_lib`
  is limited with aid of the Kernel application variable
  `error_logger_format_depth`. The purpose is to limit the size of the messages
  sent to the `error_logger` process when processes with huge message queues or
  states crash.

  The crash report generated by `proc_lib` includes the new tag
  `message_queue_len`. The neighbour report also includes the new tag
  `current_stacktrace`. Finally, the neighbour report no longer includes the
  tags `messages` and `dictionary`.

  The new function `error_logger:get_format_depth/0` can be used to retrieve the
  value of the Kernel application variable `error_logger_format_depth`.

  Own Id: OTP-14417

## STDLIB 3.3

### Fixed Bugs and Malfunctions

- An escript with only two lines would not work.

  Own Id: OTP-14098

- Characters (`$char`) can be used in constant pattern expressions. They can
  also be used in types and contracts.

  Own Id: OTP-14103 Aux Id: ERL-313

- The signatures of `erl_parse:anno_to_term/1` and `erl_parse:anno_from_term/1`
  are corrected. Using these functions no longer results in false Dialyzer
  warnings.

  Own Id: OTP-14131

- Pretty-printing of maps is improved.

  Own Id: OTP-14175 Aux Id: seq13277

- If any of the following functions in the `zip` module crashed, a file would be
  left open: `extract()`, `unzip()`, `create()`, or `zip()`. This has been
  corrected.

  A `zip` file having a "Unix header" could not be unpacked.

  Own Id: OTP-14189 Aux Id: ERL-348, ERL-349

- Improve the Erlang shell's tab-completion of long names.

  Own Id: OTP-14200 Aux Id: ERL-352

- The reference manual for `sys` had some faulty information about the
  'get_modules' message used by processes where modules change dynamically
  during runtime. The documentation is now corrected.

  Own Id: OTP-14248 Aux Id: ERL-367

### Improvements and New Features

- Bug fixes, new features and improvements to gen_statem:

  A new type init_result/1 has replaced the old init_result/0, so if you used
  that old type (that was never documented) you have to change your code, which
  may be regarded as a potential incompatibility.

  Changing callback modes after code change did not work since the new callback
  mode was not recorded. This bug has been fixed.

  The event types state_timeout and \{call,From\} could not be generated with a
  \{next_event,EventType,EventContent\} action since they did not pass the
  runtime type check. This bug has now been corrected.

  State entry calls can now be repeated using (new) state callback returns
  \{repeat*state,...\}, \{repeat_state_and_data,*\} and repeat_state_and_data.

  There have been lots of code cleanup in particular regarding timer handling.
  For example is async cancel_timer now used. Error handling has also been
  cleaned up.

  To align with probable future changes to the rest of gen\_\*, terminate/3 has
  now got a fallback and code_change/4 is not mandatory.

  Own Id: OTP-14114

- `filename:safe_relative_path/1` to sanitize a relative path has been added.

  Own Id: OTP-14215

## STDLIB 3.2

### Fixed Bugs and Malfunctions

- When a simple_one_for_one supervisor is shutting down, and a child exits with
  an exit reason of the form \{shutdown, Term\}, an error report was earlier
  printed. This is now corrected.

  Own Id: OTP-13907 Aux Id: PR-1158, ERL-163

- Allow empty list as parameter of the fun used with `dbg:fun2ms/1`.

  Own Id: OTP-13974

### Improvements and New Features

- The new behaviour gen_statem has been improved with 3 new features: the
  possibility to use old style non-proxy timeouts for gen_statem:call/2,3, state
  entry code, and state timeouts. These are backwards compatible. Minor code and
  documentation improvements has been performed including a borderline semantics
  correction of timeout zero handling.

  Own Id: OTP-13929 Aux Id: PR-1170, ERL-284

## STDLIB 3.1

### Fixed Bugs and Malfunctions

- The `zip:unzip/1,2` and `zip:extract/1,2` functions have been updated to
  handle directory traversal exploits. Any element in the zip file that contains
  a path that points to a directory above the top level working directory,
  `cwd`, will instead be extracted in `cwd`. An error message is printed for any
  such element in the zip file during the unzip operation. The `keep_old_files`
  option determines if a file will overwrite a previous file with the same name
  within the zip file.

  Own Id: OTP-13633

- Correct the contracts for `ets:match_object/1,3`.

  Own Id: OTP-13721 Aux Id: PR-1113

- Errors in type specification and Emacs template generation for
  `gen_statem:code_change/4` has been fixed from bugs.erlang.org's Jira cases
  ERL-172 and ERL-187.

  Own Id: OTP-13746 Aux Id: ERL-172, ERL-187

### Improvements and New Features

- gen_statem has been changed to set the callback mode for a server to what
  Module:callback_mode/0 returns. This facilitates e.g code downgrade since the
  callback mode now becomes a property of the currently active code, not of the
  server process.

  Exception handling from Module:init/1 has also been improved.

  \*** POTENTIAL INCOMPATIBILITY \***

  Own Id: OTP-13752

## STDLIB 3.0.1

### Fixed Bugs and Malfunctions

- Correct a bug regarding typed records in the Erlang shell. The bug was
  introduced in OTP-19.0.

  Own Id: OTP-13719 Aux Id: ERL-182

## STDLIB 3.0

### Fixed Bugs and Malfunctions

- Fix a race bug affecting `dets:open_file/2`.

  Own Id: OTP-13260 Aux Id: seq13002

- Don't search for non-existing Map keys twice

  For `maps:get/2,3` and `maps:find/2`, searching for an immediate key, e.g. an
  atom, in a small map, the search was performed twice if the key did not exist.

  Own Id: OTP-13459

- Avoid stray corner-case math errors on Solaris, e.g. an error is thrown on
  underflows in exp() and pow() when it shouldn't be.

  Own Id: OTP-13531

- Fix linting of map key variables

  Map keys cannot be unbound and then used in parallel matching.

  Example: `#{ K := V } = #{ k := K } = M.` This is illegal if `'K'` is not
  bound.

  Own Id: OTP-13534 Aux Id: ERL-135

- Fixed a bug in re on openbsd where sometimes re:run would return an incorrect
  result.

  Own Id: OTP-13602

- To avoid potential timer bottleneck on supervisor restart, timer server is no
  longer used when the supervisor is unable to restart a child.

  Own Id: OTP-13618 Aux Id: PR-1001

- The Erlang code preprocessor (`epp`) can handle file names spanning over many
  tokens. Example: `-include("a" "file" "name").`.

  Own Id: OTP-13662 Aux Id: seq13136

### Improvements and New Features

- The types of The Abstract Format in the `erl_parse` module have been refined.

  Own Id: OTP-10292

- Undocumented syntax for function specifications,
  `-spec F/A :: Domain -> Range`, has been removed (without deprecation).

  Using the `is_subtype(V, T)` syntax for constraints (in function
  specifications) is no longer documented, and the newer syntax `V :: T` should
  be used instead. The Erlang Parser still recognizes the `is_subtype` syntax,
  and will continue to do so for some time.

  \*** POTENTIAL INCOMPATIBILITY \***

  Own Id: OTP-11879

- The '`random`' module has been deprecated. Use the '`rand`' module instead.

  Own Id: OTP-12502 Aux Id: OTP-12501

- Background: In record fields with a type declaration but without an
  initializer, the Erlang parser inserted automatically the singleton type
  `'undefined'` to the list of declared types, if that value was not present
  there. That is, the record declaration:

  \-record(rec, \{f1 :: float(), f2 = 42 :: integer(), f3 ::
  some_mod:some_typ()\}).

  was translated by the parser to:

  \-record(rec, \{f1 :: float() | 'undefined', f2 = 42 :: integer(), f3 ::
  some_mod:some_typ() | 'undefined'\}).

  The rationale for this was that creation of a "dummy" `#rec{}` record should
  not result in a warning from dialyzer that, for example, the implicit
  initialization of the `#rec.f1` field violates its type declaration.

  Problems: This seemingly innocent action has some unforeseen consequences.

  For starters, there is no way for programmers to declare that e.g. only floats
  make sense for the `f1` field of `#rec{}` records when there is no "obvious"
  default initializer for this field. (This also affects tools like PropEr that
  use these declarations produced by the Erlang parser to generate random
  instances of records for testing purposes.)

  It also means that dialyzer does not warn if e.g. an
  [`is_atom/1`](`is_atom/1`) test or something more exotic like an
  [`atom_to_list/1`](`atom_to_list/1`) call is performed on the value of the
  `f1` field.

  Similarly, there is no way to extend dialyzer to warn if it finds record
  constructions where `f1` is not initialized to some float.

  Last but not least, it is semantically problematic when the type of the field
  is an opaque type: creating a union of an opaque and a structured type is very
  problematic for analysis because it fundamentally breaks the opacity of the
  term at that point.

  Change: To solve these problems the parser will not automatically insert the
  `'undefined'` value anymore; instead the user has the option to choose the
  places where this value makes sense (for the field) and where it does not and
  insert the `| 'undefined'` there manually.

  Consequences of this change: This change means that dialyzer will issue a
  warning for all places where records with uninitialized fields are created and
  those fields have a declared type that is incompatible with `'undefined'`
  (e.g. `t:float/0`). This warning can be suppressed easily by adding
  `| 'undefined'` to the type of this field. This also adds documentation that
  the user really intends to create records where this field is uninitialized.

  \*** POTENTIAL INCOMPATIBILITY \***

  Own Id: OTP-12719

- Remove deprecated functions in the modules `erl_scan` and `erl_parse`.

  Own Id: OTP-12861

- The pre-processor can now expand the ?FUNCTION_NAME and ?FUNCTION_ARITY
  macros.

  Own Id: OTP-13059

- A new behaviour `gen_statem` has been implemented. It has been thoroughly
  reviewed, is stable enough to be used by at least two heavy OTP applications,
  and is here to stay. But depending on user feedback, we do not expect but
  might find it necessary to make minor not backwards compatible changes into
  OTP-20.0, so its state can be designated as "not quite experimental"...

  The `gen_statem` behaviour is intended to replace `gen_fsm` for new code. It
  has the same features and add some really useful:

  - State code is gathered
  - The state can be any term
  - Events can be postponed
  - Events can be self generated
  - A reply can be sent from a later state
  - There can be multiple sys traceable replies

  The callback model(s) for `gen_statem` differs from the one for `gen_fsm`, but
  it is still fairly easy to rewrite from `gen_fsm` to `gen_statem`.

  Own Id: OTP-13065 Aux Id: PR-960

- Optimize binary:split/2 and binary:split/3 with native BIF implementation.

  Own Id: OTP-13082

- Background: The types of record fields have since R12B been put in a separate
  form by `epp:parse_file()`, leaving the record declaration form untyped. The
  separate form, however, does not follow the syntax of type declarations, and
  parse transforms inspecting `-type()` attributes need to know about the
  special syntax. Since the compiler stores the return value of
  `epp:parse_file()` as debug information in the abstract code chunk (`"Abst"`
  or `abstract_code`), tools too need to know about the special syntax, if they
  inspect `-type()` attributes in abstract code.

  Change: No separate type form is created by `epp:parse_file()`, but the type
  information is kept in the record fields. This means that all parse transforms
  and all tools inspecting `-record()` declarations need to recognize
  `{typed_record_field, Field, Type}`.

  \*** POTENTIAL INCOMPATIBILITY \***

  Own Id: OTP-13148

- Unsized fields of the type `bytes` in binary generators are now forbidden.
  (The other ways of writing unsized fields, such as `binary`, are already
  forbidden.)

  Own Id: OTP-13152

- The type `t:map/0` is built-in, and cannot be redefined.

  Own Id: OTP-13153

- Let `dets:open_file()` exit with a `badarg` message if given a raw file name
  (a binary).

  Own Id: OTP-13229 Aux Id: ERL-55

- Add `filename:basedir/2,3`

  basedir returns suitable path(s) for 'user_cache', 'user_config', 'user_data',
  'user_log', 'site_config' and 'site_data'. On linux and linux like systems the
  paths will respect the XDG environment variables.

  Own Id: OTP-13392

- There are new preprocessor directives `-error(Term)` and `-warning(Term)` to
  cause a compilation error or a compilation warning, respectively.

  Own Id: OTP-13476

- Optimize `'++'` operator and `lists:append/2` by using a single pass to build
  a new list while checking for properness.

  Own Id: OTP-13487

- Add `maps:update_with/3,4` and `maps:take/2`

  Own Id: OTP-13522 Aux Id: PR-1025

- `lists:join/2` has been added. Similar to `string:join/2` but works with
  arbitrary lists.

  Own Id: OTP-13523

- Obfuscate asserts to make Dialyzer shut up.

  Own Id: OTP-13524 Aux Id: PR-1002

- Supervisors now explicitly add their callback module in the return from
  sys:get_status/1,2. This is to simplify custom supervisor implementations. The
  Misc part of the return value from sys:get_status/1,2 for a supervisor is now:

  \[\{data, [\{"State", State\}]\},\{supervisor,\[\{"Callback",Module\}]\}]

  \*** POTENTIAL INCOMPATIBILITY \***

  Own Id: OTP-13619 Aux Id: PR-1000

- Relax translation of initial calls in `proc_lib`, i.e. remove the restriction
  to only do the translation for `gen_server` and `gen_fsm`. This enables user
  defined `gen` based generic callback modules to be displayed nicely in `c:i()`
  and observer.

  Own Id: OTP-13623

- The function `queue:lait/1` (misspelling of `liat/1`) is now deprecated.

  Own Id: OTP-13658

## STDLIB 2.8.0.1

### Improvements and New Features

- List subtraction (The `--` operator) will now yield properly on large inputs.

  Own Id: OTP-15371

## STDLIB 2.8

### Fixed Bugs and Malfunctions

- Fix evaluation in matching of bound map key variables in the interpreter.

  Prior to this patch, the following code would not evaluate:
  `X = key,(fun(#{X := value}) -> true end)(#{X => value})`

  Own Id: OTP-13218

- Fix `erl_eval` not using non-local function handler.

  Own Id: OTP-13228 Aux Id: ERL-32

- The Erlang Code Linter no longer crashes if there is a `-deprecated()`
  attribute but no `-module()` declaration.

  Own Id: OTP-13230 Aux Id: ERL-62

- The timestamp in the result returned by `dets:info(Tab, safe_fixed)` was
  unintentionally broken as a result of the time API rewrites in OTP 18.0. This
  has now been fixed.

  Own Id: OTP-13239 Aux Id: OTP-11997

- A rare race condition in `beam_lib` when using encrypted abstract format has
  been eliminated.

  Own Id: OTP-13278

- Improved maps:with/2 and maps:without/2 algorithms

  The new implementation speeds up the execution significantly for all sizes of
  input.

  Own Id: OTP-13376

### Improvements and New Features

- Time warp safety improvements.

  Introduced the options `monotonic_timestamp`, and `strict_monotonic_timestamp`
  to the trace, sequential trace, and system profile functionality. This since
  the already existing `timestamp` option is not time warp safe.

  Introduced the option `safe_fixed_monotonic_time` to `ets:info/2` and
  `dets:info/2`. This since the already existing `safe_fixed` option is not time
  warp safe.

  Own Id: OTP-13222 Aux Id: OTP-11997

- In the shell Ctrl+W (delete word) will no longer consider "." as being part of
  a word.

  Own Id: OTP-13281

## STDLIB 2.7

### Fixed Bugs and Malfunctions

- The Erlang Pretty Printer uses `::` for function type constraints.

  A bug concerning pretty printing of annotated type union elements in map pair
  types has been fixed.

  Some minor issues regarding the documentation of types and specs have been
  corrected.

  Own Id: OTP-13084

- The shell command `rp` prints strings as lists of integers if pretty printing
  of lists is set to `false`.

  Own Id: OTP-13145

- The shell would crash if a bit syntax expression with conflicting types were
  given (e.g. if a field type was given as '`integer-binary`'). (Thanks to
  Aleksei Magusev for reporting this bug.)

  Own Id: OTP-13157

- The `rand:export_seed/0` would never return '`undefined`' even if no seed has
  previously been created. Fixed to return '`undefined`' if there is no seed in
  the process dictionary.

  Own Id: OTP-13162

### Improvements and New Features

- Add support for the Delete, Home and End keys in the Erlang shell.

  Own Id: OTP-13032

- `beam_lib:all_chunks/1` and `beam_lib:build_module/1` have been documented.

  Own Id: OTP-13063

## STDLIB 2.6

### Fixed Bugs and Malfunctions

- In OTP 18.0, `qlc` does not handle syntax errors well. This bug has been
  fixed.

  Own Id: OTP-12946

- Optimize zip:unzip/2 when uncompressing to memory.

  Own Id: OTP-12950

- The STDLIB reference manual is updated to show correct information about the
  return value of `gen_fsm:reply/2`.

  Own Id: OTP-12973

- re:split2,3 and re:replace/3,4 now correctly handles pre-compiled patterns
  that have been compiled using the '`unicode`' option.

  Own Id: OTP-12977

- Export `shell:catch_exception/1` as documented.

  Own Id: OTP-12990

### Improvements and New Features

- A mechanism for limiting the amount of text that the built-in error logger
  events will produce has been introduced. It is useful for limiting both the
  size of log files and the CPU time used to produce them.

  This mechanism is experimental in the sense that it may be changed if it turns
  out that it does not solve the problem it is supposed to solve. In that case,
  there may be backward incompatible improvements to this mechanism.

  See the documentation for the config parameter `error_logger_format_depth` in
  the Kernel application for information about how to turn on this feature.

  Own Id: OTP-12864

## STDLIB 2.5

### Fixed Bugs and Malfunctions

- Fix handling of single dot in filename:join/2

  The reference manual says that filename:join(A,B) is equivalent to
  filename:join(\[A,B]). In some rare cases this turns out not to be true. For
  example:

  `filename:join("/a/.","b") -> "/a/./b"` vs
  `filename:join(["/a/.","b"]) -> "/a/b"`.

  This has been corrected. A single dot is now only kept if it occurs at the
  very beginning or the very end of the resulting path.

  \*** POTENTIAL INCOMPATIBILITY \***

  Own Id: OTP-12158

- The undocumented option `generic_debug` for `gen_server` has been removed.

  Own Id: OTP-12183

- erl_lint:icrt_export/4 has been rewritten to make the code really follow the
  scoping rules of Erlang, and not just in most situations by accident.

  Own Id: OTP-12186

- Add 'trim_all' option to binary:split/3

  This option can be set to remove \_ALL\_ empty parts of the result of a call
  to binary:split/3.

  Own Id: OTP-12301

- Correct orddict(3) regarding evaluation order of `fold()` and `t:map/0`.

  Own Id: OTP-12651 Aux Id: seq12832

- Correct `maps` module error exceptions

  Bad input to maps module function will now yield the following exceptions:

  - \{badmap, NotMap\}, or
  - badarg.

  Own Id: OTP-12657

- It is now possible to paste text in JCL mode (using Ctrl-Y) that has been
  copied in the previous shell session. Also a bug that caused the JCL mode to
  crash when pasting text has been fixed.

  Own Id: OTP-12673

- Add `uptime()` shell command.

  Own Id: OTP-12752

- Cache nowarn_bif_clash functions in erl_lint.

  This patch stores nowarn_bif_clash in the lint record. By using erlc
  +'\{eprof,lint_module\}' when compiling the erlang parser, we noticed the time
  spent on nowarn_function/2 reduced from 30% to 0.01%.

  Own Id: OTP-12754

- Optimize the Erlang Code Linter by using the cached filename information.

  Own Id: OTP-12772

- If a child of a simple_one_for_one returns ignore from its start function no
  longer store the child for any restart type. It is not possible to restart or
  delete the child because the supervisor is a simple_one_for_one.

  Own Id: OTP-12793

- Make `ets:file2tab` preserve enabled `read_concurrency` and
  `write_concurrency` options for tables.

  Own Id: OTP-12814

- There are many cases where user code needs to be able to distinguish between a
  socket that was closed normally and one that was aborted. Setting the option
  \{show_econnreset, true\} enables the user to receive ECONNRESET errors on
  both active and passive sockets.

  Own Id: OTP-12841

### Improvements and New Features

- Allow maps for supervisor flags and child specs

  Earlier, supervisor flags and child specs were given as tuples. While this is
  kept for backwards compatibility, it is now also allowed to give these
  parameters as maps, see [sup_flags](`m:supervisor#sup_flags`) and
  [child_spec](`m:supervisor#child_spec`).

  Own Id: OTP-11043

- A new system message, `terminate`, is added. This can be sent with
  `sys:terminate/2,3`. If the receiving process handles system messages properly
  it will terminate shortly after receiving this message.

  The new function `proc_lib:stop/1,3` utilizes this new system message and
  monitors the receiving process in order to facilitate a synchronous stop
  mechanism for 'special processes'.

  `proc_lib:stop/1,3` is used by the following functions:

  - `gen_server:stop/1,3` (new)
  - `gen_fsm:stop/1,3` (new)
  - `gen_event:stop/1,3` (modified to be synchronous)
  - `wx_object:stop/1,3` (new)

  Own Id: OTP-11173 Aux Id: seq12353

- Remove the `pg` module, which has been deprecated through OTP-17, is now
  removed from the STDLIB application. This module has been marked experimental
  for more than 15 years, and has largely been superseded by the `pg2` module
  from the Kernel application.

  Own Id: OTP-11907

- New BIF: `erlang:get_keys/0`, lists all keys associated with the process
  dictionary. Note: `erlang:get_keys/0` is auto-imported.

  \*** POTENTIAL INCOMPATIBILITY \***

  Own Id: OTP-12151 Aux Id: seq12521

- Add three new functions to `io_lib`\-- `scan_format/2`, `unscan_format/1`, and
  `build_text/1`\-- which expose the parsed form of the format control sequences
  to make it possible to easily modify or filter the input to `io_lib:format/2`.
  This can e.g. be used in order to replace unbounded-size control sequences
  like `~w` or `~p` with corresponding depth-limited `~W` and `~P` before doing
  the actual formatting.

  Own Id: OTP-12167

- Introduce the `erl_anno` module, an abstraction of the second element of
  tokens and tuples in the abstract format.

  Own Id: OTP-12195

- Support variables as Map keys in expressions and patterns

  Erlang will accept any expression as keys in Map expressions and it will
  accept literals or bound variables as keys in Map patterns.

  Own Id: OTP-12218

- The last traces of Mnemosyne Rules have been removed.

  Own Id: OTP-12257

- Properly support maps in match_specs

  Own Id: OTP-12270

- New function `ets:take/2`. Works the same as `ets:delete/2` but also returns
  the deleted object(s).

  Own Id: OTP-12309

- `string:tokens/2` is somewhat faster, especially if the list of separators
  only contains one separator character.

  Own Id: OTP-12422 Aux Id: seq12774

- The documentation of the Abstract Format (in the ERTS User's Guide) has been
  updated with types and specification. (Thanks to Anthony Ramine.)

  The explicit representation of parentheses used in types of the abstract
  format has been removed. Instead the new functions
  `erl_parse:type_inop_prec()` and `erl_parse:type_preop_prec()` can be used for
  inserting parentheses where needed.

  Own Id: OTP-12492

- Prevent zip:zip_open/\[12] from leaking file descriptors if parent process
  dies.

  Own Id: OTP-12566

- Add a new random number generator, see `rand` module. It have better
  characteristics and an improved interface.

  Own Id: OTP-12586 Aux Id: OTP-12501, OTP-12502

- `filename:split/1` when given an empty binary will now return an empty list,
  to make it consistent with return value when given an empty list.

  Own Id: OTP-12716

- Add `sync` option to `ets:tab2file/3`.

  Own Id: OTP-12737 Aux Id: seq12805

- Add functions `gb_sets:iterator_from()` and `gb_trees:iterator_from()`.
  (Thanks to Kirill Kinduk.)

  Own Id: OTP-12742

- Add `maps:filter/2` to maps module.

  Own Id: OTP-12745

- Change some internal data structures to Maps in order to speed up compilation
  time. Measured speed up is around 10%-15%.

  Own Id: OTP-12774

- Update `orddict` to use parameterized types and specs. (Thanks to UENISHI
  Kota.)

  Own Id: OTP-12785

- The assert macros in `eunit` has been moved out to
  `stdlib/include/assert.hrl`. This files get included by `eunit.hrl`. Thus,
  nothing changes for eunit users, but the asserts can now also be included
  separately.

  Own Id: OTP-12808

## STDLIB 2.4

### Fixed Bugs and Malfunctions

- Behaviour of character types \\d, \\w and \\s has always been to not match
  characters with value above 255, not 128, i.e. they are limited to ISO-Latin-1
  and not ASCII

  Own Id: OTP-12521

### Improvements and New Features

- c:m/1 now displays the module's MD5 sum.

  Own Id: OTP-12500

- Make ets:i/1 handle binary input from IO server.

  Own Id: OTP-12550

## STDLIB 2.3

### Fixed Bugs and Malfunctions

- The documentation of string:tokens/2 now explicitly specifies that adjacent
  separator characters do not give any empty strings in the resulting list of
  tokens.

  Own Id: OTP-12036

- Fix broken deprecation warnings in ssh application

  Own Id: OTP-12187

- Maps: Properly align union typed assoc values in documentation

  Own Id: OTP-12190

- Fix filelib:wildcard/2 when 'Cwd' ends with a dot

  Own Id: OTP-12212

- Allow `Name/Arity` syntax in maps values inside attributes.

  Own Id: OTP-12213

- Fix edlin to correctly save text killed with ctrl-u. Prior to this fix,
  entering text into the Erlang shell and then killing it with ctrl-u followed
  by yanking it back with ctrl-y would result in the yanked text being the
  reverse of the original killed text.

  Own Id: OTP-12224

- If a callback function was terminated with exit/1, there would be no stack
  trace in the ERROR REPORT produced by gen_server. This has been corrected.

  To keep the backwards compatibility, the actual exit reason for the process is
  not changed.

  Own Id: OTP-12263 Aux Id: seq12733

- Warnings produced by `ms_transform` could point out the wrong line number.

  Own Id: OTP-12264

### Improvements and New Features

- Supports tar file creation on other media than file systems mounted on the
  local machine.

  The `erl_tar` api is extended with `erl_tar:init/3` that enables usage of user
  provided media storage routines. A ssh-specific set of such routines is hidden
  in the new function `ssh_sftp:open_tar/3` to simplify creating a tar archive
  on a remote ssh server.

  A chunked file reading option is added to `erl_tar:add/3,4` to save memory on
  e.g small embedded systems. The size of the slices read from a file in that
  case can be specified.

  Own Id: OTP-12180 Aux Id: seq12715

- I/O requests are optimized for long message queues in the calling process.

  Own Id: OTP-12315

## STDLIB 2.2

### Fixed Bugs and Malfunctions

- The type spec of the FormFunc argument to sys:handle_debug/4 was erroneously
  pointing to dbg_fun(). This is now corrected and the new type is format_fun().

  Own Id: OTP-11800

- Behaviors such as gen_fsm and gen_server should always invoke format_status/2
  before printing the state to the logs.

  Own Id: OTP-11967

- The documentation of `dets:insert_new/2` has been corrected. (Thanks to Alexei
  Sholik for reporting the bug.)

  Own Id: OTP-12024

- Printing a term with io_lib:format and control sequence w, precision P and
  field width F, where F< P would fail in one of the two following ways:

  1. If P < printed length of the term, an infinite loop would be entered,
     consuming all available memory.

  2. If P >= printed length of the term, an exception would be raised.

  These two problems are now corrected.

  Own Id: OTP-12041

- The documentation of `maps:values/1` has been corrected.

  Own Id: OTP-12055

- Expand shell functions in map expressions.

  Own Id: OTP-12063

### Improvements and New Features

- Add maps:with/2

  Own Id: OTP-12137

## STDLIB 2.1.1

### Fixed Bugs and Malfunctions

- OTP-11850 fixed filelib:wildcard/1 to work with broken symlinks. This
  correction, however, introduced problems since symlinks were no longer
  followed for functions like filelib:ensure_dir/1, filelib:is_dir/1,
  filelib:file_size/1, etc. This is now corrected.

  Own Id: OTP-12054 Aux Id: seq12660

## STDLIB 2.1

### Fixed Bugs and Malfunctions

- `filelib:wildcard("broken_symlink")` would return an empty list if
  "broken_symlink" was a symlink that did not point to an existing file.

  Own Id: OTP-11850 Aux Id: seq12571

- `erl_tar` can now handle files names that contain Unicode characters. See
  "UNICODE SUPPORT" in the documentation for `erl_tar`.

  When creating a tar file, `erl_tar` would sometime write a too short end of
  tape marker. GNU tar would correctly extract files from such tar file, but
  would complain about "A lone zero block at...".

  Own Id: OTP-11854

- When redefining and exporting the type `t:map/0` the Erlang Code Linter
  (`erl_lint`) erroneously emitted an error. This bug has been fixed.

  Own Id: OTP-11872

- Fix evaluation of map updates in the debugger and erl_eval

  Reported-by: José Valim

  Own Id: OTP-11922

### Improvements and New Features

- The following native functions now bump an appropriate amount of reductions
  and yield when out of reductions:

  - `erlang:binary_to_list/1`
  - `erlang:binary_to_list/3`
  - `erlang:bitstring_to_list/1`
  - `erlang:list_to_binary/1`
  - `erlang:iolist_to_binary/1`
  - `erlang:list_to_bitstring/1`
  - `binary:list_to_bin/1`

  Characteristics impact:

  - **Performance** - The functions converting from lists got a performance loss
    for very small lists, and a performance gain for very large lists.

  - **Priority** - Previously a process executing one of these functions
    effectively got an unfair priority boost. This priority boost depended on
    the input size. The larger the input was, the larger the priority boost got.
    This unfair priority boost is now lost.

  Own Id: OTP-11888

- Add `maps:get/3` to maps module. The function will return the supplied default
  value if the key does not exist in the map.

  Own Id: OTP-11951

## STDLIB 2.0

### Fixed Bugs and Malfunctions

- The option dupnames did not work as intended in re. When looking for names
  with \{capture, \[Name, ...]\}, re:run returned a random instance of the match
  for that name, instead of the leftmost matching instance, which was what the
  documentation stated. This is now corrected to adhere to the documentation.
  The option \{capture,all_names\} along with a re:inspect/2 function is also
  added to further help in using named subpatterns.

  Own Id: OTP-11205

- If option 'binary' was set for standard_input, then c:i() would hang if the
  output was more than one page long - i.e. then input after "(c)ontinue (q)uit
  -->" could not be read. This has been corrected. (Thanks to José Valim)

  Own Id: OTP-11589

- stdlib/lists: Add function droplast/1 This functions drops the last element of
  a non-empty list. lists:last/1 and lists:droplast/1 are the dual of hd/1 and
  tl/1 but for the end of a list. (Thanks to Hans Svensson)

  Own Id: OTP-11677

- Allow all auto imports to be suppressed at once. Introducing the
  no_auto_import attribute: -compile(no_auto_import). Useful for code generation
  tools that always use the qualified function names and want to avoid the auto
  imported functions clashing with local ones. (Thanks to José Valim.)

  Own Id: OTP-11682

- supervisor_bridge does no longer report normal termination of children. The
  reason is that in some cases, for instance when the restart strategy is
  simple_one_for_one, the log could be completely overloaded with reports about
  normally terminating processes. (Thanks to Artem Ocheredko)

  Own Id: OTP-11685

- The type annotations for alternative registries using the \{via, Module,
  Name\} syntax for sup_name() and sup_ref() in the supervisor module are now
  consistent with the documentation. Dialyzer should no longer complain about
  valid supervisor:start_link() and supervisor:start_child() calls. (Thanks to
  Caleb Helbling.)

  Own Id: OTP-11707

- Two Dets bugs have been fixed. When trying to open a short file that is not a
  Dets file, the file was deleted even with just read access. Calling
  `dets:is_dets_file/1` with a file that is not a Dets file, a file descriptor
  was left open. (Thanks to Håkan Mattsson for reporting the bugs.)

  Own Id: OTP-11709

- Fix race bug in `ets:all`. Concurrent creation of tables could cause other
  tables to not be included in the result. (Thanks to Florian Schintke for bug
  report)

  Own Id: OTP-11726

- erl_eval now properly evaluates '=='/2 when it is used in guards. (Thanks to
  José Valim)

  Own Id: OTP-11747

- Calls to proplists:get_value/3 are replaced by the faster lists:keyfind/3 in
  io_lib_pretty. Elements in the list are always 2-tuples. (Thanks to Andrew
  Thompson)

  Own Id: OTP-11752

- A qlc bug where filters were erroneously optimized away has been fixed. Thanks
  to Sam Bobroff for reporting the bug.

  Own Id: OTP-11758

- A number of compiler errors where unusual or nonsensical code would crash the
  compiler have been reported by Ulf Norell and corrected by Anthony Ramine.

  Own Id: OTP-11770

- Since Erlang/OTP R16B the Erlang Core Linter (`erl_lint`) has not emitted
  errors when built-in types were re-defined. This bug has been fixed. (Thanks
  to Roberto Aloi.)

  Own Id: OTP-11772

- The functions `sys:get_state/1,2` and `sys:replace_state/2,3` are fixed so
  they can now be run while the process is sys suspended. To accomplish this,
  the new callbacks `Mod:system_get_state/1` and `Mod:system_replace_state/2`
  are added, which are also implemented by the generic behaviours `gen_server`,
  `gen_event` and `gen_fsm`.

  The potential incompatibility refers to:

  - The previous behaviour of intercepting the system message and passing a
    tuple of size 2 as the last argument to `sys:handle_system_msg/6` is no
    longer supported.
  - The error handling when `StateFun` in `sys:replace_state/2,3` fails is
    changed from being totally silent to possibly (if the callback module does
    not catch) throw an exception in the client process.

  (Thanks to James Fish and Steve Vinoski)

  \*** POTENTIAL INCOMPATIBILITY \***

  Own Id: OTP-11817

### Improvements and New Features

- Options to set match_limit and match_limit_recursion are added to re:run. The
  option report_errors is also added to get more information when re:run fails
  due to limits or compilation errors.

  Own Id: OTP-10285

- The pre-defined types `array/0`, `dict/0`, `digraph/0`, `gb_set/0`,
  `gb_tree/0`, `queue/0`, `set/0`, and `tid/0` have been deprecated. They will
  be removed in Erlang/OTP 18.0.

  Instead the types [`array:array/0`](`t:array:array/0`),
  [`dict:dict/0`](`t:dict:dict/0`), [`digraph:graph/0`](`t:digraph:graph/0`),
  `gb_set:set/0`, `gb_tree:tree/0`, [`queue:queue/0`](`t:queue:queue/0`),
  [`sets:set/0`](`t:sets:set/0`), and [`ets:tid/0`](`t:ets:tid/0`) can be used.
  (Note: it has always been necessary to use [`ets:tid/0`](`t:ets:tid/0`).)

  It is allowed in Erlang/OTP 17.0 to locally re-define the types `array/0`,
  `dict/0`, and so on.

  New types [`array:array/1`](`t:array:array/1`),
  [`dict:dict/2`](`t:dict:dict/2`), [`gb_sets:set/1`](`t:gb_sets:set/1`),
  [`gb_trees:tree/2`](`t:gb_trees:tree/2`),
  [`queue:queue/1`](`t:queue:queue/1`), and [`sets:set/1`](`t:sets:set/1`) have
  been added.

  A compiler option, `nowarn_deprecated_type`, has been introduced. By including
  the attribute

  `-compile(nowarn_deprecated_type).`

  in an Erlang source file, warnings about deprecated types can be avoided in
  Erlang/OTP 17.0.

  The option can also be given as a compiler flag:

  `erlc +nowarn_deprecated_type file.erl`

  Own Id: OTP-10342

- Calls to erlang:open_port/2 with 'spawn' are updated to handle space in the
  command path.

  Own Id: OTP-10842

- Dialyzer's `unmatched_return` warnings have been corrected.

  Own Id: OTP-10908

- Forbid unsized fields in patterns of binary generators and simplified
  v3_core's translation of bit string generators. (Thanks to Anthony Ramine.)

  Own Id: OTP-11186

- The version of the PCRE library Used by Erlang's re module is raised to 8.33
  from 7.6. This means, among other things, better Unicode and Unicode Character
  Properties support. New options connected to PCRE 8.33 are also added to the
  re module (ucd, notempty_atstart, no_start_optimize). PCRE has extended the
  regular expression syntax between 7.6 and 8.33, why this imposes a potential
  incompatibility. Only very complicated regular expressions may be affected,
  but if you know you are using obscure features, please test run your regular
  expressions and verify that their behavior has not changed.

  \*** POTENTIAL INCOMPATIBILITY \***

  Own Id: OTP-11204

- Added dict:is_empty/1 and orddict:is_empty/1. (Thanks to Magnus Henoch.)

  Own Id: OTP-11353

- A call to either the [`garbage_collect/1`](`garbage_collect/1`) BIF or the
  [`check_process_code/2`](`check_process_code/2`) BIF may trigger garbage
  collection of another processes than the process calling the BIF. The previous
  implementations performed these kinds of garbage collections without
  considering the internal state of the process being garbage collected. In
  order to be able to more easily and more efficiently implement yielding native
  code, these types of garbage collections have been rewritten. A garbage
  collection like this is now triggered by an asynchronous request signal, the
  actual garbage collection is performed by the process being garbage collected
  itself, and finalized by a reply signal to the process issuing the request.
  Using this approach processes can disable garbage collection and yield without
  having to set up the heap in a state that can be garbage collected.

  The [`garbage_collect/2`](`erlang:garbage_collect/2`), and
  [`check_process_code/3`](`erlang:check_process_code/3`) BIFs have been
  introduced. Both taking an option list as last argument. Using these, one can
  issue asynchronous requests.

  `code:purge/1` and `code:soft_purge/1` have been rewritten to utilize
  asynchronous `check_process_code` requests in order to parallelize work.

  Characteristics impact: A call to the
  [`garbage_collect/1`](`garbage_collect/1`) BIF or the
  [`check_process_code/2`](`check_process_code/2`) BIF will normally take longer
  time to complete while the system as a whole wont be as much negatively
  effected by the operation as before. A call to `code:purge/1` and
  `code:soft_purge/1` may complete faster or slower depending on the state of
  the system while the system as a whole wont be as much negatively effected by
  the operation as before.

  Own Id: OTP-11388 Aux Id: OTP-11535, OTP-11648

- Improve the documentation of the supervisor's `via` reference. (Thanks to
  MaximMinin.)

  Own Id: OTP-11399

- `orddict:from_list/1` now uses the optimized sort routines in the `lists`
  module instead of (essentially) an insertion sort. Depending on the input
  data, the speed of the new `from_list/1` is anything from slightly faster up
  to several orders of magnitude faster than the old `from_list/1`.

  (Thanks to Steve Vinoski.)

  Own Id: OTP-11552

- EEP43: New data type - Maps

  With Maps you may for instance:

  - \_\_\_\_ - `M0 = #{ a => 1, b => 2}, % create associations`

  - \_\_\_\_ - `M1 = M0#{ a := 10 }, % update values`

  - \_\_\_\_ - `M2 = M1#{ "hi" => "hello"}, % add new associations`

  - \_\_\_\_ - `#{ "hi" := V1, a := V2, b := V3} = M2. % match keys with values`

  For information on how to use Maps please see Map Expressions in the
  [Reference Manual](`e:system:expressions.md#map-expressions`).

  The current implementation is without the following features:

  - \_\_\_\_ - No variable keys

  - \_\_\_\_ - No single value access

  - \_\_\_\_ - No map comprehensions

  Note that Maps is _experimental_ during OTP 17.0.

  Own Id: OTP-11616

- When tab completing the erlang shell now expands zero-arity functions all the
  way to closing parenthesis, unless there is another function with the same
  name and a different arity. (Thanks to Pierre Fenoll.)

  Own Id: OTP-11684

- The Erlang Code Preprocessor (`epp`) could loop when encountering a circular
  macro definition in an included file. This bug has been fixed.

  Thanks to Maruthavanan Subbarayan for reporting the bug, and to Richard
  Carlsson for providing a bug fix.

  Own Id: OTP-11728

- The Erlang Code Linter (`erl_lint`) has since Erlang/OTP R13B emitted warnings
  whenever any of the types `t:arity/0`, `t:bitstring/0`, `t:iodata/0`, or
  `t:boolean/0` were re-defined. Now errors are emitted instead.

  \*** POTENTIAL INCOMPATIBILITY \***

  Own Id: OTP-11771

- The `encoding` option of `erl_parse:abstract/2` has been extended to include
  `none` and a callback function (a predicate).

  Own Id: OTP-11807

- Export zip option types to allow referal from other modules.

  Thanks to Pierre Fenoll and Håkan Mattson

  Own Id: OTP-11828

- The module `pg` has been deprecated and will be removed in Erlang/OTP 18.

  Own Id: OTP-11840

## STDLIB 1.19.4

### Fixed Bugs and Malfunctions

- Fix typo in gen_server.erl. Thanks to Brian L. Troutwine.

  Own Id: OTP-11398

- Spec for atan2 should be atan2(Y, X), not atan2(X, Y). Thanks to Ary
  Borenszweig.

  Own Id: OTP-11465

### Improvements and New Features

- Add XML marker for regexp syntax. Thanks to Håkan Mattson.

  Own Id: OTP-11442

## STDLIB 1.19.3

### Fixed Bugs and Malfunctions

- The functions `dets:foldl/3`, `dets:foldr/3`, and `dets:traverse/2` did not
  release the table after having traversed the table to the end. The bug was
  introduced in R16B. (Thanks to Manuel Duran Aguete.)

  Own Id: OTP-11245

- If the `fun M:F/A` construct was used erroneously the linter could crash.
  (Thanks to Mikhail Sobolev.)

  Own Id: OTP-11254

- The specifications of `io_lib:fread/2,3` have been corrected. (Thanks to Chris
  King and Kostis Sagonas for pinpointing the bug.)

  Own Id: OTP-11261

### Improvements and New Features

- Fixed type typo in gen_server.

  Own Id: OTP-11200

- Update type specs in filelib and io_prompt. Thanks to Jose Valim.

  Own Id: OTP-11208

- Fix typo in abcast() function comment. Thanks to Johannes Weissl.

  Own Id: OTP-11219

- Make edlin understand a few important control keys. Thanks to Stefan
  Zegenhagen.

  Own Id: OTP-11251

- Export the edge/0 type from the digraph module. Thanks to Alex Ronne Petersen.

  Own Id: OTP-11266

- Fix variable usage tracking in erl_lint and fixed unsafe variable tracking in
  try expressions. Thanks to Anthony Ramine.

  Own Id: OTP-11268

## STDLIB 1.19.2

### Fixed Bugs and Malfunctions

- The Erlang scanner no longer accepts floating point numbers in the input
  string.

  Own Id: OTP-10990

- When converting a faulty binary to a list with unicode:characters_to_list, the
  error return value could contain a faulty "rest", i.e. the io_list of
  characters that could not be converted was wrong. This happened only if input
  was a sub binary and conversion was from utf8. This is now corrected.

  Own Id: OTP-11080

- The type `hook_function()` has been corrected in `erl_pp`, the Erlang Pretty
  Printer.

  The printing of invalid forms, e.g. record field types, has also been fixed.
  It has been broken since R16B.

  (Thanks to Tomáš Janoušek.)

  Own Id: OTP-11100

- Fix receive support in erl_eval with a BEAM module. Thanks to Anthony Ramine.

  Own Id: OTP-11137

### Improvements and New Features

- Delete obsolete note about simple-one-for-one supervisor. Thanks to Magnus
  Henoch.

  Own Id: OTP-10938

- When selecting encoding of a script written in Erlang (`escript`) the optional
  directive on the second line is now recognized.

  Own Id: OTP-10951

- The function `erl_parse:abstract/2` has been documented.

  Own Id: OTP-10992

- Integrate elliptic curve contribution from Andreas Schultz

  In order to be able to support elliptic curve cipher suites in SSL/TLS,
  additions to handle elliptic curve infrastructure has been added to public_key
  and crypto.

  This also has resulted in a rewrite of the crypto API to gain consistency and
  remove unnecessary overhead. All OTP applications using crypto has been
  updated to use the new API.

  Impact: Elliptic curve cryptography (ECC) offers equivalent security with
  smaller key sizes than other public key algorithms. Smaller key sizes result
  in savings for power, memory, bandwidth, and computational cost that make ECC
  especially attractive for constrained environments.

  Own Id: OTP-11009

- Added sys:get_state/1,2 and sys:replace_state/2,3. Thanks to Steve Vinoski.

  Own Id: OTP-11013

- Optimizations to gen mechanism. Thanks to Loïc Hoguin.

  Own Id: OTP-11025

- Optimizations to gen.erl. Thanks to Loïc Hoguin.

  Own Id: OTP-11035

- Use erlang:demonitor(Ref, \[flush]) where applicable. Thanks to Loïc Hoguin.

  Own Id: OTP-11039

- Erlang source files with non-ASCII characters are now encoded in UTF-8
  (instead of latin1).

  Own Id: OTP-11041 Aux Id: OTP-10907

- Fix rest_for_one and one_for_all restarting a child not terminated. Thanks to
  James Fish.

  Own Id: OTP-11042

- Fix excessive CPU consumption of timer_server. Thanks to Aliaksey
  Kandratsenka.

  Own Id: OTP-11053

- Rename and document lists:zf/2 as lists:filtermap/2. Thanks to Anthony Ramine.

  Own Id: OTP-11078

- Fixed an inconsistent state in epp. Thanks to Anthony Ramine

  Own Id: OTP-11079

- c:ls(File) will now print File, similar to ls(1) in Unix. The error messages
  have also been improved. (Thanks to Bengt Kleberg.)

  Own Id: OTP-11108

- Support callback attributes in erl_pp. Thanks to Anthony Ramine.

  Own Id: OTP-11140

- Improve erl_lint performance. Thanks to José Valim.

  Own Id: OTP-11143

## STDLIB 1.19.1

### Fixed Bugs and Malfunctions

- Bugs related to Unicode have been fixed in the `erl_eval` module.

  Own Id: OTP-10622 Aux Id: kunagi-351 \[262]

- `filelib:wildcard("some/relative/path/*.beam", Path)` would fail to match any
  file. That is, filelib:wildcard/2 would not work if the first component of the
  pattern did not contain any wildcard characters. (A previous attempt to fix
  the problem in R15B02 seems to have made matters worse.)

  (Thanks to Samuel Rivas and Tuncer Ayaz.)

  There is also an incompatible change to the `Path` argument. It is no longer
  allowed to be a binary.

  \*** POTENTIAL INCOMPATIBILITY \***

  Own Id: OTP-10812

### Improvements and New Features

- The new STDLIB application variable `shell_strings` can be used for
  determining how the Erlang shell outputs lists of integers. The new function
  `shell:strings/1` toggles the value of the variable.

  The control sequence modifier `l` can be used for turning off the string
  recognition of `~p` and `~P`.

  Own Id: OTP-10755

- Miscellaneous updates due to Unicode support.

  Own Id: OTP-10820

- Extend `~ts` to handle binaries with characters coded in ISO-latin-1

  Own Id: OTP-10836

- The +pc flag to erl can be used to set the range of characters considered
  printable. This affects how the shell and io:format("~tp",...) functionality
  does heuristic string detection. More can be read in STDLIB users guide.

  Own Id: OTP-10884

## STDLIB 1.19

### Fixed Bugs and Malfunctions

- Wildcards such as "some/path/\*" passed to `filelib:wildcard/2` would fail to
  match any file. (Thanks to Samuel Rivas for reporting this bug.)

  Own Id: OTP-6874 Aux Id: kunagi-190 \[101]

- Fixed error handling in proc_lib:start which could hang if the spawned process
  died in init.

  Own Id: OTP-9803 Aux Id: kunagi-209 \[120]

- Allow \*\* in filelib:wildcard

  Two adjacent \* used as a single pattern will match all files and zero or more
  directories and subdirectories. (Thanks to José Valim)

  Own Id: OTP-10431

- Add the \\gN and \\g\{N\} syntax for back references in re:replace/3,4 to
  allow use with numeric replacement strings. (Thanks to Vance Shipley)

  Own Id: OTP-10455

- Export ets:match_pattern/0 type (Thanks to Joseph Wayne Norton)

  Own Id: OTP-10472

- Fix printing the empty binary at depth 1 with ~W (Thanks to Andrew Thompson)

  Own Id: OTP-10504

- The type `ascii_string()` in the `base64` module has been corrected. The type
  [`file:file_info()`](`t:file:file_info/0`) has been cleaned up. The type
  [`file:fd()`](`t:file:fd/0`) has been made opaque in the documentation.

  Own Id: OTP-10624 Aux Id: kunagi-352 \[263]

### Improvements and New Features

- Dets tables are no longer fixed while traversing with a bound key (when only
  the objects with the right key are matched). This optimization affects the
  functions `match/2`, `match_object/2`, `select/2`, `match_delete/2`, and
  `select_delete/2`.

  Own Id: OTP-10097

- Support for Unicode has been implemented.

  Own Id: OTP-10302

- The linter now warns for opaque types that are not exported, as well as for
  under-specified opaque types.

  Own Id: OTP-10436

- The type [`file:name()`](`t:file:name/0`) has been substituted for the type
  [`file:filename()`](`t:file:filename/0`) in the following functions in the
  `filename` module: `absname/2`, `absname_join/2`, `join/1,2`, and `split/1`.

  Own Id: OTP-10474

- If a child process fails in its start function, then the error reason was
  earlier only reported as an error report from the error_handler, and
  supervisor:start_link would only return `{error,shutdown}`. This has been
  changed so the supervisor will now return `{error,{shutdown,Reason}}`, where
  `Reason` identifies the failing child and its error reason. (Thanks to Tomas
  Pihl)

  \*** POTENTIAL INCOMPATIBILITY \***

  Own Id: OTP-10490

- Where necessary a comment stating encoding has been added to Erlang files. The
  comment is meant to be removed in Erlang/OTP R17B when UTF-8 becomes the
  default encoding.

  Own Id: OTP-10630

- The contracts and types of the modules `erl_scan` and `sys` have been
  corrected and improved. (Thanks to Kostis Sagonas.)

  Own Id: OTP-10658

- The Erlang shell now skips the rest of the line when it encounters an Erlang
  scanner error.

  Own Id: OTP-10659

- Clean up some specs in the proplists module. (Thanks to Kostis Sagonas.)

  Own Id: OTP-10663

- Some examples overflowing the width of PDF pages have been corrected.

  Own Id: OTP-10665

- Enable escript to accept emulator arguments when script file has no shebang.
  Thanks to Magnus Henoch

  Own Id: OTP-10691

- Fix bug in queue:out/1, queue:out_r/1 that makes it O(N^2) in worst case.
  Thanks to Aleksandr Erofeev.

  Own Id: OTP-10722

- There are new functions in the `epp` module which read the character encoding
  from files. See `m:epp` for more information.

  Own Id: OTP-10742 Aux Id: OTP-10302

- The functions in `io_lib` have been adjusted for Unicode. The existing
  functions `write_string()` and so on now take Unicode strings, while the old
  behavior has been taken over by new functions `write_latin1_string()` and so
  on. There are also new functions to write Unicode strings as Latin-1 strings,
  mainly targetted towards the Erlang pretty printer (`erl_pp`).

  Own Id: OTP-10745 Aux Id: OTP-10302

- The new functions `proc_lib:format/2` and `erl_parse:abstract/2` accept an
  encoding as second argument.

  Own Id: OTP-10749 Aux Id: OTP-10302

- Increased potential concurrency in ETS for `write_concurrency` option. The
  number of internal table locks has increased from 16 to 64. This makes it four
  times less likely that two concurrent processes writing to the same table
  would collide and thereby serialized. The cost is an increased constant memory
  footprint for tables using write_concurrency. The memory consumption per
  inserted record is not affected. The increased footprint can be particularly
  large if `write_concurrency` is combined with `read_concurrency`.

  Own Id: OTP-10787

## STDLIB 1.18.3

### Fixed Bugs and Malfunctions

- Minor test updates

  Own Id: OTP-10591

## STDLIB 1.18.2

### Fixed Bugs and Malfunctions

- Fixed bug where if given an invalid drive letter on windows ensure dir would
  go into an infinite loop.

  Own Id: OTP-10104

- Calls to gen_server:enter_loop/4 where ServerName has a global scope and no
  timeout is given now works correctly.

  Thanks to Sam Bobroff for reporting the issue.

  Own Id: OTP-10130

- fix escript/primary archive reloading

  If the mtime of an escript/primary archive file changes after being added to
  the code path, correctly reload the archive and update the cache. (Thanks to
  Tuncer Ayaz)

  Own Id: OTP-10151

- Fix bug that in some cases could cause corrupted binaries in ETS tables with
  `compressed` option.

  Own Id: OTP-10182

- Fix filename:nativename/1 on Win32

  Don't choke on paths given as binary argument on Win32. Thanks to Jan Klötzke

  Own Id: OTP-10188

- Fix bug in `ets:test_ms/2` that could cause emulator crash when using `'$_'`
  in match spec.

  Own Id: OTP-10190

- Fix bug where zip archives wrongly have a first disk number set to 1

  Own Id: OTP-10223

### Improvements and New Features

- The message printed by the Erlang shell as an explanation of the `badarith`
  error has been corrected. (Thanks to Matthias Lang.)

  Own Id: OTP-10054

## STDLIB 1.18.1

### Fixed Bugs and Malfunctions

- References to `is_constant/1` (which was removed in the R12 release) has been
  removed from documentation and code.

  Own Id: OTP-6454 Aux Id: seq10407

- Leave control back to gen_server during supervisor's restart loop

  When an attempt to restart a child failed, supervisor would earlier keep the
  execution flow and try to restart the child over and over again until it
  either succeeded or the restart frequency limit was reached. If none of these
  happened, supervisor would hang forever in this loop.

  This commit adds a timer of 0 ms where the control is left back to the
  gen_server which implements the supervisor. This way any incoming request to
  the supervisor will be handled - which could help breaking the infinite loop -
  e.g. shutdown request for the supervisor or for the problematic child.

  This introduces some incompatibilities in stdlib due to new return values from
  supervisor:

  - restart_child/2 can now return \{error,restarting\}
  - delete_child/2 can now return \{error,restarting\}
  - which_children/1 returns a list of \{Id,Child,Type,Mods\}, where Child, in
    addition to the old pid() or 'undefined', now also can be 'restarting'.

  \*** POTENTIAL INCOMPATIBILITY \***

  Own Id: OTP-9549

- If a temporary child's start function returned 'ignore', then the supervisor
  would keep it's child specification. This has been corrected. Child
  specifications for non-existing temporary children shall never be kept.

  Own Id: OTP-9782 Aux Id: seq11964

- Use universal time as base in error logger

  Previous conversion used the deprecated
  calendar:local_time_to_universal_time/1

  Own Id: OTP-9854

- Calling a guard test (such as is_list/1) from the top-level in a guard, would
  cause a compiler crash if there was a local definition with the same name.
  Corrected to reject the program with an error message.

  Own Id: OTP-9866

- Fix the type spec from the doc of binary:part/3 (Thanks to Ricardo Catalinas
  Jiménez)

  Own Id: OTP-9920

- Correct spelling of registered (Thanks to Richard Carlsson)

  Own Id: OTP-9925

- Put gb_trees documentation into alphabetical order (Thanks to Aidan Hobson
  Sayers)

  Own Id: OTP-9929

- Fix bug in ETS with `compressed` option and insertion of term containing large
  integers (>2G) on 64-bit machines. Seen to cause emulator crash. (Thanks to
  Diego Llarrull for excellent bug report)

  Own Id: OTP-9932

- Add plugin support for alternative name lookup This patch introduces a new way
  of locating a behaviour instance: \{via, Module, Name\}. (Thanks to Ulf Wiger)

  Own Id: OTP-9945

- The function `digraph_utils:condensation/1` used to create a digraph
  containing loops contradicting the documentation which states that the created
  digraph is free of cycles. This bug has been fixed. (Thanks to Kostis Sagonas
  for finding the bug.)

  Own Id: OTP-9953

- When an escript ends now all printout to standard output and standard error
  gets out on the terminal. This bug has been corrected by changing the
  behaviour of erlang:halt/0,1, which should fix the same problem for other
  escript-like applications, i.e that data stored in the output port driver
  buffers got lost when printing on a TTY and exiting through erlang:halt/0,1.

  The BIF:s erlang:halt/0,1 has gotten improved semantics and there is a new BIF
  erlang:halt/2 to accomplish something like the old semantics. See the
  documentation.

  Now erlang:halt/0 and erlang:halt/1 with an integer argument will close all
  ports and allow all pending async threads operations to finish before exiting
  the emulator. Previously erlang:halt/0 and erlang:halt(0) would just wait for
  pending async threads operations but not close ports. And erlang:halt/1 with a
  non-zero integer argument would not even wait for pending async threads
  operations.

  To roughly the old behaviour, to not wait for ports and async threads
  operations when you exit the emulator, you use erlang:halt/2 with an integer
  first argument and an option list containing \{flush,false\} as the second
  argument. Note that now is flushing not dependant of the exit code, and you
  cannot only flush async threads operations which we deemed as a strange
  behaviour anyway.

  Also, erlang:halt/1,2 has gotten a new feature: If the first argument is the
  atom 'abort' the emulator is aborted producing a core dump, if the operating
  system so allows.

  Own Id: OTP-9985

- Add escript win32 alternative invocation. escript can now be started as both
  "escript.exe" and "escript" (Thanks to Pierre Rouleau)

  Own Id: OTP-9997

## STDLIB 1.18

### Fixed Bugs and Malfunctions

- Improved algorithm in module `random`. Avoid seed values that are even
  divisors of the primes and by that prevent getting sub-seeds that are stuck on
  zero. Worst case was random:seed(0,0,0) that produced a series of only zeros.
  This is an incompatible change in the sense that applications that relies on
  reproducing a specific series for a given seed will fail. The pseudo random
  output is still deterministic but different compared to earlier versions.

  \*** POTENTIAL INCOMPATIBILITY \***

  Own Id: OTP-8713

- Calls to `global:whereis_name/1` have been substituted for calls to
  `global:safe_whereis_name/1` since the latter is not safe at all.

  The reason for not doing this earlier is that setting a global lock masked out
  a bug concerning the restart of supervised children. The bug has now been
  fixed by a modification of `global:whereis_name/1`. (Thanks to Ulf Wiger for
  code contribution.)

  A minor race conditions in `gen_fsm:start*` has been fixed: if one of these
  functions returned `{error, Reason}` or ignore, the name could still be
  registered (either locally or in `global`. (This is the same modification as
  was done for gen_server in OTP-7669.)

  The undocumented function `global:safe_whereis_name/1` has been removed.

  Own Id: OTP-9212 Aux Id: seq7117, OTP-4174

- If a child of a supervisor terminates with reason \{shutdown,Term\} it is now
  handled by the supervisor as if the reason was 'shutdown'.

  For children with restart type 'permanent', this implies no change. For
  children with restart type 'transient', the child will no longer be restarted
  and no supervisor report will be written. For children with restart type
  'temporary', no supervisor report will be written.

  \*** POTENTIAL INCOMPATIBILITY \***

  Own Id: OTP-9222

- Minor improvement of documentation regarding supervisor restart strategy for
  temporary and transient child processes.

  Own Id: OTP-9381

- A Dets table with sufficiently large buckets could not always be repaired.
  This bug has been fixed.

  The format of Dets files has been modified. When downgrading tables created
  with the new system will be repaired. Otherwise the modification should not be
  noticeable.

  Own Id: OTP-9607

- A few contracts in the `lists` module have been corrected.

  Own Id: OTP-9616

- Add '-callback' attributes in stdlib's behaviours

  Replace the behaviour_info(callbacks) export in stdlib's behaviours with
  -callback' attributes for all the callbacks. Update the documentation with
  information on the callback attribute Automatically generate 'behaviour_info'
  function from '-callback' attributes

  'behaviour_info(callbacks)' is a special function that is defined in a module
  which describes a behaviour and returns a list of its callbacks.

  This function is now automatically generated using the '-callback' specs. An
  error is returned by lint if user defines both '-callback' attributes and the
  behaviour_info/1 function. If no type info is needed for a callback use a
  generic spec for it. Add '-callback' attribute to language syntax

  Behaviours may define specs for their callbacks using the familiar spec
  syntax, replacing the '-spec' keyword with '-callback'. Simple lint checks are
  performed to ensure that no callbacks are defined twice and all types referred
  are declared.

  These attributes can be then used by tools to provide documentation to the
  behaviour or find discrepancies in the callback definitions in the callback
  module.

  Add callback specs into 'application' module in kernel Add callback specs to
  tftp module following internet documentation Add callback specs to
  inets_service module following possibly deprecated comments

  Own Id: OTP-9621

- If a Dets table had been properly closed but the space management data could
  not been read, it was not possible to repair the file. This bug has been
  fixed.

  Own Id: OTP-9622

- The Unicode noncharacter code points 16#FFFE and 16#FFFE were not allowed to
  be encoded or decoded using the `unicode` module or bit syntax. That was
  inconsistent with the other noncharacters 16#FDD0 to 16#FDEF that could be
  encoded/decoded. To resolve the inconsistency, 16#FFFE and 16#FFFE can now be
  encoded and decoded. (Thanks to Alisdair Sullivan.)

  \*** POTENTIAL INCOMPATIBILITY \***

  Own Id: OTP-9624

- Make epp search directory of current file first when including another file
  This completes a partial fix in R11 that only worked for include_lib().
  (Thanks to Richard Carlsson)

  Own Id: OTP-9645

- ms_transform: Fix incorrect \`variable shadowed' warnings

  This patch removes incorrect passing of variable bindings from one function
  clause to another. (Thanks to Haitao Li)

  Own Id: OTP-9646

- Explicitly kill dynamic children in supervisors

  According to the supervisor's documentation: "Important note on
  simple-one-for-one supervisors: The dynamically created child processes of a
  simple-one-for-one supervisor are not explicitly killed, regardless of
  shutdown strategy, but are expected to terminate when the supervisor does
  (that is, when an exit signal from the parent process is received)."

  All is fine as long as we stop simple_one_for_one supervisor manually. Dynamic
  children catch the exit signal from the supervisor and leave. But, if this
  happens when we stop an application, after the top supervisor has stopped, the
  application master kills all remaining processes associated to this
  application. So, dynamic children that trap exit signals can be killed during
  their cleanup (here we mean inside terminate/2). This is unpredictable and
  highly time-dependent.

  In this commit, supervisor module is patched to explicitly terminate dynamic
  children accordingly to the shutdown strategy.

  NOTE: Order in which dynamic children are stopped is not defined. In fact,
  this is "almost" done at the same time.

  Stack errors when dynamic children are stopped

  Because a simple_one_for_one supervisor can have many workers, we stack errors
  during its shutdown to report only one message for each encountered error
  type. Instead of reporting the child's pid, we use the number of concerned
  children. (Thanks to Christopher Faulet)

  Own Id: OTP-9647

- Allow an infinite timeout to shutdown worker processes

  Now, in child specification, the shutdown value can also be set to infinity
  for worker children. This restriction was removed because this is not always
  possible to predict the shutdown time for a worker. This is highly
  application-dependent. Add a warning to docs about workers' shutdown strategy
  (Thanks to Christopher Faulet)

  Own Id: OTP-9648

- A badarg would sometimes occur in supervisor when printing error reports and
  the child pid was undefined. This has been corrected.

  Own Id: OTP-9669

- Fix re:split spec not to accept option 'global'(Thanks to Shunichi Shinohara)

  Own Id: OTP-9691

### Improvements and New Features

- Fix a few tests that used to fail on the HiPE platform.

  Own Id: OTP-9637

- Variables are now now allowed in '`fun M:F/A`' as suggested by Richard O'Keefe
  in EEP-23.

  The representation of '`fun M:F/A`' in the abstract format has been changed in
  an incompatible way. Tools that directly read or manipulate the abstract
  format (such as parse transforms) may need to be updated. The compiler can
  handle both the new and the old format (i.e. extracting the abstract format
  from a pre-R15 BEAM file and compiling it using compile:forms/1,2 will work).
  The `syntax_tools` application can also handle both formats.

  \*** POTENTIAL INCOMPATIBILITY \***

  Own Id: OTP-9643

- Tuple funs (a two-element tuple with a module name and a function) are now
  officially deprecated and will be removed in R16. Use '`fun M:F/A`' instead.
  To make you aware that your system uses tuple funs, the very first time a
  tuple fun is applied, a warning will be sent to the error logger.

  Own Id: OTP-9649

- The deprecated '`regexp`' module has been removed. Use the '`re`' module
  instead.

  \*** POTENTIAL INCOMPATIBILITY \***

  Own Id: OTP-9737

- `filename:find_src/1,2` will now work on stripped BEAM files (reported by Per
  Hedeland). The HiPE compiler will also work on stripped BEAM files. The BEAM
  compiler will no longer include compilation options given in the source code
  itself in `M:module_info(compile)` (because those options will be applied
  anyway if the module is re-compiled).

  Own Id: OTP-9752

## STDLIB 1.17.5

### Fixed Bugs and Malfunctions

- erl_tar:extract failed when executed inside a directory with some parent
  directory to which the user has no read access. This has been corrected.

  Own Id: OTP-9368

- A bug in `erl_scan:set_attribute/3` has been fixed.

  Own Id: OTP-9412

- The contract of `io_lib:fread()` has been corrected.

  Own Id: OTP-9413 Aux Id: seq11873

- A crash in io*lib:fread/2 when end of input data was encountered while trying
  to match literal characters, which should return \{more,*,_,_\} but instead
  crashed, has been corrected. Reported by Klas Johansson.

  A similar peculiarity for io:fread when encountering end of file before any
  field data has also been corrected.

  Own Id: OTP-9439

- The contract of `timer:now_diff()` has been corrected. (Thanks to Alex
  Morarash).

  Own Id: OTP-9450

- Fix minor typo in gen_fsm documentation (Thanks to Haitao Li)

  Own Id: OTP-9456

- The contracts of `zip:zip_list_dir/1` and `zip:zip_get/2` have been corrected.

  Own Id: OTP-9471 Aux Id: seq11887, OTP-9472

- A bug in `zip:zip_open()` has been fixed.

  Own Id: OTP-9472 Aux Id: seq11887, OTP-9471

- Fix trivial documentation errors(Thanks to Matthias Lang)

  Own Id: OTP-9498

- Add a proplist() type

  Recently I was adding specs to an API and found that there is no canonical
  proplist() type defined. (Thanks to Ryan Zezeski)

  Own Id: OTP-9499

- fix supervisors restarting temporary children

  In the current implementation of supervisors, temporary children should never
  be restarted. However, when a temporary child is restarted as part of a
  one_for_all or rest_for_one strategy where the failing process is not the
  temporary child, the supervisor still tries to restart it.

  Because the supervisor doesn't keep some of the MFA information of temporary
  children, this causes the supervisor to hit its restart limit and crash.

  This patch fixes the behaviour by inserting a clause in terminate_children/2-3
  (private function) that will omit temporary children when building a list of
  killed processes, to avoid having the supervisor trying to restart them again.

  Only supervisors in need of restarting children used the list, so the change
  should be of no impact for the functions that called terminate_children/2-3
  only to kill all children.

  The documentation has been modified to make this behaviour more explicit.
  (Thanks to Fred Hebert)

  Own Id: OTP-9502

- fix broken edoc annotations (Thanks to Richard Carlsson)

  Own Id: OTP-9516

- XML files have been corrected.

  Own Id: OTP-9550 Aux Id: OTP-9541

- Handle rare race in the crypto key server functionality

  Own Id: OTP-9586

### Improvements and New Features

- Types and specifications have been added.

  Own Id: OTP-9356

- The contracts of the `queue` module have been modified.

  Own Id: OTP-9418

- Contracts in STDLIB and Kernel have been improved and type errors have been
  corrected.

  Own Id: OTP-9485

- Types for several BIFs have been extended/corrected. Also the types for types
  for `lists:keyfind/3`, `lists:keysearch/3`, and `lists:keyemember/3` have been
  corrected. The incorrect/incomplete types could cause false dialyzer warnings.

  Own Id: OTP-9496

## STDLIB 1.17.4

### Fixed Bugs and Malfunctions

- The default value `undefined` was added to records field types in such a way
  that the result was not always a well-formed type. This bug has been fixed.

  Own Id: OTP-9147

- Update index file atomically

  Since the log_mf_h index file might be read by other processes than the error
  handler (e.g. by the rb tool), this file should be updated atomically. This
  will avoid hitting the time gap between opening the file in write mode (and
  thus emptying the file) and the actual update with the new contents. To do
  this, a temporary file is written, and the file:rename/1 used to replace the
  real index file.

  Own Id: OTP-9148

- Fixed various typos across the documentation (Thanks to Tuncer Ayaz)

  Own Id: OTP-9154

- Supervisors should not save child-specs for temporary processes when they
  terminate as they should not be restarted. Saving the temporary child spec
  will result in that you cannot start a new temporary process with the same
  child spec as an already terminated temporary process. Since R14B02 you cannot
  restart a temporary temporary process as arguments are no longer saved, it has
  however always been semantically incorrect to restart a temporary process.
  Thanks to Filipe David Manana for reporting this and suggesting a solution.

  Own Id: OTP-9167 Aux Id: OTP-9064

- Various small documentation fixes (Thanks to Bernard Duggan)

  Own Id: OTP-9172

- Fix format_status bug for unregistered gen_event processes

  Port the gen_fsm code for format_status to gen_event in order to prevent a
  lists:concat(\[...,pid()]) crash when calling sys:get_status/1 on an
  unregistered gen_event process.

  Refactor format*status header code from gen*\* behaviours to module gen.

  Extend the format_status tests in gen_event_SUITE to cover format_status bugs
  with anonymous gen_event processes. (Thanks To Geoff Cant)

  Own Id: OTP-9218

- List of pids changed to 'set' in supervisor for dynamic temporary children.
  Accessing the list would not scale well when adding/deleting many children.
  (Thanks to Evgeniy Khramtsov)

  Own Id: OTP-9242

- Change pool module to attempt to attach to nodes that are already running

  The pool module prints out an error message and takes no further action for
  nodes that are already running. This patch changes that behavior so that if
  the return from slave:start/3 is \{already_running, Node\} then an attempt to
  attach to the node is still made. This makes sense because the node has been
  specified by the user in the .hosts.erlang file indicating a wish for the node
  to be part of the pool and a manual attach can be successfully made after the
  pool is started.(Thanks to Kelly McLaughlin)

  Own Id: OTP-9244

- unicode: document 16#FFFE and 16#FFFF (non chars)(Thanks to Tuncer Ayaz)

  Own Id: OTP-9256

- re: remove gratuitous "it " in manpage (Thanks to Tuncer Ayaz)

  Own Id: OTP-9307

- A bug in erl_eval(3) has been fixed.

  Own Id: OTP-9322

### Improvements and New Features

- Add `timer:tc/1` and remove the catch in `tc/2` and `tc/3`. The time measuring
  functions will thus no longer trap exits, errors or throws caused by the
  measured function.

  \*** POTENTIAL INCOMPATIBILITY \***

  Own Id: OTP-9169

- Allow supervisor:terminate_child(SupRef,Pid) for simple_one_for_one
  supervisors

  supervisor:terminate_child/2 was earlier not allowed if the supervisor used
  restart strategy simple_one_for_one. This is now changed so that children of
  this type of supervisors can be terminated by specifying the child's Pid.

  (Thanks to Vance Shipley.)

  Own Id: OTP-9201

- Types and specifications have been added.

  Own Id: OTP-9267

- Erlang types and specifications are used for documentation.

  Own Id: OTP-9271

- Allow Dets tablenames to be arbitrary terms.

  Own Id: OTP-9282

- A specification that could cause problems for Dialyzer has been fixed. An
  opaque type in erl_eval has been turned in to a ordinary type. This is a
  temporary fix.

  Own Id: OTP-9333

## STDLIB 1.17.3

### Fixed Bugs and Malfunctions

- Two bugs in io:format for ~F.~Ps has been corrected. When length(S) >=
  abs(F) > P, the precision P was incorrectly ignored. When F == P > length(S)
  the result was incorrectly left adjusted. Bug found by Ali Yakout who also
  provided a fix.

  Own Id: OTP-8989 Aux Id: seq11741

- Fix exception generation in the io module

  Some functions did not generate correct badarg exception on a badarg
  exception.

  Own Id: OTP-9045

- Fixes to the dict and orddict module documentation

  Fixed grammar and one inconsistency (Key - Value instead of key/value, since
  everywhere else the former is used). (thanks to Filipe David Manana)

  Own Id: OTP-9083

- Add ISO week number calculation functions to the calendar module in stdlib

  This new feature adds the missing week number function to the calendar module
  of the stdlib application. The implementation conforms to the ISO 8601
  standard. The new feature has been implemented tested and documented (thanks
  to Imre Horvath).

  Own Id: OTP-9087

### Improvements and New Features

- Implement the 'MAY' clauses from RFC4648 regarding the pad character to make
  mime_decode() and mime_decode_to_string() functions more tolerant of badly
  padded base64. The RFC is quoted below for easy reference.

  "RFC4648 Section 3.3 with reference to MIME decoding: Furthermore, such
  specifications MAY ignore the pad character, "=", treating it as non-alphabet
  data, if it is present before the end of the encoded data. If more than the
  allowed number of pad characters is found at the end of the string (e.g., a
  base 64 string terminated with "==="), the excess pad characters MAY also be
  ignored."

  Own Id: OTP-9020

- Supervisors will no longer save start parameters for temporary processes as
  they will not be restarted. In the case of simple_one_for_one workers such as
  ssl-connection processes this will substantial reduce the memory footprint of
  the supervisor.

  Own Id: OTP-9064

- When running escript it is now possible to add the -n flag and the escript
  will be compiled using +native.

  Own Id: OTP-9076

## STDLIB 1.17.2.1

### Fixed Bugs and Malfunctions

- Several type specifications for standard libraries were wrong in the R14B01
  release. This is now corrected. The corrections concern types in
  re,io,filename and the module erlang itself.

  Own Id: OTP-9008

## STDLIB 1.17.2

### Fixed Bugs and Malfunctions

- When several clients accessed a Dets table simultaneously, one of them calling
  `dets:insert_new/2`, the Dets server could crash. Alternatively, under the
  same conditions, `ok` was sometimes returned instead of `true`. (Thanks to
  John Hughes.)

  Own Id: OTP-8856

- When several clients accessed a Dets table simultaneously, inserted or updated
  objects were sometimes lost due to the Dets file being truncated. (Thanks to
  John Hughes.)

  Own Id: OTP-8898

- When several clients accessed a Dets table simultaneously, modifications of
  the Dets server's internal state were sometimes thrown away. The symptoms are
  diverse: error with reason `bad_object`; inserted objects not returned by
  `lookup()`; et cetera. (Thanks to John Hughes.)

  Own Id: OTP-8899

- If a Dets table was closed after calling `bchunk/2`, `match/1,3`,
  `match_object/1,3`, or `select/1,3` and then opened again, a subsequent call
  using the returned continuation would normally return a reply. This bug has
  fixed; now the call fails with reason `badarg`.

  Own Id: OTP-8903

- Cover did not collect coverage data for files such as Yecc parses containing
  include directives. The bug has been fixed by modifying `epp`, the Erlang Code
  Preprocessor.

  Own Id: OTP-8911

- If a Dets table with fewer slots than keys was opened and then closed after
  just a lookup, the contents were no longer well-formed. This bug has been
  fixed. (Thanks to Matthew Evans.)

  Own Id: OTP-8923

- In a supervisor, when it terminates a child, if that child happens to have
  exited fractionally early, with normal, the supervisor reports this as an
  error. This should not be reported as an error.

  \*** POTENTIAL INCOMPATIBILITY \***

  Own Id: OTP-8938 Aux Id: seq11615

### Improvements and New Features

- The documentation filelib:wildcard/1,2 now describes the character set syntax
  for wildcards.

  Own Id: OTP-8879 Aux Id: seq11683

- Buffer overflows have been prevented in `erlc`, `dialyzer`, `typer`,
  `run_test`, `heart`, `escript`, and `erlexec`.

  (Thanks to Michael Santos.)

  Own Id: OTP-8892

- Using a float for the number of copies for `string:copies/2` resulted in an
  infinite loop. Now it will fail with an exception instead. (Thanks to Michael
  Santos.)

  Own Id: OTP-8915

- New ETS option `compressed`, to enable a more compact storage format at the
  expence of heavier table operations. For test and evaluation, `erl +ec` can be
  used to force compression on all ETS tables.

  Own Id: OTP-8922 Aux Id: seq11658

- The default maximum number of slots of a Dets table has been changed as to be
  equal to the maximum number of slots. (Thanks to Richard Carlsson.)

  Own Id: OTP-8959

## STDLIB 1.17.1

### Fixed Bugs and Malfunctions

- reference() has been substituted for ref() in the documentation.

  Own Id: OTP-8733

### Improvements and New Features

- The ms_transform now warns if the fun head shadows surrounding variables (just
  like the warnings you would get for an ordinary fun in the same context).

  Own Id: OTP-6759

- ets:select_reverse/\{1,2,3\} are now documented.

  Own Id: OTP-7863

- Large parts of the `ethread` library have been rewritten. The `ethread`
  library is an Erlang runtime system internal, portable thread library used by
  the runtime system itself.

  Most notable improvement is a reader optimized rwlock implementation which
  dramatically improve the performance of read-lock/read-unlock operations on
  multi processor systems by avoiding ping-ponging of the rwlock cache lines.
  The reader optimized rwlock implementation is used by miscellaneous rwlocks in
  the runtime system that are known to be read-locked frequently, and can be
  enabled on ETS tables by passing the
  [\{read_concurrency, true\}](`m:ets#new_2_read_concurrency`) option upon table
  creation. See the documentation of `ets:new/2` for more information. The
  reader optimized rwlock implementation can be fine tuned when starting the
  runtime system. For more information, see the documentation of the
  [\+rg](`e:erts:erl_cmd.md#%2Brg`) command line argument of `erl`.

  There is also a new implementation of rwlocks that is not optimized for
  readers. Both implementations interleaves readers and writers during
  contention as opposed to, e.g., the NPTL (Linux) pthread rwlock implementation
  which use either a reader or writer preferred strategy. The reader/writer
  preferred strategy is problematic since it starves threads doing the
  non-preferred operation.

  The new rwlock implementations in general performs better in ERTS than common
  pthread implementations. However, in some extremely heavily contended cases
  this is not the case. Such heavy contention can more or less only appear on
  ETS tables. This when multiple processes do very large amounts of write locked
  operations simultaneously on the same table. Such use of ETS is bad regardless
  of rwlock implementation, will never scale, and is something we strongly
  advise against.

  The new rwlock implementations depend on atomic operations. If no native
  atomic implementation is found, a fallback solution will be used. Using the
  fallback implies a performance degradation. That is, it is more important now
  than before to build OTP with a native atomic implementation.

  The `ethread` library contains native atomic implementations for, x86 (32 and
  64 bit), powerpc (32 bit), sparc V9 (32 and 64 bit), and tilera (32 bit). On
  other hardware gcc's builtin support for atomic memory access will be used if
  such exists. If no such support is found, `configure` will warn about no
  atomic implementation available.

  The `ethread` library can now also use the `libatomic_ops` library for atomic
  memory accesses. This makes it possible for the Erlang runtime system to
  utilize optimized native atomic operations on more platforms than before. If
  `configure` warns about no atomic implementation available, try using the
  `libatomic_ops` library. Use the
  [\--with-libatomic_ops=PATH](`e:system:install.md#advanced-configuration-and-build-of-erlang-otp`)
  `configure` command line argument when specifying where the `libatomic_ops`
  installation is located. The `libatomic_ops` library can be downloaded from:
  [http://www.hpl.hp.com/research/linux/atomic_ops/](http://www.hpl.hp.com/research/linux/atomic_ops/)

  The changed API of the `ethread` library has also caused modifications in the
  Erlang runtime system. Preparations for the to come "delayed deallocation"
  feature has also been done since it depends on the `ethread` library.

  _Note_: When building for x86, the `ethread` library will now use instructions
  that first appeared on the pentium 4 processor. If you want the runtime system
  to be compatible with older processors (back to 486) you need to pass the
  [\--enable-ethread-pre-pentium4-compatibility](`e:system:install.md#advanced-configuration-and-build-of-erlang-otp`)
  `configure` command line argument when configuring the system.

  Own Id: OTP-8544

- Some Built In Functions (BIFs) from the module erlang was never made
  autoimported for backward compatibility reasons. As local functions now
  override autoimports, new autoimports is no longer a problem, why the
  following BIFs are finally made autoimported: monitor/2, monitor/3,
  demonitor/2, demonitor/3, error/1, error/2, integer_to_list/2,
  list_to_integer/2.

  Own Id: OTP-8763

## STDLIB 1.17

### Fixed Bugs and Malfunctions

- The Erlang code preprocessor (`epp`) sent extra messages on the form
  `{eof,Location}` to the client when parsing the `file` attribute. This bug,
  introduced in R11B, has been fixed.

  Own Id: OTP-8470

- The abstract type 'fun' could not be printed by the Erlang pretty printer
  (`erl_pp`). This bug has been fixed.

  Own Id: OTP-8473

- The function `erl_scan:reserved_word/1` no longer returns `true` when given
  the word `spec`. This bug was introduced in STDLIB-1.15.3 (R12B-3).

  Own Id: OTP-8567

- The documentation of `lists:keysort/2` states that the sort is stable.

  Own Id: OTP-8628 Aux Id: seq11576

- The shell's line editing has been improved to more resemble the behaviour of
  readline and other shells. (Thanks to Dave Peticolas)

  Own Id: OTP-8635

- The Erlang code preprocessor (`epp`) did not correctly handle premature
  end-of-input when defining macros. This bug, introduced in STDLIB 1.16, has
  been fixed.

  Own Id: OTP-8665 Aux Id: OTP-7810

### Improvements and New Features

- The module binary from EEP31 (and EEP9) is implemented.

  Own Id: OTP-8217

- The erlang pretty printer (`erl_pp`) no longer quotes atoms in types.

  Own Id: OTP-8501

- The Erlang code preprocessor (`epp`) now considers records with no fields as
  typed.

  Own Id: OTP-8503

- Added function `zip:foldl/3` to iterate over zip archives.

  Added functions to create and extract escripts. See `escript:create/2` and
  `escript:extract/2`.

  The undocumented function `escript:foldl/3` has been removed. The same
  functionality can be achieved with the more flexible functions
  `escript:extract/2` and `zip:foldl/3`.

  Record fields has been annotated with type info. Source files as been adapted
  to fit within 80 chars and trailing whitespace has been removed.

  Own Id: OTP-8521

- The Erlang parser no longer duplicates the singleton type `undefined` in the
  type of record fields without initial value.

  Own Id: OTP-8522

- A regular expression with many levels of parenthesis could cause a buffer
  overflow. That has been corrected. (Thanks to Michael Santos.)

  Own Id: OTP-8539

- When defining macros the closing right parenthesis before the dot is now
  mandatory.

  \*** POTENTIAL INCOMPATIBILITY \***

  Own Id: OTP-8562

- Some properties of a compiled re pattern are defined to allow for guard tests.

  Own Id: OTP-8577

- Local and imported functions now override the auto-imported BIFs when the
  names clash. The pre R14 behaviour was that auto-imported BIFs would override
  local functions. To avoid that old programs change behaviour, the following
  will generate an error:

  - Doing a call without explicit module name to a local function having a name
    clashing with the name of an auto-imported BIF that was present (and
    auto-imported) before OTP R14A
  - Explicitly importing a function having a name clashing with the name of an
    autoimported BIF that was present (and autoimported) before OTP R14A
  - Using any form of the old compiler directive `nowarn_bif_clash`

  If the BIF was added or auto-imported in OTP R14A or later, overriding it with
  an import or a local function will only result in a warning,

  To resolve clashes, you can either use the explicit module name `erlang` to
  call the BIF, or you can remove the auto-import of that specific BIF by using
  the new compiler directive `-compile({no_auto_import,[F/A]}).`, which makes
  all calls to the local or imported function without explicit module name pass
  without warnings or errors.

  The change makes it possible to add auto-imported BIFs without breaking or
  silently changing old code in the future. However some current code
  ingeniously utilizing the old behaviour or the `nowarn_bif_clash` compiler
  directive, might need changing to be accepted by the compiler.

  \*** POTENTIAL INCOMPATIBILITY \***

  Own Id: OTP-8579

- The undocumented, unsupport, and deprecated function `lists:flat_length/1` has
  been removed.

  Own Id: OTP-8584

- A bug in re that could cause certain regular expression matches never to
  terminate is corrected. (Thanks to Michael Santos and Gordon Guthrie.)

  Own Id: OTP-8589

- Nested records can now be accessed without parenthesis. See the Reference
  Manual for examples. (Thanks to YAMASHINA Hio and Tuncer Ayaz.)

  Own Id: OTP-8597

- `receive` statements that can only read out a newly created reference are now
  specially optimized so that it will execute in constant time regardless of the
  number of messages in the receive queue for the process. That optimization
  will benefit calls to `gen_server:call()`. (See `gen:do_call/4` for an example
  of a receive statement that will be optimized.)

  Own Id: OTP-8623

- The beam_lib:cmp/2 function now compares BEAM files in stricter way. The BEAM
  files will be considered different if there are any changes except in the
  compilation information ("CInf") chunk. beam_lib:cmp/2 used to ignore
  differences in the debug information (significant for Dialyzer) and other
  chunks that did not directly change the run-time behavior.

  Own Id: OTP-8625

- When a gen_server, gen_fsm process, or gen_event terminates abnormally,
  sometimes the text representation of the process state can occupy many lines
  of the error log, depending on the definition of the state term. A mechanism
  to trim out parts of the state from the log has been added (using a
  format_status/2 callback). See the documentation.

  Own Id: OTP-8630

- Calling `sys:get_status()` for processes that have globally registered names
  that were not atoms would cause a crash. Corrected. (Thanks to Steve Vinoski.)

  Own Id: OTP-8656

- The Erlang scanner has been augmented with two new tokens: `..` and `...`.

  Own Id: OTP-8657

- Expressions evaluating to integers can now be used in types and function
  specifications where hitherto only integers were allowed ("Erlang_Integer").

  Own Id: OTP-8664

- The compiler optimizes record operations better.

  Own Id: OTP-8668

- The recently added BIFs erlang:min/2, erlang:max/2 and erlang:port_command/3
  are now auto-imported (as they were originally intended to be). Due to the
  recent compiler change (OTP-8579), the only impact on old code defining it's
  own min/2, max/2 or port_command/3 functions will be a warning, the local
  functions will still be used. The warning can be removed by using
  -compile(\{no_auto_import,\[min/2,max/2,port_command/3]\}). in the source
  file.

  \*** POTENTIAL INCOMPATIBILITY \***

  Own Id: OTP-8669 Aux Id: OTP-8579

- Now, binary_to_term/2 is auto-imported. This will cause a compile warning if
  and only if a module has got a local function with that name.

  \*** POTENTIAL INCOMPATIBILITY \***

  Own Id: OTP-8671

- The predefined builtin type tid() has been removed. Instead, ets:tid() should
  be used.

  \*** POTENTIAL INCOMPATIBILITY \***

  Own Id: OTP-8687

## STDLIB 1.16.5

### Fixed Bugs and Malfunctions

- Because of a race condition, using filelib:ensure_dir/1 from multiple
  processes to create the same path or parts of the same directory structure,
  filelib:ensure_dir/1 could return a meaningless \{error,eexist\}. That race
  condition has been eliminated, and \{error,eexist\} will now be returned only
  if there exists a regular file, device file, or some other non-directory file
  with the same name. (Thanks to Tuncer Ayaz.)

  Own Id: OTP-8389

- A number of bugs concerning re and unicode are corrected:

  re:compile no longer loses unicode option, which also fixes bug in re:split.

  re:replace now handles unicode charlist replacement argument

  re:replace now handles unicode RE charlist argument correctly

  re:replace now handles binary unicode output correctly when nothing is
  replaced.

  Most code, testcases and error isolation done by Rory Byrne.

  Own Id: OTP-8394

- The loading of native code was not properly atomic in the SMP emulator, which
  could cause crashes. Also a per-MFA information table for the native code has
  now been protected with a lock since it turns that it could be accessed
  concurrently in the SMP emulator. (Thanks to Mikael Pettersson.)

  Own Id: OTP-8397

- user.erl (used in oldshell) is updated to handle unicode in prompt strings
  (io:get_line/\{1,2\}). io_lib is also updated to format prompts with the 't'
  modifier (i.e. ~ts instead of ~s).

  Own Id: OTP-8418 Aux Id: OTP-8393

- The re module: A regular expression with an option change at the start of a
  pattern that had top-level alternatives could cause overwriting and/or a
  crash. (Thanks to Michael Santos.)

  Own Id: OTP-8438

### Improvements and New Features

- The ability for the gen_server and gen_fsm callback modules to format their
  own state for display under the sys:get_status/1,2 calls has been restored and
  documented. (Thanks to Steve Vinoski.)

  Own Id: OTP-8324

- c:nc/\{1,2\} used to assume that the beam file was created in the same
  directory as the source code and failed to load the code if it was not.
  Corrected to look for the beam file in the current directory or in the
  directory specified by the `{outdir,Dir}` option. (Thanks to Alex Suraci.)

  Own Id: OTP-8337

- The documentation is now possible to build in an open source environment after
  a number of bugs are fixed and some features are added in the documentation
  build process.

  \- The arity calculation is updated.

  \- The module prefix used in the function names for bif's are removed in the
  generated links so the links will look like
  "http://www.erlang.org/doc/man/erlang.html#append_element-2" instead of
  "http://www.erlang.org/doc/man/erlang.html#erlang:append_element-2".

  \- Enhanced the menu positioning in the html documentation when a new page is
  loaded.

  \- A number of corrections in the generation of man pages (thanks to Sergei
  Golovan)

  \- The legal notice is taken from the xml book file so OTP's build process can
  be used for non OTP applications.

  Own Id: OTP-8343

- Shell tab completion now works for quoted module and function names. (Thanks
  to Ulf Wiger.)

  Own Id: OTP-8383

- Explicit top directories in archive files are now optional.

  For example, if an archive (app-vsn.ez) just contains an app-vsn/ebin/mod.beam
  file, the file info for the app-vsn and app-vsn/ebin directories are faked
  using the file info from the archive file as origin. The virtual direcories
  can also be listed. For short, the top directories are virtual if they does
  not exist.

  Own Id: OTP-8387

- Macros overloading has been implemented. (Thanks to Christopher Faulet.)

  Own Id: OTP-8388

- The new function `shell:prompt_func/1` and the new application configuration
  parameter `shell_prompt_func` can be used for customizing the Erlang shell
  prompt.

  Own Id: OTP-8393

- Improved handling of typed records in escripts

  Own Id: OTP-8434

- Added supervisor:count_children/1 to count the number of children being
  managed without the memory impact of which_children/1. (Thanks to Jay Nelson.)

  Own Id: OTP-8436

## STDLIB 1.16.4

### Improvements and New Features

- The documentation is now built with open source tools (xsltproc and fop) that
  exists on most platforms. One visible change is that the frames are removed.

  Own Id: OTP-8201

- \[escript] The restriction that the first line in escripts must begin with
  `#!` has been removed.

  \[escript] Some command line options to the escript executable has now been
  documented. For example you can run an escript in the debugger by just adding
  a command line option.

  \[escript] The documentation of the escript header syntax has been clarified.
  For example the header is optional. This means that it is possible to directly
  "execute" `.erl`, `.beam` and`.zip` files.

  Own Id: OTP-8215

- Optimized array:from_orddict/1, it is now faster and uses less memory if the
  orddict was sparse.

  Changed array:reset/2, it will now never expand the array which it could
  before for non fixed arrays. See the documentation.

  Own Id: OTP-8216

- The Erlang Pretty Printer (`erl_pp`) now puts the leading `[` of list
  comprehensions as well as the leading `<<` of bit string comprehensions on a
  separate line in order to expose the Cover counter of the template.

  Own Id: OTP-8227

- The extension ".xrl" used for Leex input files is now recognized by the
  compiler.

  Own Id: OTP-8232

- Some clarifications have been made in the documentation regarding
  `gen_server`, `gen_fsm`, and `gen_event` behavior when handling `'EXIT'`
  messages from the parent process. For more information see the `m:gen_server`,
  `m:gen_fsm`, and `m:gen_event` documentation.

  Own Id: OTP-8255 Aux Id: seq11419

- The -on_load() directive can be used to run a function when a module is
  loaded. It is documented in the section about code loading in the Reference
  Manual.

  Own Id: OTP-8295

## STDLIB 1.16.3.1

### Fixed Bugs and Malfunctions

- An erroneous type spec for `gen:start/6` caused dialyzer to erroneously issue
  warnings when `{spawn_opt, SpawnOptionList}` was passed in the option list to
  the `gen_server` and `gen_fsm` start functions.

  Own Id: OTP-8068 Aux Id: seq11323, seq11314

## STDLIB 1.16.3

### Fixed Bugs and Malfunctions

- The linter used to crash on invalid `-opaque` declarations.

  Own Id: OTP-8051

- Bugs in `digraph:add_edge/5` and `digraph:del_path/3` have been fixed. (Thanks
  to Crystal Din.)

  Own Id: OTP-8066

- When trying to insert objects with `dets:insert_new()` into a Dets table of
  type `duplicate_bag`, already existing objects would sometimes be duplicated.
  This bug has been fixed. (Thanks to Crystal Din.)

  Own Id: OTP-8070

- Running erlc in a very deep directory (with a path length of more 256 or more
  characters) would cause the emulator to crash in a call to
  [`list_to_atom/1`](`list_to_atom/1`). (Thanks to Chris Newcombe.)

  Own Id: OTP-8124

- A few minor bugs have been fixed in the Erlang Code Preprocessor (`epp`).

  Own Id: OTP-8130

- A bug in The Erlang Meta Interpreter (`erl_eval`) has been fixed: exceptions
  generated in the template of bit string comprehensions were not handled
  properly. (Thanks to Ulf Wiger.)

  Own Id: OTP-8133

### Improvements and New Features

- Option `{capture,none}` was missing in documentation for `re:run/3`.

  Own Id: OTP-8113

- When [`erl_scan:tokens()`](`t:erl_scan:tokens/0`) returns an error tuple
  `{error, ErrorInfo, EndLocation`\}, the list `LeftOverChars` is the remaining
  characters of the input data, starting from `EndLocation`. It used to be the
  empty list.

  \*** POTENTIAL INCOMPATIBILITY \***

  Own Id: OTP-8129

- The Erlang Meta Interpreter (`erl_eval`) has been somewhat optimized when it
  comes to interpreting `receive`\-expressions. (Thanks to Richard Carlsson.)

  Own Id: OTP-8139

- The Erlang Pretty Printer (`erl_pp`) has been modified as to handle types.

  Own Id: OTP-8150

## STDLIB 1.16.2

### Fixed Bugs and Malfunctions

- The text of tokens returned by the Erlang scanner (`erl_scan`) was sometimes
  empty when the `text` option was given and `StartLocation` was a line. This
  bug has been fixed.

  Own Id: OTP-7965

- The documentation for `base64:decode/1` has been updated to point out that it
  strips whitespace.

  `base64:decode/1` and `base64:mime_decode/1` would sometimes fail instead of
  stripping away non-base64 characters.

  Own Id: OTP-7984

- Two types in the `gen` module were corrected.

  Own Id: OTP-8029 Aux Id: seq11296

- `array:from_orddict([])` and `array:from_list([])` would construct fixed
  arrays instead of extendible arrays.

  Own Id: OTP-8033

### Improvements and New Features

- Interpreted escripts are now tail recursive.

  The function erl_eval:expr/5 has been introduced.

  Own Id: OTP-7933

- `gen_server:call/2,3` will be somewhat faster if the calling process has a
  many messages in its message queue.

  Own Id: OTP-7979

- Random now supports seed with arity one, `random:seed/1`, which takes a
  three-tuple.

  Own Id: OTP-8019

- The `regexp` module now recognizes the escape sequences `\xXY` and `\x{X...}`.

  Own Id: OTP-8024

## STDLIB 1.16.1

### Fixed Bugs and Malfunctions

- The documentation of `dets:open_file/1` now states that the file is repaired
  if it has not been properly closed. (Thanks to Ulf Wiger.)

  Own Id: OTP-7895

### Improvements and New Features

- The Erlang scanner no longer returns the text of tokens when the start
  location is a pair of a line and column unless the new option `text` is
  supplied (incompatibility with R13A).

  There are new functions to access the attributes of tokens:
  `attributes_info/1,2` and `set_attribute/3`.

  \*** POTENTIAL INCOMPATIBILITY \***

  Own Id: OTP-7892 Aux Id: OTP-7810

- Several glitches and performance issues in the Unicode and I/O-system
  implementation of R13A have been corrected.

  Own Id: OTP-7896 Aux Id: OTP-7648 OTP-7887

- The type spec of filelib:wildcard/2 has been corrected.

  Own Id: OTP-7915

- New functions: `gb_sets:is_disjoint/2`, `ordsets:is_disjoint/2`, and
  `gb_sets:is_disjoint/2`.

  Own Id: OTP-7947

- The function `gb_trees:map/2` which was added in R13A is now documented.

  Own Id: OTP-7948

## STDLIB 1.16

### Fixed Bugs and Malfunctions

- Fixed a minor race conditions in `gen_server:start*`: if one of these
  functions returned `{error,Reason}` or `ignore`, the name could still be
  registered (either locally or in `global`).

  A process started by `proc_lib` in some cases depended on its process
  dictionary not to be erased, and would crash when terminating abnormally and
  not generate a proper crash report. This has been corrected (but the initial
  call will not be shown in the error report if the process dictionary has been
  erased). NOTE: There is no longer any need to erase the process dictionary for
  memory conservation reasons, since the actual call arguments are no longer
  saved in the process dictionary.

  Own Id: OTP-7669

- The Erlang preprocessor used wrong line number when stringifying macro
  arguments. (Thanks to John Hughes.)

  Own Id: OTP-7702

- A bug in the `qlc` module has been fixed: merge join sometimes failed to
  return all answers. (Thanks to Bernard Duggan.)

  Own Id: OTP-7714

### Improvements and New Features

- A new option, `key_equality`, has been added to `qlc:table/2`. This option
  makes it possible for `qlc` to better handle tables that use `==/2` when
  comparing keys for equality (examples of such tables are ordered ETS tables
  and gb_table in qlc(3)).

  Own Id: OTP-6674

- The functions `lists:seq/1,2` return the empty list in a few cases when they
  used to generate an exception, for example `lists:seq(1, 0)`. See lists(3) for
  details. (Thanks to Richard O'Keefe.)

  \*** POTENTIAL INCOMPATIBILITY \***

  Own Id: OTP-7230

- The order of objects visited in select for ordered_set is now documented.

  Own Id: OTP-7339

- It is now possible to debug code in escripts and archives.

  Own Id: OTP-7626

- Support for Unicode is implemented as described in EEP10. Formatting and
  reading of unicode data both from terminals and files is supported by the io
  and io_lib modules. Files can be opened in modes with automatic translation to
  and from different unicode formats. The module 'unicode' contains functions
  for conversion between external and internal unicode formats and the re module
  has support for unicode data. There is also language syntax for specifying
  string and character data beyond the ISO-latin-1 range.

  The interactive shell will support input and output of unicode characters when
  the terminal and operating system supports it.

  Please see the EEP and the io/io_lib manual pages as well as the stdlib users
  guide for details.

  _I/O-protocol incompatibilities:_

  The io_protocol between io_Server and client is updated to handle protocol
  data in unicode formats. The updated protocol is now documented. The
  specification resides in the stdlib _users manual_, which is a new part of the
  manual.

  _io module incompatibilities:_

  The io:put_chars, io:get_chars and io:get_line all handle and return unicode
  data. In the case where binaries can be provided (as to io:put_chars), they
  shall be encoded in UTF-8. When binaries are returned (as by
  io:get_line/get_chars when the io_server is set in _binary mode_) the returned
  data is also _always_ encoded as UTF-8. The file module however still returns
  byte-oriented data, why file:read can be used instead of io:get_chars to read
  binary data in ISO-latin-1.

  _io_lib module incompatibilities:_

  io_lib:format can, given new format directives (i.e "~ts" and "~tc"), return
  lists containing integers larger than 255.

  \*** POTENTIAL INCOMPATIBILITY \***

  Own Id: OTP-7648 Aux Id: OTP-7580 OTP-7514 OTP-7494 OTP-7443 OTP-7181 EEP10
  EEP11

- The function `pool:attach/1` now returns `already_attached` if the node is
  already attached, rather than `allready_attached` (sic\!). (Thanks to Edwin
  Fine.)

  Own Id: OTP-7653 Aux Id: OTP-7603

- Preprocessor directives are now allowed in escripts. This means that for
  example macros may be used in escripts.

  Own Id: OTP-7662

- When a process started with `proc_lib`, `gen_server`, or `gen_fsm` exits with
  reason `{shutdown,Term}`, a crash report will no longer be generated (to allow
  a clean shutdown, but still provide additional information to process that are
  linked to the terminating process).

  Own Id: OTP-7740 Aux Id: seq10847

- A new BIF, `lists:keyfind/3`, has been added. It works like
  `lists:keysearch/3` except that it does not wrap the returned tuple in a
  `value` tuple in case of success. (Thanks to James Hague for suggesting this
  function.)

  Own Id: OTP-7752

- `lists:suffix(Suffix, List)` used to have a a complexity of
  `length(Suffix)*length(List)` (which could become quite slow for some inputs).
  It has now been re-implemented so that its complexity is
  `length(Suffix)+length(List)`. (Thanks to Richard O'Keefe for the new
  implementation.)

  Own Id: OTP-7797

- The Erlang scanner has been augmented as to return white spaces, comments, and
  exact location of tokens. The functions `string/3`, `tokens/4`, and
  `token_info/1,2` are new. See erl_scan(3) for details.

  `tokens/3,4` have been modified as to return a list of tokens instead of an
  error when `eof` is encountered before the dot.

  Own Id: OTP-7810

- `filelib:fold_files/5` now uses the `re` module instead of the `regexp` module
  for regular expression matching. In practice, this change will not be a
  problem for most regular expressions used for `filelib:fold_files/5`. (The
  major difference in regular expression is that parenthesis and curly brackets
  is treated as literal characters by `regexp` but as special characters by
  `re`; fortunately, those characters are rarely used in filenames.)

  \*** POTENTIAL INCOMPATIBILITY \***

  Own Id: OTP-7819

- `digraph:new(Type)` will now cause a `badarg` exception if `Type` is not a
  valid type. Similarly, `digraph_utils:subgraph/2,3` will now cause a `badarg`
  if the arguments are invalid. (Those functions used to return error tuples if
  something was wrong.)

  \*** POTENTIAL INCOMPATIBILITY \***

  Own Id: OTP-7824

- The argument passed to `random:uniform/1` must now be an integer (as stated in
  the documentation). In previous releases, a floating point number was also
  allowed.

  \*** POTENTIAL INCOMPATIBILITY \***

  Own Id: OTP-7827

- The copyright notices have been updated.

  Own Id: OTP-7851

- A few missing match spec functions was added to dbg:fun2ms; exception_trace/0
  and trace/2,3.

  There is a new function queue:member/2.

  A bug in io_lib:fread that made it accidentally concatenate fields separated
  by newline has been corrected. Reported and analyzed by Matthew Palmer to
  erlang-patches.

  Own Id: OTP-7865

## STDLIB 1.15.5

### Fixed Bugs and Malfunctions

- A bug in the `qlc` module has been fixed: when merge joining two query handles
  the temporary file used for equivalence classes was not truncated properly
  which could result in poor performance.

  Own Id: OTP-7552

- The characters 16#C0 and 16#E0 ("A" and "a" with grave accent), were not
  properly converted by the `string:to_lower/1` and `string:to_upper/1`
  functions. (Thanks to Richard O'Keefe.)

  Own Id: OTP-7589

- The function `pool:attach/1` now returns `already_attached` if the node is
  already attached, rather than `allready_attached` (sic\!). (Thanks to Edwin
  Fine.)

  \*** POTENTIAL INCOMPATIBILITY \***

  Own Id: OTP-7603

- The documentation for `io:get_line/1,2` now mentions that the return value can
  also be `{error,Reason}`.

  Own Id: OTP-7604 Aux Id: seq11063

### Improvements and New Features

- The split function is now added to the re library. Exceptions and errors from
  both run, replace and split are made more consistent.

  Own Id: OTP-7514 Aux Id: OTP-7494

- Processes spawned using `proc_lib` (including `gen_server` and other library
  modules that use `proc_lib`) no longer keep the entire argument list for the
  initial call, but only the arity.

  Also, if `proc_lib:spawn/1` is used to spawn a fun, the actual fun is not
  kept, but only module, function name, and arity of the function that
  implements the fun.

  The reason for the change is that keeping the initial fun (or a fun in an
  argument list), would prevent upgrading the code for the module. A secondary
  reason is that keeping the fun and function arguments could waste a
  significant amount of memory.

  The drawback with the change is that the crash reports will provide less
  precise information about the initial call (only `Module:Function/Arity`
  instead of `Module:Function(Arguments)`). The function
  `proc_lib:initial_call/1` still returns a list, but each argument has been
  replaced with a dummy atom.

  Own Id: OTP-7531 Aux Id: seq11036

- There is now experimental support for loading of code from archive files. See
  the documentation of `code`, `init`, `erl_prim_loader `and `escript` for more
  info.

  The error handling of `escripts` has been improved.

  An `escript` may now set explicit arguments to the emulator, such as
  `-smp enabled`.

  An `escript` may now contain a precompiled beam file.

  An `escript` may now contain an archive file containing one or more
  applications (experimental).

  The internal module `code_aux` has been removed.

  Own Id: OTP-7548 Aux Id: otp-6622

- Enabled explicit control of which types of files that should be compressed in
  a ZIP archive.

  Own Id: OTP-7549 Aux Id: otp-6622

- In the job control mode, the "s" and "r" commands now take an optional
  argument to specify which shell to start. (Thanks to Robert Virding.)

  Own Id: OTP-7617

## STDLIB 1.15.4

### Fixed Bugs and Malfunctions

- A bug in the calendar module could cause
  calendar:local_time_to_universal_time_dst/1 to return duplicate identical
  values for local times in timezones without DST. Multiple values should only
  be returned when a local time is within the hour occurring twice due to shift
  from DST to non-DST, and certainly only in timezones with DST. The correct
  behaviour is now implemented.

  Own Id: OTP-7344 Aux Id: seq10960

- The documentation of `(d)ets:init_table()` has been corrected. (Thanks to Paul
  Mineiro.)

  Own Id: OTP-7413

- The soft upper limit of 60 on the number of non-white characters on a line,
  which was introduced in R12B-0 for the control sequences `p` and `P` of the
  functions `io:fwrite/2,3` and `io_lib:fwrite/2`, has been removed. This means
  that terms whose printed representation fits on a line will have no NEWLINEs.
  The Erlang shell still uses the 60 character limit, though.

  Own Id: OTP-7421 Aux Id: OTP-6708

- Some debug code has been removed from Dets.

  Own Id: OTP-7424

- The documentation of `dets:match_delete/2` has been corrected. (Thanks to Paul
  Mineiro.)

  Own Id: OTP-7445

- Corrections of digraph(3). (Thanks to Vlad Dumitrescu.)

  Own Id: OTP-7492

- For the process that an escript runs in, the `trap_exit` process flag is now
  `false` instead of `true` (as in previous releases). Scripts that depend on
  the previous (counter-intuitive) behaviour might not work. (Thanks to Bengt
  Kleberg.)

  \*** POTENTIAL INCOMPATIBILITY \***

  Own Id: OTP-7517

### Improvements and New Features

- The documentation of `lists:(u)sort/2` now states what is expected of an
  ordering function.

  Own Id: OTP-7489

- The re module is extended with repetitive matches (global option) and
  replacement function.

  Own Id: OTP-7494 Aux Id: OTP-7181

- The Erlang shell now displays a nicer error message when evaluating an
  undefined command. (Thanks to Richard Carlsson.)

  Own Id: OTP-7495

## STDLIB 1.15.3

### Fixed Bugs and Malfunctions

- zip:unzip to/from binary with empty directories did not work. (Thanks to
  Martin Dvorak.)

  Own Id: OTP-7248

- The documentation of the control sequence `w` of the `io_lib` module now
  states that floating point numbers are printed accurately.

  Own Id: OTP-7324 Aux Id: OTP-7084

- zip:unzip was not supporting a flavour of the zip format found in jar-files.

  Own Id: OTP-7382 Aux Id: seq10970

### Improvements and New Features

- An experimental module "re" is added to the emulator which interfaces a
  publicly available regular expression library for Perl-like regular
  expressions (PCRE). The interface is purely experimental and _will_ be subject
  to change.

  The implementation is for reference and testing in connection to the relevant
  EEP.

  Own Id: OTP-7181

## STDLIB 1.15.2

### Fixed Bugs and Malfunctions

- When inserting many small objects, Dets sometimes crashed when reaching the
  maximum number of slots. (Thanks to Daniel Goertzen.)

  Own Id: OTP-7146

- Processes linked to the Erlang shell did not get an exit signal when the
  evaluator process was killed. This bug, introduced in R12B-0, has been fixed.

  Own Id: OTP-7184 Aux Id: OTP-6554

- Invalid arguments to `ets:update_counter/3` were not handled correctly. A
  tuple position (`Pos`) less than 1 caused the element directly following the
  key to be updated (as if no position at all had been specified). All invalid
  values for `Pos` will now fail with `badarg`.

  Own Id: OTP-7226

- For certain terminals, io:columns/0 could return 0 instead of enotsup. That is
  now corrected.

  Own Id: OTP-7229 Aux Id: seq10886

- `qlc:info()` can now handle port identifiers, pids, references, and funs.
  (Thanks to Wojciech Kaczmare for reporting this bug.)

  When evaluating the `parent_fun` messages sent to the process calling
  `qlc:cursor()` were sometimes erroneously consumed. This bug has been fixed.

  Own Id: OTP-7232

- `erl_parse:abstract()` can now handle bit strings.

  Own Id: OTP-7234

### Improvements and New Features

- The `queue` module has been rewritten to make it easier to use. Suggestions
  and discussion from and with among others Lev Walkin, Anders Ramsell and Rober
  Virding in december 2007 on erlang-questions@erlang.org. It was also discussed
  to change the internal representation to contain length information which
  would speed up `len/1` but that change has been postponed. Anyone interested
  may write an EEP and try to reach an acceptable compromise for queue overhead
  and thereby the speed of all other operations than `len/1`. The `queue` module
  is now optimized for fast and minimal garbage `in/2` and `out/1` and such. See
  the documentation.

  New functions: `is_queue/1`, [`get/1`](`get/1`), `get_r/1`, `peek/1`,
  `peek_r/1`, `drop/1`, `drop_r/1` and `liat/1`. `is_queue/1` is a new
  predicate, `liat/1` is a correction of an old misspelling, and the others
  (`get`\*, `peek`\* and `drop`\*) are new interface functions.

  Own Id: OTP-7064

- The functions `io_lib:write/1,2` and `io_lib:print/1,4` have been changed when
  it comes to writing floating point numbers. This change affects the control
  sequences `p`, `P`, `w`, and `W` of the `io_lib` module. (Thanks to Bob
  Ippolito for code contribution.)

  Own Id: OTP-7084

- Updated the documentation for `erlang:function_exported/3` and `io:format/2`
  functions to no longer state that those functions are kept mainly for
  backwards compatibility.

  Own Id: OTP-7186

- A new BIF ets:update_element/3. To update individual elements within an
  ets-tuple, without having to read, update and write back the entire tuple.

  Own Id: OTP-7200

- `string:join/2` now accepts an empty list as first argument.

  Own Id: OTP-7231 Aux Id: OTP-6671

- `qlc:info/1,2` accepts a new option, `depth`. The type `SelectedObjects` used
  in the description of `qlc:table/2` has been augmented.

  Own Id: OTP-7238

- [`tuple_size/1`](`tuple_size/1`) and [`byte_size/1`](`byte_size/1`) have been
  substituted for [`size/1`](`size/1`) in the documentation.

  Own Id: OTP-7244

## STDLIB 1.15.1

### Fixed Bugs and Malfunctions

- Ets:select/3 in combination with ets:repair_continuation/2 and ordered_set
  data tables could result in function_clause although used as intended. This is
  now corrected. Thanks to Paul Mineiro for finding and isolating the bug\!

  Own Id: OTP-7025

- The compiler warning for the deprecated function `ftp:close/1` now mentions
  the correct replacement function.

  The warning for the removed functions in the `httpd_util` module have been
  changed to say they have been removed, not merely deprecated. (Thanks to
  Fredrik Thulin.)

  Own Id: OTP-7034 Aux Id: seq10825

- In `(Expr)#r{}` (no fields are updated), `Expr` is no longer evaluated more
  than once. There is also a test that `Expr` is of the correct record type.
  (Thanks to Dominic Williams.)

  Own Id: OTP-7078 Aux Id: OTP-4962

- Documentation bugfixes and clarifications.

  (Thanks to Joern (opendev@gmail.com), Matthias Lang, and Richard Carlsson.)

  Own Id: OTP-7079

- Duplicated objects were sometimes not deleted from the list of answers when a
  QLC table was traversed using a match specification. (Thanks to Dmitri
  Girenko.)

  Own Id: OTP-7114

### Improvements and New Features

- The documentation has been updated so as to reflect the last updates of the
  Erlang shell as well as the minor modifications of the control sequence `p` of
  the `io_lib` module.

  Superfluous empty lines have been removed from code examples and from Erlang
  shell examples.

  Own Id: OTP-6944 Aux Id: OTP-6554, OTP-6911

- [`tuple_size/1`](`tuple_size/1`) and [`byte_size/1`](`byte_size/1`) have been
  substituted for [`size/1`](`size/1`).

  Own Id: OTP-7009

- It is now possible to hibernate a gen_server/gen_event/gen_fsm. In gen_server
  and gen_fsm, hibernation is triggered by returning the atom
  'hibernate' instead of a timeout value. In the gen_event case hibernation is
  triggered by a event handler returning a tuple with an extra element
  containing the atom 'hibernate'.

  Own Id: OTP-7026 Aux Id: seq10817

- Some undocumented debug functionality has been added to Dets.

  Own Id: OTP-7066

- The functions `digraph_utils:is_tree/1`, `digraph_utils:is_arborescence/1`,
  and `digraph_utils:arborescence_root/1` are new.

  Own Id: OTP-7081

- The compiler could generate suboptimal code for record updates if the record
  update code consisted of multiple source code lines.

  Own Id: OTP-7101

## STDLIB 1.15

### Fixed Bugs and Malfunctions

- Bugs have been fixed in `qlc`:

  - Setting the `lookup_fun` option of `qlc:table/2` to `undefined` could cause
    a crash.
  - If a QLC restricted some column of a table in such a way that a traversal
    using a match specification was possible and the QLC also compared the key
    column or some indexed column of the the table with a column of some other
    table, `qlc` always chose to traverse the table first, never considering
    lookup join. This has been changed so that lookup join is always preferred;
    if an initial traversal using the match specification is desired, the query
    needs to be rewritten introducing an extra QLC with the filter(s)
    restricting the column.
  - When trying to find candidates for match specifications and lookup, filters
    using variables from one generator only are ignored unless they are placed
    immediately after the generator and possibly other filters using variables
    from the same generator. In particular, filters joining two tables should
    not be placed between the generator and the filters using the generator
    only.
  - The call-back function `TraverseFun` used for implementing QLC tables is
    allowed to return a term other than a list since STDLIB 1.14 (OTP-5195).
    However, when the returned term was a fun `qlc` often tried to call the fun
    instead of returning it.

  A few minor optimizations have been implemented as well.

  Own Id: OTP-6673

- A bug concerning the use of parameterized modules from the shell has been
  fixed.

  Own Id: OTP-6785

- A bug regarding the size expression of the bit syntax has been fixed in the
  `erl_eval` module.

  Own Id: OTP-6787

- The log_mf_h event handler didn't close the index file when it was done
  reading it causing a file descriptor leak.

  Own Id: OTP-6800

- Definitions for the `filename()` and `dirname()` types have been added to the
  documentation for the `filelib` module.

  Own Id: OTP-6870

- file:write_file/3, file:write/2 and file:read/2 could crash (contrary to
  documentation) for odd enough file system problems, e.g write to full file
  system. This bug has now been corrected.

  In this process the file module has been rewritten to produce better error
  codes. Posix error codes now originate from the OS file system calls or are
  generated only for very similar causes (for example 'enomem' is generated if a
  memory allocation fails, and 'einval' is generated if the file handle in
  Erlang is a file handle but currently invalid).

  More Erlang-ish error codes are now generated. For example `{error,badarg}` is
  now returned from `file:close/1` if the argument is not of a file handle type.
  See file(3).

  The possibility to write a single byte using `file:write/2` instead of a list
  or binary of one byte, contradictory to the documentation, has been removed.

  \*** POTENTIAL INCOMPATIBILITY \***

  Own Id: OTP-6967 Aux Id: OTP-6597 OTP-6291

- A bug concerning the evaluation of the `++/2` operator has been fixed in
  `erl_eval`. (Thanks to Matthew Dempsky.)

  Own Id: OTP-6977

### Improvements and New Features

- The behaviour of the internal functions gen:call/3,4 has been changed slightly
  in the rare case that when the caller was linked to the called server, and the
  server crashed during the call; its exit signal was consumed by the
  gen:call/3,4 code and converted to an exit exception. This exit signal is no
  longer consumed.

  To even notice this change, 1) the calling process has to be linked to the
  called server.

  2. the call must not be remote by name that is it must be local or remote by
     pid, local by name or global by name.

  3. the calling process has to have set
     [`process_flag(trap_exit, true)`](`process_flag/2`).

  4. the server has to crash during the call.

  5. the calling process has to be sensitive to getting previously consumed
     `{'EXIT',Pid,Reason}` messages in its message queue.

  The old behaviour was once the only way for a client to notice if the server
  died, but has since `erlang:monitor(process, {Name,Node})` was introduced and
  used in gen:call been regarded as an undesired behaviour if not a bug.

  The affected user APIs are: `gen_server:call/2,3`,
  `gen_fsm:sync_send_event/2,3`, `gen_fsm:sync_send_all_state_event/2,3`,
  `gen_event:_`, `sys:_` and maybe a few others that hardly will be noticed.

  \*** POTENTIAL INCOMPATIBILITY \***

  Own Id: OTP-3954 Aux Id: Seq 4538

- When an exception occurs the Erlang shell now displays the class, the reason,
  and the stacktrace in a clearer way (rather than dumping the raw EXIT tuples
  as before). `proc_lib:format/1` displays the exception of crash reports in the
  same clearer way.

  The new shell command `catch_exception` and the new application configuration
  parameter `shell_catch_exception` can be used for catching exceptions that
  would normally exit the Erlang shell.

  Own Id: OTP-6554 Aux Id: OTP-6289

- The function `string:join/2` joins strings in a list with a separator.
  Example: '`string:join(["a", "b", "c"], ", ") gives "a, b, c"`'

  Own Id: OTP-6671

- The control sequence `P` of the `Format` argument of the functions
  `io:fwrite/2,3` and `io_lib:fwrite/2` now inserts fewer line breaks when
  printing tuples and lists. A soft upper limit of 60 on the number of non-white
  characters on a line has been introduced.

  Own Id: OTP-6708

- The new module `array` provides a fast functional array implementation.

  Own Id: OTP-6733

- Functions that have long been deprecated have now been removed from the
  following modules: `dict`, `erl_eval`, `erl_pp`, `io`, `io_lib`, `lists`,
  `orddict`, `ordsets`, `sets`, and `string`.

  The undocumented function `lists:zf/3` has also been removed (use a list
  comprehension or `lists:zf/2` instead).

  \*** POTENTIAL INCOMPATIBILITY \***

  Own Id: OTP-6845

- Minor documentation corrections for file:pread/2 and file:pread/3.

  Own Id: OTP-6853

- Contract directives for modules in Kernel and STDLIB.

  Own Id: OTP-6895

- The `ets:fixtable/2` function, which has been deprecated for several releases,
  has been removed.

  The `ets:info/1` function has been reimplemented as a BIF, which guarantees
  that information returned is consistent.

  The `ets:info/2` function now fails with reason `badarg` if the second
  argument is invalid. (Dialyzer can be used to find buggy code where the second
  argument is misspelled.)

  \*** POTENTIAL INCOMPATIBILITY \***

  Own Id: OTP-6906

- The Erlang pretty printer `erl_pp` now inserts more newlines in order to
  facilitate line coverage analysis by `Cover`. (Thanks to Thomas Arts.)

  Own Id: OTP-6911

- The documentation for ets:safe_fixtable/2, ets:foldl/3, and ets:foldr/3 is now
  clearer about what will happen if objects are inserted during table
  traversals.

  Own Id: OTP-6928 Aux Id: seq10779

- It is now possible to extract files in tar files directly into binaries. It is
  also possible to add files to tar files directly from binaries.

  Own Id: OTP-6943

- The functions `keystore/4` and `keytake/3` are new in the `lists` module.

  Own Id: OTP-6953

- The new `qlc` option `tmpdir_usage` can be used for outputting messages onto
  the error logger when a temporary file is about to be created, or to prohibit
  the usage of temporary files altogether.

  Own Id: OTP-6964

## STDLIB 1.14.5.3

### Improvements and New Features

- The allowed syntax for -type() and -spec() was updated.

  Own Id: OTP-6861 Aux Id: OTP-6834

## STDLIB 1.14.5.2

### Improvements and New Features

- The compiler will for forward compatibility ignore the -type() and -spec()
  attributes that will be introduced in the R12B release.

  Own Id: OTP-6834

## STDLIB 1.14.5.1

### Fixed Bugs and Malfunctions

- The log_mf_h event handler didn't close the index file when it was done
  reading it causing a file descriptor leak.

  Own Id: OTP-6800

### Improvements and New Features

- The dict:size/1 and orddict:size/1 functions have been documented.

  Own Id: OTP-6818

## STDLIB 1.14.5

### Fixed Bugs and Malfunctions

- Bugs have been fixed in Dets concerning comparison (==) and matching (=:=).

  The STDLIB manual pages have been updated as to more carefully state when
  terms are matched and when they are compared.

  Own Id: OTP-4738 Aux Id: OTP-4685

- The shell has been updated to fix the following flaws: Shell process exit left
  you with an unresponsive initial shell if not using oldshell. Starting a
  restricted shell with a nonexisting callback module resulted in a shell where
  no commands could be used, not even init:stop/0. Fun's could not be used as
  parameters to local shell functions (in shell_default or user_default) when
  restricted_shell was active.

  Own Id: OTP-6537

- A bug in QLC's parse transform has been fixed.

  Own Id: OTP-6590

- A bug concerning `lists:sort/1` and `lists:keysort/2` and a mix of floating
  point numbers and integers has been fixed.

  Own Id: OTP-6606

- When calling `erlang:garbage_collect/0` in the Erlang shell not only the
  evaluator process (the one returned by calling `self/0` in the Erlang shell)
  is garbage collected, but also the process holding the history list.

  Own Id: OTP-6659

- Functions of the `beam_lib` module that used to catch exceptions and return a
  tuple `{'EXIT',Reason}` now exit with the reason `Reason`.

  Own Id: OTP-6711

- The `erl_eval` module now calls the non-local function handler whenever an
  operator is evaluated (exceptions are `andalso`, `orelse`, and `catch`). The
  non-local function handler is now also called when the function or operator
  occurs in a guard test (such calls used to be ignored).

  These changes affect the Erlang shell when running in restricted mode: the
  callback function `non_local_allowed/3` is now called for operators such as
  `'!'/2`. This means that `non_local_allowed/3` may need to
  be changed as to let operators through. Note that `erlang:'!'/2` as well as
  `erlang:send/2,3` have to be restricted in order to stop message passing in
  the shell.

  \*** POTENTIAL INCOMPATIBILITY \***

  Own Id: OTP-6714 Aux Id: seq10374

### Improvements and New Features

- The new compiler option `warn_obsolete_guard` can be used for turning on
  warnings for calls to old type testing BIFs.

  Own Id: OTP-6585

- For scripts written using `escript`, there is a new function
  `escript:script_name/0`, which can be used to retrieve the pathame of the
  script. The documentation has been clarified regarding pre-defined macros such
  as ?MODULE and the module name.

  Own Id: OTP-6593

- Minor Makefile changes.

  Own Id: OTP-6689 Aux Id: OTP-6742

## STDLIB 1.14.4

### Fixed Bugs and Malfunctions

- The MD5 calculation of a BEAM file done by `code:module_md5/1`,
  `beam_lib:md5/1`, and by the compiler for the default value of the `vsn`
  attribute have all been changed so that its result will be the same on all
  platforms; modules containing funs could get different MD5s on different
  platforms.

  Own Id: OTP-6459

- When sorting terms using the `file_sorter` module (the option `Format` set to
  `term`), file errors were not always properly handled. This bug has been
  fixed.

  The directory supplied with the `tmpdir` option is no longer checked unless it
  is actually used. The error reason `not_a_directory` can no longer be
  returned; instead a `file_error` tuple is returned

  Own Id: OTP-6526

- Bugs regarding `try`/`catch` have been fixed in the `erl_eval` module.

  Own Id: OTP-6539

- When sorting the operands of a join operation, QLC called `file:open/3` with
  bad arguments. This bug has been fixed.

  Own Id: OTP-6562 Aux Id: seq10606

### Improvements and New Features

- The functions `beam_lib:cmp/1` and `beam_lib:strip/1` (and similar functions)
  have been updated to handle optional chunks (such as "FunT") in more general
  way in order to be future compatible.

  The function `beam_lib:chunks/3` has been added.

  The function `beam_lib:md5/1` has been added.

  Own Id: OTP-6443

- Added base64 as a module to stdlib, encoding and decoding

  Own Id: OTP-6470

- Added the functions to_upper/1 and to_lower/1 to the string module. These
  provide case conversion for ISO/IEC 8859-1 characters (Latin1) and strings.

  Own Id: OTP-6472

- The callback function `non_local_allowed/3` used by the restricted shell can
  now return the value `{{restricted,NewFuncSpec,NewArgList},NewState}` which
  can be used for letting the shell call some other function than the one
  specified.

  Own Id: OTP-6497 Aux Id: seq10555

- There is a new `escript` program that can be used for writing scripts in
  Erlang. Erlang scripts don't need to be compiled and any arguments can be
  passed to them without risk that they are interpreted by the Erlang system.

  Own Id: OTP-6505

- The `Format` argument of the functions `io:fwrite/2,3` and `io_lib:fwrite/2`
  is now allowed to be a binary.

  Own Id: OTP-6517

## STDLIB 1.14.3.1

### Fixed Bugs and Malfunctions

- The control sequences `p` and `P` of the `Format` argument of the functions
  `io:fwrite/2,3` and `io_lib:fwrite/2` could cause a `badarg` failure when
  applied to binaries. This bug was introduced in STDLIB 1.14.3. (Thanks to
  Denis Bilenko.)

  Own Id: OTP-6495

### Improvements and New Features

- Added the option \{cwd, Dir\} to make zip-archives with relative pathnames
  without having to do (a global) file:set_cwd.

  Own Id: OTP-6491 Aux Id: seq10551

## STDLIB 1.14.3

### Fixed Bugs and Malfunctions

- The `spawn_opt/2,3,4,5` option `monitor` \-- introduced in Kernel 2.11.2 -- is
  currently not possible to use when starting a process using `proc_lib`, that
  is, also when starting a gen_server, gen_fsm etc.

  This limitation has now been properly documented and the behavior of the
  `gen_fsm`, `gen_server`, and `proc_lib` `start` and `start_link` functions
  when providing this option has been changed from hanging indefinitely to
  failing with reason `badarg`.

  (Thanks to Fredrik Linder)

  Own Id: OTP-6345

### Improvements and New Features

- The control sequence `P` of the `Format` argument of the functions
  `io:fwrite/2,3` and `io_lib:fwrite/2` now replaces the tail of binary strings
  with `...` when the maximum depth has been reached. For instance,
  `io:fwrite("~P", [<<"a binary string">>, 3]).` prints `<<"a binary"...>>`.

  The indentation takes more care not to exceed the right margin, if possible.

  If the maximum depth is reached while printing a tuple, `,...` is printed
  instead of `|...` (this change applies to the control sequence `W` as well).

  Own Id: OTP-6354

- The Erlang shell command `h/0` that prints the history list now avoids
  printing (huge) terms referred to by `v/1` but instead just prints the call to
  `v/1`.

  Own Id: OTP-6390

## STDLIB 1.14.2.2

### Fixed Bugs and Malfunctions

- The functions `dets:select/1,3`, `dets:match/1,3`, and `dets:match_object/1,3`
  have been changed as to never return `{[],Continuation}`. This change affects
  the corresponding functions in Mnesia.

  Bugs have been fixed in QLC: `qlc:info()` could crash if the `tmpdir` option
  did not designate a valid directory; the results of looking up keys are kept
  in RAM, which should improve performance.

  Own Id: OTP-6359

## STDLIB 1.14.2.1

### Fixed Bugs and Malfunctions

- A bug in `erl_pp:exprs()` has been fixed.

  Own Id: OTP-6321 Aux Id: seq10497

## STDLIB 1.14.2

### Fixed Bugs and Malfunctions

- The control sequences `p` and `P` of the `Format` argument of the functions
  `io:format/2,3` and `io_lib:format/2` did not handle binaries very well. This
  bug, introduced in stdlib-1.14, has been fixed.

  Own Id: OTP-6230

- `filelib:wildcard(Wc, PathWithRedundantSlashes)`, where
  `PathWithRedundantSlashes` is a directory path containing redundant slashes,
  such as `/tmp/` or `//tmp`, could return incorrect results. (Thanks to Martin
  Bjorklund.)

  Own Id: OTP-6271

- The Erlang code preprocessor crashed if the predefined macros ?MODULE or
  ?MODULE_STRING were used before the module declaration. This bug has been
  fixed.

  Own Id: OTP-6277

### Improvements and New Features

- Support for faster join of two tables has been added to the `qlc` module.
  There are two kinds of fast joins: lookup join that uses existing indices, and
  merge join that takes two sorted inputs. There is a new `join` option that can
  be used to force QLC to use a particular kind of join in some QLC expression.

  Several other changes have also been included:

  - The new `tmpdir` option of `cursor/2`, `eval/2`, `fold/4`, and `info/2` can
    be used to set the directory that join uses for temporary files. The option
    also overrides the `tmpdir` option of `keysort/3` and `sort/2`.
  - The new `lookup` option can be used to assert that constants are looked up
    when evaluating some QLC expression.
  - The `cache` and `cache_all` options accept new tags: `ets`, `list`, and
    `no`. The tag `list` caches answers in a list using a temporary file if the
    answers cannot be held in RAM. Combining `{cache,list}` and `{unique, true}`
    is equivalent to calling `sort/2` with the option `unique` set to `true`.
    The old tags `true` (equivalent to `ets`) and `false` (equivalent to `no`)
    are recognized for backward compatibility.
  - The new option `max_list_size` can be used to set the limit where merge join
    starts to use temporary files for large equivalence classes and when answers
    cached in lists are put on temporary files.
  - There is a new callback `is_sorted_key` to be supplied as an option to
    `table/2`.
  - QLC analyzes each and every QLC expression when trying to find constants for
    the lookup function. Hitherto only QLC expressions with exactly one
    generator were analyzed.

    Note that only filters with guard syntax placed immediately after the
    generator are analyzed. The restriction to guard filters is an incompatible
    change. See `m:qlc` for further details.

  - In a similar way several match specifications for traversal of QLC tables
    can be utilized for different generators of one single QLC expression.
  - A bug has been fixed: when caching answers to a sufficiently complex query
    it could happen that some answers were not returned.

  \*** POTENTIAL INCOMPATIBILITY \***

  Own Id: OTP-6038

- The Erlang pretty printer (`erl_pp`) is now much faster when the code is
  deeply nested. A few minor bugs have been fixed as well.

  Own Id: OTP-6227 Aux Id: OTP-5924

- The Erlang shell now tries to garbage collect large binaries. Under certain
  circumstances such binaries could otherwise linger on for an indefinite amount
  of time.

  Own Id: OTP-6239

- To help Dialyzer find more bugs, many functions in the Kernel and STDLIB
  applications now only accept arguments of the type that is documented.

  For instance, the functions `lists:prefix/2` and `lists:suffix/2` are
  documented to only accept lists as their arguments, but they actually accepted
  anything and returned `false`. That has been changed so that the functions
  cause an exception if one or both arguments are not lists.

  Also, the `string:strip/3` function is documented to take a character argument
  that is a character to strip from one or both ends of the string. Given a list
  instead of a character, it used to do nothing, but will now cause an
  exception.

  Dialyzer will find most cases where those functions are passed arguments of
  the wrong type.

  \*** POTENTIAL INCOMPATIBILITY \***

  Own Id: OTP-6295

## STDLIB 1.14.1

### Fixed Bugs and Malfunctions

- The functions `c:y/1,2` which call `yecc:file/1,2` are now listed by
  `c:help/0`.

  Documentation of `c:y/1,2` has been added to `m:c`.

  The fact that the control sequence character `s` recognizes binaries and deep
  character lists has been documented in `m:io`. This feature was added in
  R11B-0 (OTP-5403).

  Own Id: OTP-6140

- The shell command rr() sometimes failed to read record definitions from
  file(s). This problem has been fixed.

  Own Id: OTP-6166 Aux Id: OTP-5878

- The nonlocal function handler in `erl_eval`, which is used for implementing
  the restricted mode of the Erlang shell, did not handle calls to
  `erlang:apply/3` correctly. This bug has been fixed.

  Own Id: OTP-6169 Aux Id: seq10374

- ets:rename/1 could deadlock, or crash the SMP emulator when the table wasn't a
  named table.

  ets:next/2, and ets:prev/2 could return erroneous results on the SMP emulator.

  Own Id: OTP-6198 Aux Id: seq10392, seq10415

- When closing a Dets table the space management data was sometimes saved in
  such a way that opening the table could not be done without repairing the
  file. This bug has been fixed.

  Own Id: OTP-6206

## STDLIB 1.14

### Fixed Bugs and Malfunctions

- A bugfix in QLC: two of the call-back functions used for implementing QLC
  tables, `TraverseFun` and `LookupFun`, are now allowed to return a term other
  than a list. Such a term is immediately returned as the results of the current
  query, and is useful mostly for returning error tuples.

  Several other minor bugs have been also been fixed.

  Own Id: OTP-5195

- The STDLIB modules `error_logger_file_h` and `error_logger_tty_h` now read the
  environment variable `utc_log` from the SASL application.

  Own Id: OTP-5535

- `ets:info/1` has been corrected to behave according to the documentation and
  return a list of tuples, not a tuple with tuples.

  \*** POTENTIAL INCOMPATIBILITY \***

  Own Id: OTP-5639

- Referencing a so far undeclared record from the default value of some record
  declaration is from now on considered an error by the linter. It is also an
  error if the default value of a record declaration uses or binds a variable.

  \*** POTENTIAL INCOMPATIBILITY \***

  Own Id: OTP-5878

- When a file `.hrl` file is included using `-include_lib`, the include path is
  temporarily updated to include the directory the `.hrl` file was found in,
  which will allow that `.hrl` file to itself include files from the same
  directory as itself using `-include`. (Thanks to Richard Carlsson.)

  Own Id: OTP-5944

- Corrected `filelib:ensure_dir/1` which sometimes returned `true` and sometimes
  `ok` to always return `ok` when successful. This goes against the
  documentation which said `true`, but `ok` was judged to be a more logical
  return value.

  \*** POTENTIAL INCOMPATIBILITY \***

  Own Id: OTP-5960 Aux Id: seq10240

- The shell now handles records better when used in calls on the form
  `{Module, Function}(ArgList)`.

  Own Id: OTP-5990 Aux Id: OTP-5876

- The functions `lists:ukeysort/2` and `lists:ukeymerge/3` have been changed in
  such a way that two tuples are considered equal if their keys match.

  For the sake of consistency, `lists:usort/2` and `lists:umerge/3` have been
  modified too: two elements are considered equal if they compare equal.

  The `file_sorter` module has been modified in a similar way: the `unique`
  option now applies to the key (`keysort()` and `keymerge()`) and the ordering
  function (the option `{order, Order} `).

  \*** POTENTIAL INCOMPATIBILITY \***

  Own Id: OTP-6019

- Correction in documentation for `ets:update_counter/3`; failure with `badarg`
  also if the counter to be updated is the key.

  Own Id: OTP-6072

- When sorting terms using the `file_sorter` module and an ordering fun, the
  sort was not always stable. This bug has been fixed.

  Own Id: OTP-6088

### Improvements and New Features

- Improvements of the linter:

  - The `compile` attribute is recognized after function definitions.
  - The new compiler option `nowarn_deprecated_function` can be used for turning
    off warnings for calls to deprecated functions.
  - The new compiler option `{nowarn_unused_function,[{Name,Arity}]}` turns off
    warnings for unused local functions for the mentioned functions. The new
    options `{nowarn_deprecated_function,[{Module,Name,Arity}]}` and
    `{nowarn_bif_clash,[{Name,Arity}]}` work similarly.

  The Erlang code preprocessor `epp` now recognizes the `file` attribute. This
  attribute is meant to be used by tools such as Yecc that generate source code
  files.

  Own Id: OTP-5362

- The formatting option `~s` of `io:fwrite` and `io_lib:fwrite` has been
  extended to handle arguments that are binaries or I/O lists.

  Own Id: OTP-5403

- The control sequences `p` and `P` of the `Format` argument of the functions
  `io:format/2,3` and `io_lib:format/2` have been changed as to display the
  contents of binaries containing printable characters as strings.

  Own Id: OTP-5485

- The linter emits warnings for functions exported more than once in `export`
  attributes.

  Own Id: OTP-5494

- A manual for STDLIB has been added, `stdlib(6)`. It mentions the configuration
  parameters for the Erlang shell.

  Own Id: OTP-5530

- Added the `zip` module with functions for reading and creating zip archives.
  See `m:zip`.

  Own Id: OTP-5786

- Simple-one-for-one supervisors now store the pids of child processes using
  `dict` instead of a list. This significantly improves performance when there
  are many dynamic supervised child processes. (Thanks to Mickaël Rémond et al.)

  Own Id: OTP-5898

- When given the new option '`strict_record_tests`', the compiler will generate
  code that verifies the record type for '`R#record.field`' operations in
  guards. Code that verifies record types in bodies has already been generated
  since R10B, but in this release there will be a '`{badrecord,RecordTag}`'
  instead of a '`badmatch`' if the record verification test fails. See the
  documentation for the `compile` module for more information.

  The Erlang shell always applies strict record tests.

  Own Id: OTP-5915 Aux Id: OTP-5714

- The Erlang pretty printer (`erl_pp`) now tries to insert line breaks at
  appropriate places.

  Own Id: OTP-5924

- The `public` option has been removed from `digraph:new/1`. The reason is that
  several functions in the `digraph` module are implemented using multiple ETS
  accesses, which is not thread safe. (Thanks to Ulf Wiger.)

  \*** POTENTIAL INCOMPATIBILITY \***

  Own Id: OTP-5985

- The function `lists:keyreplace/4` checks that the fourth argument (`NewTuple`)
  is a tuple.

  Own Id: OTP-6023

- Added an example of how to reconstruct source code from debug info (abstract
  code) to `m:beam_lib`. (Thanks to Mats Cronqvist who wrote the example.)

  Own Id: OTP-6073

- The new compiler option `warn_unused_record` is used for finding unused
  locally defined record types.

  Own Id: OTP-6105

## STDLIB 1.13.12

### Fixed Bugs and Malfunctions

- `shell_default:xm/1` has been added. It calls `xref:m/1`.

  Own Id: OTP-5405 Aux Id: OTP-4101

- Warnings are output whenever so far undeclared records are referenced from
  some default value of a record declaration. In STDLIB 1.14 (R11B) such forward
  references will cause a compilation error.

  Own Id: OTP-5878

- The linter's check of the `deprecated` attribute did not take the compile
  option `export_all` into account. This bug has been fixed.

  Own Id: OTP-5917

- The Erlang pretty printer did not handle `try/catch` correctly. This bug has
  been fixed.

  Own Id: OTP-5926

- Corrected documentation for `lists:nthtail/3`.

  Added documentation for `lists:keymap/3`.

  Tried to clarify some other type declarations and function descriptions in
  `m:lists`.

  Corrected documentation for `timer:now_diff/2`.

  Fixed broken links in `m:gen_fsm`, `m:gen_server`, `m:io_lib` and `lib(3)`.

  Own Id: OTP-5931

- Type checks have been added to functions in `lists.erl`.

  Own Id: OTP-5939

### Improvements and New Features

- The new STDLIB module `erl_expand_records` expands records in abstract code.
  It is used by the Erlang shell, which means that Compiler is no longer used by
  the shell.

  Own Id: OTP-5876 Aux Id: OTP-5435

- The compiler will now warn that the `megaco:format_versions/1` function is
  deprecated.

  Own Id: OTP-5976

## STDLIB 1.13.11

### Fixed Bugs and Malfunctions

- When calling `gen_server:enter_loop` with a registered server name, it was
  only checked that the registered name existed, not that it actually was the
  name of the calling process.

  Own Id: OTP-5854

### Improvements and New Features

- More detail on `beam_lib:version/1` in documentation.

  Own Id: OTP-5789

- The new function `io:read/3` works like `io:read/1,2` but takes a third
  argument, `StartLine`.

  Own Id: OTP-5813

- The new function `gen_fsm:enter_loop/4,5,6`, similar to
  `gen_server:enter_loop/3,4,5`, has been added.

  Own Id: OTP-5846 Aux Id: seq10163

- The function `c:i/1` is now exported.

  Own Id: OTP-5848 Aux Id: seq10164

## STDLIB 1.13.10

### Fixed Bugs and Malfunctions

- A couple of type errors have been fixed in `sofs`.

  Own Id: OTP-5739

- The pre-processor used to complain that the macro definition
  '`-define(S(S), ??S).`' was circular, which it isn't. (Thanks to Richard
  Carlsson.)

  Own Id: OTP-5777

## STDLIB 1.13.9

### Fixed Bugs and Malfunctions

- The linter, QLC and the module `erl_pp` did not handle the new '`fun M:F/A`'
  construct in all situations. This problem has been fixed.

  Own Id: OTP-5644

### Improvements and New Features

- The manual pages for most of the Kernel and some of the STDLIB modules have
  been updated, in particular regarding type definitions.

  The documentation of the return value for `erts:info/1` has been corrected.

  The documentation for `erlang:statistics/1` now lists all possible arguments.

  Own Id: OTP-5360

- Replaced some tuple funs with the new `fun M:F/A` construct.

  The high-order functions in the lists module no longer accept bad funs under
  any circumstances. '`lists:map(bad_fun, [])`' used to return '`[]`' but now
  causes an exception.

  Unused, broken compatibility code in the `ets` module was removed. (Thanks to
  Dialyzer.)

  Eliminated 5 discrepancies found by Dialyzer in the Appmon application.

  Own Id: OTP-5633

- The `c:i/0` function will now run in a paged mode if there are more than 100
  processes in the system. (Thanks to Ulf Wiger.)

  `erlang:system_info(process_count)` has been optimized and does now return
  exactly the same value as [`length(processes())`](`length/1`). Previously
  `erlang:system_info(process_count)` did not include exiting processes which
  are included in [`length(processes())`](`length/1`).

  The `+P` flag for `erl`, which sets the maximum number of processes allowed to
  exist at the same, no longer accepts values higher than 134217727. (You will
  still probably run out of memory before you'll be able to reach that limit.)

  Own Id: OTP-5645 Aux Id: seq9984

## STDLIB 1.13.8

### Fixed Bugs and Malfunctions

- Very minor corrections in `beam_lib` and its documentation.

  Own Id: OTP-5589

### Improvements and New Features

- The `erlang:port_info/1` BIF is now documented. Minor corrections of the
  documentation for `erlang:port_info/2`.

  Added a note to the documentation of the `math` module that all functions are
  not available on all platforms.

  Added more information about the '`+c`' option in the `erl` man page in the
  ERTS documentation.

  Own Id: OTP-5555

- The new `fun M:F/A` construct creates a fun that refers to the latest version
  of `M:F/A`. This syntax is meant to replace tuple funs `{M,F}` which have many
  problems.

  The new type test [`is_function(Fun,A)`](`is_function/2`) (which may be used
  in guards) test whether `Fun` is a fun that can be applied with `A` arguments.
  (Currently, `Fun` can also be a tuple fun.)

  Own Id: OTP-5584

## STDLIB 1.13.7

### Fixed Bugs and Malfunctions

- `filelib:wildcard/2` was broken (it ignored its second argument).

  Also, `filelib:wildcard("Filename")` (where the argument does not contain any
  meta-characters) would always return `["Filename"]`. Corrected so that an
  empty list will be returned if `"Filename"` does not actually exist. (Same
  correction in `filelib:wildcard/2`.) (This change is a slight
  incompatibility.)

  `filelib:wildcard/1,2` will generate a different exception when given bad
  patterns such as `"{a,"`. The exception used to be caused by
  '[`exit(missing_delimiter)`](`exit/1`)' but is now
  '`erlang:error({badpattern,missing_delimiter})`'.

  Own Id: OTP-5523 Aux Id: seq9824

### Improvements and New Features

- Further improvements of encrypted debug info: New option `encrypt_debug_info`
  for compiler.

  Own Id: OTP-5541 Aux Id: seq9837

## STDLIB 1.13.6

### Fixed Bugs and Malfunctions

- When opening a Dets table read only an attempt was sometimes made to re-hash
  the table resulting in an error message. This problem has been fixed.

  Own Id: OTP-5487 Aux Id: OTP-4989

### Improvements and New Features

- It is now possible to encrypt the debug information in Beam files, to help
  keep the source code secret. See the documentation for `compile` on how to
  provide the key for encrypting, and the documentation for `beam_lib` on how to
  provide the key for decryption so that tools such as the Debugger, Xref, or
  Cover can be used.

  The `beam_lib:chunks/2` functions now accepts an additional chunk type
  `compile_info` to retrieve the compilation information directly as a term.
  (Thanks to Tobias Lindahl.)

  Own Id: OTP-5460 Aux Id: seq9787

## STDLIB 1.13.5

### Fixed Bugs and Malfunctions

- Closing a Dets table kept in RAM would cause a crash if the file could not be
  written. This problem has been fixed by returning an error tuple.

  Own Id: OTP-5402

- `erl_pp` now correctly pretty-prints `fun F/A`.

  Own Id: OTP-5412

- The Erlang shell failed if the compiler was not in the code path. This problem
  has been fixed, but in order to evaluate records the compiler is still needed.

  Own Id: OTP-5435

- Corrected the example in the documentation for `ets:match/2`. Also clarified
  that `ets:update_counter/3` updates the counter atomically. (Thanks to Anders
  Svensson.)

  Own Id: OTP-5452 Aux Id: seq9770, seq9789

### Improvements and New Features

- The possibility to start the Erlang shell in parallel with the rest of the
  system was reintroduced for backwards compatibility in STDLIB 1.13.1. The flag
  to be used for this is now called `async_shell_start` and has been documented.
  New shells started from the JCL menu are not synchronized with `init` anymore.
  This makes it possible to start a new shell (e.g. for debugging purposes) even
  if the initial shell has not come up.

  Own Id: OTP-5406 Aux Id: OTP-5218

- The compiler will now produce warnings when using the deprecated functions in
  the `snmp` module.

  Own Id: OTP-5425

- The function `c:zi/0` has been removed. Use `c:i/0` instead.

  Own Id: OTP-5432

- Corrected two minor bugs found by the Dialyzer: Calling a parameterized module
  from a restricted shell (i.e. if `shell:start_restricted/1` has been used)
  would crash the shell evaluator. A debug printout in `gen_fsm` had a clause
  that would never match; causing less information to be printed.

  And a somewhat more serious one also found by Dialyzer: `rpc:yield/1` would
  crash unless the call started by `rpc:async_call/4` had already finished;
  `rpc:nb_yield(Key,infinity)` would also crash.

  Cleaned up and removed redundant code found by Dialyzer in
  `erlang:dmonitor_p/2`.

  Own Id: OTP-5462

## STDLIB 1.13.4

### Fixed Bugs and Malfunctions

- Bugs in the Erlang shell have been fixed.

  Own Id: OTP-5327

- Some dead code reported by Dialyzer was eliminated.

  A bug in `dbg` when tracing to wrap trace files has been corrected. It failed
  to delete any already existing wrap trace files with the same names when
  starting a new wrap trace.

  Own Id: OTP-5329

- The linter could output invalid warnings about bit patterns in record
  initializations. This problem has been fixed.

  Own Id: OTP-5338

- `ordsets:is_set(NoList)`, where `NoList` is any term except a list, would
  crash. For consistency with `sets:is_set/1` and `gb_sets:is_set/1`, it now
  returns `false`.

  Own Id: OTP-5341

- A BIF `erlang:raise/3` has been added. See the manual for details. It is
  intended for internal system programming only, advanced error handling.

  Own Id: OTP-5376 Aux Id: OTP-5257

### Improvements and New Features

- The `deprecated` attribute is now checked by the linter. See `m:xref` for a
  description of the `deprecated` attribute.

  Own Id: OTP-5276

- The restricted shell will now indicate if the return value from a user
  predicate is on an incorrect form.

  Own Id: OTP-5335

## STDLIB 1.13.3

### Fixed Bugs and Malfunctions

- Bugs concerning unused and shadowed variables have been fixed in the linter.

  Own Id: OTP-5091

- A bug in the evaluator that caused the shell to choke on bit syntax
  expressions has been fixed.

  Own Id: OTP-5237

- `io:format/2` et.al no longer crashes for some combinations of precision and
  value for format character "g". Previously it crashed if the precision P was 4
  or lower and the absolute value of the float to print was lower than 10^4 but
  10^(P-1) or higher. Now it will not crash depending on the value of the float.

  Own Id: OTP-5263

- Bugs in the handling of the bit syntax have been fixed in the Erlang shell.

  Own Id: OTP-5269

- `gb_sets:del_element/2` was changed to do the same as `gb_sets:delete_any/2`
  which was the original intention, not as `gb_sets:delete/2`. Code that relies
  on `gb_sets:del_element/2` causing an error if the element does not exist must
  be changed to call `gb_sets:delete/2` instead.

  The documentation was also updated to explicitly document functions that were
  only referred to as 'aliases' of a documented function. Also, a list of all
  functions common to the `gb_sets`, `sets`, and `ordsets` was added.

  \*** POTENTIAL INCOMPATIBILITY \***

  Own Id: OTP-5277

- Debug messages have been removed from the QLC module.

  Own Id: OTP-5283

### Improvements and New Features

- The size of continuations returned from `dets:match/1,3`,
  `dets:match_object/1,3`, and `dets:select/1,3` has been reduced. This affects
  the amount of data Mnesia sends between nodes while evaluating QLC queries.

  Own Id: OTP-5232

## STDLIB 1.13.2

### Improvements and New Features

- The `-rsh` switch for starting a remote shell (introduced with OTP-5210)
  clashed with an already existing switch used by `slave`. Therefore the switch
  for the remote shell is now instead named `-remsh`.

  Own Id: OTP-5248 Aux Id: OTP-5210

## STDLIB 1.13.1

### Fixed Bugs and Malfunctions

- The Pman 'trace shell' functionality was broken as has now been fixed.
  Furthermore, Pman could not correctly find the pid of the active shell if more
  than one shell process was running on the node. This has also been corrected.

  Own Id: OTP-5191

- When the undocumented feature "parameterized modules" was used, the ?MODULE
  macro did not work correctly.

  Own Id: OTP-5224

### Improvements and New Features

- You can now start Erlang with the `-rsh` flag which gives you a remote initial
  shell instead of a local one. Example:

  ```text
              erl -sname this_node -rsh other_node@other_host
  ```

  Own Id: OTP-5210

- The man page for the `lists` module has been updated with description of the
  new `zip`, `unzip`, and `partition/2` functions.

  Own Id: OTP-5213

- The top level group leader used to be listed as job #1 in the job list in JCL
  mode. Since there is no shell associated with this process that can be
  connected to, it will no longer be listed.

  Own Id: OTP-5214

- The possibility to start the Erlang shell in parallel with the rest of the
  system has been reintroduced for backwards compatibility. Note that this old
  behaviour is error prone and should not be used unless for some reason
  necessary.

  Own Id: OTP-5218 Aux Id: seq9534

- The `shell` commands `rr/1,2,3` now accepts wildcards when reading record
  definitions from BEAM files.

  Own Id: OTP-5226<|MERGE_RESOLUTION|>--- conflicted
+++ resolved
@@ -23,8 +23,6 @@
 
 This document describes the changes made to the STDLIB application.
 
-<<<<<<< HEAD
-=======
 ## STDLIB 7.0.1
 
 ### Fixed Bugs and Malfunctions
@@ -38,7 +36,6 @@
 [CVE-2025-4748]: https://nvd.nist.gov/vuln/detail/2025-4748
 [PR-9941]: https://github.com/erlang/otp/pull/9941
 
->>>>>>> d9454dbc
 ## STDLIB 7.0
 
 ### Fixed Bugs and Malfunctions
@@ -578,7 +575,6 @@
 [PR-9705]: https://github.com/erlang/otp/pull/9705
 [PR-9680]: https://github.com/erlang/otp/pull/9680
 
-<<<<<<< HEAD
 ## STDLIB 6.2.2.1
 
 ### Fixed Bugs and Malfunctions
@@ -614,8 +610,6 @@
 [PR-9896]: https://github.com/erlang/otp/pull/9896
 [PR-9912]: https://github.com/erlang/otp/pull/9912
 
-=======
->>>>>>> d9454dbc
 ## STDLIB 6.2.2
 
 ### Fixed Bugs and Malfunctions
