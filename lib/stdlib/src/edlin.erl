--- conflicted
+++ resolved
@@ -254,9 +254,7 @@
 keymap() ->
     get(key_map).
 
-<<<<<<< HEAD
--doc false.
-=======
+-doc false.
 -type continuation() :: {line, _, _, _} | {_, _, _}.
 -spec edit_line(unicode:chardata() | eof, continuation()) ->
           {done, continuation(), Rest :: unicode:chardata(), [user_drv:request()]} |
@@ -269,17 +267,13 @@
           {search_found | search_quit | search_cancel,
            Cs :: unicode:chardata(), [user_drv:request()]} |
           {blink | more_chars, continuation(), [user_drv:request()]}.
->>>>>>> 9965ec5c
 edit_line(Cs, {line,P,L,{blink,N_Rs}}) ->
     edit(Cs, P, L, {normal, none}, N_Rs);
 edit_line(Cs, {line,P,L,M}) ->
     edit(Cs, P, L, M, []).
 
-<<<<<<< HEAD
--doc false.
-=======
 %% Called when in search mode
->>>>>>> 9965ec5c
+-doc false.
 edit_line1(Cs, {line,P,L,{blink,N_Rs}}) ->
     edit(Cs, P, L, {normal, none}, N_Rs);
 edit_line1(Cs, {line,P,{B,{[],[]},A},{normal,none}}) ->
