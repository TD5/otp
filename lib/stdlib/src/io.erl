%%
%% %CopyrightBegin%
%%
%% Copyright Ericsson AB 1996-2024. All Rights Reserved.
%%
%% Licensed under the Apache License, Version 2.0 (the "License");
%% you may not use this file except in compliance with the License.
%% You may obtain a copy of the License at
%%
%%     http://www.apache.org/licenses/LICENSE-2.0
%%
%% Unless required by applicable law or agreed to in writing, software
%% distributed under the License is distributed on an "AS IS" BASIS,
%% WITHOUT WARRANTIES OR CONDITIONS OF ANY KIND, either express or implied.
%% See the License for the specific language governing permissions and
%% limitations under the License.
%%
%% %CopyrightEnd%
%%
-module(io).
-moduledoc """
Standard I/O server interface functions.

This module provides an interface to standard Erlang I/O servers. The output
functions all return `ok` if they are successful, or exit if they are not.

All functions in this module have an optional parameter
[`IoDevice`](`t:device/0`). If included, it must be the pid of a process that
handles the I/O protocols. Normally, it is an [`IoDevice`](`t:device/0`) returned by
`file:open/2`. If no [`IoDevice`](`t:device/0`) is given,
[`standard_io`](`t:standard_io/0`) is used.

For a description of the I/O protocols, see section
[The Erlang I/O Protocol](io_protocol.md) in the User's Guide.

> #### Warning {: .warning }
>
> The data supplied to function `put_chars/2` is to be in
> the `t:unicode:chardata/0` format. This means that programs supplying binaries
> to this function must convert them to UTF-8 before trying to output the data
> on an I/O device.
>
> If an I/O device is set in binary mode, functions
> [`get_chars/2,3`](`get_chars/2`) and [`get_line/1,2`](`get_line/1`) can return
> binaries instead of lists. The binaries are encoded in UTF-8.
>
> To work with binaries in ISO Latin-1 encoding, use the `m:file` module
> instead.
>
> For conversion functions between character encodings, see the `m:unicode`
> module.

## Error Information

The `ErrorInfo` mentioned in this module is the standard `ErrorInfo` structure
that is returned from all I/O modules. It has the following format:

```erlang
{ErrorLocation, Module, ErrorDescriptor}
```

A string that describes the error is obtained with the following call:

```erlang
Module:format_error(ErrorDescriptor)
```
""".

-export([put_chars/1,put_chars/2,nl/0,nl/1,
	 get_chars/2,get_chars/3,get_line/1,get_line/2,
	 get_password/0, get_password/1,
	 setopts/1, setopts/2, getopts/0, getopts/1]).
-export([write/1,write/2,read/1,read/2,read/3,read/4]).
-export([columns/0,columns/1,rows/0,rows/1]).
-export([fwrite/1,fwrite/2,fwrite/3,fread/2,fread/3,
	 format/1,format/2,format/3]).
-export([scan_erl_exprs/1,scan_erl_exprs/2,scan_erl_exprs/3,scan_erl_exprs/4,
	 scan_erl_form/1,scan_erl_form/2,scan_erl_form/3,scan_erl_form/4,
	 parse_erl_exprs/1,parse_erl_exprs/2,parse_erl_exprs/3,
         parse_erl_exprs/4,parse_erl_form/1,parse_erl_form/2,
         parse_erl_form/3,parse_erl_form/4]).
-export([request/1,request/2,requests/1,requests/2]).
%% Implemented in native code
-export([printable_range/0]).

-export_type([device/0, format/0, server_no_data/0,
              standard_io/0, standard_error/0, user/0]).

%%-------------------------------------------------------------------------

-doc """
The default standard I/O device assigned to a process. This device is used when
no `IoDevice` argument is specified in the function calls in this module.

It is sometimes desirable to use an explicit `IoDevice` argument that
refers to the default I/O device. This is the case with functions that can
access either a file or the default I/O device. The atom `standard_io` has this
special meaning. The following example illustrates this:

```erlang
27> io:read('enter>').
enter>foo.
{ok,foo}
28> io:read(standard_io, 'enter>').
enter>bar.
{ok,bar}
```

By default all I/O sent to `standard_io` will end up in the [`user`](`t:user/0`)
I/O device of the node that spawned the calling process.

`standard_io` is an alias for [`group_leader/0`](`erlang:group_leader/0`), so in
order to change where the default input/output requests are sent you can change
the group leader of the current process using
[`group_leader(NewGroupLeader, self())`](`erlang:group_leader/2`).
""".
-type standard_io() :: standard_io.
-doc """
The I/O device `standard_error` can be used to direct output to whatever the
current operating system considers a suitable I/O device for error output. This
can be useful when standard output is redirected.

Example on a Unix-like operating system:

```text
$ erl -noinput -eval 'io:format(standard_error,"Error: ~s~n",["error 11"]),'\
'init:stop().' > /dev/null
Error: error 11
```
""".
-type standard_error() :: standard_error.
-doc """
An I/O device that can be used to interact with the node local `stdout` and
`stdin`. This can be either a terminal, a pipe, a file, or a combination.

Use `getopts/1` to get more information about the I/O device.

See [The Interactive Shell](unicode_usage.md#the-interactive-shell) and
[Escripts and non-interactive I/O](unicode_usage.md#escripts-and-non-interactive-i-o)
in the Using Unicode In Erlang User's Guide for details on how Unicode is
handled by `user`.
""".
-type user() :: user.
-doc """
An I/O device, either `t:standard_io/0`, `t:standard_error/0`, `t:user/0`, a `t:file:io_server/0`,
a registered name, or any pid handling I/O protocols.
""".
-type device() :: atom() | pid() | file:io_server() | standard_io() | standard_error() | user().
-type prompt() :: atom() | unicode:chardata().

%% ErrorDescription is whatever the I/O-server sends.
-doc "What the I/O server sends when there is no data.".
-type server_no_data() :: {'error', ErrorDescription :: term()} | 'eof'.

%%-------------------------------------------------------------------------
%% Needs to be inlined for error_info to be correct
-compile({inline,[o_request/2]}).
o_request(Function, OrigArgs) ->
    {Io, Request} =
        if
            Function =:= format; Function =:= fwrite ->
                case OrigArgs of
                    [Format] ->
                        {default_output(), {format, Format, []}};
                    [Format, Args] ->
                        {default_output(), {format, Format, Args}};
                    [D, Format, Args] ->
                        {D, {format, Format, Args}}
                end;
            Function =:= put_chars ->
                case OrigArgs of
                    [Chars] ->
                        {default_output(), {put_chars, unicode, Chars}};
                    [D, Chars] ->
                        {D, {put_chars, unicode, Chars}};
                    [D, Encoding, Chars] ->
                        {D, {put_chars, Encoding, Chars}}
                end;
            Function =:= nl ->
                case OrigArgs of
                    [] ->
                        {default_output(), nl};
                    [D] ->
                        {D, nl}
                end;
            Function =:= write ->
                case OrigArgs of
                    [Term] ->
                        {default_output(), {write, Term}};
                    [D, Term] ->
                        {D, {write, Term}}
                end
        end,
    ErrorRef = make_ref(),
    case request(Io, Request, ErrorRef) of
        {ErrorRef, Reason} ->
            %% We differentiate between errors that are created by this module
            erlang:error(conv_reason(Reason), OrigArgs,
                         [{error_info,#{cause => {?MODULE, Reason},
                                        module => erl_stdlib_errors}}]);
        {error, Reason} ->
            %% and the errors we get from the Device
            erlang:error(conv_reason(Reason), OrigArgs,
                         [{error_info,#{cause => {device, Reason},
                                        module => erl_stdlib_errors}}]);
        Other ->
            Other
    end.

%%
%% User interface.
%%

%% Request what the user considers printable characters
-doc """
Returns the user-requested range of printable Unicode characters.

The user can request a range of characters that are to be considered printable
in heuristic detection of strings by the shell and by the formatting functions.
This is done by supplying `+pc <range>` when starting Erlang.

The only valid values for `<range>` are `latin1` and `unicode`. `latin1` means
that only code points < 256 (except control characters, and so on) are
considered printable. `unicode` means that all printable characters in all
Unicode character ranges are considered printable by the I/O functions.

By default, Erlang is started so that only the `latin1` range of characters
indicate that a list of integers is a string.

The simplest way to use the setting is to call `io_lib:printable_list/1`, which
uses the return value of this function to decide if a list is a string of
printable characters.

> #### Note {: .info }
>
> In a future release, this function may return more values and ranges. To avoid
> compatibility problems, it is recommended to use function
> `io_lib:printable_list/1`.
""".
-doc(#{since => <<"OTP R16B">>}).
-spec printable_range() -> 'unicode' | 'latin1'.
printable_range() ->
    erlang:nif_error(undefined).

%% Put chars takes mixed *unicode* list from R13 onwards.
-doc(#{equiv => put_chars(standard_io, CharData)}).
-spec put_chars(CharData) -> 'ok' when
      CharData :: unicode:chardata().

put_chars(Chars) ->
    o_request(?FUNCTION_NAME, [Chars]).

-doc """
Writes the characters of `CharData` to the [`IoDevice`](`t:device/0`).

If you want to write latin1 encoded bytes to the [`IoDevice`](`t:device/0`) you should use
`file:write/2` instead.
""".
-spec put_chars(IoDevice, CharData) -> 'ok' when
      IoDevice :: device(),
      CharData :: unicode:chardata().

put_chars(Io, Chars) ->
    o_request(?FUNCTION_NAME, [Io, Chars]).

-doc(#{equiv => nl(standard_io)}).
-spec nl() -> 'ok'.

nl() ->
    o_request(?FUNCTION_NAME, []).

-doc "Writes new line to the standard output (`IoDevice`).".
-spec nl(IoDevice) -> 'ok' when
      IoDevice :: device().

nl(Io) ->
    o_request(?FUNCTION_NAME, [Io]).

-doc(#{equiv => columns(standard_io)}).
-spec columns() -> {'ok', pos_integer()} | {'error', 'enotsup'}.

columns() ->
    columns(default_output()).

-doc """
Retrieves the number of columns of the [`IoDevice`](`t:device/0`) (that is, the width of a
terminal).

The function succeeds for terminal devices and returns `{error, enotsup}` for
all other I/O devices.
""".
-spec columns(IoDevice) -> {'ok', pos_integer()} | {'error', 'enotsup'} when
      IoDevice :: device().

columns(Io) ->
    case request(Io, {get_geometry,columns}) of
	N  when is_integer(N), N > 0 ->
	    {ok,N};
	_ ->
	    {error,enotsup}
    end.

-doc(#{equiv => rows(standard_io)}).
-spec rows() -> {'ok', pos_integer()} | {'error', 'enotsup'}.

rows() ->
    rows(default_output()).

-doc """
Retrieves the number of rows of [`IoDevice`](`t:device/0`) (that is, the height of a terminal).

The function only succeeds for terminal devices, for all other I/O devices the
function returns `{error, enotsup}`.
""".
-spec rows(IoDevice) -> {'ok', pos_integer()} | {'error', 'enotsup'} when
      IoDevice :: device().

rows(Io) ->
    case request(Io,{get_geometry,rows}) of
	N  when is_integer(N), N > 0 ->
	    {ok,N};
	_ ->
	    {error,enotsup}
    end.

-doc(#{equiv => get_chars(standard_io, Prompt, Count)}).
-spec get_chars(Prompt, Count) -> Data | server_no_data() when
      Prompt :: prompt(),
      Count :: non_neg_integer(),
      Data :: string() | unicode:unicode_binary().

get_chars(Prompt, N) ->
    get_chars(default_input(), Prompt, N).

-doc """
Reads `Count` characters from [`IoDevice`](`t:device/0`), prompting it with `Prompt`.

The function returns:

- **`Data`** - The input characters. If the I/O device supports Unicode, the
  data can represent codepoints > 255 (the `latin1` range). If the I/O server is
  set to deliver binaries, they are encoded in UTF-8 (regardless of whether the
  I/O device supports Unicode). If you want the data to be returned as a latin1
  encoded binary you should use `file:read/2` instead.

- **`eof`** - End of file was encountered.

- **`{error, ErrorDescription}`** - Other (rare) error condition, such as
  `{error, estale}` if reading from an NFS file system.
""".
-spec get_chars(IoDevice, Prompt, Count) -> Data | server_no_data() when
      IoDevice :: device(),
      Prompt :: prompt(),
      Count :: non_neg_integer(),
      Data :: string() | unicode:unicode_binary().

get_chars(Io, Prompt, N) when is_integer(N), N >= 0 ->
    request(Io, {get_chars,unicode,Prompt,N}).

-doc(#{equiv => get_line(standard_io, Prompt)}).
-spec get_line(Prompt) -> Data | server_no_data() when
      Prompt :: prompt(),
      Data :: string() | unicode:unicode_binary().

get_line(Prompt) ->
    get_line(default_input(), Prompt).

-doc """
Reads a line from [`IoDevice`](`t:device/0`), prompting it with `Prompt`.

The function returns:

- **`Data`** - The characters in the line terminated by a line feed (or end of
  file). If the I/O device supports Unicode, the data can represent codepoints >
  255 (the `latin1` range). If the I/O server is set to deliver binaries, they
  are encoded in UTF-8 (regardless of if the I/O device supports Unicode). If
  you want the data to be returned as a latin1 encoded binary you should use
  `file:read_line/1` instead.

- **`eof`** - End of file was encountered.

- **`{error, ErrorDescription}`** - Other (rare) error condition, such as
  `{error, estale}` if reading from an NFS file system.
""".
-spec get_line(IoDevice, Prompt) -> Data | server_no_data() when
      IoDevice :: device(),
      Prompt :: prompt(),
      Data :: string() | unicode:unicode_binary().

get_line(Io, Prompt) ->
    request(Io, {get_line,unicode,Prompt}).

-doc false.
get_password() ->
    get_password(default_input()).

-doc false.
get_password(Io) ->
    request(Io, {get_password,unicode}).

-type encoding()   :: 'latin1' | 'unicode' | 'utf8' | 'utf16' | 'utf32'
                    | {'utf16', 'big' | 'little'} | {'utf32','big' | 'little'}.
-type expand_fun() :: fun((string()) -> {'yes'|'no', string(), list()}).
-type option()   :: {'binary', boolean()}
                    | {'echo', boolean()}
                    | {'expand_fun', expand_fun()}
                    | {'encoding', encoding()}
                    | {atom(), term()}.
-type getopt() :: {'terminal' | 'stdin' | 'stdout' | 'stderr', boolean()} | option().

-doc(#{equiv => getopts(standard_io)}).
-spec getopts() -> [getopt()] | {'error', Reason} when
      Reason :: term().

getopts() ->
    getopts(default_input()).

-doc """
Requests all available options and their current values for a [`IoDevice`](`t:device/0`).

For example:

```erlang
1> {ok,F} = file:open("/dev/null",[read]).
{ok,<0.42.0>}
2> io:getopts(F).
[{binary,false},{encoding,latin1}]
```

Here the file I/O server returns all available options for a file, which are the
expected ones, `encoding` and `binary`. However, the standard shell has some
more options:

```erlang
3> io:getopts().
[{expand_fun,#Fun<group.0.120017273>},
 {echo,true},
 {binary,false},
 {encoding,unicode},
 {terminal,true},
 {stdout,true},
 {stderr,true},
 {stdin,true}]
```

This example is, as can be seen, run in an environment where the terminal
supports Unicode input and output.

The `stdin`, `stdout` and `stderr` options are read only and indicates
whether the stream is a terminal or not. When it is a terminal, most systems that
Erlang runs on allows the use of [ANSI escape codes](https://en.wikipedia.org/wiki/ANSI_escape_code)
to control what the terminal inputs or outputs.

`terminal` is an alias for `stdout`.

See `setopts/2` for a description of the other options.
""".
-spec getopts(IoDevice) -> [getopt()] | {'error', Reason} when
      IoDevice :: device(),
      Reason :: term().

getopts(Io) ->
    request(Io, getopts).

-type setopt() :: 'binary' | 'list' | option().

-doc(#{equiv => setopts(standard_io, Opts)}).
-spec setopts(Opts) -> 'ok' | {'error', Reason} when
      Opts :: [setopt()],
      Reason :: term().

setopts(Opts) ->
    setopts(default_input(), Opts).

-doc """
Set options for [`IoDevice`](`t:device/0`). Possible options and values vary
depending on the I/O device.

For a list of supported options and their current values on a specific I/O
device, use function `getopts/1`.

The options and values supported by the OTP I/O devices are as follows:

- **`binary`, `list`, or `{binary, boolean()}`** - If set in binary mode
  (`binary` or `{binary, true}`), the I/O server sends binary data (encoded in
  UTF-8) as answers to the `get_line`, `get_chars`, and, if possible,
  `get_until` requests (for details, see section
  [The Erlang I/O Protocol](io_protocol.md)) in the User's Guide). The immediate
  effect is that [`get_chars/2,3`](`get_chars/2`) and
  [`get_line/1,2`](`get_line/1`) return UTF-8 binaries instead of lists of
  characters for the affected I/O device.

  By default, all I/O devices in OTP are set in `list` mode. However, the I/O
  functions can handle any of these modes and so should other, user-written,
  modules behaving as clients to I/O servers.

  This option is supported by the `t:standard_io/0`, `t:user/0` and `t:file:io_server/0`
   I/O servers.

- **`{echo, boolean()}`** - Denotes if the terminal is to echo input. Only
  supported for the standard shell I/O server (`group.erl`)

- **`{expand_fun, expand_fun()}`** - Provides a function for tab-completion
  (expansion) like the Erlang shell. This function is called when the user
  presses the _Tab_ key. The expansion is active when calling line-reading
  functions, such as [`get_line/1,2`](`get_line/1`).

  The function is called with the current line, up to the cursor, as a reversed
  string. It is to return a three-tuple: `{yes|no, string(), list()}`. The first
  element gives a beep if `no`, otherwise the expansion is silent; the second is
  a string that will be entered at the cursor position; the third is a list of
  possible expansions. If this list is not empty, it is printed below the
  current input line. The list of possible expansions can be formatted in
  different ways to make more advanced expansion suggestions more readable to
  the user, see `edlin_expand:expand/2` for documentation of that.

  Trivial example (beep on anything except empty line, which is expanded to
  `"quit"`):

  ```erlang
  fun("") -> {yes, "quit", []};
     (_) -> {no, "", ["quit"]} end
  ```

  This option is only supported by the standard shell (`group.erl`).

<<<<<<< HEAD
- **`{line_history, true | false}`** - Specifies if `get_line` and `get_until`
  I/O requests should be saved in the `m:shell` history buffer.

  This option is only supported by the standard shell (`group.erl`).
=======
- **`{log, none | output | input | all}`** - Tells the I/O server that it should log
  I/O requests. Requests will be logged at [`info` level](`t:logger:level/0`) to the
  `[otp, kernel, io, input | output | ctrl]` domain with the following report:

  ```erl
  #{ request := IoRequest, server := pid(), server_name => term() }.
  ```

  It is important to note that extra care should be taken so that these log reports are not
  logged to `t:standard_io/0` as that may cause the system to enter an infinite loop.

  Example:

  ```
  1> logger:set_primary_config(level, info).
  ok
  2> logger:add_handler(stdout, logger_std_h, #{ config => #{ file => "stdout.log" }}).
  ok
  3> io:setopts(user, [{log, output}]).
  ok
  4> io:format(user, "Hello~n", []).
  Hello
  ok
  5> file:read_file("stdout.log").
  {ok,<<"2024-11-14T09:53:49.275085+01:00 info: <0.89.0> wrote to user, Hello\n">>}
  ```

  Not all I/O servers support this option. Use `io:getopts/1` to check if it is available.

  > #### Note {: .info }
  >
  > The I/O servers in Erlang/OTP will set the [logger domain](`logger_filters:domain/2`)
  > to `[otp, kernel, io, input | output]`. The default `m:logger` handler will not print
  > this domain, so you need to enable it. This can be done by adding a new filter like this:
  >
  > ```erl
  > logger:add_handler_filter(default, io_domain,
  >    {fun logger_filters:domain/2, {log,sub,[otp,kernel,io]}}).
  > ```
>>>>>>> c10eab14

- **`{encoding, latin1 | unicode}`** - Specifies how characters are input or
  output from or to the I/O device, implying that, for example, a terminal is
  set to handle Unicode input and output or a file is set to handle UTF-8 data
  encoding.

  The option _does not_ affect how data is returned from the I/O functions or
  how it is sent in the I/O protocol, it only affects how the I/O device is to
  handle Unicode characters to the "physical" device.

  The standard shell is set for `unicode` or `latin1` encoding when the system
  is started. The encoding is set with the help of the `LANG` or `LC_CTYPE`
  environment variables on Unix-like system or by other means on other systems.
  So, the user can input Unicode characters and the I/O device is in
  `{encoding, unicode}` mode if the I/O device supports it. The mode can be
  changed, if the assumption of the runtime system is wrong, by setting this
  option.

  > #### Note {: .info }
  >
  > Prior to OTP 26.0, when Erlang was started with the `-oldshell` or
  > `-noshell` flags (for example, in an `escript`), the default encoding for
  > [`standard_io`](`t:standard_io/0`) was set to `latin1`, meaning that any
  > characters > codepoint 255 were escaped and that input was expected to be
  > plain 8-bit ISO Latin-1. As of OTP 26.0, [`standard_io`](`t:standard_io/0`)
  > always defaults to `unicode` if its supported, otherwise `latin1`.
  >
  > If you want to send raw bytes on [`standard_io`](`t:standard_io/0`), you now
  > always need to explicitly set the encoding to `latin1`; otherwise, code
  > points 128-255 will be converted to UTF-8. This is best done by setting the
  > kernel configuration parameter
  > [standard_io_encoding](`e:kernel:kernel_app.md#standard_io_encoding`) to
  > `latin1`.

  Files can also be set in `{encoding, unicode}`, meaning that data is written
  and read as UTF-8. More encodings are possible for files, see below.

  `{encoding, unicode | latin1}` is supported by both the standard shell
  (`group.erl` including `werl` on Windows), the 'oldshell' (`user.erl`), and
  the file I/O servers.

- **`{encoding, utf8 | utf16 | utf32 | {utf16,big} | {utf16,little} | {utf32,big} | {utf32,little}}`** -
  For disk files, the encoding can be set to various UTF variants. This has the
  effect that data is expected to be read as the specified encoding from the
  file, and the data is written in the specified encoding to the disk file.

  `{encoding, utf8}` has the same effect as `{encoding, unicode}` on files.

  The extended encodings are only supported on disk files (opened by function
  `file:open/2`).
""".
-spec setopts(IoDevice, Opts) -> 'ok' | {'error', Reason} when
      IoDevice :: device(),
      Opts :: [setopt()],
      Reason :: term().

setopts(Io, Opts) ->
    request(Io, {setopts, Opts}).

%% Writing and reading Erlang terms.

-doc(#{equiv => write(standard_io, Term)}).
-spec write(Term) -> 'ok' when
      Term :: term().

write(Term) ->
    o_request(?FUNCTION_NAME, [Term]).

-doc "Writes term `Term` to [`IoDevice`](`t:device/0`).".
-spec write(IoDevice, Term) -> 'ok' when
      IoDevice :: device(),
      Term :: term().

write(Io, Term) ->
    o_request(?FUNCTION_NAME, [Io, Term]).


-doc(#{equiv => read(standard_io, Prompt)}).
-spec read(Prompt) -> Result when
      Prompt :: prompt(),
      Result :: {'ok', Term :: term()}
              | server_no_data()
              | {'error', ErrorInfo},
      ErrorInfo :: erl_scan:error_info() | erl_parse:error_info().

read(Prompt) ->
    read(default_input(), Prompt).

-doc """
Reads a term `Term` from the standard input (`IoDevice`), prompting it with
`Prompt`.

The function returns:

- **`{ok, Term}`** - The parsing was successful.

- **`eof`** - End of file was encountered.

- **`{error, ErrorInfo}`** - The parsing failed.

- **`{error, ErrorDescription}`** - Other (rare) error condition, such as
  `{error, estale}` if reading from an NFS file system.
""".
-spec read(IoDevice, Prompt) -> Result when
      IoDevice :: device(),
      Prompt :: prompt(),
      Result :: {'ok', Term :: term()}
              | server_no_data()
              | {'error', ErrorInfo},
      ErrorInfo :: erl_scan:error_info() | erl_parse:error_info().

read(Io, Prompt) ->
    case request(Io, {get_until,unicode,Prompt,erl_scan,tokens,[1]}) of
	{ok,Toks,_EndLine} ->
	    erl_parse:parse_term(Toks);
	{error,E,_EndLine} ->
	    {error,E};
	{eof,_EndLine} ->
	    eof;
	Other ->
	    Other
    end.

-doc(#{equiv => read(IoDevice, Prompt, StartLocation, [])}).
-spec read(IoDevice, Prompt, StartLocation) -> Result when
      IoDevice :: device(),
      Prompt :: prompt(),
      StartLocation :: erl_anno:location(),
      Result :: {'ok', Term :: term(), EndLocation :: erl_anno:location()}
              | {'eof', EndLocation :: erl_anno:location()}
              | server_no_data()
              | {'error', ErrorInfo, ErrorLocation :: erl_anno:location()},
      ErrorInfo :: erl_scan:error_info() | erl_parse:error_info().

read(Io, Prompt, Pos0) ->
    read(Io, Prompt, Pos0, []).

-doc """
Reads a term `Term` from [`IoDevice`](`t:device/0`), prompting it with `Prompt`.

Reading starts at location `StartLocation`. Argument `Options` is passed on as
argument `Options` of function `erl_scan:tokens/4`.

The function returns:

- **`{ok, Term, EndLocation}`** - The parsing was successful.

- **`{eof, EndLocation}`** - End of file was encountered.

- **`{error, ErrorInfo, ErrorLocation}`** - The parsing failed.

- **`{error, ErrorDescription}`** - Other (rare) error condition, such as
  `{error, estale}` if reading from an NFS file system.
""".
-doc(#{since => <<"OTP R16B">>}).
-spec read(IoDevice, Prompt, StartLocation, Options) -> Result when
      IoDevice :: device(),
      Prompt :: prompt(),
      StartLocation :: erl_anno:location(),
      Options :: erl_scan:options(),
      Result :: {'ok', Term :: term(), EndLocation :: erl_anno:location()}
              | {'eof', EndLocation :: erl_anno:location()}
              | server_no_data()
              | {'error', ErrorInfo, ErrorLocation :: erl_anno:location()},
      ErrorInfo :: erl_scan:error_info() | erl_parse:error_info().

read(Io, Prompt, Pos0, Options) ->
    Args = [Pos0,Options],
    case request(Io, {get_until,unicode,Prompt,erl_scan,tokens,Args}) of
	{ok,Toks,EndLocation} ->
            case erl_parse:parse_term(Toks) of
                {ok,Term} -> {ok,Term,EndLocation};
                {error,ErrorInfo} -> {error,ErrorInfo,EndLocation}
            end;
	{error,_E,_EndLocation} = Error ->
	    Error;
	{eof,_EndLocation} = Eof ->
	    Eof;
	Other ->
	    Other
    end.

%% Formatted writing and reading.

conv_reason(arguments) -> badarg;
conv_reason(terminated) -> terminated;
conv_reason(calling_self) -> calling_self;
conv_reason({no_translation,_,_}) -> no_translation;
conv_reason(_Reason) -> badarg.

-type format() :: atom() | string() | binary().

-doc(#{equiv => fwrite(Format, [])}).
-spec fwrite(Format) -> 'ok' when
      Format :: format().

fwrite(Format) ->
    o_request(?FUNCTION_NAME, [Format]).

-doc(#{equiv => fwrite(standard_io, Format, Data)}).
-spec fwrite(Format, Data) -> 'ok' when
      Format :: format(),
      Data :: [term()].

fwrite(Format, Args) ->
    o_request(?FUNCTION_NAME, [Format, Args]).

-doc """
Writes the items in `Data` on the [`IoDevice`](`t:device/0`) in accordance with `Format`.

`Format` contains plain characters that are copied to
the output device, and control sequences for formatting, see below. If `Format`
is an atom or a binary, it is first converted to a list with the aid of
[`atom_to_list/1`](`atom_to_list/1`) or
[`binary_to_list/1`](`binary_to_list/1`). Example:

```erlang
1> io:fwrite("Hello world!~n", []).
Hello world!
ok
```

The general format of a control sequence is `~F.P.PadModC`.

The character `C` determines the type of control sequence to be used. It is the
only required field. All of `F`, `P`, `Pad`, and `Mod` are optional. For
example, to use a `#` for `Pad` but use the default values for `F` and `P`, you
can write `~..#C`.

- `F` is the `field width` of the printed argument. A negative value means that
  the argument is left-justified within the field, otherwise right-justified. If
  no field width is specified, the required print width is used. If the field
  width specified is too small, the whole field is filled with `*` characters.
- `P` is the `precision` of the printed argument. A default value is used if no
  precision is specified. The interpretation of precision depends on the control
  sequences. Unless otherwise specified, argument `within` is used to determine
  print width.
- `Pad` is the padding character. This is the character used to pad the printed
  representation of the argument so that it conforms to the specified field
  width and precision. Only one padding character can be specified and, whenever
  applicable, it is used for both the field width and precision. The default
  padding character is `' '` (space).
- `Mod` is the control sequence modifier. This is one or more characters that
  change the interpretation of `Data`.

  The current modifiers are:

  - **`t`** - For Unicode translation.

  - **`l`** - For stopping `p` and `P` from detecting printable characters.

  - **`k`** - For use with `p`, `P`, `w`, and `W` to format maps in map-key
    `ordered` order (see `t:maps:iterator_order/0`).

  - **`K`** - Similar to `k`, for formatting maps in map-key order, but takes an
    extra argument that specifies the `t:maps:iterator_order/0`.

    For example:

    ```erlang
    > M = #{ a => 1, b => 2 }.
    #{a => 1,b => 2}
    > io:format("~Kp~n", [reversed, M]).
    #{b => 2,a => 1}
    ok
    ```

If `F`, `P`, or `Pad` is a `*` character, the next argument in `Data` is used as
the value. For example:

```erlang
1> io:fwrite("~*.*.0f~n",[9, 5, 3.14159265]).
003.14159
ok
```

To use a literal `*` character as `Pad`, it must be passed as an argument:

```erlang
2> io:fwrite("~*.*.*f~n",[9, 5, $*, 3.14159265]).
**3.14159
ok
```

_Available control sequences:_

- **`~`** - Character `~` is written.

- **`c`** - The argument is a number that is interpreted as an ASCII code. The
  precision is the number of times the character is printed and defaults to the
  field width, which in turn defaults to 1. Example:

  ```erlang
  1> io:fwrite("|~10.5c|~-10.5c|~5c|~n", [$a, $b, $c]).
  |     aaaaa|bbbbb     |ccccc|
  ok
  ```

  If the Unicode translation modifier (`t`) is in effect, the integer argument
  can be any number representing a valid Unicode codepoint, otherwise it is to
  be an integer less than or equal to 255, otherwise it is masked with 16#FF:

  ```erlang
  2> io:fwrite("~tc~n",[1024]).
  \x{400}
  ok
  3> io:fwrite("~c~n",[1024]).
  ^@
  ok
  ```

- **`f`** - The argument is a float that is written as `[-]ddd.ddd`, where the
  precision is the number of digits after the decimal point. The default
  precision is 6 and it cannot be < 1.

- **`e`** - The argument is a float that is written as `[-]d.ddde+-ddd`, where
  the precision is the number of digits written. The default precision is 6 and
  it cannot be < 2.

- **`g`** - The argument is a float that is written as `f`, if it is >= 0.1 and
  < 10000.0. Otherwise, it is written in the `e` format. The precision is the
  number of significant digits. It defaults to 6 and is not to be < 2. If the
  absolute value of the float does not allow it to be written in the `f` format
  with the desired number of significant digits, it is also written in the `e`
  format.

- **`s`** - Prints the argument with the string syntax. The argument is, if no
  Unicode translation modifier is present, an `t:iolist/0`, a `t:binary/0`, or
  an `t:atom/0`. If the Unicode translation modifier (`t`) is in effect, the
  argument is [`unicode:chardata()`](`t:unicode:chardata/0`), meaning that
  binaries are in UTF-8. The characters are printed without quotes. The string
  is first truncated by the specified precision and then padded and justified to
  the specified field width. The default precision is the field width.

  This format can be used for printing any object and truncating the output so
  it fits a specified field:

  ```erlang
  1> io:fwrite("|~10w|~n", [{hey, hey, hey}]).
  |**********|
  ok
  2> io:fwrite("|~10s|~n", [io_lib:write({hey, hey, hey})]).
  |{hey,hey,h|
  3> io:fwrite("|~-10.8s|~n", [io_lib:write({hey, hey, hey})]).
  |{hey,hey  |
  ok
  ```

  A list with integers > 255 is considered an error if the Unicode translation
  modifier is not specified:

  ```erlang
  4> io:fwrite("~ts~n",[[1024]]).
  \x{400}
  ok
  5> io:fwrite("~s~n",[[1024]]).
  ** exception error: bad argument
       in function  io:format/3
          called as io:format(<0.53.0>,"~s~n",[[1024]])
  ```

- **`w`** - Writes data with the standard syntax. This is used to output Erlang
  terms. Atoms are printed within quotes if they contain embedded non-printable
  characters. Atom characters > 255 are escaped unless the Unicode translation
  modifier (`t`) is used. Floats are printed accurately as the shortest,
  correctly rounded string.

- **`p`**{: #tilde_p } - Writes the data with standard syntax in the same way as `~w`, but
  breaks terms whose printed representation is longer than one line into many
  lines and indents each line sensibly. Left-justification is not supported. It
  also tries to detect flat lists of printable characters and output these as
  strings. For example:

  ```erlang
  1> T = [{attributes,[[{id,age,1.50000},{mode,explicit},
  {typename,"INTEGER"}], [{id,cho},{mode,explicit},{typename,'Cho'}]]},
  {typename,'Person'},{tag,{'PRIVATE',3}},{mode,implicit}].
  ...
  2> io:fwrite("~w~n", [T]).
  [{attributes,[[{id,age,1.5},{mode,explicit},{typename,
  [73,78,84,69,71,69,82]}],[{id,cho},{mode,explicit},{typena
  me,'Cho'}]]},{typename,'Person'},{tag,{'PRIVATE',3}},{mode
  ,implicit}]
  ok
  3> io:fwrite("~62p~n", [T]).
  [{attributes,[[{id,age,1.5},
                 {mode,explicit},
                 {typename,"INTEGER"}],
                [{id,cho},{mode,explicit},{typename,'Cho'}]]},
   {typename,'Person'},
   {tag,{'PRIVATE',3}},
   {mode,implicit}]
  ok
  ```

  The field width specifies the maximum line length. It defaults to 80. The
  precision specifies the initial indentation of the term. It defaults to the
  number of characters printed on this line in the _same_ call to `write/1` or
  [`format/1,2,3`](`format/1`). For example, using `T` above:

  ```erlang
  4> io:fwrite("Here T = ~62p~n", [T]).
  Here T = [{attributes,[[{id,age,1.5},
                          {mode,explicit},
                          {typename,"INTEGER"}],
                         [{id,cho},
                          {mode,explicit},
                          {typename,'Cho'}]]},
            {typename,'Person'},
            {tag,{'PRIVATE',3}},
            {mode,implicit}]
  ok
  ```

  As from Erlang/OTP 21.0, a field width of value `0` can be used for specifying
  that a line is infinitely long, which means that no line breaks are inserted.
  For example:

  ```erlang
  5> io:fwrite("~0p~n", [lists:seq(1, 30)]).
  [1,2,3,4,5,6,7,8,9,10,11,12,13,14,15,16,17,18,19,20,21,22,23,24,25,26,27,28,29,30]
  ok
  ```

  When the modifier `l` is specified, no detection of printable character lists
  takes place, for example:

  ```erlang
  6> S = [{a,"a"}, {b, "b"}],
     io:fwrite("~15p~n", [S]).
  [{a,"a"},
   {b,"b"}]
  ok
  7> io:fwrite("~15lp~n", [S]).
  [{a,[97]},
   {b,[98]}]
  ok
  ```

  The Unicode translation modifier `t` specifies how to treat characters outside
  the Latin-1 range of codepoints, in atoms, strings, and binaries. For example,
  printing an atom containing a character > 255:

  ```erlang
  8> io:fwrite("~p~n",[list_to_atom([1024])]).
  '\x{400}'
  ok
  9> io:fwrite("~tp~n",[list_to_atom([1024])]).
  'Ѐ'
  ok
  ```

  By default, Erlang only detects lists of characters in the Latin-1 range as
  strings, but the `+pc unicode` flag can be used to change this (see
  `printable_range/0` for details). For example:

  ```erlang
  10> io:fwrite("~p~n",[[214]]).
  "Ö"
  ok
  11> io:fwrite("~p~n",[[1024]]).
  [1024]
  ok
  12> io:fwrite("~tp~n",[[1024]]).
  [1024]
  ok
  ```

  but if Erlang was started with `+pc unicode`:

  ```erlang
  13> io:fwrite("~p~n",[[1024]]).
  [1024]
  ok
  14> io:fwrite("~tp~n",[[1024]]).
  "Ѐ"
  ok
  ```

  Similarly, binaries that look like UTF-8 encoded strings are output with the
  binary string syntax if the `t` modifier is specified:

  ```erlang
  15> io:fwrite("~p~n", [<<208,128>>]).
  <<208,128>>
  ok
  16> io:fwrite("~tp~n", [<<208,128>>]).
  <<"Ѐ"/utf8>>
  ok
  17> io:fwrite("~tp~n", [<<128,128>>]).
  <<128,128>>
  ok
  ```

- **`W`** - Writes data in the same way as `~w`, but takes an extra argument
  that is the maximum depth to which terms are printed. Anything below this
  depth is replaced with `...`. For example, using `T` above:

  ```erlang
  8> io:fwrite("~W~n", [T,9]).
  [{attributes,[[{id,age,1.5},{mode,explicit},{typename,...}],
  [{id,cho},{mode,...},{...}]]},{typename,'Person'},
  {tag,{'PRIVATE',3}},{mode,implicit}]
  ok
  ```

  If the maximum depth is reached, it cannot be read in the resultant output.
  Also, the `,...` form in a tuple denotes that there are more elements in the
  tuple but these are below the print depth.

- **`P`** - Writes data in the same way as `~p`, but takes an extra argument
  that is the maximum depth to which terms are printed. Anything below this
  depth is replaced with `...`, for example:

  ```erlang
  9> io:fwrite("~62P~n", [T,9]).
  [{attributes,[[{id,age,1.5},{mode,explicit},{typename,...}],
                [{id,cho},{mode,...},{...}]]},
   {typename,'Person'},
   {tag,{'PRIVATE',3}},
   {mode,implicit}]
  ok
  ```

- **`B`** - Writes an integer in base 2-36, the default base is 10. A leading
  dash is printed for negative integers.

  The precision field selects base, for example:

  ```erlang
  1> io:fwrite("~.16B~n", [31]).
  1F
  ok
  2> io:fwrite("~.2B~n", [-19]).
  -10011
  ok
  3> io:fwrite("~.36B~n", [5*36+35]).
  5Z
  ok
  ```

- **`X`** - Like `B`, but takes an extra argument that is a prefix to insert
  before the number, but after the leading dash, if any.

  The prefix can be a possibly deep list of characters or an atom. Example:

  ```erlang
  1> io:fwrite("~X~n", [31,"10#"]).
  10#31
  ok
  2> io:fwrite("~.16X~n", [-31,"0x"]).
  -0x1F
  ok
  ```

- **`#`** - Like `B`, but prints the number with an Erlang style `#`\-separated
  base prefix. Example:

  ```erlang
  1> io:fwrite("~.10#~n", [31]).
  10#31
  ok
  2> io:fwrite("~.16#~n", [-31]).
  -16#1F
  ok
  ```

- **`b`** - Like `B`, but prints lowercase letters.

- **`x`** - Like `X`, but prints lowercase letters.

- **`+`** - Like `#`, but prints lowercase letters.

- **`n`** - Writes a new line.

- **`i`** - Ignores the next term.

The function returns:

- **`ok`** - The formatting succeeded.

If an error occurs, there is no output. Example:

```erlang
1> io:fwrite("~s ~w ~i ~w ~c ~n",['abc def', 'abc def', {foo, 1},{foo, 1}, 65]).
abc def 'abc def'  {foo,1} A
ok
2> io:fwrite("~s", [65]).
** exception error: bad argument
     in function  io:format/3
        called as io:format(<0.53.0>,"~s","A")
```

In this example, an attempt was made to output the single character 65 with the
aid of the string formatting directive `"~s"`.
""".
-spec fwrite(IoDevice, Format, Data) -> 'ok' when
      IoDevice :: device(),
      Format :: format(),
      Data :: [term()].

fwrite(Io, Format, Args) ->
    o_request(?FUNCTION_NAME, [Io, Format, Args]).

-doc(#{equiv => fread(standard_io, Prompt, Format)}).
-spec fread(Prompt, Format) -> Result when
      Prompt :: prompt(),
      Format :: format(),
      Result :: {'ok', Terms :: [term()]} | 'eof' | {'error', What :: term()}.

fread(Prompt, Format) ->
    fread(default_input(), Prompt, Format).

-doc """
Reads characters from [`IoDevice`](`t:device/0`), prompting it with `Prompt`. Interprets the
characters in accordance with `Format`.

`Format` can contain the following:

- Whitespace characters (_Space_, _Tab_, and _Newline_) that cause input to be
  read to the next non-whitespace character.
- Ordinary characters that must match the next input character.
- Control sequences, which have the general format `~*FMC`, where:

  - Character `*` is an optional return suppression character. It provides a
    method to specify a field that is to be omitted.
  - `F` is the `field width` of the input field.
  - `M` is an optional translation modifier (of which `t` is the only supported,
    meaning Unicode translation).
  - `C` determines the type of control sequence.

  Unless otherwise specified, leading whitespace is ignored for all control
  sequences. An input field cannot be more than one line wide.

  _Available control sequences:_

  - **`~`** - A single `~` is expected in the input.

  - **`d`** - A decimal integer is expected.

  - **`u`** - An unsigned integer in base 2-36 is expected. The field width
    parameter is used to specify base. Leading whitespace characters are not
    skipped.

  - **`-`** - An optional sign character is expected. A sign character `-` gives
    return value `-1`. Sign character `+` or none gives `1`. The field width
    parameter is ignored. Leading whitespace characters are not skipped.

  - **`#`** - An integer in base 2-36 with Erlang-style base prefix (for
    example, `"16#ffff"`) is expected.

  - **`f`** - A floating point number is expected. It must follow the Erlang
    floating point number syntax.

  - **`s`** - A string of non-whitespace characters is read. If a field width
    has been specified, this number of characters are read and all trailing
    whitespace characters are stripped. An Erlang string (list of characters) is
    returned.

    If Unicode translation is in effect (`~ts`), characters > 255 are accepted,
    otherwise not. With the translation modifier, the returned list can as a
    consequence also contain integers > 255:

    ```erlang
    1> io:fread("Prompt> ","~s").
    Prompt> <Characters beyond latin1 range not printable in this medium>
    {error,{fread,string}}
    2> io:fread("Prompt> ","~ts").
    Prompt> <Characters beyond latin1 range not printable in this medium>
    {ok,[[1091,1085,1080,1094,1086,1076,1077]]}
    ```

  - **`a`** - Similar to `s`, but the resulting string is converted into an
    atom.

  - **`c`** - The number of characters equal to the field width are read
    (default is 1) and returned as an Erlang string. However, leading and
    trailing whitespace characters are not omitted as they are with `s`. All
    characters are returned.

    The Unicode translation modifier works as with `s`:

    ```erlang
    1> io:fread("Prompt> ","~c").
    Prompt> <Character beyond latin1 range not printable in this medium>
    {error,{fread,string}}
    2> io:fread("Prompt> ","~tc").
    Prompt> <Character beyond latin1 range not printable in this medium>
    {ok,[[1091]]}
    ```

  - **`l`** - Returns the number of characters that have been scanned up to that
    point, including whitespace characters.

  The function returns:

  - **`{ok, Terms}`** - The read was successful and `Terms` is the list of
    successfully matched and read items.

  - **`eof`** - End of file was encountered.

  - **`{error, FreadError}`** - The reading failed and `FreadError` gives a hint
    about the error.

  - **`{error, ErrorDescription}`** - The read operation failed and parameter
    `ErrorDescription` gives a hint about the error.

_Examples:_

```erlang
20> io:fread('enter>', "~f~f~f").
enter>1.9 35.5e3 15.0
{ok,[1.9,3.55e4,15.0]}
21> io:fread('enter>', "~10f~d").
enter>     5.67899
{ok,[5.678,99]}
22> io:fread('enter>', ":~10s:~10c:").
enter>:   alan   :   joe    :
{ok, ["alan", "   joe    "]}
```
""".
-spec fread(IoDevice, Prompt, Format) -> Result when
      IoDevice :: device(),
      Prompt :: prompt(),
      Format :: format(),
      Result :: {'ok', Terms :: [term()]}
              | {'error', {'fread', FreadError :: io_lib:fread_error()}}
              | server_no_data().

fread(Io, Prompt, Format) ->
    request(Io, {fread,Prompt,Format}).

-doc(#{equiv => format(Format, [])}).
-spec format(Format) -> 'ok' when
      Format :: format().
format(Format) ->
    o_request(?FUNCTION_NAME, [Format]).

-doc(#{equiv => format(standard_io, Format, Data)}).
-spec format(Format, Data) -> 'ok' when
      Format :: format(),
      Data :: [term()].

format(Format, Args) ->
    o_request(?FUNCTION_NAME, [Format, Args]).

-doc(#{equiv => fwrite(IoDevice, Format, Data)}).
-spec format(IoDevice, Format, Data) -> 'ok' when
      IoDevice :: device(),
      Format :: format(),
      Data :: [term()].

format(Io, Format, Args) ->
    o_request(?FUNCTION_NAME, [Io, Format, Args]).

%% Scanning Erlang code.

-doc(#{equiv => scan_erl_exprs(standard_io, Prompt)}).
-spec scan_erl_exprs(Prompt) -> Result when
      Prompt :: prompt(),
      Result :: erl_scan:tokens_result() | server_no_data().
 
scan_erl_exprs(Prompt) ->
    scan_erl_exprs(default_input(), Prompt, 1).

-doc(#{equiv => scan_erl_exprs(Device, Prompt, 1)}).
-spec scan_erl_exprs(Device, Prompt) -> Result when
      Device :: device(),
      Prompt :: prompt(),
      Result :: erl_scan:tokens_result() | server_no_data().

scan_erl_exprs(Io, Prompt) ->
    scan_erl_exprs(Io, Prompt, 1).

-doc(#{equiv => scan_erl_exprs(Device, Prompt, StartLocation, [])}).
-spec scan_erl_exprs(Device, Prompt, StartLocation) -> Result when
      Device :: device(),
      Prompt :: prompt(),
      StartLocation :: erl_anno:location(),
      Result :: erl_scan:tokens_result() | server_no_data().

scan_erl_exprs(Io, Prompt, Pos0) ->
    scan_erl_exprs(Io, Prompt, Pos0, []).

-doc """
Reads data from [`IoDevice`](`t:device/0`), prompting it with `Prompt`.

Reading starts at location `StartLocation`. Argument `Options` is passed on as
argument `Options` of function `erl_scan:tokens/4`. The data is tokenized
as if it were a sequence of Erlang expressions until a final dot (`.`) is
reached. This token is also returned.

The function returns:

- **`{ok, Tokens, EndLocation}`** - The tokenization succeeded.

- **`{eof, EndLocation}`** - End of file was encountered by the tokenizer.

- **`eof`** - End of file was encountered by the I/O server.

- **`{error, ErrorInfo, ErrorLocation}`** - An error occurred while tokenizing.

- **`{error, ErrorDescription}`** - Other (rare) error condition, such as
  `{error, estale}` if reading from an NFS file system.

_Example:_

```erlang
23> io:scan_erl_exprs('enter>').
enter>abc(), "hey".
{ok,[{atom,1,abc},{'(',1},{')',1},{',',1},{string,1,"hey"},{dot,1}],2}
24> io:scan_erl_exprs('enter>').
enter>1.0er.
{error,{1,erl_scan,{illegal,float}},2}
```
""".
-doc(#{since => <<"OTP R16B">>}).
-spec scan_erl_exprs(Device, Prompt, StartLocation, Options) -> Result when
      Device :: device(),
      Prompt :: prompt(),
      StartLocation :: erl_anno:location(),
      Options :: erl_scan:options(),
      Result :: erl_scan:tokens_result() | server_no_data().

scan_erl_exprs(Io, Prompt, Pos0, Options) ->
    request(Io, {get_until,unicode,Prompt,erl_scan,tokens,[Pos0,Options]}).

-doc(#{equiv => scan_erl_form(standard_io, Prompt)}).
-spec scan_erl_form(Prompt) -> Result when
      Prompt :: prompt(),
      Result :: erl_scan:tokens_result() | server_no_data().

scan_erl_form(Prompt) ->
    scan_erl_form(default_input(), Prompt, 1).

-doc(#{equiv => scan_erl_form(IoDevice, Prompt, 1)}).
-spec scan_erl_form(IoDevice, Prompt) -> Result when
      IoDevice :: device(),
      Prompt :: prompt(),
      Result :: erl_scan:tokens_result() | server_no_data().

scan_erl_form(Io, Prompt) ->
    scan_erl_form(Io, Prompt, 1).

-doc(#{equiv => scan_erl_form(IoDevice, Prompt, StartLocation, [])}).
-spec scan_erl_form(IoDevice, Prompt, StartLocation) -> Result when
      IoDevice :: device(),
      Prompt :: prompt(),
      StartLocation :: erl_anno:location(),
      Result :: erl_scan:tokens_result() | server_no_data().

scan_erl_form(Io, Prompt, Pos0) ->
    scan_erl_form(Io, Prompt, Pos0, []).

-doc """
Reads data from [`IoDevice`](`t:device/0`), prompting it with `Prompt`.

Starts reading at location `StartLocation` (`1`). Argument `Options` is passed
on as argument `Options` of function `erl_scan:tokens/4`. The data is tokenized
as if it was an Erlang form (one of the valid Erlang expressions in an Erlang
source file) until a final dot (`.`) is reached. This last token is also
returned.

The return values are the same as for [`scan_erl_exprs/4`](`scan_erl_exprs/4`).
""".
-doc(#{since => <<"OTP R16B">>}).
-spec scan_erl_form(IoDevice, Prompt, StartLocation, Options) -> Result when
      IoDevice :: device(),
      Prompt :: prompt(),
      StartLocation :: erl_anno:location(),
      Options :: erl_scan:options(),
      Result :: erl_scan:tokens_result() | server_no_data().

scan_erl_form(Io, Prompt, Pos0, Options) ->
    request(Io, {get_until,unicode,Prompt,erl_scan,tokens,[Pos0,Options]}).

%% Parsing Erlang code.

-type parse_ret() :: {'ok',
                      ExprList :: [erl_parse:abstract_expr()],
                      EndLocation :: erl_anno:location()}
                   | {'eof', EndLocation :: erl_anno:location()}
                   | {'error',
                      ErrorInfo :: erl_scan:error_info()
                                 | erl_parse:error_info(),
                      ErrorLocation :: erl_anno:location()}
                   | server_no_data().

-doc(#{equiv => parse_erl_exprs(standard_io, Prompt)}).
-spec parse_erl_exprs(Prompt) -> Result when
      Prompt :: prompt(),
      Result :: parse_ret().

parse_erl_exprs(Prompt) ->
    parse_erl_exprs(default_input(), Prompt, 1).

-doc(#{equiv => parse_erl_exprs(IoDevice, Prompt, 1)}).
-spec parse_erl_exprs(IoDevice, Prompt) -> Result when
      IoDevice :: device(),
      Prompt :: prompt(),
      Result :: parse_ret().

parse_erl_exprs(Io, Prompt) ->
    parse_erl_exprs(Io, Prompt, 1).

-doc(#{equiv => parse_erl_exprs(IoDevice, Prompt, StartLocation, [])}).
-spec parse_erl_exprs(IoDevice, Prompt, StartLocation) -> Result when
      IoDevice :: device(),
      Prompt :: prompt(),
      StartLocation :: erl_anno:location(),
      Result :: parse_ret().

parse_erl_exprs(Io, Prompt, Pos0) ->
    parse_erl_exprs(Io, Prompt, Pos0, []).

-doc """
Reads data from [`IoDevice`](`t:device/0`), prompting it with `Prompt`.

Starts reading at location `StartLocation`. Argument `Options` is passed
on as argument `Options` of function `erl_scan:tokens/4`. The data is tokenized
and parsed as if it was a sequence of Erlang expressions until a final dot (`.`)
is reached.

The function returns:

- **`{ok, ExprList, EndLocation}`** - The parsing was successful.

- **`{eof, EndLocation}`** - End of file was encountered by the tokenizer.

- **`eof`** - End of file was encountered by the I/O server.

- **`{error, ErrorInfo, ErrorLocation}`** - An error occurred while tokenizing
  or parsing.

- **`{error, ErrorDescription}`** - Other (rare) error condition, such as
  `{error, estale}` if reading from an NFS file system.

Example:

```erlang
25> io:parse_erl_exprs('enter>').
enter>abc(), "hey".
{ok, [{call,1,{atom,1,abc},[]},{string,1,"hey"}],2}
26> io:parse_erl_exprs('enter>').
enter>abc("hey".
{error,{1,erl_parse,["syntax error before: ",["'.'"]]},2}
```
""".
-doc(#{since => <<"OTP R16B">>}).
-spec parse_erl_exprs(IoDevice, Prompt, StartLocation, Options) -> Result when
      IoDevice :: device(),
      Prompt :: prompt(),
      StartLocation :: erl_anno:location(),
      Options :: erl_scan:options(),
      Result :: parse_ret().

parse_erl_exprs(Io, Prompt, Pos0, Options) ->
    case request(Io, {get_until,unicode,Prompt,erl_scan,tokens,[Pos0,Options]}) of
	{ok,Toks,EndPos} ->
	    case erl_parse:parse_exprs(Toks) of
		{ok,Exprs} -> {ok,Exprs,EndPos};
		{error,E} -> {error,E,EndPos}
	    end;
	Other ->
	    Other
    end.

-type parse_form_ret() :: {'ok',
                           AbsForm :: erl_parse:abstract_form(),
                           EndLocation :: erl_anno:location()}
                        | {'eof', EndLocation :: erl_anno:location()}
                        | {'error',
                           ErrorInfo :: erl_scan:error_info()
                                      | erl_parse:error_info(),
                           ErrorLocation :: erl_anno:location()}
                        | server_no_data().

-doc(#{equiv => parse_erl_form(standard_io, Prompt)}).
-spec parse_erl_form(Prompt) -> Result when
      Prompt :: prompt(),
      Result :: parse_form_ret().

parse_erl_form(Prompt) ->
    parse_erl_form(default_input(), Prompt, 1).

-doc(#{equiv => parse_erl_form(IoDevice, Prompt, 1)}).
-spec parse_erl_form(IoDevice, Prompt) -> Result when
      IoDevice :: device(),
      Prompt :: prompt(),
      Result :: parse_form_ret().

parse_erl_form(Io, Prompt) ->
    parse_erl_form(Io, Prompt, 1).

-doc(#{equiv => parse_erl_form(IoDevice, Prompt, StartLocation, [])}).
-spec parse_erl_form(IoDevice, Prompt, StartLocation) -> Result when
      IoDevice :: device(),
      Prompt :: prompt(),
      StartLocation :: erl_anno:location(),
      Result :: parse_form_ret().

parse_erl_form(Io, Prompt, Pos0) ->
    parse_erl_form(Io, Prompt, Pos0, []).

-doc """
Reads data from [`IoDevice`](`t:device/0`), prompting it with `Prompt`.

Starts reading at location `StartLocation`. Argument `Options` is passed
on as argument `Options` of function `erl_scan:tokens/4`. The data is tokenized
and parsed as if it was an Erlang form (one of the valid Erlang expressions in
an Erlang source file) until a final dot (`.`) is reached.

The function returns:

- **`{ok, AbsForm, EndLocation}`** - The parsing was successful.

- **`{eof, EndLocation}`** - End of file was encountered by the tokenizer.

- **`eof`** - End of file was encountered by the I/O server.

- **`{error, ErrorInfo, ErrorLocation}`** - An error occurred while tokenizing
  or parsing.

- **`{error, ErrorDescription}`** - Other (rare) error condition, such as
  `{error, estale}` if reading from an NFS file system.
""".
-doc(#{since => <<"OTP R16B">>}).
-spec parse_erl_form(IoDevice, Prompt, StartLocation, Options) -> Result when
      IoDevice :: device(),
      Prompt :: prompt(),
      StartLocation :: erl_anno:location(),
      Options :: erl_scan:options(),
      Result :: parse_form_ret().

parse_erl_form(Io, Prompt, Pos0, Options) ->
    Args = [Pos0, Options],
    case request(Io, {get_until,unicode,Prompt,erl_scan,tokens,Args}) of
	{ok,Toks,EndPos} ->
	    case erl_parse:parse_form(Toks) of
		{ok,Exprs} -> {ok,Exprs,EndPos};
		{error,E} -> {error,E,EndPos}
	    end;
	Other ->
	    Other
    end.

%% Miscellaneous functions.

-doc false.
request(Request) ->
    request(default_output(), Request).

-doc false.
request(Name, Request) ->
    request(Name, Request, error).
request(standard_io, Request, ErrorTag) ->
    request(group_leader(), Request, ErrorTag);
request(Pid, Request, ErrorTag) when is_pid(Pid) ->
    execute_request(Pid, io_request(Pid, Request), ErrorTag);
request(Name, Request, ErrorTag) when is_atom(Name) ->
    case whereis(Name) of
	undefined ->
	    {ErrorTag, arguments};
	Pid ->
	    request(Pid, Request, ErrorTag)
    end.

execute_request(Pid, _Tuple, ErrorTag) when Pid =:= self() ->
    {ErrorTag, calling_self};
execute_request(Pid, {Convert,Converted}, ErrorTag) ->
    Mref = erlang:monitor(process, Pid),
    Pid ! {io_request,self(),Mref,Converted},

    receive
	{io_reply, Mref, Reply} ->
	    erlang:demonitor(Mref, [flush]),
	    if
		Convert ->
		    convert_binaries(Reply);
		true ->
		    Reply
	    end;
	{'DOWN', Mref, _, _, _} ->
	    receive
		{'EXIT', Pid, _What} -> true
	    after 0 -> true
	    end,
	    {ErrorTag,terminated}
    end.

-doc false.
requests(Requests) ->				%Requests as atomic action
    requests(default_output(), Requests).

-doc false.
requests(standard_io, Requests) ->              %Requests as atomic action
    requests(group_leader(), Requests);
requests(Pid, Requests) when is_pid(Pid) ->
    {Convert, Converted} = io_requests(Pid, Requests),
    execute_request(Pid,{Convert,{requests,Converted}},error);
requests(Name, Requests) when is_atom(Name) ->
    case whereis(Name) of
	undefined ->
	    {error, arguments};
	Pid ->
	    requests(Pid, Requests)
    end.


default_input() ->
    group_leader().

default_output() ->
    group_leader().

%% io_requests(Requests)
%%  Transform requests into correct i/o server messages. Only handle the
%%  one we KNOW must be changed, others, including incorrect ones, are
%%  passed straight through. Perform a flatten on the request list.

io_requests(Pid, Rs) ->
    io_requests(Pid, Rs, [], []).

io_requests(Pid, [{requests,Rs1}|Rs], Cont, Tail) ->
    io_requests(Pid, Rs1, [Rs|Cont], Tail);
io_requests(Pid, [R], [], _Tail) ->
    {Conv,Request} = io_request(Pid, R),
    {Conv,[Request]};
io_requests(Pid, [R|Rs], Cont, Tail) ->
    {_,Request} = io_request(Pid, R),
    {Conv,Requests} = io_requests(Pid, Rs, Cont, Tail),
    {Conv,[Request|Requests]};
io_requests(Pid, [], [Rs|Cont], Tail) ->
    io_requests(Pid, Rs, Cont, Tail);
io_requests(_Pid, [], [], _Tail) -> 
    {false,[]}.

bc_req(Pid, Req0, MaybeConvert) ->
    case net_kernel:dflag_unicode_io(Pid) of
	true ->
	    %% The most common case. A modern i/o server.
	    {false,Req0};
	false ->
	    %% Backward compatibility only. Unlikely to ever happen.
	    case tuple_to_list(Req0) of
		[Op,_Enc] ->
		    {MaybeConvert,Op};
		[Op,_Enc|T] ->
		    Req = list_to_tuple([Op|T]),
		    {MaybeConvert,Req}
	    end
    end.

io_request(Pid, {write,Term}) ->
    bc_req(Pid,{put_chars,unicode,io_lib,write,[Term]},false);
io_request(Pid, {format,Format,Args}) ->
    bc_req(Pid,{put_chars,unicode,io_lib,format,[Format,Args]},false);
io_request(Pid, {fwrite,Format,Args}) ->
    bc_req(Pid,{put_chars,unicode,io_lib,fwrite,[Format,Args]},false);
io_request(Pid, nl) ->
    bc_req(Pid,{put_chars,unicode,io_lib:nl()},false);
io_request(Pid, {put_chars,Enc,Chars}=Request0) 
  when is_list(Chars), node(Pid) =:= node() ->
    %% Convert to binary data if the I/O server is guaranteed to be new
    Request =
	case catch unicode:characters_to_binary(Chars,Enc) of
	    Binary when is_binary(Binary) ->
		{put_chars,Enc,Binary};
	    _ ->
		Request0
	end,
    {false,Request};
io_request(Pid, {put_chars,Enc,Chars}=Request0) 
  when is_list(Chars) ->
    case net_kernel:dflag_unicode_io(Pid) of
	true ->
	    case catch unicode:characters_to_binary(Chars,Enc,unicode) of
		Binary when is_binary(Binary) ->
		    {false,{put_chars,unicode,Binary}};
		_ ->
		    {false,Request0}
	    end;
	false ->
	    %% Convert back to old style put_chars message...
	    case catch unicode:characters_to_binary(Chars,Enc,latin1) of
		Binary when is_binary(Binary) ->
		    {false,{put_chars,Binary}};
		_ ->
		    {false,{put_chars,Chars}}
	    end
    end;
io_request(Pid, {fread,Prompt,Format}) ->
    bc_req(Pid,{get_until,unicode,Prompt,io_lib,fread,[Format]},true);
io_request(Pid, {get_until,Enc,Prompt,M,F,A}) ->
    bc_req(Pid,{get_until,Enc,Prompt,M,F,A},true);
io_request(Pid, {get_chars,Enc,Prompt,N}) ->
    bc_req(Pid,{get_chars,Enc,Prompt,N},true);
io_request(Pid, {get_line,Enc,Prompt}) ->
    bc_req(Pid,{get_line,Enc,Prompt},true);
io_request(Pid, {get_password,Enc}) ->
    bc_req(Pid,{get_password, Enc},true);
io_request(_Pid, R) ->				%Pass this straight through
    {false,R}.

convert_binaries(Bin) when is_binary(Bin) ->
    unicode:characters_to_binary(Bin,latin1,unicode);
convert_binaries(Else) ->
    Else.<|MERGE_RESOLUTION|>--- conflicted
+++ resolved
@@ -524,12 +524,11 @@
 
   This option is only supported by the standard shell (`group.erl`).
 
-<<<<<<< HEAD
 - **`{line_history, true | false}`** - Specifies if `get_line` and `get_until`
   I/O requests should be saved in the `m:shell` history buffer.
 
   This option is only supported by the standard shell (`group.erl`).
-=======
+
 - **`{log, none | output | input | all}`** - Tells the I/O server that it should log
   I/O requests. Requests will be logged at [`info` level](`t:logger:level/0`) to the
   `[otp, kernel, io, input | output | ctrl]` domain with the following report:
@@ -569,7 +568,6 @@
   > logger:add_handler_filter(default, io_domain,
   >    {fun logger_filters:domain/2, {log,sub,[otp,kernel,io]}}).
   > ```
->>>>>>> c10eab14
 
 - **`{encoding, latin1 | unicode}`** - Specifies how characters are input or
   output from or to the I/O device, implying that, for example, a terminal is
