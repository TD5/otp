<<<<<<< HEAD
STDLIB_VSN = 7.0
=======
STDLIB_VSN = 7.0.1
>>>>>>> d9454dbc

# %CopyrightBegin%
#
# SPDX-License-Identifier: Apache-2.0
#
# Copyright Ericsson AB 1996-2025. All Rights Reserved.
#
# %CopyrightEnd%<|MERGE_RESOLUTION|>--- conflicted
+++ resolved
@@ -1,8 +1,4 @@
-<<<<<<< HEAD
-STDLIB_VSN = 7.0
-=======
 STDLIB_VSN = 7.0.1
->>>>>>> d9454dbc
 
 # %CopyrightBegin%
 #
