--- conflicted
+++ resolved
@@ -40,20 +40,14 @@
 -export([lookup_element_mult/1]).
 -export([foldl_ordered/1, foldr_ordered/1, foldl/1, foldr/1, fold_empty/1]).
 -export([t_delete_object/1, t_init_table/1, t_whitebox/1,
-<<<<<<< HEAD
          select_bound_chunk/1, t_delete_all_objects/1, t_test_ms/1,
-	 t_select_delete/1,t_select_replace/1,t_select_replace_next_bug/1,t_ets_dets/1]).
+	 t_select_delete/1,t_select_replace/1,t_select_replace_next_bug/1,
+         t_select_pam_stack_overflow_bug/1,
+         t_ets_dets/1]).
 -export([t_insert_list/1, t_insert_list_bag/1, t_insert_list_duplicate_bag/1,
          t_insert_list_set/1, t_insert_list_delete_set/1,
          t_insert_list_parallel/1, t_insert_list_delete_parallel/1,
          t_insert_list_kill_process/1]).
-=======
-         select_bound_chunk/1,
-	 t_delete_all_objects/1, t_insert_list/1, t_test_ms/1,
-	 t_select_delete/1,t_select_replace/1,t_select_replace_next_bug/1,
-         t_select_pam_stack_overflow_bug/1,
-         t_ets_dets/1]).
->>>>>>> ae9b51e1
 -export([test_table_size_concurrency/1,test_table_memory_concurrency/1,
          test_delete_table_while_size_snapshot/1, test_delete_table_while_size_snapshot_helper/1,
          test_decentralized_counters_setting/1]).
