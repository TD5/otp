%%
%% %CopyrightBegin%
%% 
%% Copyright Ericsson AB 1996-2010. All Rights Reserved.
%% 
%% The contents of this file are subject to the Erlang Public License,
%% Version 1.1, (the "License"); you may not use this file except in
%% compliance with the License. You should have received a copy of the
%% Erlang Public License along with this software. If not, it can be
%% retrieved online at http://www.erlang.org/.
%% 
%% Software distributed under the License is distributed on an "AS IS"
%% basis, WITHOUT WARRANTY OF ANY KIND, either express or implied. See
%% the License for the specific language governing rights and limitations
%% under the License.
%% 
%% %CopyrightEnd%
%%
-module(dets_SUITE).

%-define(debug, true).

-ifdef(debug).
-define(format(S, A), io:format(S, A)).
-define(line, put(line, ?LINE), ).
-define(config(X,Y), foo).
-define(t, test_server).
-define(privdir(_), "./dets_SUITE_priv").
-define(datadir(_), "./dets_SUITE_data").
-else.
-include("test_server.hrl").
-define(format(S, A), ok).
-define(privdir(Conf), ?config(priv_dir, Conf)).
-define(datadir(Conf), ?config(data_dir, Conf)).
-endif.

-export([all/1, not_run/1, newly_started/1, basic_v8/1, basic_v9/1,
	 open_v8/1, open_v9/1, sets_v8/1, sets_v9/1, bags_v8/1,
	 bags_v9/1, duplicate_bags_v8/1, duplicate_bags_v9/1,
	 access_v8/1, access_v9/1, dirty_mark/1, dirty_mark2/1,
	 bag_next_v8/1, bag_next_v9/1, oldbugs_v8/1, oldbugs_v9/1,
	 unsafe_assumptions/1, truncated_segment_array_v8/1,
	 truncated_segment_array_v9/1, open_file_v8/1, open_file_v9/1,
	 init_table_v8/1, init_table_v9/1, repair_v8/1, repair_v9/1,
	 hash_v8b_v8c/1, phash/1, fold_v8/1, fold_v9/1, fixtable_v8/1,
	 fixtable_v9/1, match_v8/1, match_v9/1, select_v8/1,
	 select_v9/1, update_counter/1, badarg/1, cache_sets_v8/1,
	 cache_sets_v9/1, cache_bags_v8/1, cache_bags_v9/1,
	 cache_duplicate_bags_v8/1, cache_duplicate_bags_v9/1,
	 otp_4208/1, otp_4989/1, many_clients/1, otp_4906/1, otp_5402/1,
         simultaneous_open/1, insert_new/1, repair_continuation/1,
         otp_5487/1, otp_6206/1, otp_6359/1, otp_4738/1, otp_7146/1,
<<<<<<< HEAD
         otp_8070/1, otp_8856/1]).
=======
         otp_8070/1, otp_8898/1]).
>>>>>>> 74af6abf

-export([dets_dirty_loop/0]).

-export([histogram/1, sum_histogram/1, ave_histogram/1]).

-export([init_per_testcase/2, fin_per_testcase/2]).

%% Internal export.
-export([client/2]).

-import(lists, 
	[append/1, delete/2, duplicate/2, filter/2, foreach/2, keysearch/3, 
	 last/1, map/2, member/2, reverse/1, seq/2, sort/1, usort/1]).

-include_lib("kernel/include/file.hrl").

-define(DETS_SERVER, dets).

%% HEADSZ taken from dets_v8.erl and dets_v9.erl.
-define(HEADSZ_v8, 40).
-define(HEADSZ_v9, (56+28*4+16)).
-define(NO_KEYS_POS_v9, 36).
-define(CLOSED_PROPERLY_POS, 8).

-define(NOT_PROPERLY_CLOSED,0).
-define(CLOSED_PROPERLY,1).

init_per_testcase(_Case, Config) ->
    Dog=?t:timetrap(?t:minutes(15)),
    [{watchdog, Dog}|Config].

fin_per_testcase(_Case, _Config) ->
    Dog=?config(watchdog, _Config),
    test_server:timetrap_cancel(Dog),
    ok.

all(suite) ->
    case os:type() of
	vxworks ->
	    [not_run];
	_ ->
	    {req,[stdlib],
	     [basic_v8, basic_v9, open_v8, open_v9, sets_v8, sets_v9,
	      bags_v8, bags_v9, duplicate_bags_v8, duplicate_bags_v9,
	      newly_started, open_file_v8, open_file_v9,
	      init_table_v8, init_table_v9, repair_v8, repair_v9,
	      access_v8, access_v9, oldbugs_v8, oldbugs_v9,
	      unsafe_assumptions, truncated_segment_array_v8,
	      truncated_segment_array_v9, dirty_mark, dirty_mark2,
	      bag_next_v8, bag_next_v9, hash_v8b_v8c, phash, fold_v8,
	      fold_v9, fixtable_v8, fixtable_v9, match_v8, match_v9,
	      select_v8, select_v9, update_counter, badarg,
	      cache_sets_v8, cache_sets_v9, cache_bags_v8,
	      cache_bags_v9, cache_duplicate_bags_v8,
	      cache_duplicate_bags_v9, otp_4208, otp_4989, many_clients,
              otp_4906, otp_5402, simultaneous_open, insert_new, 
              repair_continuation, otp_5487, otp_6206, otp_6359, otp_4738,
<<<<<<< HEAD
              otp_7146, otp_8070, otp_8856]} 
=======
              otp_7146, otp_8070, otp_8898]} 
>>>>>>> 74af6abf
    end.

not_run(suite) -> [];
not_run(Conf) when is_list(Conf) ->
    {comment, "Not runnable VxWorks/NFS"}.

newly_started(doc) ->
    ["OTP-3621"];
newly_started(suite) -> 
    [];
newly_started(Config) when is_list(Config) ->
    ?line true = is_alive(),
    ?line {ok, Node} = test_server:start_node(slave1, slave, []),
    ?line [] = rpc:call(Node, dets, all, []),
    ?line test_server:stop_node(Node),
    ok.

basic_v8(doc) ->
    ["Basic test case."];
basic_v8(suite) -> 
    [];
basic_v8(Config) when is_list(Config) ->
    basic(Config, 8).

basic_v9(doc) ->
    ["Basic test case."];
basic_v9(suite) -> 
    [];
basic_v9(Config) when is_list(Config) ->
    basic(Config, 9).

basic(Config, Version) ->
    ?line Tab = dets_basic_test,
    ?line FName = filename(Tab, Config),

    P0 = pps(),
    ?line {ok, _} = dets:open_file(Tab,[{file, FName},{version,Version}]),
    ?line ok = dets:insert(Tab,{mazda,japan}),
    ?line ok = dets:insert(Tab,{toyota,japan}),
    ?line ok = dets:insert(Tab,{suzuki,japan}),
    ?line ok = dets:insert(Tab,{honda,japan}),
    ?line ok = dets:insert(Tab,{renault,france}),
    ?line ok = dets:insert(Tab,{citroen,france}),
    ?line ok = dets:insert(Tab,{opel,germany}),
    ?line ok = dets:insert(Tab,{saab,sweden}),
    ?line ok = dets:insert(Tab,{volvo,sweden}),
    ?line [{opel,germany}] = dets:lookup(Tab,opel),
    ?line Japs = dets:traverse(Tab, fun(Obj) -> 
					   case Obj of 
					       {_, japan} -> {continue, Obj};
					       _ -> continue
					   end
				    end),
    ?line 4  = length(Japs),
    ?line ok = dets:close(Tab),
    ?line file:delete(FName),
    ?line check_pps(P0),
    ok.
    

open_v8(doc) ->
    [];
open_v8(suite) -> 
    [];
open_v8(Config) when is_list(Config) ->
    open(Config, 8).

open_v9(doc) ->
    [];
open_v9(suite) -> 
    [];
open_v9(Config) when is_list(Config) ->
    open(Config, 9).

open(Config, Version) ->
    %% Running this test twice means that the Dets server is restarted
    %% twice. dets_sup specifies a maximum of 4 restarts in an hour.
    %% If this becomes a problem, one should consider running this
    %% test on a slave node.

    ?line {Sets, Bags, Dups} = args(Config),
    
    ?line All = Sets ++ Bags ++ Dups,
    ?line delete_files(All),

    ?line Data = make_data(1),

    P0 = pps(),
    ?line Tabs = open_files(1, All, Version),
    ?line initialize(Tabs, Data),
    ?line check(Tabs, Data),

    ?line foreach(fun(Tab) -> ok = dets:close(Tab) end, Tabs),
    %% Now reopen the files
    ?format("Reopening closed files \n", []),
    ?line Tabs = open_files(1, All, Version),
    ?format("Checking contents of reopened files \n", []),
    ?line check(Tabs, Data),
    %% crash the dets server

    ?format("Crashing dets server \n", []),
    process_flag(trap_exit, true),
    Procs = [whereis(?DETS_SERVER) | map(fun(Tab) -> dets:info(Tab, pid) end,
				 Tabs)],
    foreach(fun(Pid) -> exit(Pid, kill) end, Procs),
    timer:sleep(100),
    c:flush(),  %% flush all the EXIT sigs
    timer:sleep(200),

    %% Now reopen the files again
    ?format("Reopening crashed files \n", []),
    ?line open_files(1, All, Version),
    ?format("Checking contents of repaired files \n", []),
    ?line check(Tabs, Data),
    
    ?line close_all(Tabs),

    ?line delete_files(All),
    P1 = pps(),
    {Ports0, Procs0} = P0,
    {Ports1, Procs1} = P1,
    ?line true = Ports1 =:= Ports0,
    %% The dets_server process has been restarted:
    ?line [_] = Procs0 -- Procs1,
    ?line [_] = Procs1 -- Procs0,
    ok.
    
check(Tabs, Data) ->
    foreach(fun(Tab) ->
		    ?line Kp = dets:info(Tab, keypos), 
		    ?format("checking ~p~n", [Tab]),
		    foreach(fun(Item) ->
				    case dets:lookup(Tab, k(Kp,Item)) of
					[Item] -> ok;
					_Other -> bad(Tab,Item)
				    end
			    end, Data)
	    end, Tabs),
    ok.
    
k(Kp, Obj) -> element(Kp, Obj).

bad(_Tab, _Item) ->
    ?format("Can't find item ~p in ~p ~n", [_Item, _Tab]),
    exit(badtab).

sets_v8(doc) ->
    ["Performs traversal and match testing on set type dets tables."];
sets_v8(suite) ->
    [];
sets_v8(Config) when is_list(Config) ->
    sets(Config, 8).

sets_v9(doc) ->
    ["Performs traversal and match testing on set type dets tables."];
sets_v9(suite) ->
    [];
sets_v9(Config) when is_list(Config) ->
    sets(Config, 9).

sets(Config, Version) ->
    ?line {Sets, _, _} = args(Config),

    ?line Data = make_data(1),
    ?line delete_files(Sets),
    P0 = pps(),
    ?line Tabs = open_files(1, Sets, Version),
    Bigger = [{17,q,w,w}, {48,q,w,w,w,w,w,w}], % 48 requires a bigger buddy
    ?line initialize(Tabs, Data++Bigger++Data), % overwrite
    ?line Len = length(Data),
    ?line foreach(fun(Tab) -> trav_test(Data, Len, Tab) end, Tabs),
    ?line size_test(Len, Tabs),
    ?line no_keys_test(Tabs),
    ?line foreach(fun(Tab) -> del_test(Tab) end, Tabs),
    ?line initialize(Tabs, Data),
    ?line foreach(fun(Tab) -> del_obj_test(Tab) end, Tabs),
    ?line initialize(Tabs, Data),
    ?line foreach(fun(Tab) ->
			  Len = dets:info(Tab, size) end, 
		  Tabs),
    ?line foreach(fun(Tab) -> match_test(Data, Tab) end, Tabs),
    ?line foreach(fun(Tab) -> match_del_test(Tab) end, Tabs),
    
    ?line close_all(Tabs),
    ?line delete_files(Sets),
    ?line check_pps(P0),
    ok.

bags_v8(doc) ->
    ["Performs traversal and match testing on bag type dets tables."];
bags_v8(suite) ->
    [];
bags_v8(Config) when is_list(Config) ->
    bags(Config, 8).

bags_v9(doc) ->
    ["Performs traversal and match testing on bag type dets tables."];
bags_v9(suite) ->
    [];
bags_v9(Config) when is_list(Config) ->
    bags(Config, 9).

bags(Config, Version) ->
    {_, Bags, _} = args(Config),
    ?line Data = make_data(1, bag),  %% gives twice as many objects
    ?line delete_files(Bags),
    P0 = pps(),
    ?line Tabs = open_files(1, Bags, Version),
    ?line initialize(Tabs, Data++Data),
    ?line Len = length(Data),
    ?line foreach(fun(Tab) -> trav_test(Data, Len, Tab) end, Tabs),
    ?line size_test(Len, Tabs),
    ?line no_keys_test(Tabs),
    ?line foreach(fun(Tab) -> del_test(Tab) end, Tabs),
    ?line initialize(Tabs, Data),
    ?line foreach(fun(Tab) -> del_obj_test(Tab) end, Tabs),
    ?line initialize(Tabs, Data),
    ?line foreach(fun(Tab) ->
			  Len = dets:info(Tab, size) end, 
		  Tabs),
    ?line foreach(fun(Tab) -> match_test(Data, Tab) end, Tabs),
    ?line foreach(fun(Tab) -> match_del_test(Tab) end, Tabs),
    ?line close_all(Tabs),
    ?line delete_files(Bags),
    ?line check_pps(P0),
    ok.


duplicate_bags_v8(doc) ->
   ["Performs traversal and match testing on duplicate_bag type dets tables."];
duplicate_bags_v8(suite) ->
    [];
duplicate_bags_v8(Config) when is_list(Config) ->
    duplicate_bags(Config, 8).

duplicate_bags_v9(doc) ->
   ["Performs traversal and match testing on duplicate_bag type dets tables."];
duplicate_bags_v9(suite) ->
    [];
duplicate_bags_v9(Config) when is_list(Config) ->
    duplicate_bags(Config, 9).

duplicate_bags(Config, Version) when is_list(Config) ->
    {_, _, Dups} = args(Config),
    ?line Data = make_data(1, duplicate_bag), %% gives twice as many objects
    ?line delete_files(Dups),
    P0 = pps(),
    ?line Tabs = open_files(1, Dups, Version),
    ?line initialize(Tabs, Data),
    ?line Len = length(Data),
    ?line foreach(fun(Tab) -> trav_test(Data, Len, Tab) end, Tabs),
    ?line size_test(Len, Tabs),
    ?line no_keys_test(Tabs),
    ?line foreach(fun(Tab) -> del_test(Tab) end, Tabs),
    ?line initialize(Tabs, Data),
    ?line foreach(fun(Tab) -> del_obj_test(Tab) end, Tabs),
    ?line initialize(Tabs, Data),
    ?line foreach(fun(Tab) ->
			  Len = dets:info(Tab, size) end, 
		  Tabs),
    ?line foreach(fun(Tab) -> match_test(Data, Tab) end, Tabs),
    ?line foreach(fun(Tab) -> match_del_test(Tab) end, Tabs),
    ?line close_all(Tabs),
    ?line delete_files(Dups),
    ?line check_pps(P0),
    ok.


access_v8(doc) ->
    [];
access_v8(suite) ->
    [];
access_v8(Config) when is_list(Config) ->
    access(Config, 8).

access_v9(doc) ->
    [];
access_v9(suite) ->
    [];
access_v9(Config) when is_list(Config) ->
    access(Config, 9).

access(Config, Version) ->
    Args_acc = [[{ram_file, true}, {access, read}],
		[{access, read}]],
    Args = [[{ram_file, true}],
	    []],
    
    ?line {Args_acc_1, _, _} = zip_filename(Args_acc, [], [], Config),
    ?line delete_files(Args_acc_1),
    ?line {Args_1, _, _} = zip_filename(Args, [], [], Config),

    P0 = pps(),
    ?line {error, {file_error,_,enoent}} = dets:open_file('1', hd(Args_acc_1)),

    ?line Tabs = open_files(1, Args_1, Version),
    ?line close_all(Tabs),
    ?line Tabs = open_files(1, Args_acc_1, Version),

    ?line foreach(fun(Tab) ->
			  {error, {access_mode,_}} = dets:insert(Tab, {1,2}),
			  [] = dets:lookup(Tab, 11),
			  '$end_of_table' = dets:first(Tab),
			  {error, {access_mode,_}} = dets:delete(Tab, 22)
		  end, Tabs),
    ?line close_all(Tabs),
    ?line delete_files(Args_acc_1),
    ?line check_pps(P0),
    ok.


dirty_mark(doc) ->
    ["Test that the table is not marked dirty if not written"];
dirty_mark(suite) ->
    [];
dirty_mark(Config) when is_list(Config) ->
    ?line true = is_alive(),
    ?line Tab = dets_dirty_mark_test,
    ?line FName = filename(Tab, Config),
    P0 = pps(),
    ?line dets:open_file(Tab,[{file, FName}]),
    ?line dets:insert(Tab,{mazda,japan}),
    ?line dets:insert(Tab,{toyota,japan}),
    ?line dets:insert(Tab,{suzuki,japan}),
    ?line dets:insert(Tab,{honda,japan}),
    ?line dets:insert(Tab,{renault,france}),
    ?line dets:insert(Tab,{citroen,france}),
    ?line dets:insert(Tab,{opel,germany}),
    ?line dets:insert(Tab,{saab,sweden}),
    ?line dets:insert(Tab,{volvo,sweden}),
    ?line [{opel,germany}] = dets:lookup(Tab,opel),
    ?line ok = dets:close(Tab),
    ?line Call = fun(P,A) ->
		   P ! {self(), A},
		   receive
		       {P, Ans} ->
			   Ans
		   after 5000 ->
			   exit(other_process_dead)
		   end
	   end,
    ?line {ok, Node} = test_server:start_node(dets_dirty_mark, 
					      slave,
					      [{linked, false},
					       {args, "-pa " ++ 
					       filename:dirname
						(code:which(?MODULE))}]),
    ?line ok = ensure_node(20, Node),
    %% io:format("~p~n",[rpc:call(Node, code, get_path, [])]),
    %% io:format("~p~n",[rpc:call(Node, file, get_cwd, [])]),
    %% io:format("~p~n",[Config]),
    ?line Pid = rpc:call(Node,erlang, spawn, 
			 [?MODULE, dets_dirty_loop, []]),
    ?line {ok, Tab} = Call(Pid, [open, Tab, [{file, FName}]]),
    ?line [{opel,germany}] = Call(Pid, [read,Tab,opel]),
    ?line test_server:stop_node(Node),
    ?line {ok, Tab} = dets:open_file(Tab,[{file, FName}, 
					  {repair,false}]),
    ?line ok = dets:close(Tab),
    ?line file:delete(FName),
    ?line check_pps(P0),
    ok.

dirty_mark2(doc) ->
    ["Test that the table is flushed when auto_save is in effect"];
dirty_mark2(suite) ->
    [];
dirty_mark2(Config) when is_list(Config) ->
    ?line true = is_alive(),
    ?line Tab = dets_dirty_mark2_test,
    ?line FName = filename(Tab, Config),
    P0 = pps(),
    ?line dets:open_file(Tab,[{file, FName}]),
    ?line dets:insert(Tab,{toyota,japan}),
    ?line dets:insert(Tab,{suzuki,japan}),
    ?line dets:insert(Tab,{honda,japan}),
    ?line dets:insert(Tab,{renault,france}),
    ?line dets:insert(Tab,{citroen,france}),
    ?line dets:insert(Tab,{opel,germany}),
    ?line dets:insert(Tab,{saab,sweden}),
    ?line dets:insert(Tab,{volvo,sweden}),
    ?line [{opel,germany}] = dets:lookup(Tab,opel),
    ?line ok = dets:close(Tab),
    ?line Call = fun(P,A) ->
		   P ! {self(), A},
		   receive
		       {P, Ans} ->
			   Ans
		   after 5000 ->
			   exit(other_process_dead)
		   end
	   end,
    ?line {ok, Node} = test_server:start_node(dets_dirty_mark2, 
					      slave,
					      [{linked, false},
					       {args, "-pa " ++ 
					       filename:dirname
						(code:which(?MODULE))}]),
    ?line ok = ensure_node(20, Node),
    ?line Pid = rpc:call(Node,erlang, spawn, 
			 [?MODULE, dets_dirty_loop, []]),
    ?line {ok, Tab} = Call(Pid, [open, Tab, [{file, FName},{auto_save,1000}]]),
    ?line ok = Call(Pid, [write,Tab,{mazda,japan}]),
    ?line timer:sleep(2100),
    %% Read something, just to give auto save time to finish.
    ?line [{opel,germany}] = Call(Pid, [read,Tab,opel]),
    ?line test_server:stop_node(Node),
    ?line {ok, Tab} = dets:open_file(Tab, [{file, FName}, {repair,false}]),
    ?line ok = dets:close(Tab),
    ?line file:delete(FName),
    ?line check_pps(P0),
    ok.

dets_dirty_loop() ->
    receive 
	{From, [open, Name, Args]} ->
	    Ret = dets:open_file(Name, Args),
	    From ! {self(), Ret},
	    dets_dirty_loop();
	{From, [read, Name, Key]} ->
	    Ret = dets:lookup(Name, Key),
	    From ! {self(), Ret},
	    dets_dirty_loop();
	{From, [write, Name, Value]} ->
	    Ret = dets:insert(Name, Value),
	    From ! {self(), Ret},
	    dets_dirty_loop()
    end.


bag_next_v8(suite) ->
    [];
bag_next_v8(doc) ->
    ["Check that bags and next work as expected."];
bag_next_v8(Config) when is_list(Config) ->
    bag_next(Config, 8).

bag_next_v9(suite) ->
    [];
bag_next_v9(doc) ->
    ["Check that bags and next work as expected."];
bag_next_v9(Config) when is_list(Config) ->
    ?line Tab = dets_bag_next_test,
    ?line FName = filename(Tab, Config),

    %% first and next crash upon error
    ?line dets:open_file(Tab,[{file, FName}, {type, bag},{version,9}]),
    ?line ok = dets:insert(Tab, [{1,1},{2,2},{3,3},{4,4}]),
    ?line FirstKey = dets:first(Tab),
    ?line NextKey = dets:next(Tab, FirstKey),
    ?line [FirstObj | _] = dets:lookup(Tab, FirstKey),
    ?line [NextObj | _] = dets:lookup(Tab, NextKey),
    ?line {ok, FirstPos} = dets:where(Tab, FirstObj),
    ?line {ok, NextPos} = dets:where(Tab, NextObj),
    crash(FName, NextPos+12),
    ?line {'EXIT',BadObject1} = (catch dets:next(Tab, FirstKey)),
    ?line bad_object(BadObject1, FName),
    crash(FName, FirstPos+12),
    ?line {'EXIT',BadObject2} = (catch dets:first(Tab)),
    ?line bad_object(BadObject2, FName),
    ?line dets:close(Tab),
    ?line file:delete(FName),

    bag_next(Config, 9).

bag_next(Config, Version) ->
    ?line Tab = dets_bag_next_test,
    ?line FName = filename(Tab, Config),
    P0 = pps(),
    ?line dets:open_file(Tab,[{file, FName}, {type, bag},{version,Version}]),
    ?line dets:insert(Tab,{698,hopp}),
    ?line dets:insert(Tab,{186,hopp}),
    ?line dets:insert(Tab,{hej,hopp}),
    ?line dets:insert(Tab,{186,plopp}),
    Loop = fun(N, Last, Self) ->
		   case N of
		       0 ->
			   exit({unterminated_first_next_sequence, N, Last});
		       _ ->
			   case Last of
			       '$end_of_table' ->
				   ok;
			       _ ->
				   Self(N-1, dets:next(Tab,Last), Self)
			   end
		   end
	   end,
    ?line ok = Loop(4,dets:first(Tab),Loop),
    ?line dets:close(Tab),
    ?line file:delete(FName),
    ?line check_pps(P0),
    ok.

oldbugs_v8(doc) ->
    [];
oldbugs_v8(suite) ->
    [];
oldbugs_v8(Config) when is_list(Config) ->
    oldbugs(Config, 8).

oldbugs_v9(doc) ->
    [];
oldbugs_v9(suite) ->
    [];
oldbugs_v9(Config) when is_list(Config) ->
    oldbugs(Config, 9).

oldbugs(Config, Version) ->
    FName = filename(dets_suite_oldbugs_test, Config),
    P0 = pps(),
    ?line {ok, ob} = dets:open_file(ob, [{version, Version},
					 {type, bag}, {file, FName}]),
    ?line ok = dets:insert(ob, {1, 2}),
    ?line ok = dets:insert(ob, {1,3}),
    ?line ok = dets:insert(ob, {1, 2}),
    ?line 2 = dets:info(ob, size),  %% assertion
    ?line ok = dets:close(ob),
    ?line file:delete(FName),
    ?line check_pps(P0),
    ok.

unsafe_assumptions(suite) -> [];
unsafe_assumptions(doc) ->
    "Tests that shrinking an object and then expanding it works.";
unsafe_assumptions(Config) when is_list(Config) ->
    FName = filename(dets_suite_unsafe_assumptions_test, Config),
    ?line file:delete(FName),
    P0 = pps(),
    ?line {ok, a} = dets:open_file(a, [{version,8},{file, FName}]),
    O0 = {2,false},
    O1 = {1, false},
    O2 = {1, true},
    O3 = {1, duplicate(20,false)},
    O4 = {1, duplicate(25,false)}, % same 2-log as O3
    ?line ok = dets:insert(a, O1),
    ?line ok = dets:insert(a, O0),
    ?line true = [O1,O0] =:= sort(get_all_objects(a)),
    ?line true = [O1,O0] =:= sort(get_all_objects_fast(a)),
    ?line ok = dets:insert(a, O2),
    ?line true = [O2,O0] =:= sort(get_all_objects(a)),
    ?line true = [O2,O0] =:= sort(get_all_objects_fast(a)),
    ?line ok = dets:insert(a, O3),
    ?line true = [O3,O0] =:= sort(get_all_objects(a)),
    ?line true = [O3,O0] =:= sort(get_all_objects_fast(a)),
    ?line ok = dets:insert(a, O4),
    ?line true = [O4,O0] =:= sort(get_all_objects(a)),
    ?line true = [O4,O0] =:= sort(get_all_objects_fast(a)),
    ?line ok = dets:close(a),
    ?line file:delete(FName),
    ?line check_pps(P0),
    ok.

truncated_segment_array_v8(suite) -> [];
truncated_segment_array_v8(doc) ->
    "Tests that a file where the segment array has been truncated "
    "is possible to repair.";
truncated_segment_array_v8(Config) when is_list(Config) ->
    trunc_seg_array(Config, 8).

truncated_segment_array_v9(suite) -> [];
truncated_segment_array_v9(doc) ->
    "Tests that a file where the segment array has been truncated "
    "is possible to repair.";
truncated_segment_array_v9(Config) when is_list(Config) ->
    trunc_seg_array(Config, 9).

trunc_seg_array(Config, V) ->
    TabRef = dets_suite_truncated_segment_array_test,
    Fname = filename(TabRef, Config),
    %% Create file that needs to be repaired
    ?line file:delete(Fname),
    P0 = pps(),
    ?line {ok, TabRef} = dets:open_file(TabRef, [{file, Fname},{version,V}]),
    ?line ok = dets:close(TabRef),
    
    %% Truncate the file
    ?line HeadSize = headsz(V),
    ?line truncate(Fname, HeadSize + 10),
    
    %% Open the truncated file
    ?line io:format("Expect repair:~n"),
    ?line {ok, TabRef} = dets:open_file(TabRef, 
					[{file, Fname}, {repair, true}]),
    ?line ok = dets:close(TabRef),
    ?line file:delete(Fname),
    ?line check_pps(P0),
    ok.

open_file_v8(doc) ->
    ["open_file/1 test case."];
open_file_v8(suite) -> 
    [];
open_file_v8(Config) when is_list(Config) ->
    open_1(Config, 8).

open_file_v9(doc) ->
    ["open_file/1 test case."];
open_file_v9(suite) -> 
    [];
open_file_v9(Config) when is_list(Config) ->
    T = open_v9,
    Fname = filename(T, Config),
    ?line {ok, _} = dets:open_file(T, [{file,Fname},{version,9}]),
    ?line 9 = dets:info(T, version),
    ?line true = [self()] =:= dets:info(T, users),
    ?line {ok, _} = dets:open_file(T, [{file,Fname},{version,9}]),
    ?line {error,incompatible_arguments} = 
	dets:open_file(T, [{file,Fname},{version,8}]),
    ?line true = [self(),self()] =:= dets:info(T, users),
    ?line ok = dets:close(T),
    ?line true = [self()] =:= dets:info(T, users),
    ?line ok = dets:close(T),
    ?line undefined = ets:info(T, users),
    ?line file:delete(Fname),

    open_1(Config, 9).

open_1(Config, V) ->
    TabRef = open_file_1_test,
    Fname = filename(TabRef, Config),
    ?line file:delete(Fname),

    P0 = pps(),
    ?line {error,{file_error,Fname,enoent}} = dets:open_file(Fname),
    
    ?line ok = file:write_file(Fname, duplicate(100,65)),
    ?line {error,{not_a_dets_file,Fname}} = dets:open_file(Fname),
    ?line file:delete(Fname),

    HeadSize = headsz(V),
    ?line {ok, TabRef} = dets:open_file(TabRef, [{file, Fname},{version,V}]),
    ?line ok = dets:close(TabRef),
    ?line truncate(Fname, HeadSize + 10),
    ?line true = dets:is_dets_file(Fname),
    ?line io:format("Expect repair:~n"),
    ?line {ok, Ref} = dets:open_file(Fname), % repairing
    ?line ok = dets:close(Ref),
    ?line file:delete(Fname),

    %% truncated file header, invalid type
    ?line {ok, TabRef} = dets:open_file(TabRef, [{file,Fname},{version,V}]),
    ?line ok = ins(TabRef, 3000),
    ?line ok = dets:close(TabRef),
    TypePos = 12,
    crash(Fname, TypePos),
    ?line {error, {invalid_type_code,Fname}} = dets:open_file(Fname),
    ?line truncate(Fname, HeadSize - 10),    
    ?line {error, {tooshort,Fname}} = dets:open_file(Fname),
    ?line {ok, TabRef} = dets:open_file(TabRef, [{file,Fname},{version,V}]),
    ?line ok = dets:close(TabRef),
    ?line file:delete(Fname),

    ?line {error,{file_error,{foo,bar},_}} = dets:is_dets_file({foo,bar}),
    ?line check_pps(P0),
    ok.

init_table_v8(doc) ->
    ["initialize_table/2 and from_ets/2 test case."];
init_table_v8(suite) -> 
    [];
init_table_v8(Config) when is_list(Config) ->
    init_table(Config, 8).

init_table_v9(doc) ->
    ["initialize_table/2 and from_ets/2 test case."];
init_table_v9(suite) -> 
    [];
init_table_v9(Config) when is_list(Config) ->
    %% Objects are returned in "time order".
    T = init_table_v9,
    Fname = filename(T, Config),
    ?line file:delete(Fname),
    L = [{1,a},{2,b},{1,c},{2,c},{1,c},{2,a},{1,b}],
    Input = init([L]),
    ?line {ok, _} = dets:open_file(T, [{file,Fname},{version,9},
				       {type,duplicate_bag}]),
    ?line ok = dets:init_table(T, Input),
    ?line [{1,a},{1,c},{1,c},{1,b}] = dets:lookup(T, 1),
    ?line [{2,b},{2,c},{2,a}] = dets:lookup(T, 2),
    ?line ok = dets:close(T),
    ?line file:delete(Fname),

    init_table(Config, 9),
    fast_init_table(Config).

init_table(Config, V) ->
    TabRef = init_table_test,
    Fname = filename(TabRef, Config),
    ?line file:delete(Fname),
    P0 = pps(),

    Args = [{file,Fname},{version,V},{auto_save,120000}],
    ?line {ok, _} = dets:open_file(TabRef, Args),
    ?line {'EXIT', _} = 
	(catch dets:init_table(TabRef, fun(foo) -> bar end)),
    dets:close(TabRef),
    ?line {ok, _} = dets:open_file(TabRef, Args),
    ?line {'EXIT', _} = (catch dets:init_table(TabRef, fun() -> foo end)),
    dets:close(TabRef),
    ?line {ok, _} = dets:open_file(TabRef, Args),
    ?line {'EXIT', {badarg, _}} = (catch dets:init_table(TabRef, nofun)),
    ?line {'EXIT', {badarg, _}} = 
	(catch dets:init_table(TabRef, fun(_X) -> end_of_input end, 
			       [{foo,bar}])),
    dets:close(TabRef),
    ?line {ok, _} = dets:open_file(TabRef, Args),
    ?line away = (catch dets:init_table(TabRef, fun(_) -> throw(away) end)),
    dets:close(TabRef),
    ?line {ok, _} = dets:open_file(TabRef, Args),
    ?line {error, {init_fun, fopp}} = 
	dets:init_table(TabRef, fun(read) -> fopp end),
    dets:close(TabRef),

    ?line {ok, _} = dets:open_file(TabRef, Args),
    ?line dets:safe_fixtable(TabRef, true),
    ?line {error, {fixed_table, TabRef}} = dets:init_table(TabRef, init([])),
    ?line dets:safe_fixtable(TabRef, false),
    ?line ET = ets:new(foo,[]),
    ?line ok = dets:from_ets(TabRef, ET),
    ?line [] = get_all_objects(TabRef),
    ?line [] = get_all_objects_fast(TabRef),
    ?line true = ets:insert(ET, {1,a}),
    ?line true = ets:insert(ET, {2,b}),
    ?line ok = dets:from_ets(TabRef, ET),
    ?line [{1,a},{2,b}] = sort(get_all_objects(TabRef)),
    ?line [{1,a},{2,b}] = sort(get_all_objects_fast(TabRef)),
    ?line true = ets:delete(ET),
    ?line 120000 = dets:info(TabRef, auto_save),
    ?line ok = dets:close(TabRef),

    ?line {ok, _} = dets:open_file(TabRef, [{access,read} | Args]),
    ?line {error, {access_mode, Fname}} = dets:init_table(TabRef, init([])),
    ?line ok = dets:close(TabRef),

    ?line {ok, _} = dets:open_file(TabRef, Args),
    ?line {error, invalid_objects_list} =
	(catch dets:init_table(TabRef, init([[{1,2},bad,{3,4}]]))),
    ?line _ = dets:close(TabRef),
    ?line file:delete(Fname),

    L1 = [[{1,a},{2,b}],[],[{3,c}],[{4,d}],[]],
    bulk_init(L1, set, 4, Config, V),
    L2 = [[{1,a},{2,b}],[],[{2,q},{3,c}],[{4,d}],[{4,e},{2,q}]],
    bulk_init(L2, set, 4, Config, V),
    bulk_init(L2, bag, 6, Config, V),
    bulk_init(L2, duplicate_bag, 7, Config, V),
    bulk_init(L1, set, 4, 512, Config, V),
    bulk_init([], set, 0, 10000, Config, V),
    file:delete(Fname),

    %% Initiate a file that contains a lot of objects.
    ?line {ok, _} = dets:open_file(TabRef, [{min_no_slots,10000} | Args]),
    ?line ok = ins(TabRef, 6000),
    Fun = init_fun(0, 10000),
    ?line ok = dets:init_table(TabRef, Fun,{format,term}),
    ?line All = sort(get_all_objects(TabRef)),
    ?line FAll = get_all_objects_fast(TabRef),
    ?line true = All =:= sort(FAll),
    ?line true = length(All) =:= 10000,
    ?line ok = dets:close(TabRef),
    ?line file:delete(Fname),

    ?line {ok, _} = dets:open_file(TabRef, [{min_no_slots,4000} | Args]),
    ?line ok = ins(TabRef, 6000),
    ?line FileSize1 = dets:info(TabRef, file_size),
    Fun2 = init_fun(0, 4000),
    ?line ok = dets:init_table(TabRef, Fun2),
    ?line FileSize2 = dets:info(TabRef, file_size),
    ?line ok = dets:close(TabRef),
    ?line true = FileSize1 > FileSize2,
    ?line file:delete(Fname),

    ?line check_pps(P0),
    ok.

bulk_init(Ls, Type, N, Config, V) ->
    bulk_init(Ls, Type, N, 256, Config, V).

bulk_init(Ls, Type, N, Est, Config, V) ->
    T = init_table_test,
    Fname = filename(T, Config),
    ?line file:delete(Fname),
    Input = init(Ls),
    Args = [{ram_file,false}, {type,Type},{keypos,1},{file,Fname},
	    {estimated_no_objects, Est},{version,V}],
    ?line {ok, T} = dets:open_file(T, Args),
    ?line ok = dets:init_table(T, Input),
    ?line All = sort(get_all_objects(T)),
    ?line FAll = get_all_objects_fast(T),
    ?line true = All =:= sort(FAll),
    ?line true = length(All) =:= N,
    ?line true = dets:info(T, size) =:= N,
    ?line ok = dets:close(T),
    
    ?line {ok, T} = dets:open_file(T, Args),
    ?line All2 = sort(get_all_objects(T)),
    ?line FAll2 = get_all_objects_fast(T),
    ?line true = All =:= All2,
    ?line true = All =:= sort(FAll2),
    ?line ok = dets:close(T),
    ?line file:delete(Fname).

init(L) ->
    fun(close) ->
	    ok;
       (read) when [] =:= L ->
	    end_of_input;
       (read) ->
	    [E | Es] = L,
	    {E, init(Es)}
    end.

init_fun(I, N) ->
    fun(read) when I =:= N ->
	    end_of_input;
       (read) ->
	    {NewN, Items} = items(I, N, 1000, []),
	    {Items, init_fun(NewN, N)};
       (close) ->
	    ignored
    end.

fast_init_table(Config) ->
    V = 9,
    TabRef = init_table_test,
    Fname = filename(TabRef, Config),
    ?line file:delete(Fname),
    P0 = pps(),

    Args = [{file,Fname},{version,V},{auto_save,120000}],

    Source = init_table_test_source,
    SourceFname = filename(Source, Config),
    ?line file:delete(SourceFname),
    SourceArgs = [{file,SourceFname},{version,V},{auto_save,120000}],

    ?line {ok, Source} = dets:open_file(Source, SourceArgs),
    
    ?line {ok, _} = dets:open_file(TabRef, Args),
    ?line {'EXIT', _} = 
	(catch dets:init_table(TabRef, fun(foo) -> bar end, {format,bchunk})),
    dets:close(TabRef),
    ?line {ok, _} = dets:open_file(TabRef, Args),
    ?line {'EXIT', _} = (catch dets:init_table(TabRef, fun() -> foo end,
					       {format,bchunk})),
    dets:close(TabRef),
    ?line {ok, _} = dets:open_file(TabRef, Args),
    ?line {'EXIT', {badarg, _}} = 
	(catch dets:init_table(TabRef, nofun, {format,bchunk})),
    dets:close(TabRef),
    ?line {ok, _} = dets:open_file(TabRef, Args),
    ?line away = (catch dets:init_table(TabRef, fun(_) -> throw(away) end,
					{format,bchunk})),
    dets:close(TabRef),
    ?line {ok, _} = dets:open_file(TabRef, Args),
    ?line {error, {init_fun, fopp}} = 
	dets:init_table(TabRef, fun(read) -> fopp end, {format,bchunk}),
    dets:close(TabRef),
    ?line {ok, _} = dets:open_file(TabRef, Args),
    ?line dets:safe_fixtable(TabRef, true),
    ?line {error, {fixed_table, TabRef}} = 
	dets:init_table(TabRef, init([]), {format,bchunk}),
    ?line dets:safe_fixtable(TabRef, false),
    ?line ok = dets:close(TabRef),

    ?line {ok, _} = dets:open_file(TabRef, [{access,read} | Args]),
    ?line {error, {access_mode, Fname}} = 
	dets:init_table(TabRef, init([]), {format,bchunk}),
    ?line ok = dets:close(TabRef),

    ?line {ok, _} = dets:open_file(TabRef, Args),
    ?line {error, {init_fun,{1,2}}} =
	dets:init_table(TabRef, init([[{1,2},bad,{3,4}]]), {format,bchunk}),
    ?line _ = dets:close(TabRef),
    ?line file:delete(Fname),

    ?line {ok, _} = dets:open_file(TabRef, Args),
    ?line {error, {init_fun, end_of_input}} = 
	dets:init_table(TabRef, init([]),{format,bchunk}),
    ?line _ = dets:close(TabRef),
    ?line file:delete(Fname),

    ?line {ok, _} = dets:open_file(TabRef, Args),
    ?line {'EXIT', {badarg, _}} = 
	(catch dets:init_table(TabRef, init([]),{format,foppla})),
    ?line _ = dets:close(TabRef),
    ?line file:delete(Fname),

    ?line {ok, _} = dets:open_file(TabRef, Args),
    ?line ok = ins(TabRef, 100),

    ?line [BParms | Objs] = collect_bchunk(TabRef, init_bchunk(TabRef)),
    ?line Parms = binary_to_term(BParms),
    ?line {error, {init_fun, <<"foobar">>}} = 
	dets:init_table(TabRef, init([[<<"foobar">>]]),{format,bchunk}),
    ?line _ = dets:close(TabRef),
    ?line file:delete(Fname),

    ?line {ok, _} = dets:open_file(TabRef, Args),
    ?line Parms1 = setelement(1, Parms, foobar),
    BParms1 = term_to_binary(Parms1),
    ?line {error, {init_fun, BParms1}} = 
	dets:init_table(TabRef, init([[BParms1 | Objs]]),{format,bchunk}),
    ?line _ = dets:close(TabRef),
    ?line file:delete(Fname),

    ?line {ok, _} = dets:open_file(TabRef, Args),
    [{Sz1,No1} | NoColls17] = element(tuple_size(Parms), Parms),
    Parms2 = setelement(tuple_size(Parms), Parms, [{Sz1,No1+1} | NoColls17]),
    BParms2 = term_to_binary(Parms2),
    ?line {error, invalid_objects_list} = 
	dets:init_table(TabRef, init([[BParms2 | Objs]]),{format,bchunk}),
    ?line _ = dets:close(TabRef),
    ?line file:delete(Fname),

    ?line {ok, _} = dets:open_file(TabRef, Args),
    ?line [{LSize1,Slot1,Obj1} | ObjsRest] = Objs,
  
    ?line BadSize = byte_size(Obj1)-1,
    ?line <<BadSizeObj:BadSize/binary,_:1/binary>> = Obj1,
    ?line BadObjs = [{LSize1,Slot1,BadSizeObj} | ObjsRest],
    ?line {error, invalid_objects_list} = 
	dets:init_table(TabRef, init([[BParms | BadObjs]]),{format,bchunk}),
    ?line _ = dets:close(TabRef),
    ?line file:delete(Fname),

    ?line {ok, _} = dets:open_file(TabRef, Args),
    ?line <<Size:32,BigObj0/binary>> = list_to_binary(lists:duplicate(16,Obj1)),
    ?line BigObj = <<(Size*16):32,BigObj0/binary>>,
    ?line BadColl = [BParms, {LSize1+4,Slot1,BigObj} | ObjsRest],
    ?line {error, invalid_objects_list} = 
         dets:init_table(TabRef, init([BadColl]),{format,bchunk}),
    ?line _ = dets:close(TabRef),
    ?line file:delete(Fname),

    ?line {ok, _} = dets:open_file(TabRef, Args),
    BadObj = <<"foobar">>,
    ?line {error, invalid_objects_list} = 
	dets:init_table(TabRef, init([[BParms, BadObj]]),{format,bchunk}),
    ?line _ = dets:close(TabRef),
    ?line file:delete(Fname),

    ?line {ok, _} = dets:open_file(TabRef, [{type,bag} | Args]),
    ?line {error, {init_fun, _}} = 
	dets:init_table(TabRef, init([[BParms]]),{format,bchunk}),
    ?line _ = dets:close(TabRef),
    ?line file:delete(Fname),

    ?line ok = dets:close(Source),
    ?line file:delete(SourceFname),

    L1 = [{1,a},{2,b},{3,c},{4,d}],
    fast_bulk_init(L1, set, 4, 4, Config, V),
    L2 = [{1,a},{2,b},{2,q},{3,c},{4,d},{4,e},{2,q}],
    fast_bulk_init(L2, set, 4, 4, Config, V),
    fast_bulk_init(L2, bag, 6, 4, Config, V),
    fast_bulk_init(L2, duplicate_bag, 7, 4, Config, V),
    fast_bulk_init(L1, set, 4, 4, 512, Config, V),
    fast_bulk_init([], set, 0, 0, 10000, Config, V),
    file:delete(Fname),

    %% Initiate a file that contains a lot of objects.
    ?line {ok, _} = dets:open_file(Source, [{min_no_slots,10000} | SourceArgs]),
    Fun1 = init_fun(0, 10000),
    ?line ok = dets:init_table(Source, Fun1, {format,term}),
    
    ?line {ok, _} = dets:open_file(TabRef, [{min_no_slots,10000} | Args]),
    ?line ok = ins(TabRef, 6000),
    Fun2 = init_bchunk(Source),
    ?line true = 
        dets:is_compatible_bchunk_format(TabRef, 
                                         dets:info(Source, bchunk_format)),
    ?line false = dets:is_compatible_bchunk_format(TabRef, <<"foobar">>),
    ?line ok = dets:init_table(TabRef, Fun2, {format, bchunk}),
    ?line ok = dets:close(Source),
    ?line file:delete(SourceFname),
    ?line All = sort(get_all_objects(TabRef)),
    ?line FAll = get_all_objects_fast(TabRef),
    ?line true = All =:= sort(FAll),
    ?line true = length(All) =:= 10000,
    ?line ok = dets:close(TabRef),
    ?line file:delete(Fname),

    %% Initiate inserts fewer objects than the table contains.
    ?line {ok, _} = dets:open_file(Source, [{min_no_slots,1000} | SourceArgs]),
    ?line ok = ins(Source, 4000),
    
    ?line {ok, _} = dets:open_file(TabRef, [{min_no_slots,1000} | Args]),
    ?line ok = ins(TabRef, 6000),
    ?line FileSize1 = dets:info(TabRef, file_size),
    Fun4 = init_bchunk(Source),
    ?line ok = dets:init_table(TabRef, Fun4, {format, bchunk}),
    ?line ok = dets:close(Source),
    ?line file:delete(SourceFname),
    ?line FileSize2 = dets:info(TabRef, file_size),
    ?line All_2 = sort(get_all_objects(TabRef)),
    ?line FAll_2 = get_all_objects_fast(TabRef),
    ?line true = All_2 =:= sort(FAll_2),
    ?line true = length(All_2) =:= 4000,
    ?line ok = dets:close(TabRef),
    ?line true = FileSize1 > FileSize2,

    %% Bchunk and fixed table.
    ?line {ok, _} = dets:open_file(TabRef, Args),
    ?line NoItems = dets:info(TabRef, no_objects),
    ?line AllObjects1 = sort(get_all_objects_fast(TabRef)),
    ?line dets:safe_fixtable(TabRef, true),
    ?line true = dets:info(TabRef, fixed),
    ?line Cont1 = init_bchunk(TabRef),
    ?line NoDel = 
	dets:select_delete(TabRef, [{{'_',{item,'_','_'}},[],[true]}]),
    ?line true = (NoDel > 0),
    ?line AllObjects2 = sort(get_all_objects_fast(TabRef)),
    ?line true = dets:info(TabRef, fixed),
    ?line Cont2 = init_bchunk(TabRef),
    ?line NoItems2 = dets:info(TabRef, no_objects),
    ?line true = (NoItems =:= NoItems2 + NoDel),
    ?line NoDel2 = dets:select_delete(TabRef, [{'_',[],[true]}]),
    ?line true = (NoDel2 > 0),
    ?line AllObjects3 = sort(get_all_objects_fast(TabRef)),
    ?line NoItems3 = dets:info(TabRef, no_objects),
    ?line true = (NoItems3 =:= 0),
    ?line true = dets:info(TabRef, fixed),
    ?line true = (NoItems2 =:= NoItems3 + NoDel2),
    ?line Cont3 = init_bchunk(TabRef),

    ?line BinColl1 = collect_bchunk(TabRef, Cont1),
    ?line BinColl2 = collect_bchunk(TabRef, Cont2),
    ?line BinColl3 = collect_bchunk(TabRef, Cont3),
    ?line dets:safe_fixtable(TabRef, false),
    ?line ok = dets:close(TabRef),    
    ?line file:delete(Fname),

    %% Now check that the above collected binaries are correct.
    ?line {ok, _} = dets:open_file(TabRef, Args),
    ?line ok = dets:init_table(TabRef, init([BinColl1]),{format,bchunk}),
    ?line true = (AllObjects1 =:= sort(get_all_objects_fast(TabRef))),
    ?line true = (length(AllObjects1) =:= dets:info(TabRef, no_objects)),
    ?line ok = dets:init_table(TabRef, init([BinColl2]),{format,bchunk}),
    ?line true = (AllObjects2 =:= sort(get_all_objects_fast(TabRef))),
    ?line true = (length(AllObjects2) =:= dets:info(TabRef, no_objects)),
    ?line ok = dets:init_table(TabRef, init([BinColl3]),{format,bchunk}),
    ?line true = (AllObjects3 =:= sort(get_all_objects_fast(TabRef))),
    ?line true = (length(AllObjects3) =:= dets:info(TabRef, no_objects)),
    ?line ok = dets:close(TabRef),
    ?line file:delete(Fname),
    ?line check_pps(P0),
    ok.

fast_bulk_init(L, Type, N, NoKeys, Config, V) ->
    fast_bulk_init(L, Type, N, NoKeys, 256, Config, V).

fast_bulk_init(L, Type, N, NoKeys, Est, Config, V) ->
    T = init_table_test,
    Fname = filename(T, Config),
    ?line file:delete(Fname),

    Args0 = [{ram_file,false}, {type,Type},{keypos,1},
	    {estimated_no_objects, Est},{version,V}],
    Args = [{file,Fname} | Args0],
    S = init_table_test_source,
    SFname = filename(S, Config),
    ?line file:delete(SFname),
    SArgs = [{file,SFname} | Args0],

    ?line {ok, S} = dets:open_file(S, SArgs),
    ?line ok = dets:insert(S, L),

    Input = init_bchunk(S),
    ?line {ok, T} = dets:open_file(T, Args),
    ?line ok = dets:init_table(T, Input, [{format,bchunk}]),
    ?line All = sort(get_all_objects(T)),
    ?line FAll = get_all_objects_fast(T),
    ?line true = All =:= sort(FAll),
    ?line true = length(All) =:= N,
    ?line true = dets:info(T, size) =:= N,
    ?line true = dets:info(T, no_keys) =:= NoKeys,
    ?line ok = dets:close(T),
    
    ?line {ok, T} = dets:open_file(T, Args),
    ?line All2 = sort(get_all_objects(T)),
    ?line FAll2 = get_all_objects_fast(T),
    ?line true = All =:= All2,
    ?line true = All =:= sort(FAll2),
    ?line ok = dets:close(T),
    ?line file:delete(Fname),

    ?line ok = dets:close(S),
    ?line file:delete(SFname),
    ok.

init_bchunk(T) ->
    Start = dets:bchunk(T, start),
    init_bchunk(T, Start).

init_bchunk(Tab, State) ->
    fun(read) when State =:= '$end_of_table' ->
	    end_of_input;
       (read) when element(1, State) =:= error ->
	    State;
       (read) ->
	    {Cont, Objs} = State,
	    {Objs, init_bchunk(Tab, dets:bchunk(Tab, Cont))};
       (close) ->
	    ok
    end.

collect_bchunk(Tab, Fun) ->
    collect_bchunk(Tab, Fun, []).

collect_bchunk(Tab, Fun, L) ->
    case Fun(read) of
	end_of_input ->
	    lists:append(lists:reverse(L));
	{Objs, Fun2} when is_list(Objs) ->
	    collect_bchunk(Tab, Fun2, [Objs | L]);
	Error ->
	    Error
    end.

items(I, N, C, L) when I =:= N; C =:= 0 ->
    {I, L};
items(I, N, C, L) ->
    items(I+1, N, C-1, [{I, item(I)} | L]).

repair_v8(doc) ->
    ["open_file and repair."];
repair_v8(suite) -> 
    [];
repair_v8(Config) when is_list(Config) ->
    repair(Config, 8).

repair_v9(doc) ->
    ["open_file and repair."];
repair_v9(suite) -> 
    [];
repair_v9(Config) when is_list(Config) ->
    %% Convert from format 9 to format 8.
    T = convert_98,
    Fname = filename(T, Config),
    ?line file:delete(Fname),
    ?line {ok, _} = dets:open_file(T, [{file,Fname},{version,9},
				       {type,duplicate_bag}]),
    ?line 9 = dets:info(T, version),
    ?line true = is_binary(dets:info(T, bchunk_format)),
    ?line ok = dets:insert(T, [{1,a},{2,b},{1,c},{2,c},{1,c},{2,a},{1,b}]),
    ?line dets:close(T),
    ?line {error, {version_mismatch, _}} = 
	dets:open_file(T, [{file,Fname},{version,8},{type,duplicate_bag}]),
    ?line {ok, _} = dets:open_file(T, [{file,Fname},{version,8},
				       {type,duplicate_bag},{repair,force}]),
    ?line 8 = dets:info(T, version),
    ?line true = undefined =:= dets:info(T, bchunk_format),
    ?line [{1,a},{1,b},{1,c},{1,c}] = sort(dets:lookup(T, 1)),
    ?line [{2,a},{2,b},{2,c}] = sort(dets:lookup(T, 2)),
    ?line 7 = dets:info(T, no_objects),
    ?line no_keys_test(T),
    ?line _ = histogram(T, silent),
    ?line ok = dets:close(T),
    ?line file:delete(Fname),

    %% The short lived format 9(a).
    %% Not very throughly tested here.
    A9 = a9,
    ?line Version9aS = filename:join(?datadir(Config), "version_9a.dets"),
    ?line Version9aT = filename('v9a.dets', Config),
    ?line {ok, _} = file:copy(Version9aS, Version9aT),
    ?line {ok, A9} = dets:open_file(A9, [{file,Version9aT}]),
    ?line undefined = dets:info(A9, bchunk_format),
    ?line [{1,a},{2,b},{3,c}] = sort(dets:match_object(A9, '_')),
    ?line ok = dets:insert(A9, {4,d}),
    ?line ok = dets:close(A9),
    ?line {ok, A9} = dets:open_file(A9, [{file,Version9aT}]),
    ?line {error, old_version} = dets:bchunk(A9, start),
    ?line ok = dets:close(A9),
    ?line io:format("Expect forced repair:~n"),
    ?line {ok, A9} = dets:open_file(A9, [{file,Version9aT},{repair,force}]),
    ?line {_, _} = dets:bchunk(A9, start),
    ?line ok = dets:close(A9),
    ?line file:delete(Version9aT),

    repair(Config, 9).

repair(Config, V) ->
    TabRef = repair_test,
    Fname = filename(TabRef, Config),
    ?line file:delete(Fname),
    HeadSize = headsz(V),

    P0 = pps(),
    ?line {'EXIT', {badarg, _}} = 
	(catch dets:open_file(TabRef, [{min_no_slots,1000},
				       {max_no_slots,500}])),
    ?line {error,{file_error,hoppla,enoent}} = dets:file_info(hoppla),
    ?line {error,{file_error,Fname,enoent}} = 
	dets:open_file(TabRef, [{file, Fname}, {access, read}]),

    %% compacting, and some kind of test that free lists are saved OK on file
    ?line {ok, TabRef} = dets:open_file(TabRef, [{file,Fname},{version,V}]),
    ?line 0 = dets:info(TabRef, size),
    ?line ok = ins(TabRef, 30000),
    ?line ok = del(TabRef, 30000, 3),
    ?line ok = dets:close(TabRef),
    ?line {error, {access_mode,Fname}} =
        dets:open_file(foo, [{file,Fname},{repair,force},{access,read}]),
    ?line {ok, Ref3} = dets:open_file(Fname), % no repair!
    ?line 20000 = dets:info(Ref3, size),
    ?line 20000 = dets:foldl(fun(_, N) -> N+1 end, 0, Ref3),
    ?line 20000 = count_objects_quite_fast(Ref3), % actually a test of match
    ?line no_keys_test(Ref3),
    ?line ok = dets:close(Ref3),
    if
        V =:= 8 ->
            ?line {ok, TabRef} = dets:open_file(TabRef, 
                                   [{file, Fname},{version,V},{access,read}]),
            ?line ok = dets:close(TabRef),
            ?line io:format("Expect compacting repair:~n"),
            ?line {ok, TabRef} = dets:open_file(TabRef, 
                                                [{file, Fname},{version,V}]),
            ?line 20000 = dets:info(TabRef, size),
	    ?line _ = histogram(TabRef, silent),
            ?line ok = dets:close(TabRef);
        true ->
            ok
    end,
    ?line {error,{keypos_mismatch,Fname}} = 
	dets:open_file(TabRef, [{file, Fname},{keypos,17}]),
    ?line {error,{type_mismatch,Fname}} = 
	dets:open_file(TabRef, [{file, Fname},{type,duplicate_bag}]),

    %% make one of the temporary files unwritable
    TmpFile = if 
		  V =:= 8 -> 
		      Fname ++ ".TMP.10000"; 
		  true -> Fname ++ ".TMP.1" 
	      end,
    ?line file:delete(TmpFile),
    ?line {ok, TmpFd} = file:open(TmpFile, [read,write]),
    ?line ok = file:close(TmpFd),
    ?line unwritable(TmpFile),
    ?line {error,{file_error,TmpFile,eacces}} = dets:fsck(Fname, V),
    ?line {ok, _} = dets:open_file(TabRef, 
                        [{repair,false},{file, Fname},{version,V}]),
    ?line 20000 = length(get_all_objects(TabRef)),
    ?line _ = histogram(TabRef, silent),
    ?line 20000 = length(get_all_objects_fast(TabRef)),
    ?line ok = dets:close(TabRef),
    ?line writable(TmpFile),
    ?line file:delete(TmpFile),

    ?line truncate(Fname, HeadSize + 10),
    ?line {error,{not_closed, Fname}} = 
	dets:open_file(TabRef, [{file, Fname}, {access, read}]),
    ?line {error,{not_closed, Fname}} = 
	dets:open_file(TabRef, [{file, Fname}, {access, read}, 
                                {repair,force}]),
    ?line {error,{needs_repair, Fname}} = 
	dets:open_file(TabRef, [{file, Fname}, {repair, false}]),
    ?line file:delete(Fname),

    %% truncated file header
    ?line {ok, TabRef} = dets:open_file(TabRef, [{file,Fname},{version,V}]),
    ?line ok = ins(TabRef, 100),
    ?line ok = dets:close(TabRef),
    ?line truncate(Fname, HeadSize - 10),    
    %% a new file is created ('tooshort')
    ?line {ok, TabRef} = dets:open_file(TabRef, 
					[{file,Fname},{version,V},
					 {min_no_slots,1000},
					 {max_no_slots,1000000}]),
    case dets:info(TabRef, no_slots) of
	undefined -> ok;
	{Min1,Slot1,Max1} ->
	    ?line true = Min1 =< Slot1, true = Slot1 =< Max1,
	    ?line true = 1000 < Min1, true = 1000+256 > Min1,
	    ?line true = 1000000 < Max1, true = (1 bsl 20)+256 > Max1
    end,
    ?line 0 = dets:info(TabRef, size),
    ?line no_keys_test(TabRef),
    ?line _ = histogram(TabRef, silent),
    ?line ok = dets:close(TabRef),
    ?line file:delete(Fname),

    %% version bump (v8)
    ?line Version7S = filename:join(?datadir(Config), "version_r2d.dets"),
    ?line Version7T = filename('v2.dets', Config),
    ?line {ok, _} = file:copy(Version7S, Version7T),
    ?line {error,{version_bump, Version7T}} = dets:open_file(Version7T),
    ?line {error,{version_bump, Version7T}} = 
	dets:open_file(Version7T, [{file,Version7T},{repair,false}]),
    ?line {error,{version_bump, Version7T}} = 
	dets:open_file(Version7T, [{file, Version7T}, {access, read}]),
    ?line io:format("Expect upgrade:~n"),
    ?line {ok, _} = dets:open_file(Version7T, 
                                   [{file, Version7T},{version, V}]),
    ?line [{1,a},{2,b}] = sort(get_all_objects(Version7T)),
    ?line [{1,a},{2,b}] = sort(get_all_objects_fast(Version7T)),
    Phash = if 
		V =:= 8 -> phash;
		true -> phash2
	    end,
    ?line Phash = dets:info(Version7T, hash),
    ?line _ = histogram(Version7T, silent),
    ?line ok = dets:close(Version7T),
    ?line {ok, _} = dets:open_file(Version7T, [{file, Version7T}]),
    ?line Phash = dets:info(Version7T, hash),
    ?line ok = dets:close(Version7T),
    ?line file:delete(Version7T),

    %% converting free lists
    ?line Version8aS = filename:join(?datadir(Config), "version_r3b02.dets"),
    ?line Version8aT = filename('v3.dets', Config),
    ?line {ok, _} = file:copy(Version8aS, Version8aT),
    %% min_no_slots and max_no_slots are ignored - no repair is taking place
    ?line {ok, _} = dets:open_file(version_8a, 
				   [{file, Version8aT},{min_no_slots,1000},
				    {max_no_slots,100000}]),
    ?line [{1,b},{2,a},{a,1},{b,2}] = sort(get_all_objects(version_8a)),
    ?line [{1,b},{2,a},{a,1},{b,2}] = sort(get_all_objects_fast(version_8a)),
    ?line ok = ins(version_8a, 1000),
    ?line 1002 = dets:info(version_8a, size),
    ?line no_keys_test(version_8a),
    ?line All8a = sort(get_all_objects(version_8a)),
    ?line 1002 = length(All8a),
    ?line FAll8a = sort(get_all_objects_fast(version_8a)),
    ?line true = sort(All8a) =:= sort(FAll8a),
    ?line ok = del(version_8a, 300, 3),
    ?line 902 = dets:info(version_8a, size),
    ?line no_keys_test(version_8a),
    ?line All8a2 = sort(get_all_objects(version_8a)),
    ?line 902 = length(All8a2),
    ?line FAll8a2 = sort(get_all_objects_fast(version_8a)),
    ?line true = sort(All8a2) =:= sort(FAll8a2),
    ?line _ = histogram(version_8a, silent),
    ?line ok = dets:close(version_8a),
    ?line file:delete(Version8aT),

    %% will fail unless the slots are properly sorted when repairing (v8)
    BArgs = [{file, Fname},{type,duplicate_bag},
	     {delayed_write,{3000,10000}},{version,V}],
    ?line {ok, TabRef} = dets:open_file(TabRef, BArgs),
    Seq = seq(1, 500),
    Small = map(fun(X) -> {X,X} end, Seq),
    Big = map(fun(X) -> erlang:make_tuple(20, X) end, Seq),
    ?line ok = dets:insert(TabRef, Small),
    ?line ok = dets:insert(TabRef, Big),
    ?line ok = dets:insert(TabRef, Small),
    ?line ok = dets:insert(TabRef, Big),
    ?line All = sort(safe_get_all_objects(TabRef)),
    ?line ok = dets:close(TabRef),
    ?line io:format("Expect forced repair:~n"),
    ?line {ok, _} = 
         dets:open_file(TabRef, [{repair,force},{min_no_slots,2000} | BArgs]),
    if 
	V =:= 9 ->
	    ?line {MinNoSlots,_,MaxNoSlots} = dets:info(TabRef, no_slots),
	    ?line ok = dets:close(TabRef),
	    ?line io:format("Expect compaction:~n"),
	    ?line {ok, _} = 
		dets:open_file(TabRef, [{repair,force},
					{min_no_slots,MinNoSlots},
					{max_no_slots,MaxNoSlots} | BArgs]);
	true ->
	    ok
    end,
    ?line All2 = get_all_objects(TabRef),
    ?line true = All =:= sort(All2),
    ?line FAll2 = get_all_objects_fast(TabRef),
    ?line true = All =:= sort(FAll2),
    ?line true = length(All) =:= dets:info(TabRef, size),
    ?line no_keys_test(TabRef),
    Fun = fun(X) -> 4 = length(dets:lookup(TabRef, X)) end,
    ?line foreach(Fun, Seq),
    ?line _ = histogram(TabRef, silent),
    ?line ok = dets:close(TabRef),
    ?line file:delete(Fname),

    %% object bigger than segments, the "hole" is taken care of
    ?line {ok, TabRef} = dets:open_file(TabRef, [{file, Fname},{version,V}]),
    Tuple = erlang:make_tuple(1000, foobar), % > 2 kB
    ?line ok = dets:insert(TabRef, Tuple),
    %% at least one full segment (objects smaller than 2 kB):
    ?line ins(TabRef, 2000), 
    ?line ok = dets:close(TabRef),

    if 
        V =:= 8 ->
            %% first estimated number of objects is wrong, repair once more
            ?line {ok, Fd} = file:open(Fname, read_write),
            NoPos = HeadSize - 8,  % no_objects
            ?line file:pwrite(Fd, NoPos, <<0:32>>), % NoItems
            ok = file:close(Fd),
            ?line dets:fsck(Fname, V),
            ?line {ok, _} = 
                dets:open_file(TabRef, 
                               [{repair,false},{file, Fname},{version,V}]),
            ?line 2001 = length(get_all_objects(TabRef)),
            ?line _ = histogram(TabRef, silent),
            ?line 2001 = length(get_all_objects_fast(TabRef)),
            ?line ok = dets:close(TabRef);
        true ->
            ok
    end,

    ?line {ok, _} = 
        dets:open_file(TabRef, 
                       [{repair,false},{file, Fname},{version,V}]),
    ?line {ok, ObjPos} = dets:where(TabRef, {66,{item,number,66}}),
    ?line ok = dets:close(TabRef),
    %% Damaged object.
    Pos = 12, % v9: compaction fails, proper repair follows
    crash(Fname, ObjPos+Pos),
    ?line io:format(
	    "Expect forced repair (possibly after attempted compaction):~n"),
    ?line {ok, _} = 
	dets:open_file(TabRef, [{repair,force},{file, Fname},{version,V}]),
    ?line true = dets:info(TabRef, size) < 2001,
    ?line ok = dets:close(TabRef),
    ?line file:delete(Fname),

    %% The file is smaller than the padded object.
    ?line {ok, TabRef} = dets:open_file(TabRef, [{file,Fname},{version,V}]),
    ?line ok = dets:insert(TabRef, Tuple),
    ?line ok = dets:close(TabRef),
    ?line io:format("Expect forced repair or compaction:~n"),
    ?line {ok, _} = 
	dets:open_file(TabRef, [{repair,force},{file, Fname},{version,V}]),
    ?line true = 1 =:= dets:info(TabRef, size),
    ?line ok = dets:close(TabRef),
    ?line file:delete(Fname),

    %% Damaged free lists.
    ?line {ok, TabRef} = dets:open_file(TabRef, [{file,Fname},{version,V}]),
    ?line ok = ins(TabRef, 300),
    ?line ok = dets:sync(TabRef),
    ?line ok = del(TabRef, 300, 3),
    %% FileSize is approximately where the free lists will be written.
    ?line FileSize = dets:info(TabRef, memory),
    ?line ok = dets:close(TabRef),
    crash(Fname, FileSize+20),
    ?line {error, {bad_freelists, Fname}} = 
	dets:open_file(TabRef, [{file,Fname},{version,V}]),
    ?line file:delete(Fname),

    %% File not closed, opening with read and read_write access tried.
    ?line {ok, TabRef} = dets:open_file(TabRef, [{file,Fname},{version,V}]),
    ?line ok = ins(TabRef, 300),
    ?line ok = dets:close(TabRef),
    ?line crash(Fname, ?CLOSED_PROPERLY_POS+3, ?NOT_PROPERLY_CLOSED),
    ?line {error, {not_closed, Fname}} =
       dets:open_file(foo, [{file,Fname},{version,V},{repair,force},
                            {access,read}]),
    ?line {error, {not_closed, Fname}} =
       dets:open_file(foo, [{file,Fname},{version,V},{repair,true},
                            {access,read}]),
    ?line io:format("Expect repair:~n"),
    ?line {ok, TabRef} =
       dets:open_file(TabRef, [{file,Fname},{version,V},{repair,true},
                               {access,read_write}]),
    ?line ok = dets:close(TabRef),
    ?line crash(Fname, ?CLOSED_PROPERLY_POS+3, ?NOT_PROPERLY_CLOSED),
    ?line io:format("Expect forced repair:~n"),
    ?line {ok, TabRef} =
       dets:open_file(TabRef, [{file,Fname},{version,V},{repair,force},
                               {access,read_write}]),
    ?line ok = dets:close(TabRef),
    ?line file:delete(Fname),    

    %% The size of an object is huge.
    ?line {ok, TabRef} = dets:open_file(TabRef, [{file,Fname},{version,V}]),
    ?line ok = dets:insert(TabRef, [{1,2,3},{2,3,4}]),
    ?line {ok, ObjPos2} = dets:where(TabRef, {1,2,3}),
    ?line ok = dets:close(TabRef),
    ObjPos3 = if
                  V =:= 8 -> ObjPos2 + 4;
                  V =:= 9 -> ObjPos2
              end,
    crash(Fname, ObjPos3, 255),
    ?line io:format("Expect forced repair:~n"),
    ?line {ok, TabRef} = 
         dets:open_file(TabRef, [{file,Fname},{version,V},{repair,force}]),
    ?line ok = dets:close(TabRef),
    ?line file:delete(Fname),    

    ?line check_pps(P0),
    ok.

hash_v8b_v8c(doc) ->
    ["Test the use of different hashing algorithms in v8b and v8c of the "
     "Dets file format."];
hash_v8b_v8c(suite) ->
    [];
hash_v8b_v8c(Config) when is_list(Config) ->
    ?line Source = 
	filename:join(?datadir(Config), "dets_test_v8b.dets"),
    %% Little endian version of old file (there is an endianess bug in 
    %% the old hash). This is all about version 8 of the dets file format.

    P0 = pps(),
    ?line SourceLE = 
	filename:join(?datadir(Config), 
		      "dets_test_v8b_little_endian.dets"),
    ?line Target1 = filename('oldhash1.dets', Config),
    ?line Target1LE = filename('oldhash1le.dets', Config),
    ?line Target2 = filename('oldhash2.dets', Config),
    ?line {ok, Bin} = file:read_file(Source),
    ?line {ok, BinLE} = file:read_file(SourceLE),
    ?line ok = file:write_file(Target1,Bin),
    ?line ok = file:write_file(Target1LE,BinLE),
    ?line ok = file:write_file(Target2,Bin),
    ?line {ok, d1} = dets:open_file(d1,[{file,Target1}]),
    ?line {ok, d1le} = dets:open_file(d1le,[{file,Target1LE}]),
    ?line {ok, d2} = dets:open_file(d2,[{file,Target2},{repair,force},
                                        {version,8}]),
    ?line FF = fun(N,_F,_T) when N > 16#FFFFFFFFFFFFFFFF -> 
		       ok;
		  (N,F,T) -> 
		       V = integer_to_list(N),
		       case dets:lookup(T,N) of
				 [{N,V}] ->
				     F(N*2,F,T);
				 _Error ->
				     exit({failed,{lookup,T,N}})
			     end
	       end,
    ?line Mess = case (catch FF(1,FF,d1)) of
		     {'EXIT', {failed, {lookup,_,_}}} ->
			 ?line ok = dets:close(d1),
			 ?line FF(1,FF,d1le),
			 ?line hash = dets:info(d1le,hash),
			 ?line dets:insert(d1le,{33333333333,hejsan}),
			 ?line [{33333333333,hejsan}] = 
			     dets:lookup(d1le,33333333333),
			 ?line ok = dets:close(d1le),
			 ?line {ok, d1le} = dets:open_file(d1le,
							   [{file,Target1LE}]),
			 ?line [{33333333333,hejsan}] = 
			     dets:lookup(d1le,33333333333),
			 ?line FF(1,FF,d1le),
			 ?line ok = dets:close(d1le),
			 "Seems to be a little endian machine";
		     {'EXIT', Fault} ->
			 exit(Fault);
		     _ ->
			 ?line ok = dets:close(d1le),
			 ?line hash = dets:info(d1,hash),
			 ?line dets:insert(d1,{33333333333,hejsan}),
			 ?line [{33333333333,hejsan}] = 
			     dets:lookup(d1,33333333333),
			 ?line ok = dets:close(d1),
			 ?line {ok, d1} = dets:open_file(d1,[{file,Target1}]),
			 ?line [{33333333333,hejsan}] = 
			     dets:lookup(d1,33333333333),
			 ?line FF(1,FF,d1),
			 ?line ok = dets:close(d1),
			 "Seems to be a big endian machine"
		 end,
    ?line FF(1,FF,d2),
    ?line phash = dets:info(d2,hash),
    ?line ok = dets:close(d2),
    ?line file:delete(Target1),
    ?line file:delete(Target1LE),
    ?line file:delete(Target2),
    ?line check_pps(P0),
    {comment, Mess}.

phash(doc) ->
    ["Test version 9(b) with erlang:phash/2 as hash function."];
phash(suite) ->
    [];
phash(Config) when is_list(Config) ->
    T = phash,
    Phash_v9bS = filename:join(?datadir(Config), "version_9b_phash.dat"),
    Fname = filename('v9b.dets', Config),
    ?line {ok, _} = file:copy(Phash_v9bS, Fname),
    
    %% Deleting all objects changes the hash function. 
    %% A feature... (it's for free)
    ?line {ok, T} = dets:open_file(T, [{file, Fname}]),
    ?line phash = dets:info(T, hash),
    ?line dets:delete_all_objects(T),
    ?line phash2 = dets:info(T, hash),
    ?line [] = get_all_objects(T),
    ?line [] = get_all_objects_fast(T),
    ?line ok = dets:close(T),

    %% The hash function is kept when compacting a table.
    ?line {ok, _} = file:copy(Phash_v9bS, Fname),
    ?line io:format("Expect compaction:~n"),
    ?line {ok, T} = dets:open_file(T, [{file, Fname},{repair,force}]),
    ?line phash = dets:info(T, hash),
    ?line [{1,a},{2,b},{3,c},{4,d},{5,e}] =
	lists:sort(dets:lookup_keys(T, [1,2,3,4,5])),
    ?line ok = dets:close(T),

    %% The hash function is updated when repairing a table (no cost).
    ?line {ok, _} = file:copy(Phash_v9bS, Fname),
    crash(Fname, ?CLOSED_PROPERLY_POS+3, 0),
    ?line io:format("Expect repair:~n"),
    ?line {ok, T} = dets:open_file(T, [{file, Fname}]),
    ?line phash2 = dets:info(T, hash),
    ?line [{1,a},{2,b},{3,c},{4,d},{5,e}] =
	lists:sort(dets:lookup_keys(T, [1,2,3,4,5])),
    ?line ok = dets:close(T),
    
    %% One cannot use the bchunk format when copying between a phash
    %% table and a phash2 table. (There is no test for the case an R9
    %% (or later) node (using phash2) copies a table to an R8 node
    %% (using phash).) See also the comment on HASH_PARMS in dets_v9.erl.
    ?line {ok, _} = file:copy(Phash_v9bS, Fname),
    ?line {ok, T} = dets:open_file(T, [{file, Fname}]),
    ?line Type = dets:info(T, type),
    ?line KeyPos = dets:info(T, keypos),
    Input = init_bchunk(T),    
    T2 = phash_table,
    Fname2 = filename(T2, Config),
    Args = [{type,Type},{keypos,KeyPos},{version,9},{file,Fname2}],
    ?line {ok, T2} = dets:open_file(T2, Args),
    ?line {error, {init_fun, _}} = 
	dets:init_table(T2, Input, {format,bchunk}),
    ?line _ = dets:close(T2),
    ?line ok = dets:close(T),
    ?line file:delete(Fname2),

    ?line file:delete(Fname),
    ok.

fold_v8(doc) ->
    ["foldl, foldr, to_ets"];
fold_v8(suite) ->
    [];
fold_v8(Config) when is_list(Config) ->
    fold(Config, 8).

fold_v9(doc) ->
    ["foldl, foldr, to_ets"];
fold_v9(suite) ->
    [];
fold_v9(Config) when is_list(Config) ->
    fold(Config, 9).

fold(Config, Version) ->
    T = test_table,
    N = 100,
    ?line Fname = filename(T, Config),
    ?line file:delete(Fname),
    P0 = pps(),

    Args = [{version, Version}, {file,Fname}, {estimated_no_objects, N}],
    ?line {ok, _} = dets:open_file(T, Args),

    ?line ok = ins(T, N),

    ?line Ets = ets:new(to_ets, [public]),
    ?line dets:to_ets(T, Ets),
    ?line true = N =:= ets:info(Ets, size),
    ?line ets:delete(Ets),

    ?line Ets2 = ets:new(to_ets, [private]),
    ?line dets:to_ets(T, Ets2),
    ?line true = N =:= ets:info(Ets2, size),
    ?line ets:delete(Ets2),

    ?line {'EXIT', {badarg, _}} = (catch dets:to_ets(T, not_an_ets_table)),

    F0 = fun(X, A) -> [X | A] end,
    ?line true = N =:= length(dets:foldl(F0, [], T)),
    ?line true = N =:= length(dets:foldr(F0, [], T)),

    F1 = fun(_X, _A) -> throw(away) end, 
    ?line away = (catch dets:foldl(F1, [], T)),
    ?line away = (catch dets:foldr(F1, [], T)),

    F2 = fun(X, A) -> X + A end, 
    ?line {'EXIT', _} = (catch dets:foldl(F2, [], T)),
    ?line {'EXIT', _} = (catch dets:foldr(F2, [], T)),

    F3 = fun(_X) -> throw(away) end,
    ?line away = (catch dets:traverse(T, F3)),

    F4 = fun(X) -> X + 17 end,
    ?line {'EXIT', _} = (catch dets:traverse(T, F4)),

    ?line F5 = fun(_X) -> done end,
    ?line done = dets:traverse(T, F5),

    ?line {ok, ObjPos} = dets:where(T, {66,{item,number,66}}),
    ?line ok = dets:close(T),

    %% Damaged object.
    Pos = if 
	      Version =:= 8 -> 12;
	      Version =:= 9 -> 8
	  end,
    crash(Fname, ObjPos+Pos),
    ?line {ok, _} = dets:open_file(T, Args),
    ?line io:format("Expect corrupt table:~n"),
    ?line BadObject1 = dets:foldl(F0, [], T),
    ?line bad_object(BadObject1, Fname),
    ?line BadObject2 = dets:close(T), 
    ?line bad_object(BadObject2, Fname),

    ?line file:delete(Fname),
    ?line check_pps(P0),
    ok.

fixtable_v8(doc) ->
    ["Add objects to a fixed table."];
fixtable_v8(suite) ->
    [];
fixtable_v8(Config) when is_list(Config) ->
    fixtable(Config, 8).

fixtable_v9(doc) ->
    ["Add objects to a fixed table."];
fixtable_v9(suite) ->
    [];
fixtable_v9(Config) when is_list(Config) ->
    fixtable(Config, 9).

fixtable(Config, Version) when is_list(Config) ->
    T = fixtable,
    ?line Fname = filename(fixtable, Config),
    ?line file:delete(Fname),
    Args = [{version,Version},{file,Fname}],
    P0 = pps(),
    ?line {ok, _} = dets:open_file(T, Args),

    %% badarg
    ?line {'EXIT', {badarg, [{dets,safe_fixtable,[no_table,true]}|_]}} =
	(catch dets:safe_fixtable(no_table,true)),
    ?line {'EXIT', {badarg, [{dets,safe_fixtable,[T,undefined]}|_]}} =
	(catch dets:safe_fixtable(T,undefined)),

    %% The table is not allowed to grow while the elements are inserted:

    ?line ok = ins(T, 500),
    ?line dets:safe_fixtable(T, false),    
    %% Now the table can grow. At the same time as elements are inserted,
    %% the table tries to catch up with the previously inserted elements.
    ?line ok = ins(T, 1000),
    ?line 1000 = dets:info(T, size),
    ?line ok = dets:close(T),
    ?line file:delete(Fname),

    ?line {ok, _} = dets:open_file(T, [{type, duplicate_bag} | Args]),
    %% In a fixed table, delete and re-insert an object.
    ?line ok = dets:insert(T, {1, a, b}),
    ?line dets:safe_fixtable(T, true),
    ?line ok = dets:match_delete(T, {1, a, b}),
    ?line ok = dets:insert(T, {1, a, b}),
    ?line dets:safe_fixtable(T, false),
    ?line 1 = length(dets:match_object(T, '_')),

    ?line ok = dets:match_delete(T, '_'),
    %% In a fixed table, delete and insert a smaller object.
    ?line ok = dets:insert(T, {1, duplicate(100, e)}),
    ?line dets:safe_fixtable(T, true),
    ?line ok = dets:match_delete(T, {1, '_'}),
    ?line ok = dets:insert(T, {1, a, b}),
    ?line dets:safe_fixtable(T, false),
    ?line 1 = length(dets:match_object(T, '_')),

    ?line ok = dets:delete_all_objects(T),
    %% Like the last one, but one extra object.
    ?line ok = dets:insert(T, {1, duplicate(100, e)}),
    ?line ok = dets:insert(T, {2, duplicate(100, e)}),
    ?line dets:safe_fixtable(T, true),
    ?line ok = dets:match_delete(T, {1, '_'}),
    ?line ok = dets:insert(T, {1, a, b}),
    ?line dets:safe_fixtable(T, false),
    ?line 2 = length(dets:match_object(T, '_')),
    ?line dets:safe_fixtable(T, true),
    ?line ok = dets:delete_all_objects(T),
    ?line true = dets:info(T, fixed),
    ?line 0 = length(dets:match_object(T, '_')),

    ?line ok = dets:close(T),
    ?line file:delete(Fname),    
    ?line check_pps(P0),
    ok.

match_v8(doc) ->
    ["Matching objects of a fixed table."];
match_v8(suite) ->
    [];
match_v8(Config) when is_list(Config) ->
    match(Config, 8).

match_v9(doc) ->
    ["Matching objects of a fixed table."];
match_v9(suite) ->
    [];
match_v9(Config) when is_list(Config) ->
    match(Config, 9).

match(Config, Version) ->
    T = match,
    ?line Fname = filename(match, Config),
    ?line file:delete(Fname),
    P0 = pps(),

    Args = [{version, Version}, {file,Fname}, {type, duplicate_bag},
	    {estimated_no_objects,550}],
    ?line {ok, _} = dets:open_file(T, Args),
    ?line ok = dets:insert(T, {1, a, b}),
    ?line ok = dets:insert(T, {1, b, a}),
    ?line ok = dets:insert(T, {2, a, b}),
    ?line ok = dets:insert(T, {2, b, a}),

    %% match, badarg
    MSpec = [{'_',[],['$_']}],
    ?line {'EXIT', {badarg, [{dets,safe_fixtable,[no_table,true]}|_]}} = 
	(catch dets:match(no_table, '_')),
    ?line {'EXIT', {badarg, [{dets,match,[T,'_',not_a_number]}|_]}} = 
	(catch dets:match(T, '_', not_a_number)),
    ?line {EC1, _} = dets:select(T, MSpec, 1),
    ?line {'EXIT', {badarg, [{dets,match,[EC1]}|_]}} = 
	(catch dets:match(EC1)),

    %% match_object, badarg
    ?line {'EXIT', {badarg, [{dets,safe_fixtable,[no_table,true]}|_]}} = 
	(catch dets:match_object(no_table, '_')),
    ?line {'EXIT', {badarg, [{dets,match_object,[T,'_',not_a_number]}|_]}} = 
	(catch dets:match_object(T, '_', not_a_number)),
    ?line {EC2, _} = dets:select(T, MSpec, 1),
    ?line {'EXIT', {badarg, [{dets,match_object,[EC2]}|_]}} = 
	(catch dets:match_object(EC2)),

    dets:safe_fixtable(T, true),
    ?line {[_, _], C1} = dets:match_object(T, '_', 2),
    ?line {[_, _], C2} = dets:match_object(C1),
    ?line '$end_of_table' = dets:match_object(C2),
    ?line {[_, _], C3} = dets:match_object(T, {1, '_', '_'}, 100),
    ?line '$end_of_table' = dets:match_object(C3),
    ?line '$end_of_table' = dets:match_object(T, {'_'}, default),
    ?line dets:safe_fixtable(T, false),

    ?line dets:safe_fixtable(T, true),
    ?line {[_, _], C30} = dets:match(T, '$1', 2),
    ?line {[_, _], C31} = dets:match(C30),
    ?line '$end_of_table' = dets:match(C31),
    ?line {[_, _], C32} = dets:match(T, {1, '$1', '_'}, 100),
    ?line '$end_of_table' = dets:match(C32),
    ?line '$end_of_table' = dets:match(T, {'_'}, default),
    ?line dets:safe_fixtable(T, false),
    ?line [[1],[1],[2],[2]] = sort(dets:match(T, {'$1','_','_'})),

    %% delete and insert while chunking
    %% (this case almost worthless after changes in OTP-5232)
    ?line ok = dets:match_delete(T, '_'),
    L500 = seq(1, 500),
    Fun = fun(X) -> ok = dets:insert(T, {X, a, b, c, d}) end,
    ?line foreach(Fun, L500),
    %% Select one object DI in L3 below to be deleted.
    ?line {_, TmpCont} = dets:match_object(T, '_', 200),    
    ?line {_, TmpCont1} = dets:match_object(TmpCont),
    ?line {TTL, _} = dets:match_object(TmpCont1),
    ?line DI = if Version =:= 8 -> last(TTL); Version =:= 9 -> hd(TTL) end,
    ?line dets:safe_fixtable(T, true),
    ?line {L1, C20} = dets:match_object(T, '_', 200),    
    ?line true = 200 =< length(L1),
    ?line ok = dets:match_delete(T, {'2','_','_'}), % no match
    ?line ok = dets:match_delete(T, DI), % last object
    Tiny = {1050},
    ?line ok = dets:insert(T, Tiny),
    ?line true = member(Tiny, dets:match_object(T, '_')),
    ?line {_L2, C21} = dets:match_object(C20),
    ?line {_L3, _C22} = dets:match_object(C21),
    %% It used to be that Tiny was not visible here, but since the 
    %% scanning of files was changed to inspect the free lists every
    %% now and then it may very well be visible here.
    %% ?line false = member(Tiny, _L3),
    %% DI used to visible here, but the above mentioned modification
    %% has changed that; it may or may not be visible.
    %% ?line true = member(DI, _L3),
    ?line dets:safe_fixtable(T, false),
    ?line true = dets:member(T, 1050),
    ?line true = member(Tiny, dets:match_object(T, '_')),
    ?line false = member(DI, dets:match_object(T, '_')),

    ?line ok = dets:close(T),
    ?line file:delete(Fname),

    N = 100,
    ?line {ok, _} = dets:open_file(T, [{estimated_no_objects,N} | Args]),
    ?line ok = ins(T, N),
    Obj = {66,{item,number,66}},
    Spec = {'_','_'},
    ?line {ok, ObjPos} = dets:where(T, Obj),
    ?line ok = dets:close(T),
    %% Damaged object.
    crash(Fname, ObjPos+12),
    ?line {ok, _} = dets:open_file(T, Args),
    ?line io:format("Expect corrupt table:~n"),
    ?line case ins(T, N) of
	      ok ->
                  ?line bad_object(dets:sync(T), Fname);
	      Else ->
		  ?line bad_object(Else, Fname)
	  end,
    ?line io:format("Expect corrupt table:~n"),
    ?line bad_object(dets:match(T, Spec), Fname),
    ?line io:format("Expect corrupt table:~n"),
    ?line bad_object(dets:match_delete(T, Spec), Fname),
    ?line bad_object(dets:close(T), Fname),
    ?line file:delete(Fname),

    ?line {ok, _} = dets:open_file(T, [{estimated_no_objects,N} | Args]),
    ?line ok = ins(T, N),
    ?line {ok, ObjPos2} = dets:where(T, Obj),
    ?line ok = dets:close(T),

    %% Damaged size of object.
    %% In v8, there is a next pointer before the size.
    CrashPos = if Version =:= 8 -> 5; Version =:= 9 -> 1 end,
    crash(Fname, ObjPos2+CrashPos),
    ?line {ok, _} = dets:open_file(T, Args),
    ?line io:format("Expect corrupt table:~n"),
    ?line case ins(T, N) of
	      ok ->
		  ?line bad_object(dets:sync(T), Fname);
	      Else2 ->
		  ?line bad_object(Else2, Fname)
	  end,
    %% Just echoes...
    ?line bad_object(dets:match(T, Spec), Fname),
    ?line bad_object(dets:match_delete(T, Spec), Fname),
    ?line bad_object(dets:close(T), Fname),
    ?line file:delete(Fname),

    ?line {ok, _} = dets:open_file(T, [{estimated_no_objects,N} | Args]),
    ?line ok = ins(T, N),
    ?line {ok, ObjPos3} = dets:where(T, Obj),
    ?line ok = dets:close(T),

    %% match_delete finds an error
    CrashPos3 = if Version =:= 8 -> 12; Version =:= 9 -> 16 end,
    crash(Fname, ObjPos3+CrashPos3),
    ?line {ok, _} = dets:open_file(T, Args),
    ?line bad_object(dets:match_delete(T, Spec), Fname),
    ?line bad_object(dets:close(T), Fname),
    ?line file:delete(Fname),

    %% The key is not fixed, but not all objects with the key are removed.
    ?line {ok, _} = dets:open_file(T, Args),
    ?line ok = dets:insert(T, [{1,a},{1,b},{1,c},{1,a},{1,b},{1,c}]),
    ?line 6 = dets:info(T, size),
    ?line ok = dets:match_delete(T, {'_',a}),
    ?line 4 = dets:info(T, size),
    ?line [{1,b},{1,b},{1,c},{1,c}] = 
	sort(dets:match_object(T,{'_','_'})),
    ?line ok = dets:close(T),
    ?line file:delete(Fname),

    ?line check_pps(P0),
    ok.

select_v8(doc) ->
    ["Selecting objects of a fixed table."];
select_v8(suite) ->
    [];
select_v8(Config) when is_list(Config) ->
    select(Config, 8).

select_v9(doc) ->
    ["Selecting objects of a fixed table."];
select_v9(suite) ->
    [];
select_v9(Config) when is_list(Config) ->
    select(Config, 9).

select(Config, Version) ->
    T = select,
    ?line Fname = filename(select, Config),
    ?line file:delete(Fname),
    P0 = pps(),

    ?line Args = [{version,Version}, {file,Fname}, {type, duplicate_bag},
		  {estimated_no_objects,550}],
    ?line {ok, _} = dets:open_file(T, Args),
    ?line ok = dets:insert(T, {1, a, b}),
    ?line ok = dets:insert(T, {1, b, a}),
    ?line ok = dets:insert(T, {2, a, b}),
    ?line ok = dets:insert(T, {2, b, a}),
    ?line ok = dets:insert(T, {3, a, b}),
    ?line ok = dets:insert(T, {3, b, a}),

    %% badarg
    MSpec = [{'_',[],['$_']}],
    ?line {'EXIT', {badarg, [{dets,safe_fixtable,[no_table,true]}|_]}} = 
	(catch dets:select(no_table, MSpec)),
    ?line {'EXIT', {badarg, [{dets,select,[T,<<17>>]}|_]}} = 
	(catch dets:select(T, <<17>>)),
    ?line {'EXIT', {badarg, [{dets,select,[T,[]]}|_]}} = 
	(catch dets:select(T, [])),
    ?line {'EXIT', {badarg, [{dets,select,[T,MSpec,not_a_number]}|_]}} = 
	(catch dets:select(T, MSpec, not_a_number)),
    ?line {EC, _} = dets:match(T, '_', 1),
    ?line {'EXIT', {badarg, [{dets,select,[EC]}|_]}} = 
	(catch dets:select(EC)),

    AllSpec = [{'_',[],['$_']}],

    ?line dets:safe_fixtable(T, true),
    ?line {[_, _], C1} = dets:select(T, AllSpec, 2),
    ?line {[_, _], C2} = dets:select(C1),
    ?line {[_, _], C2a} = dets:select(C2),
    ?line '$end_of_table' = dets:select(C2a),
    ?line {[_, _], C3} = dets:select(T, [{{1,'_','_'},[],['$_']}], 100),
    ?line '$end_of_table' = dets:select(C3),
    ?line '$end_of_table' = dets:select(T, [{{'_'},[],['$_']}], default),
    ?line dets:safe_fixtable(T, false),
    Sp1 = [{{1,'_','_'},[],['$_']},{{1,'_','_'},[],['$_']},
	   {{2,'_','_'},[],['$_']}],
    ?line [_,_,_,_] = dets:select(T, Sp1),
    Sp2 = [{{1,'_','_'},[],['$_']},{{1,'_','_'},[],['$_']},
	   {{'_','_','_'},[],['$_']}],
    ?line [_,_,_,_,_,_] = dets:select(T, Sp2),

    AllDeleteSpec = [{'_',[],[true]}],
    %% delete and insert while chunking
    %% (this case almost worthless after changes in OTP-5232)
    ?line 6 = dets:select_delete(T, AllDeleteSpec),
    L500 = seq(1, 500),
    Fun = fun(X) -> ok = dets:insert(T, {X, a, b, c, d}) end,
    ?line foreach(Fun, L500),
    %% Select one object DI in L3 below to be deleted.
    ?line {_, TmpCont} = dets:match_object(T, '_', 200),    
    ?line {_, TmpCont1} = dets:match_object(TmpCont),
    ?line {TTL, _} = dets:match_object(TmpCont1),
    ?line DI = if Version =:= 8 -> last(TTL); Version =:= 9 -> hd(TTL) end,
    ?line dets:safe_fixtable(T, true),
    ?line {L1, C20} = dets:select(T, AllSpec, 200),
    ?line true = 200 =< length(L1),
    ?line 0 = dets:select_delete(T, [{{2,'_','_'},[],[true]}]),
    ?line 1 = dets:select_delete(T, [{DI,[],[true]}]), % last object
    Tiny = {1050},
    ?line ok = dets:insert(T, Tiny),
    ?line true = member(Tiny, dets:select(T, AllSpec)),
    ?line {_L2, C21} = dets:select(C20),
    ?line {_L3, _C22} = dets:select(C21),
    %% It used to be that Tiny was not visible here, but since the 
    %% scanning of files was changed to inspect the free lists every
    %% now and then it may very well be visible here.
    %% ?line false = member(Tiny, _L3),
    %% DI used to visible here, but the above mentioned modification
    %% has changed that; it may or may not be visible.
    %% ?line true = member(DI, _L3),
    ?line true = dets:member(T, 1050),
    ?line true = member(Tiny, dets:select(T, AllSpec)),
    ?line false = member(DI, dets:select(T, AllSpec)),
    ?line dets:safe_fixtable(T, false),
    ?line true = dets:member(T, 1050),
    ?line true = member(Tiny, dets:select(T, AllSpec)),
    ?line false = member(DI, dets:select(T, AllSpec)),
    ?line ok = dets:close(T),
    ?line file:delete(Fname),

    %% The key is not fixed, but not all objects with the key are removed.
    ?line {ok, _} = dets:open_file(T, Args),
    ?line ok = dets:insert(T, [{1,a},{1,b},{1,c},{1,a},{1,b},{1,c}]),
    ?line 6 = dets:info(T, size),
    ?line 2 = dets:select_delete(T, [{{'_',a},[],[true]}]),
    ?line 4 = dets:info(T, size),
    ?line [{1,b},{1,b},{1,c},{1,c}] = sort(dets:select(T, AllSpec)),
    ?line ok = dets:close(T),
    ?line file:delete(Fname),

    ?line check_pps(P0),
    ok.

update_counter(doc) ->
    ["Test update_counter/1."];
update_counter(suite) ->
    [];
update_counter(Config) when is_list(Config) ->
    T = update_counter,
    ?line Fname = filename(select, Config),
    ?line file:delete(Fname),
    P0 = pps(),

    ?line {'EXIT', {badarg, [{dets,update_counter,[no_table,1,1]}|_]}} = 
	(catch dets:update_counter(no_table, 1, 1)),

    Args = [{file,Fname},{keypos,2}],
    ?line {ok, _} = dets:open_file(T, [{type,set} | Args]),
    ?line {'EXIT', {badarg, _}} = (catch dets:update_counter(T, 1, 1)),
    ?line ok = dets:insert(T, {1,a}),
    ?line {'EXIT', {badarg, _}} = (catch dets:update_counter(T, 1, 1)),
    ?line ok = dets:insert(T, {0,1}),
    ?line {'EXIT', {badarg, _}} = (catch dets:update_counter(T, 1, 1)),
    ?line ok = dets:insert(T, {0,1,0}),
    ?line 1 = dets:update_counter(T, 1, 1),
    ?line 2 = dets:update_counter(T, 1, 1),
    ?line 6 = dets:update_counter(T, 1, {3,4}),
    ?line {'EXIT', {badarg, _}} = (catch dets:update_counter(T, 1, {0,3})),
    ?line ok = dets:close(T),
    ?line file:delete(Fname),

    ?line {ok, _} = dets:open_file(T, [{type,bag} | Args]),
    ?line ok = dets:insert(T, {0,1,0}),
    ?line {'EXIT', {badarg, _}} = (catch dets:update_counter(T, 1, 1)),
    ?line ok = dets:close(T),
    ?line file:delete(Fname),
    ?line check_pps(P0),

    ok.

badarg(doc) ->
    ["Call some functions with bad arguments."];
badarg(suite) ->
    [];
badarg(Config) when is_list(Config) ->
    T = badarg,
    ?line Fname = filename(select, Config),
    ?line file:delete(Fname),
    P0 = pps(),

    Args = [{file,Fname},{keypos,3}],
    ?line {ok, _} = dets:open_file(T, [{type,set} | Args]),
    % ?line dets:verbose(),

    %% badargs are tested in match, select and fixtable too.

    %% open
    ?line {'EXIT', {badarg, [{dets,open_file,[{a,tuple},[]]}|_]}} = 
	(catch dets:open_file({a,tuple},[])),
    ?line {'EXIT', {badarg, [{dets,open_file,[{a,tuple}]}|_]}} = 
	(catch dets:open_file({a,tuple})),
    ?line {'EXIT', {badarg, [{dets,open_file,[file,[foo]]}|_]}} = 
	(catch dets:open_file(file,[foo])),
    ?line {'EXIT', {badarg,[{dets,open_file,[{hej,san},[{type,set}|3]]}|_]}} =
	(catch dets:open_file({hej,san},[{type,set}|3])),

    %% insert
    ?line {'EXIT', {badarg, [{dets,insert,[no_table,{1,2}]}|_]}} = 
	(catch dets:insert(no_table, {1,2})),
    ?line {'EXIT', {badarg, [{dets,insert,[no_table,[{1,2}]]}|_]}} = 
	(catch dets:insert(no_table, [{1,2}])),
    ?line {'EXIT', {badarg, [{dets,insert,[T,{1,2}]}|_]}} = 
	(catch dets:insert(T, {1,2})),
    ?line {'EXIT', {badarg, [{dets,insert,[T,[{1,2}]]}|_]}} = 
	(catch dets:insert(T, [{1,2}])),
    ?line {'EXIT', {badarg, [{dets,insert,[T,[{1,2,3}|3]]}|_]}} = 
	      (catch dets:insert(T, [{1,2,3} | 3])),

    %% lookup{_keys}
    ?line {'EXIT', {badarg, [{dets,lookup_keys,[badarg,[]]}|_]}} = 
	(catch dets:lookup_keys(T, [])),
    ?line {'EXIT', {badarg, [{dets,lookup,[no_table,1]}|_]}} = 
	(catch dets:lookup(no_table, 1)),
    ?line {'EXIT', {badarg, [{dets,lookup_keys,[T,[1|2]]}|_]}} = 
	(catch dets:lookup_keys(T, [1 | 2])),

    %% member
    ?line {'EXIT', {badarg, [{dets,member,[no_table,1]}|_]}} = 
	(catch dets:member(no_table, 1)),

    %% sync
    ?line {'EXIT', {badarg, [{dets,sync,[no_table]}|_]}} = 
	(catch dets:sync(no_table)),

    %% delete{_keys}
    ?line {'EXIT', {badarg, [{dets,delete,[no_table,1]}|_]}} = 
	(catch dets:delete(no_table, 1)),

    %% delete_object
    ?line {'EXIT', {badarg, [{dets,delete_object,[no_table,{1,2,3}]}|_]}} = 
	(catch dets:delete_object(no_table, {1,2,3})),
    ?line {'EXIT', {badarg, [{dets,delete_object,[T,{1,2}]}|_]}} = 
	(catch dets:delete_object(T, {1,2})),
    ?line {'EXIT', {badarg, [{dets,delete_object,[no_table,[{1,2,3}]]}|_]}} = 
	(catch dets:delete_object(no_table, [{1,2,3}])),
    ?line {'EXIT', {badarg, [{dets,delete_object,[T,[{1,2}]]}|_]}} = 
	(catch dets:delete_object(T, [{1,2}])),
    ?line {'EXIT', {badarg, [{dets,delete_object,[T,[{1,2,3}|3]]}|_]}} = 
	(catch dets:delete_object(T, [{1,2,3} | 3])),

    %% first,next,slot
    ?line {'EXIT', {badarg, [{dets,first,[no_table]}|_]}} =
	(catch dets:first(no_table)),
    ?line {'EXIT', {badarg, [{dets,next,[no_table,1]}|_]}} =
	(catch dets:next(no_table, 1)),
    ?line {'EXIT', {badarg, [{dets,slot,[no_table,0]}|_]}} =
	(catch dets:slot(no_table, 0)),

    %% info
    ?line undefined = dets:info(no_table),
    ?line undefined = dets:info(no_table, foo),
    ?line undefined = dets:info(T, foo),

    %% match_delete
    ?line {'EXIT', {badarg, [{dets,safe_fixtable,[no_table,true]}|_]}} = 
	(catch dets:match_delete(no_table, '_')),

    %% delete_all_objects
    ?line {'EXIT', {badarg, [{dets,delete_all_objects,[no_table]}|_]}} = 
	(catch dets:delete_all_objects(no_table)),

    %% select_delete
    MSpec = [{'_',[],['$_']}],
    ?line {'EXIT', {badarg, [{dets,safe_fixtable,[no_table,true]}|_]}} = 
	(catch dets:select_delete(no_table, MSpec)),
    ?line {'EXIT', {badarg, [{dets,select_delete,[T, <<17>>]}|_]}} = 
	(catch dets:select_delete(T, <<17>>)),

    %% traverse, fold
    ?line {'EXIT', {badarg, [{dets,safe_fixtable,[no_table,true]}|_]}} = 
	(catch dets:traverse(no_table, fun(_) -> continue end)),
    ?line {'EXIT', {badarg, [{dets,safe_fixtable,[no_table,true]}|_]}} = 
	(catch dets:foldl(fun(_, A) -> A end, [], no_table)),
    ?line {'EXIT', {badarg, [{dets,safe_fixtable,[no_table,true]}|_]}} = 
	(catch dets:foldr(fun(_, A) -> A end, [], no_table)),

    %% close
    ?line ok = dets:close(T),
    ?line {error, not_owner} = dets:close(T),
    ?line {error, not_owner} = dets:close(T),

    %% init_table
    ?line {'EXIT', {badarg,[{dets,init_table,[no_table,_,[]]}|_]}} =
	(catch dets:init_table(no_table, fun(X) -> X end)),
    ?line {'EXIT', {badarg,[{dets,init_table,[no_table,_,[]]}|_]}} =
	(catch dets:init_table(no_table, fun(X) -> X end, [])),

    %% from_ets
    Ets = ets:new(ets,[]),
    ?line {'EXIT', {badarg,[{dets,from_ets,[no_table,_]}|_]}} =
	(catch dets:from_ets(no_table, Ets)),
    ets:delete(Ets),

    ?line {ok, T} = dets:open_file(T, Args),
    ?line {error,incompatible_arguments} = 
	dets:open_file(T, [{type,bag} | Args]),
    ?line ok = dets:close(T),

    file:delete(Fname),
    ?line check_pps(P0),
    ok.

cache_sets_v8(doc) ->
    ["Test the write cache for sets."];
cache_sets_v8(suite) ->
    [];
cache_sets_v8(Config) when is_list(Config) ->
    cache_sets(Config, 8).

cache_sets_v9(doc) ->
    ["Test the write cache for sets."];
cache_sets_v9(suite) ->
    [];
cache_sets_v9(Config) when is_list(Config) ->
    cache_sets(Config, 9).

cache_sets(Config, Version) ->
    Small = 2,
    cache_sets(Config, {0,0}, false, Small, Version),
    cache_sets(Config, {0,0}, true, Small, Version),
    cache_sets(Config, {5000,5000}, false, Small, Version),
    cache_sets(Config, {5000,5000}, true, Small, Version),
    %% Objects of size greater than 2 kB.
    Big = 1200,
    cache_sets(Config, {0,0}, false, Big, Version),
    cache_sets(Config, {0,0}, true, Big, Version),
    cache_sets(Config, {5000,5000}, false, Big, Version),
    cache_sets(Config, {5000,5000}, true, Big, Version),
    ok.
    
cache_sets(Config, DelayedWrite, Extra, Sz, Version) ->
    %% Extra = bool(). Insert tuples until the tested key is not alone.
    %% Sz = integer(). Size of the inserted tuples.

    T = cache,
    ?line Fname = filename(cache, Config),
    ?line file:delete(Fname),
    P0 = pps(),

    ?line {ok, _} = 
	dets:open_file(T,[{version, Version}, {file,Fname}, {type,set}, 
			  {delayed_write, DelayedWrite}]),

    Dups = 1,
    {Key, OtherKeys} = 
	if 
	    Extra ->
		%% Insert enough to get three keys in some slot.
		?line dets:safe_fixtable(T, true),
		insert_objs(T, 1, Sz, Dups);
	    true ->
		{1,[]}
	  end,
    Tuple = erlang:make_tuple(Sz, Key),
    ?line ok = dets:delete(T, Key),
    ?line ok = dets:sync(T),    

    %% The values of keys in the same slot as Key are checked.
    ?line OtherValues = sort(lookup_keys(T, OtherKeys)),
    
    ?line ok = dets:insert(T, Tuple),
    ?line [Tuple] = dets:lookup(T, Key),
    ?line true = dets:member(T, Key),
    ?line ok = dets:insert(T, [Tuple,Tuple]),
    %% If no delay, the cache gets filled immediately, and written.
    ?line [Tuple] = dets:lookup_keys(T, [Key,a,b,c,d,e,f]),
    ?line true = dets:member(T, Key),

    %% If delay, this happens without file access.
    ?line ok = dets:delete(T,Key),
    ?line ok = dets:insert(T,Tuple),
    ?line ok = dets:insert(T,Tuple),
    ?line [Tuple] = dets:lookup(T, Key),
    ?line true = dets:member(T, Key),
    ?line ok = dets:sync(T),
    ?line [Tuple] = dets:lookup(T, Key),
    ?line true = dets:member(T, Key),

    %% Key's objects are is on file only, 
    %% key 'toto' in the cache (if there is one).
    ?line ok = dets:delete(T,toto),
    ?line ok = dets:insert(T,[{toto,b},{toto,b}]),
    ?line true = sort([Tuple,{toto,b}]) =:= 
                 sort(dets:lookup_keys(T, [Key,toto])),
    ?line true = dets:member(T, toto),

    ?line ok = dets:delete(T, Key),
    ?line ok = dets:sync(T),
    ?line false = dets:member(T, Key),
    ?line Size = dets:info(T, size),

    %% No object with the key on the file.
    %% Delete, add one object.
    Size1 = Size + 2,
    del_and_ins(key, T, Size1, Tuple, Key, 1),
    del_and_ins(object, T, Size1, Tuple, Key, 1),
    del_and_ins(both, T, Size1, Tuple, Key, 1),

    %% One object with the key on the file.
    %% Delete it, add one object.
    Size2 = Size + 2,
    del_and_ins(key, T, Size2, Tuple, Key, 1),
    del_and_ins(object, T, Size2, Tuple, Key, 1),
    del_and_ins(both, T, Size2, Tuple, Key, 1),

    %% Overwrite an old objekt with exactly the same size.
    Element = case element(2, Tuple) of
		  255 -> 254;
		  E -> E + 1
	      end,
    Tuple2 = setelement(2, Tuple, Element),
    ?line ok = dets:sync(T),
    ?line ok = dets:insert(T, Tuple2),
    ?line [Tuple2] = dets:lookup(T, Key),
    ?line true = dets:member(T, Key),
    ?line ok = dets:sync(T),    
    ?line [Tuple2] = dets:lookup(T, Key),
    ?line true = dets:member(T, Key),

    ?line ok = dets:insert(T, {3,a}),
    ?line ok = dets:insert(T, {3,b}),
    ?line ok = dets:delete_object(T, {3,c}),
    ?line ok = dets:delete_object(T, {3,d}),
    ?line [{3,b}] = dets:lookup(T, 3),

    ?line ok = dets:delete(T, 3),
    ?line ok = dets:delete_object(T, {3,c}),
    ?line ok = dets:delete_object(T, {3,d}),
    ?line [] = dets:lookup(T, 3),

    ?line OtherValues = sort(lookup_keys(T, OtherKeys)),
    if
	Extra ->
	    %% Let the table grow a while, if it needs to.
	    ?line All1 = get_all_objects(T),
	    ?line dets:safe_fixtable(T, false),
	    ?line timer:sleep(1000),
	    ?line OtherValues = sort(lookup_keys(T, OtherKeys)),
	    ?line dets:safe_fixtable(T, true),
	    ?line All2 = get_all_objects(T),
	    ?line FAll2 = get_all_objects_fast(T),
	    ?line true = sort(All2) =:= sort(FAll2),
            case symdiff(All1, All2) of
		{[],[]} ->  ok;
		{X,Y} ->
		    NoBad = length(X) + length(Y),
		    test_server:fail({sets,DelayedWrite,Extra,Sz,NoBad})
	    end;
	true ->
	    ok
    end,
    ?line ok = dets:close(T),

    file:delete(Fname),
    ?line check_pps(P0),
    ok.
    
cache_bags_v8(doc) ->
    ["Test the write cache for bags."];
cache_bags_v8(suite) ->
    [];
cache_bags_v8(Config) when is_list(Config) ->
    cache_bags(Config, 8).

cache_bags_v9(doc) ->
    ["Test the write cache for bags."];
cache_bags_v9(suite) ->
    [];
cache_bags_v9(Config) when is_list(Config) ->
    cache_bags(Config, 9).

cache_bags(Config, Version) ->
    Small = 2,
    cache_bags(Config, {0,0}, false, Small, Version),
    cache_bags(Config, {0,0}, true, Small, Version),
    cache_bags(Config, {5000,5000}, false, Small, Version),
    cache_bags(Config, {5000,5000}, true, Small, Version),
    %% Objects of size greater than 2 kB.
    Big = 1200,
    cache_bags(Config, {0,0}, false, Big, Version),
    cache_bags(Config, {0,0}, true, Big, Version),
    cache_bags(Config, {5000,5000}, false, Big, Version),
    cache_bags(Config, {5000,5000}, true, Big, Version),
    ok.
    
cache_bags(Config, DelayedWrite, Extra, Sz, Version) ->
    %% Extra = bool(). Insert tuples until the tested key is not alone.
    %% Sz = integer(). Size of the inserted tuples.

    T = cache,
    ?line Fname = filename(cache, Config),
    ?line file:delete(Fname),
    P0 = pps(),

    ?line {ok, _} = 
	dets:open_file(T,[{version, Version}, {file,Fname}, {type,bag}, 
			  {delayed_write, DelayedWrite}]),

    Dups = 1,
    {Key, OtherKeys} = 
	if 
	    Extra ->
		%% Insert enough to get three keys in some slot.
		?line dets:safe_fixtable(T, true),
		insert_objs(T, 1, Sz, Dups);
	    true ->
		{1,[]}
	  end,
    Tuple = erlang:make_tuple(Sz, Key),
    ?line ok = dets:delete(T, Key),
    ?line ok = dets:sync(T),    

    %% The values of keys in the same slot as Key are checked.
    ?line OtherValues = sort(lookup_keys(T, OtherKeys)),
    
    ?line ok = dets:insert(T, Tuple),
    ?line [Tuple] = dets:lookup(T, Key),
    ?line true = dets:member(T, Key),
    ?line ok = dets:insert(T, [Tuple,Tuple]),
    %% If no delay, the cache gets filled immediately, and written.
    ?line [Tuple] = dets:lookup_keys(T, [Key,a,b,c,d,e,f]),
    ?line true = dets:member(T, Key),

    %% If delay, this happens without file access. 
    %% (This is no longer true; cache lookup has been simplified.)
    ?line ok = dets:delete(T,Key),
    ?line ok = dets:insert(T,Tuple),
    ?line ok = dets:insert(T,Tuple),
    ?line [Tuple] = dets:lookup(T, Key),
    ?line true = dets:member(T, Key),
    ?line ok = dets:sync(T),
    ?line [Tuple] = dets:lookup(T, Key),
    ?line true = dets:member(T, Key),

    %% Key's objects are is on file only, 
    %% key toto in the cache (if there is one).
    ?line ok = dets:delete(T,toto),
    ?line false = dets:member(T, toto),
    ?line ok = dets:insert(T,[{toto,b},{toto,b}]),
    ?line true = sort([Tuple,{toto,b}]) =:= 
                 sort(dets:lookup_keys(T, [Key,toto])),
    ?line true = dets:member(T, toto),

    ?line ok = dets:delete(T, Key),
    ?line ok = dets:sync(T),
    ?line Size = dets:info(T, size),

    %% No object with the key on the file.
    %% Delete, add one object.
    Size1 = Size + 2,
    del_and_ins(key, T, Size1, Tuple, Key, 1),
    del_and_ins(object, T, Size1, Tuple, Key, 1),
    del_and_ins(both, T, Size1, Tuple, Key, 1),

    %% One object with the key on the file.
    %% Delete it, add one object.
    Size2 = Size + 2,
    del_and_ins(key, T, Size2, Tuple, Key, 1),
    del_and_ins(object, T, Size2, Tuple, Key, 1),
    del_and_ins(both, T, Size2, Tuple, Key, 1),

    %% Overwrite an objekt on file with the same object.
    ?line ok = dets:insert(T, Tuple),
    ?line ok = dets:sync(T),
    ?line [Tuple2] = dets:lookup(T, Key),
    ?line true = dets:member(T, Key),
    ?line ok = dets:insert(T, Tuple),
    ?line ok = dets:sync(T),
    ?line [Tuple2] = dets:lookup(T, Key),
    ?line true = dets:member(T, Key),

    %% A mix of insert and delete.
    ?line ok = dets:delete(T, Key),
    ?line ok = dets:sync(T),
    ?line ok = dets:delete(T, Key),
    ?line ok = dets:insert(T, {Key,foo}),
    ?line ok = dets:insert(T, {Key,bar}),
    ?line [{Key,bar},{Key,foo}] = sort(dets:lookup(T, Key)),
    ?line true = dets:member(T, Key),
    ?line ok = dets:delete_object(T, {Key,foo}),
    ?line ok = dets:insert(T, {Key,kar}),
    ?line [{Key,bar},{Key,kar}] = sort(dets:lookup(T, Key)),
    ?line true = dets:member(T, Key),
    ?line ok = dets:insert(T, [{Key,kar},{Key,kar}]),
    ?line [{Key,bar},{Key,kar}] = sort(dets:lookup(T, Key)),
    ?line true = dets:member(T, Key),
    ?line ok = dets:delete_object(T, {Key,bar}),
    ?line ok = dets:delete_object(T, {Key,kar}),
    ?line [] = dets:lookup(T, Key),
    ?line false = dets:member(T, Key),
    ?line ok = dets:sync(T),
    ?line [] = dets:lookup(T, Key),
    ?line false = dets:member(T, Key),

    ?line OtherValues = sort(lookup_keys(T, OtherKeys)),
    if
	Extra ->
	    %% Let the table grow for a while, if it needs to.
	    ?line All1 = get_all_objects(T),
	    ?line dets:safe_fixtable(T, false),
	    ?line timer:sleep(1200),
	    ?line OtherValues = sort(lookup_keys(T, OtherKeys)),
	    ?line dets:safe_fixtable(T, true),
	    ?line All2 = get_all_objects(T),
	    ?line FAll2 = get_all_objects_fast(T),
	    ?line true = sort(All2) =:= sort(FAll2),
            case symdiff(All1, All2) of
		{[],[]} ->  ok;
		{X,Y} ->
		    NoBad = length(X) + length(Y),
		    test_server:fail({bags,DelayedWrite,Extra,Sz,NoBad})
	    end;
	true ->
	    ok
    end,
    ?line ok = dets:close(T),
    file:delete(Fname),

    %% Second object of a key added and looked up simultaneously.
    R1 = {index_test,1,2,3,4},
    R2 = {index_test,2,2,13,14},
    R3 = {index_test,1,12,13,14},
    ?line {ok, _} = dets:open_file(T,[{version,Version},{type,bag},
				      {keypos,2},{file,Fname}]),
    ?line ok = dets:insert(T,R1),
    ?line ok = dets:sync(T),
    ?line ok = dets:insert(T,R2),
    ?line ok = dets:sync(T),
    ?line ok = dets:insert(T,R3),
    ?line [R1,R3] = sort(dets:lookup(T,1)),
    ?line true = dets:member(T, 1),
    ?line [R1,R3] = sort(dets:lookup(T,1)),
    ?line true = dets:member(T, 1),
    ?line ok = dets:close(T),
    file:delete(Fname),

    ?line check_pps(P0),
    ok.
    
cache_duplicate_bags_v8(doc) ->
    ["Test the write cache for duplicate bags."];
cache_duplicate_bags_v8(suite) ->
    [];
cache_duplicate_bags_v8(Config) when is_list(Config) ->
    cache_duplicate_bags(Config, 8).

cache_duplicate_bags_v9(doc) ->
    ["Test the write cache for duplicate bags."];
cache_duplicate_bags_v9(suite) ->
    [];
cache_duplicate_bags_v9(Config) when is_list(Config) ->
    cache_duplicate_bags(Config, 9).

cache_duplicate_bags(Config, Version) ->
    Small = 2,
    cache_dup_bags(Config, {0,0}, false, Small, Version),
    cache_dup_bags(Config, {0,0}, true, Small, Version),
    cache_dup_bags(Config, {5000,5000}, false, Small, Version),
    cache_dup_bags(Config, {5000,5000}, true, Small, Version),
    %% Objects of size greater than 2 kB.
    Big = 1200,
    cache_dup_bags(Config, {0,0}, false, Big, Version),
    cache_dup_bags(Config, {0,0}, true, Big, Version),
    cache_dup_bags(Config, {5000,5000}, false, Big, Version),
    cache_dup_bags(Config, {5000,5000}, true, Big, Version).

cache_dup_bags(Config, DelayedWrite, Extra, Sz, Version) ->
    %% Extra = bool(). Insert tuples until the tested key is not alone.
    %% Sz = integer(). Size of the inserted tuples.

    T = cache,
    ?line Fname = filename(cache, Config),
    ?line file:delete(Fname),
    P0 = pps(),

    ?line {ok, _} = 
	dets:open_file(T,[{version, Version}, {file,Fname}, 
			  {type,duplicate_bag}, 
			  {delayed_write, DelayedWrite}]),

    Dups = 2,
    {Key, OtherKeys} = 
	if 
	    Extra ->
		%% Insert enough to get three keys in some slot.
		?line dets:safe_fixtable(T, true),
		insert_objs(T, 1, Sz, Dups);
	    true ->
		{1,[]}
	  end,
    Tuple = erlang:make_tuple(Sz, Key),
    ?line ok = dets:delete(T, Key),
    ?line ok = dets:sync(T),    
    ?line false = dets:member(T, Key),

    %% The values of keys in the same slot as Key are checked.
    ?line OtherValues = sort(lookup_keys(T, OtherKeys)),
    
    ?line ok = dets:insert(T, Tuple),
    ?line [Tuple] = dets:lookup(T, Key),
    ?line true = dets:member(T, Key),
    ?line ok = dets:insert(T, [Tuple,Tuple]),
    %% If no delay, the cache gets filled immediately, and written.
    ?line [Tuple,Tuple,Tuple] = dets:lookup_keys(T, [Key,a,b,c,d,e,f]),
    ?line true = dets:member(T, Key),

    %% If delay, this happens without file access.
    %% (This is no longer true; cache lookup has been simplified.)
    ?line ok = dets:delete(T,Key),
    ?line ok = dets:insert(T,Tuple),
    ?line ok = dets:insert(T,Tuple),
    ?line [Tuple,Tuple] = dets:lookup(T, Key),
    ?line true = dets:member(T, Key),
    ?line ok = dets:sync(T),
    ?line [Tuple,Tuple] = dets:lookup(T, Key),
    ?line true = dets:member(T, Key),

    %% One object in the cache, one on the file.
    ?line ok = dets:delete(T,Key),
    ?line ok = dets:insert(T,Tuple),
    ?line ok = dets:sync(T),
    ?line ok = dets:insert(T,Tuple),
    ?line true = dets:member(T, Key), % should not read the file, but it does..

    %% Key's objects are is on file only, 
    %% key toto in the cache (if there is one).
    ?line ok = dets:delete(T,toto),
    ?line ok = dets:insert(T,[{toto,b},{toto,b}]),
    ?line true = sort([Tuple,Tuple,{toto,b},{toto,b}]) =:= 
                 sort(dets:lookup_keys(T, [Key,toto])),
    ?line true = dets:member(T, toto),
    ?line Size = dets:info(T, size),

    %% Two objects with the same key on the file.
    %% Delete them, add two objects.
    del_and_ins(key, T, Size, Tuple, Key, 2),

    del_and_ins(object, T, Size, Tuple, Key, 2),
    del_and_ins(both, T, Size, Tuple, Key, 2),

    %% Two objects with the same key on the file.
    %% Delete them, add three objects.
    del_and_ins(key, T, Size, Tuple, Key, 3),
    del_and_ins(object, T, Size, Tuple, Key, 3),
    del_and_ins(both, T, Size, Tuple, Key, 3),

    %% Two objects with the same key on the file.
    %% Delete them, add one object.
    del_and_ins(key, T, Size, Tuple, Key, 1),
    del_and_ins(object, T, Size, Tuple, Key, 1),
    del_and_ins(both, T, Size, Tuple, Key, 1),

    ?line OtherValues = sort(lookup_keys(T, OtherKeys)),
    if
	Extra ->
	    %% Let the table grow for a while, if it needs to.
	    ?line All1 = get_all_objects(T),
	    ?line dets:safe_fixtable(T, false),
	    ?line timer:sleep(1200),
	    ?line OtherValues = sort(lookup_keys(T, OtherKeys)),
	    ?line dets:safe_fixtable(T, true),
	    ?line All2 = get_all_objects(T),
	    ?line FAll2 = get_all_objects_fast(T),
	    ?line true = sort(All2) =:= sort(FAll2),
            case symdiff(All1, All2) of
		{[],[]} ->  ok;
		{X,Y} ->
		    NoBad = length(X) + length(Y),
		    test_server:fail({dup_bags,DelayedWrite,Extra,Sz,NoBad})
	    end;
	true ->
	    ok
    end,
    ?line ok = dets:close(T),

    file:delete(Fname),
    ?line check_pps(P0),
    ok.
    
lookup_keys(_T, []) ->
    [];
lookup_keys(T, Keys) ->
    dets:lookup_keys(T, Keys).

del_and_ins(W, T, Size, Obj, Key, N) ->
    case W of
	object -> 
	    ?line ok = dets:delete_object(T, Obj);
	key ->

	    ?line ok = dets:delete(T, Key);
	both ->
	    ?line ok = dets:delete(T, Key),
	    ?line ok = dets:delete_object(T, Obj)
    end,
    Objs = duplicate(N, Obj),
    ?line [] = dets:lookup(T, Key),
    ?line ok = dets:insert(T, Objs),
    ?line Objs = dets:lookup_keys(T, [snurrespratt,Key]),
    ?line true = Size + length(Objs)-2 =:= dets:info(T, size),
    ?line Objs = dets:lookup(T, Key).


insert_objs(T, N, Sz, Dups) ->
    Seq = seq(N,N+255),
    L0 = map(fun(I) -> erlang:make_tuple(Sz, I) end, Seq),
    L = append(duplicate(Dups, L0)),
    ?line ok = dets:insert(T, L),
    ?line case search_slot(T, 0) of
	      false ->
		  insert_objs(T, N+256, Sz, Dups);
	      Keys ->
		  Keys
	  end.

search_slot(T, I) ->
    ?line case dets:slot(T, I) of
	      '$end_of_table' ->
		  false;
	      Objs ->
		  case usort(map(fun(X) -> element(1, X) end, Objs)) of
		      [_, Key, _ | _] = Keys0 ->
			  Keys = delete(Key, Keys0),
			  {Key, Keys};
		      _ ->
			  search_slot(T, I+1)
		  end
	  end.

symdiff(L1, L2) ->
    {X, _, Y} = 
	sofs:symmetric_partition(sofs:set(L1), sofs:set(L2)),
    {sofs:to_external(X), sofs:to_external(Y)}.

otp_4208(doc) ->
    ["Read only table and traversal caused crash."];
otp_4208(suite) ->
    [];
otp_4208(Config) when is_list(Config) ->
    Tab = otp_4208,
    ?line FName = filename(Tab, Config),
    Expected = sort([{3,ghi,12},{1,abc,10},{4,jkl,13},{2,def,11}]),

    file:delete(FName),
    ?line {ok, Tab} = dets:open_file(Tab, [{file,FName}]),
    ?line ok = dets:insert(Tab, [{1,abc,10},{2,def,11},{3,ghi,12},{4,jkl,13}]),
    ?line Expected = sort(dets:traverse(Tab, fun(X) -> {continue, X} end)),
    ?line ok = dets:close(Tab),

    ?line {ok, Tab} = dets:open_file(Tab, [{access, read},{file,FName}]),
    ?line Expected = sort(dets:traverse(Tab, fun(X) -> {continue, X} end)),
    ?line ok = dets:close(Tab),
    file:delete(FName),
    
    ok.

otp_4989(doc) ->
    ["Read only table and growth."];
otp_4989(suite) ->
    [];
otp_4989(Config) when is_list(Config) ->
    Tab = otp_4989,
    ?line FName = filename(Tab, Config),

    %% Do exactly as in the error report.
    ?line _Ets = ets:new(Tab, [named_table]),
    ets_init(Tab, 100000),
    ?line {ok, Tab} = 
        dets:open_file(Tab, [{access, read_write}, {file,FName}, {keypos,2}]),
    ?line ok = dets:from_ets(Tab, Tab),
    ?line ok = dets:close(Tab),
    %% Restore.
    ?line  {ok, Tab} = 
        dets:open_file(Tab, [{access, read}, {keypos, 2}, {file, FName}]),
    ?line true = ets:delete_all_objects(Tab),
    ?line true = ets:from_dets(Tab, Tab),
    ?line ok = dets:close(Tab),
    ets:delete(Tab),
    file:delete(FName),
    ok.

ets_init(_Tab, 0) ->
    ok;
ets_init(Tab, N) ->
    ets:insert(Tab, {N,N}),
    ets_init(Tab, N - 1).

otp_8898(doc) ->
    ["OTP-8898. Truncated Dets file."];
otp_8898(suite) ->
    [];
otp_8898(Config) when is_list(Config) ->
    Tab = otp_8898,
    ?line FName = filename(Tab, Config),

    Server = self(),

    ?line file:delete(FName),
    ?line {ok, _} = dets:open_file(Tab,[{file, FName}]),
    ?line [P1,P2,P3] = new_clients(3, Tab),

    Seq = [{P1,[sync]},{P2,[{lookup,1,[]}]},{P3,[{insert,{1,b}}]}],
    ?line atomic_requests(Server, Tab, [[]], Seq),
    ?line true = get_replies([{P1,ok},{P2,ok},{P3,ok}]),
    ?line ok = dets:close(Tab),
    ?line {ok, _} = dets:open_file(Tab,[{file, FName}]),
    ?line file:delete(FName),

    ok.

many_clients(doc) ->
    ["Several clients accessing a table simultaneously."];
many_clients(suite) ->
    [];
many_clients(Config) when is_list(Config) ->
    Tab = many_clients,
    ?line FName = filename(Tab, Config),

    Server = self(),

    ?line file:delete(FName),
    P0 = pps(),
    ?line {ok, _} = dets:open_file(Tab,[{file, FName},{version,9}]),
    ?line [P1,P2,P3,P4] = new_clients(4, Tab),

    %% dets:init_table/2 is used for making sure that all processes
    %% start sending requests before the Dets process begins to handle
    %% them; the requests arrive "in parallel".

    %% Four processes accessing the same table at almost the same time.

    %% One key is read, updated, and read again.
    Seq1 = [{P1,[{lookup,1,[{1,a}]}]}, {P2,[{insert,{1,b}}]},
	    {P3,[{lookup,1,[{1,b}]}]}, {P4,[{lookup,1,[{1,b}]}]}],
    ?line atomic_requests(Server, Tab, [[{1,a}]], Seq1),
    ?line true = get_replies([{P1,ok}, {P2,ok}, {P3,ok}, {P4,ok}]),

    %% Different keys read by different processes
    Seq2 = [{P1,[{member,1,true}]}, {P2,[{lookup,2,[{2,b}]}]},
	    {P3,[{lookup,1,[{1,a}]}]}, {P4,[{lookup,3,[{3,c}]}]}],
    ?line atomic_requests(Server, Tab, [[{1,a},{2,b},{3,c}]], Seq2),
    ?line true = get_replies([{P1,ok}, {P2,ok}, {P3,ok}, {P4,ok}]),

    %% Reading deleted key.
    Seq3 = [{P1,[{delete_key,2}]}, {P2,[{lookup,1,[{1,a}]}]},
	    {P3,[{lookup,1,[{1,a}]}]}, {P4,[{member,2,false}]}],
    ?line atomic_requests(Server, Tab, [[{1,a},{2,b},{3,c}]], Seq3),
    ?line true = get_replies([{P1,ok}, {P2,ok}, {P3,ok}, {P4,ok}]),

    %% Inserting objects.
    Seq4 = [{P1,[{insert,[{1,a},{2,b}]}]}, {P2,[{insert,[{2,c},{3,a}]}]},
	    {P3,[{insert,[{3,b},{4,d}]}]},
	    {P4,[{lookup_keys,[1,2,3,4],[{1,a},{2,c},{3,b},{4,d}]}]}],
    ?line atomic_requests(Server, Tab, [], Seq4),
    ?line true = get_replies([{P1,ok}, {P2,ok}, {P3,ok}, {P4,ok}]),

    %% Deleting objects.
    Seq5 = [{P1,[{delete_object,{1,a}}]}, {P2,[{delete_object,{1,a}}]},
	    {P3,[{delete_object,{3,c}}]},
	    {P4,[{lookup_keys,[1,2,3,4],[{2,b}]}]}],
    ?line atomic_requests(Server, Tab, [[{1,a},{2,b},{3,c}]], Seq5),
    ?line true = get_replies([{P1,ok}, {P2,ok}, {P3,ok}, {P4,ok}]),

    %% Some request not streamed.
    Seq6 = [{P1,[{lookup,1,[{1,a}]}]}, {P2,[{info,size,3}]},
	    {P3,[{lookup,1,[{1,a}]}]}, {P4,[{info,size,3}]}],
    ?line atomic_requests(Server, Tab, [[{1,a},{2,b},{3,c}]], Seq6),
    ?line true = get_replies([{P1,ok}, {P2,ok}, {P3,ok}, {P4,ok}]),

    %% Some request not streamed.
    Seq7 = [{P1,[{insert,[{3,a}]}]}, {P2,[{insert,[{3,b}]}]},
	    {P3,[{delete_object,{3,c}}]},
	    {P4,[{lookup,3,[{3,b}]}]}],
    ?line atomic_requests(Server, Tab, [[{3,c}]], Seq7),
    ?line true = get_replies([{P1,ok}, {P2,ok}, {P3,ok}, {P4,ok}]),

    ?line put_requests(Server, [{P1,stop},{P2,stop},{P3,stop},{P4,stop}]),
    ?line ok = dets:close(Tab),
    ?line file:delete(FName),

    %% Check that errors are handled correctly by the streaming operators.
    ?line {ok, _} = dets:open_file(Tab,[{file, FName},{version,9}]),
    ?line ok = ins(Tab, 100),
    Obj = {66,{item,number,66}},
    ?line {ok, ObjPos} = dets:where(Tab, Obj),
    ?line ok = dets:close(Tab),
    %% Damaged object.
    crash(FName, ObjPos+12),
    ?line {ok, _} = dets:open_file(Tab,[{file, FName},{version,9}]),
    ?line BadObject1 = dets:lookup_keys(Tab, [65,66,67,68,69]),
    ?line bad_object(BadObject1, FName),
    ?line _Error = dets:close(Tab),
    ?line file:delete(FName),

    ?line check_pps(P0),

    ok.

%% Tab is initiated with the objects in Objs. Objs = [[object()]].
atomic_requests(Server, Tab, Objs, Req) ->
    ok = dets:init_table(Tab, atomic_requests(Server, Objs, Req)).

atomic_requests(Server, L, Req) ->
    fun(close) ->
	    ok;
       (read) when [] =:= L ->
	    put_requests(Server, Req),
	    end_of_input;
       (read) ->
	    [E | Es] = L,
	    {E, atomic_requests(Server, Es, Req)}
    end.

put_requests(Server, L) ->
    lists:foreach(fun({Pid,R}) -> Pid ! {Server,R}, timer:sleep(1) end, L).

get_replies(L) ->
    lists:all(fun({Pid,Reply}) -> Reply =:= get_reply(Pid) end, L).

get_reply(Pid) ->
    ?line receive {Pid, Reply} -> Reply end.

new_clients(0, _Tab) ->
    [];
new_clients(N, Tab) ->
    [new_client(Tab) | new_clients(N-1, Tab)].

new_client(Tab) ->
    spawn(?MODULE, client, [self(), Tab]).

client(S, Tab) ->
    receive 
	{S, stop} ->
	    exit(normal);
	{S, ToDo} ->
	    ?line Reply = eval(ToDo, Tab),
	    case Reply of
		{error, _} -> io:format("~p: ~p~n", [self(), Reply]);
		_ -> ok
	    end,
	    S ! {self(), Reply}
    end,
    client(S, Tab).

eval([], _Tab) ->
    ok;
eval([sync | L], Tab) ->
    ?line case dets:sync(Tab) of
	      ok -> eval(L, Tab);
	      Error -> {error, {sync,Error}}
	  end;
eval([{insert,Stuff} | L], Tab) ->
    ?line case dets:insert(Tab, Stuff) of
	      ok -> eval(L, Tab);
	      Error -> {error, {insert,Stuff,Error}}
	  end;
eval([{lookup,Key,Expected} | L], Tab) ->
    ?line case dets:lookup(Tab, Key) of
	      Expected -> eval(L, Tab);
	      Else -> {error, {lookup,Key,Expected,Else}}
	  end;
eval([{lookup_keys,Keys,Expected} | L], Tab) ->
    %% Time order is destroyed...
    ?line case dets:lookup_keys(Tab, Keys) of
	      R when is_list(R) -> 
		  case lists:sort(Expected) =:= lists:sort(R) of
		      true -> eval(L, Tab);
		      false -> {error, {lookup_keys,Keys,Expected,R}}
		  end;
	      Else -> {error, {lookup_keys,Keys,Expected,Else}}
	  end;
eval([{member,Key,Expected} | L], Tab) ->
    ?line case dets:member(Tab, Key) of
	      Expected -> eval(L, Tab);
	      Else -> {error, {member,Key,Expected,Else}}
	  end;
eval([{delete_key,Key} | L], Tab) ->
    ?line case dets:delete(Tab, Key) of
	      ok -> eval(L, Tab);
	      Else -> {error, {delete_key,Key,Else}}
	  end;
eval([{delete_object,Object} | L], Tab) ->
    ?line case dets:delete_object(Tab, Object) of
	      ok -> eval(L, Tab);
	      Else -> {error, {delete_object,Object,Else}}
	  end;
eval([{info,Tag,Expected} | L], Tab) ->
    ?line case dets:info(Tab, Tag) of
	      Expected -> eval(L, Tab);
	      Else -> {error, {info,Tag,Else,Expected}}
	  end;
eval(Else, _Tab) ->
    {error, {bad_request,Else}}.

otp_4906(doc) ->
    ["More than 128k keys caused crash."];
otp_4906(suite) ->
    [];
otp_4906(Config) when is_list(Config) ->
    N = 256*512 + 400,
    Tab = otp_4906,
    ?line FName = filename(Tab, Config),
    
    file:delete(FName),
    ?line {ok, Tab} = dets:open_file(Tab, [{file, FName}]),
    ?line ok = ins_small(Tab, 0, N),
    ?line ok = dets:close(Tab),
    ?line {ok, Tab} = dets:open_file(Tab, [{file, FName}]),
    ?line ok = read_4906(Tab, N-1),
    ?line ok = dets:close(Tab),
    file:delete(FName),

    %% If the (only) process fixing a table updates the table, the
    %% process will no longer be punished with a 1 ms delay (hm, the
    %% server is delayed, it should be the client...). In this example
    %% the writing process *is* delayed.
    ?line {ok,Tab} = dets:open_file(Tab, [{file,FName}]),
    Parent = self(),
    FixPid = spawn_link(fun() -> 
                                dets:safe_fixtable(Tab, true),
                                receive {Parent, stop} -> ok end
                        end),
    ?line ok = ins_small(Tab, 0, 1000),
    FixPid ! {Parent, stop},
    timer:sleep(1),
    ?line ok = dets:close(Tab),
    file:delete(FName),
    ok.

read_4906(_T, N) when N < 0 ->
    ok;
read_4906(T, N) ->
    ?line [_] = dets:lookup(T, N),
    read_4906(T, N-1).

ins_small(_T, I, N) when I =:= N ->
    ok;
ins_small(T, I, N) ->
    ?line ok = dets:insert(T, {I}),
    ins_small(T, I+1, N).

otp_5402(doc) ->
    ["Unwritable ramfile caused krasch."];
otp_5402(suite) ->
    [];
otp_5402(Config) when is_list(Config) ->
    Tab = otp_5402,
    ?line File = filename:join([cannot, write, this, file]),

    %% close
    ?line{ok, T} = dets:open_file(Tab, [{ram_file,true},
                                        {file, File}]),
    ?line ok = dets:insert(T, {1,a}),
    ?line {error,{file_error,_,_}} = dets:close(T),

    %% sync
    ?line {ok, T} = dets:open_file(Tab, [{ram_file,true},
                                         {file, File}]),
    ?line ok = dets:insert(T, {1,a}),
    ?line {error,{file_error,_,_}} = dets:sync(T),
    ?line {error,{file_error,_,_}} = dets:close(T),

    %% auto_save
    ?line {ok, T} = dets:open_file(Tab, [{ram_file,true},
                                         {auto_save, 2000},
                                         {file, File}]),
    ?line ok = dets:insert(T, {1,a}),
    ?line timer:sleep(5000),
    ?line {error,{file_error,_,_}} = dets:close(T),
    ok.

simultaneous_open(doc) ->
    ["Several clients open and close tables simultaneously."];
simultaneous_open(suite) ->
    [];
simultaneous_open(Config) ->
    Tab = sim_open,
    File = filename(Tab, Config),
    
    ?line ok = monit(Tab, File),
    ?line ok = kill_while_repairing(Tab, File),
    ?line ok = kill_while_init(Tab, File),
    ?line ok = open_ro(Tab, File),
    ?line ok = open_w(Tab, File, 0, Config),
    ?line ok = open_w(Tab, File, 100, Config),
    ok.

%% One process logs and another process closes the log. Before
%% monitors were used, this would make the client never return.
monit(Tab, File) ->
    file:delete(File),
    {ok, Tab} = dets:open_file(Tab, [{file,File}]),
    F1 = fun() -> dets:close(Tab) end,
    F2 = fun() -> {'EXIT', {badarg, _}} = do_log(Tab) end,
    spawn(F2),
    timer:sleep(100),
    spawn(F1),
    dets:close(Tab),
    file:delete(File),
    ok.

do_log(Tab) ->
    case catch dets:insert(Tab, {hej,san,sa}) of
        ok -> do_log(Tab);
        Else -> Else
    end.

%% Kill the Dets process while repair is in progress.
kill_while_repairing(Tab, File) ->
    ?line create_opened_log(File),
    Delay = 1000,
    dets:start(),
    Parent = self(),
    Ps = processes(),
    F = fun() -> 
                R = (catch dets:open_file(Tab, [{file,File}])),
                timer:sleep(Delay),
                Parent ! {self(), R}
        end,
    ?line P1 = spawn(F), % will repair
    timer:sleep(100),
    ?line P2 = spawn(F), % pending...
    ?line P3 = spawn(F), % pending...
    ?line DetsPid = find_dets_pid([P1, P2, P3 | Ps]),
    exit(DetsPid, kill),

    ?line receive {P1,R1} -> {'EXIT', {dets_process_died, _}} = R1 end,
    ?line receive {P2,R2} -> {ok, _} = R2 end,
    ?line receive {P3,R3} -> {ok, _} = R3 end,

    timer:sleep(200),
    case dets:info(Tab) of
        undefined -> 
            ok;
        _Info ->
            timer:sleep(5000),
            ?line undefined = dets:info(Tab)
    end,

    file:delete(File),
    ok.

find_dets_pid(P0) ->
    case lists:sort(processes() -- P0) of
        [P, _] -> P;
        _ -> timer:sleep(100), find_dets_pid(P0)
    end.

%% Kill the Dets process when there are users and an on-going
%% initiailization.
kill_while_init(Tab, File) ->
    file:delete(File),
    Parent = self(),
    F = fun() -> 
                R = dets:open_file(Tab, [{file,File}]),
                Parent ! {self(), R},
                receive {Parent, die} -> ok end,
                {error, not_owner} = dets:close(Tab)
        end,
    ?line P1 = spawn(F),
    ?line P2 = spawn(F),
    ?line P3 = spawn(F),
    IF = fun() ->
                 R = dets:open_file(Tab, [{file,File}]),
                 Parent ! {self(), R},
                 Fun = fun(_) -> timer:sleep(100000) end,
                 {'EXIT', {badarg, _}} = (catch dets:init_table(Tab, Fun)),
                 receive {Parent, die} -> ok end
          end,
    ?line P4 = spawn(IF),
    ?line receive {P1,R1} -> {ok, _} = R1 end,
    ?line receive {P2,R2} -> {ok, _} = R2 end,
    ?line receive {P3,R3} -> {ok, _} = R3 end,
    ?line receive {P4,R4} -> {ok, _} = R4 end,
    ?line [DetsPid] = 
        lists:filter(fun(P) -> dets:pid2name(P) =/= undefined end, 
                     erlang:processes()),
    exit(DetsPid, kill),
    
    timer:sleep(1000),
    ?line undefined = dets:info(Tab),
    ?line P1 ! {Parent, die},
    ?line P2 ! {Parent, die},
    ?line P3 ! {Parent, die},
    ?line P4 ! {Parent, die},

    file:delete(File),
    timer:sleep(100),
    ok.

open_ro(Tab, File) ->
    ?line create_opened_log(File),
    Delay = 1000,
    Parent = self(),
    F = fun() ->
                R = dets:open_file(Tab, [{file,File},{access,read}]),
                timer:sleep(Delay),
                Parent ! {self(), R}
        end,
    ?line P1 = spawn(F),
    ?line P2 = spawn(F),
    ?line P3 = spawn(F),
    
    ?line receive {P1,R1} -> {error,{not_closed,_}} = R1 end,
    ?line receive {P2,R2} -> {error,{not_closed,_}} = R2 end,
    ?line receive {P3,R3} -> {error,{not_closed,_}} = R3 end,
    ok.

open_w(Tab, File, Delay, Config) ->
    ?line create_opened_log(File),
    Parent = self(),
    F = fun() -> 
                R = dets:open_file(Tab, [{file,File}]),
                timer:sleep(Delay),
                Parent ! {self(), R}
        end,
    ?line Pid1 = spawn(F),
    ?line Pid2 = spawn(F),
    ?line Pid3 = spawn(F),
    ?line undefined = dets:info(Tab), % is repairing now
    ?line 0 = qlen(),

    Tab2 = t2,
    File2 = filename(Tab2, Config),
    ?line file:delete(File2),
    ?line {ok,Tab2} = dets:open_file(Tab2, [{file,File2}]),
    ?line ok = dets:close(Tab2),
    ?line file:delete(File2),
    ?line 0 = qlen(), % still repairing

    ?line receive {Pid1,R1} -> {ok, Tab} = R1 end,
    ?line receive {Pid2,R2} -> {ok, Tab} = R2 end,
    ?line receive {Pid3,R3} -> {ok, Tab} = R3 end,
    timer:sleep(200),
    case dets:info(Tab) of
        undefined -> 
            ok;
        _Info ->
            timer:sleep(5000),
            ?line undefined = dets:info(Tab)
    end,

    file:delete(File),
    ok.

qlen() ->
    {_, {_, N}} = lists:keysearch(message_queue_len, 1, process_info(self())),
    N.

create_opened_log(File) ->
    Tab = t,
    file:delete(File),
    ?line {ok, Tab} = dets:open_file(Tab, [{file,File}]),
    ?line ok = ins(Tab, 60000),
    ?line ok = dets:close(Tab),
    ?line crash(File, ?CLOSED_PROPERLY_POS+3, ?NOT_PROPERLY_CLOSED),
    ok.

insert_new(doc) ->
    ["OTP-5075. insert_new/2"];
insert_new(suite) ->
    [];
insert_new(Config) ->
    Tab = insert_new,
    File = filename(Tab, Config),
    file:delete(File),
    ?line {ok, T} = dets:open_file(Tab, [{file,File}]),
    ?line {'EXIT', {badarg, _}} = (catch dets:insert_new(Tab, 14)),
    ?line {'EXIT', {badarg, _}} = (catch dets:insert_new(Tab, {})),
    ?line true = dets:insert_new(Tab, {1,a}),
    ?line false = dets:insert_new(Tab, {1,a}),
    ?line true = dets:insert_new(Tab, [{2,b}, {3,c}]),
    ?line false = dets:insert_new(Tab, [{2,b}, {3,c}]),
    ?line false = dets:insert_new(Tab, [{1,a}, {4,d}]),
    ?line ok = dets:close(Tab),

    file:delete(File),    
    ?line {ok, T} = dets:open_file(Tab, [{file,File},{type,bag}]),
    ?line true = dets:insert_new(Tab, {1,a}),
    ?line false = dets:insert_new(Tab, {1,b}),
    ?line true = dets:insert_new(Tab, [{2,b}, {3,c}]),
    ?line false = dets:insert_new(Tab, [{2,a}, {3,d}]),
    ?line false = dets:insert_new(Tab, [{1,a}, {4,d}]),
    ?line ok = dets:close(Tab),
    

    file:delete(File),
    ok.
    
repair_continuation(doc) ->
    ["OTP-5126. repair_continuation/2"];
repair_continuation(suite) ->
    [];
repair_continuation(Config) ->
    Tab = repair_continuation_table,
    ?line Fname = filename(repair_cont, Config),
    ?line file:delete(Fname),
    ?line {ok, _} = dets:open_file(Tab, [{file,Fname}]),
    ?line ok = dets:insert(Tab, [{1,a},{2,b},{3,c}]),

    ?line MS = [{'_',[],[true]}],

    ?line {[true], C1} = dets:select(Tab, MS, 1),
    ?line C2 = binary_to_term(term_to_binary(C1)),
    ?line {'EXIT', {badarg, _}} = (catch dets:select(C2)),
    ?line C3 = dets:repair_continuation(C2, MS),
    ?line {[true], C4} = dets:select(C3),
    ?line C5 = dets:repair_continuation(C4, MS),
    ?line {[true], _} = dets:select(C5),
    ?line {'EXIT', {badarg, _}} = (catch dets:repair_continuation(Tab, bu)),

    ?line ok = dets:close(Tab),
    ?line file:delete(Fname),
    ok.

otp_5487(doc) ->
    ["OTP-5487. Growth of read-only table (again)."];
otp_5487(suite) ->
    [];
otp_5487(Config) ->
    otp_5487(Config, 9),
    otp_5487(Config, 8),
    ok.

otp_5487(Config, Version) ->
    Tab = otp_5487,
    ?line Fname = filename(otp_5487, Config),
    ?line file:delete(Fname),
    ?line Ets = ets:new(otp_5487, [public, set]),
    ?line lists:foreach(fun(I) -> ets:insert(Ets, {I,I+1}) end,
                        lists:seq(0,1000)),
    ?line {ok, _} = dets:open_file(Tab, [{file,Fname},{version,Version}]),
    ?line ok = dets:from_ets(Tab, Ets),
    ?line ok = dets:sync(Tab),
    ?line ok = dets:close(Tab),
    ?line {ok, _} = dets:open_file(Tab, [{file,Fname},{access,read}]),
    ?line [{1,2}] = dets:lookup(Tab, 1),
    ?line ok = dets:close(Tab),
    ?line ets:delete(Ets),
    ?line file:delete(Fname).

otp_6206(doc) ->
    ["OTP-6206. Badly formed free lists."];
otp_6206(suite) ->
    [];
otp_6206(Config) ->
    Tab = otp_6206,
    File = filename(Tab, Config),

    file:delete(File),
    Options = [{file,File}],
    ?line {ok, Tab} = dets:open_file(Tab, Options),
    NObjs = 13006,
    ?line ok = ins(Tab, NObjs),
    ?line ok = del(Tab, NObjs, 2),
    ?line ok = dets:close(Tab),

    %% Used to return {badmatch,{error,{bad_freelists,File}}.
    ?line {ok, Tab} = dets:open_file(Tab, [{repair,false}|Options]),
    ?line ok = dets:close(Tab),
    file:delete(File),
    ok.

otp_6359(doc) ->
    ["OTP-6359. select and match never return the empty list."];
otp_6359(suite) ->
    [];
otp_6359(Config) ->
    Tab = otp_6359,
    File = filename(Tab, Config),

    file:delete(File),
    ?line {ok, _} = dets:open_file(Tab, [{file, File}]),
    %% Used to return {[], Cont}:
    ?line '$end_of_table' = dets:match(Tab, '_', 100),
    ?line ok = dets:close(Tab),
    file:delete(File),
    ok.

otp_4738(doc) ->
    ["OTP-4738. ==/2 and =:=/2."];
otp_4738(suite) ->
    [];
otp_4738(Config) ->
    %% Version 8 has not been corrected.
    %% (The constant -12857447 is for version 9 only.)
    otp_4738_set(9, Config),
    otp_4738_bag(9, Config),
    otp_4738_dupbag(9, Config),
    ok.

otp_4738_dupbag(Version, Config) ->
    Tab = otp_4738,
    File = filename(Tab, Config),
    file:delete(File),
    I = -12857447,
    F = float(I),
    One = 1,
    FOne = float(One),
    Args = [{file,File},{type,duplicate_bag},{version,Version}],
    ?line {ok, Tab} = dets:open_file(Tab, Args),
    ?line ok = dets:insert(Tab, [{I,One},{F,One},{I,FOne},{F,FOne}]),
    ?line ok = dets:sync(Tab),
    ?line [{F,One},{F,FOne}] = dets:lookup(Tab, F),
    ?line [{I,One},{I,FOne}] = dets:lookup(Tab, I),
    ?line ok = dets:insert(Tab, [{F,One},{F,FOne}]),
    ?line [{I,One},{I,FOne},{F,One},{F,FOne},{F,One},{F,FOne}] = 
        dets_utils:mkeysort(1, dets:match_object(Tab, '_')),
    ?line ok = dets:insert(Tab, [{F,FOne},{F,One}]),
    ?line [{I,One},{I,FOne},{F,One},{F,FOne},{F,One},
           {F,FOne},{F,FOne},{F,One}] = 
        dets_utils:mkeysort(1, dets:match_object(Tab, '_')),
    ?line ok = dets:delete_object(Tab, {I,FOne}),
    ?line [{I,One},{F,One},{F,FOne},{F,One},{F,FOne},{F,FOne},{F,One}] = 
        dets_utils:mkeysort(1, dets:match_object(Tab, '_')),
    ?line ok = dets:insert(Tab, {I,FOne}),
    ?line [{I,One},{I,FOne},{F,One},{F,FOne},{F,One},
           {F,FOne},{F,FOne},{F,One}] = 
        dets_utils:mkeysort(1, dets:match_object(Tab, '_')),
    ?line ok = dets:delete_object(Tab, {F,FOne}),
    ?line [{I,One},{I,FOne},{F,One},{F,One},{F,One}] = 
        dets_utils:mkeysort(1, dets:match_object(Tab, '_')),
    ?line ok = dets:delete(Tab, F),
    ?line [{I,One},{I,FOne}] = dets:match_object(Tab, '_'),
    ?line ok = dets:close(Tab),
    file:delete(File),

    Zero = 0,
    FZero = float(Zero),
    ?line {ok, Tab} = dets:open_file(Tab, Args),    
    ?line ok = dets:insert(Tab, [{I,One},{F,One},{I,FOne},{F,FOne}]),
    ?line ok = dets:insert(Tab, [{I,One},{F,One},{I,FOne},{F,FOne}]),
    ?line ok = dets:insert(Tab, [{I,Zero},{F,Zero},{I,FZero},{I,FZero}]),
    ?line Objs0 = dets_utils:mkeysort(1, dets:match_object(Tab, '_')),
    ?line ok = dets:close(Tab),
    crash(File, ?CLOSED_PROPERLY_POS+3, ?NOT_PROPERLY_CLOSED),
    io:format("Expect repair:~n"),
    ?line {ok, Tab} = dets:open_file(Tab, Args),    
    ?line Objs1 = dets_utils:mkeysort(1, dets:match_object(Tab, '_')),
    ?line ok = dets:close(Tab),
    ?line Objs1 = Objs0,
    file:delete(File),
    ok.

otp_4738_bag(Version, Config) ->
    Tab = otp_4738,
    File = filename(Tab, Config),
    file:delete(File),
    I = -12857447,
    F = float(I),
    One = 1,
    FOne = float(One),
    Args = [{file,File},{type,bag},{version,Version}],
    ?line {ok, Tab} = dets:open_file(Tab, Args),
    ?line ok = dets:insert(Tab, [{I,One},{F,One},{I,FOne},{F,FOne}]),
    ?line ok = dets:sync(Tab),
    ?line [{F,One},{F,FOne}] = dets:lookup(Tab, F),
    ?line [{I,One},{I,FOne}] = dets:lookup(Tab, I),
    ?line ok = dets:insert(Tab, [{F,One},{F,FOne}]),
    ?line [{I,One},{I,FOne},{F,One},{F,FOne}] = 
        dets_utils:mkeysort(1, dets:match_object(Tab, '_')),
    ?line ok = dets:insert(Tab, [{F,FOne},{F,One}]),
    ?line [{I,One},{I,FOne},{F,FOne},{F,One}] = 
        dets_utils:mkeysort(1, dets:match_object(Tab, '_')),
    ?line ok = dets:delete_object(Tab, {I,FOne}),
    ?line [{I,One},{F,FOne},{F,One}] = 
        dets_utils:mkeysort(1, dets:match_object(Tab, '_')),
    ?line ok = dets:insert(Tab, {I,FOne}),
    ?line [{I,One},{I,FOne},{F,FOne},{F,One}] = 
        dets_utils:mkeysort(1, dets:match_object(Tab, '_')),
    ?line ok = dets:delete(Tab, F),
    ?line [{I,One},{I,FOne}] = dets:match_object(Tab, '_'),
    ?line ok = dets:close(Tab),
    file:delete(File).

otp_4738_set(Version, Config) ->
    Tab = otp_4738,
    File = filename(Tab, Config),
    file:delete(File),
    Args = [{file,File},{type,set},{version,Version}],

    %% I and F share the same slot.
    I = -12857447,
    F = float(I),
    ?line {ok, Tab} = dets:open_file(Tab, Args),
    ?line ok = dets:insert(Tab, [{I},{F}]),
    ?line ok = dets:sync(Tab),
    ?line [{F}] = dets:lookup(Tab, F),
    ?line [{I}] = dets:lookup(Tab, I),
    ?line ok = dets:insert(Tab, [{F}]),
    ?line [{I},{F}] = dets_utils:mkeysort(1, dets:match_object(Tab, '_')),
    ?line ok = dets:close(Tab),
    file:delete(File),
    
    ?line {ok, Tab} = dets:open_file(Tab, Args),
    ?line ok = dets:insert(Tab, [{I}]),
    ?line ok = dets:sync(Tab),
    ?line [] = dets:lookup(Tab, F),
    ?line [{I}] = dets:lookup(Tab, I),
    ?line ok = dets:insert(Tab, [{F}]),
    ?line [{I},{F}] = dets_utils:mkeysort(1, dets:match_object(Tab, '_')),
    ?line ok = dets:close(Tab),
    file:delete(File),

    ?line {ok, Tab} = dets:open_file(Tab, Args),
    ok = dets:insert(Tab, [{I},{F}]),
    %% {insert, ...} in the cache, try lookup:
    ?line [{F}] = dets:lookup(Tab, F),
    ?line [{I}] = dets:lookup(Tab, I),
    %% Both were found, but that cannot be verified.
    ?line [{I},{F}] = dets_utils:mkeysort(1, dets:match_object(Tab, '_')),
    ?line ok = dets:close(Tab),
    file:delete(File),

    ?line {ok, Tab} = dets:open_file(Tab, Args),
    ?line ok = dets:insert(Tab, [{I}]),
    ?line ok = dets:sync(Tab),
    ?line ok = dets:insert(Tab, [{F}]),
    %% {insert, ...} in the cache, try lookup:
    ?line [{F}] = dets:lookup(Tab, F),
    ?line [{I}] = dets:lookup(Tab, I),
    ?line [{I},{F}] = dets_utils:mkeysort(1, dets:match_object(Tab, '_')),
    ?line ok = dets:close(Tab),
    file:delete(File),

    ?line {ok, Tab} = dets:open_file(Tab, Args),
    %% Both operations in the cache:
    ?line ok = dets:insert(Tab, [{I}]),
    ?line ok = dets:insert(Tab, [{F}]),
    ?line [{I},{F}] = dets_utils:mkeysort(1, dets:match_object(Tab, '_')),
    ?line ok = dets:close(Tab),
    file:delete(File),
    ok.

otp_7146(doc) ->
    ["OTP-7146. Bugfix: missing test when re-hashing."];
otp_7146(suite) ->
    [];
otp_7146(Config) ->
    Tab = otp_7146,
    File = filename(Tab, Config),
    file:delete(File),

    Max = 2048,
    ?line {ok, Tab} = dets:open_file(Tab, [{max_no_slots,Max}, {file,File}]),
    write_dets(Tab, Max),
    ?line ok = dets:close(Tab),

    file:delete(File),
    ok.

write_dets(Tab, Max) ->
    write_dets(Tab, 0, Max).

write_dets(_Tab, N, Max) when N > Max ->
    ok;
write_dets(Tab, N, Max) ->
    ok = dets:insert(Tab,{ N, {entry,N}}),
    write_dets(Tab, N+1, Max).

otp_8070(doc) ->
    ["OTP-8070. Duplicated objects with insert_new() and duplicate_bag."];
otp_8070(suite) ->
    [];
otp_8070(Config) when is_list(Config) ->
    Tab = otp_8070,
    File = filename(Tab, Config),
    file:delete(File),
    ?line {ok, _} = dets:open_file(Tab, [{file,File},{type, duplicate_bag}]),
    ?line ok = dets:insert(Tab, [{3,0}]),
    ?line false = dets:insert_new(Tab, [{3,1},{3,1}]),
    ?line [{3,0}] = dets:lookup(Tab, 3),
    ?line ok = dets:close(Tab),
    file:delete(File),
    ok.

otp_8856(doc) ->
    ["OTP-8856. insert_new() bug."];
otp_8856(suite) ->
    [];
otp_8856(Config) when is_list(Config) ->
    Tab = otp_8856,
    File = filename(Tab, Config),
    file:delete(File),
    Me = self(),
    ?line {ok, _} = dets:open_file(Tab, [{type, bag}, {file, File}]),
    spawn(fun()-> Me ! {1, dets:insert(Tab, [])} end),
    spawn(fun()-> Me ! {2, dets:insert_new(Tab, [])} end),
    ?line ok = dets:close(Tab),
    ?line receive {1, ok} -> ok end,
    ?line receive {2, true} -> ok end,
    file:delete(File),

    ?line {ok, _} = dets:open_file(Tab, [{type, set}, {file, File}]),
    spawn(fun() -> dets:delete(Tab, 0) end),
    spawn(fun() -> Me ! {3, dets:insert_new(Tab, {0,0})} end),
    ?line ok = dets:close(Tab),
    ?line receive {3, true} -> ok end,
    file:delete(File),
    ok.

%%
%% Parts common to several test cases
%% 

crash(File, Where) ->
    crash(File, Where, 10).

crash(File, Where, What) when is_integer(What) ->
    ?line {ok, Fd} = file:open(File, read_write),
    ?line file:position(Fd, Where),
    ?line ok = file:write(Fd, [What]),
    ?line ok = file:close(Fd).

args(Config) ->
    {Sets, Bags, Dups} = 
	{[
	  [], 
	  [{type, set}, {estimated_no_objects, 300},  
	   {ram_file, true}],
	  [{type, set}, {estimated_no_objects, 300}],
	  [{type, set}, {estimated_no_objects, 300}],
	  [{auto_save,20}, {type, set}, 
	   {estimated_no_objects, 300}] 
	 ],

	 [
	  [{type, bag}, {estimated_no_objects, 300}, {ram_file, true}],
	  [{type, bag}],
	  [{type, bag}, {estimated_no_objects, 300}],
	  [{type, bag}, {estimated_no_objects, 300}],
	  [{type, bag}, 
	   {auto_save,20}, {estimated_no_objects, 300}],
	  [{type, bag}, {estimated_no_objects, 300},   {ram_file, true}]
	 ],

	 [
	  [{type, duplicate_bag}, {estimated_no_objects, 300}, 
	   {ram_file, true}],
	  [{type, duplicate_bag}],
	  [{type, duplicate_bag}, {estimated_no_objects, 300}],
	  [{type, duplicate_bag}, {estimated_no_objects, 300}],
	  [{type, duplicate_bag},
	   {auto_save,20}, {estimated_no_objects, 300}],
	  [{type, duplicate_bag}, {estimated_no_objects, 300},   
	   {ram_file, true}]
	 ]
	},
    zip_filename(Sets, Bags, Dups, Config).

zip_filename(S, B, D, Conf) ->
    zip_filename(S, B, D, [], [], [], 1, Conf).

zip_filename([H|T], B, D, S1, B1, D1, I, Conf) ->
    zip_filename(T, B, D, [[{file, new_filename(I, Conf)} | H] | S1],
		 B1, D1, I+1, Conf);
zip_filename([], [H|B], D, S1, B1, D1, I, Conf) ->
    zip_filename([], B, D, S1, [[{file, new_filename(I, Conf)} | H] | B1],
		 D1, I+1, Conf);
zip_filename([], [], [H|T], S1, B1, D1, I, Conf) ->
    zip_filename([], [], T, S1, B1, [[{file, new_filename(I, Conf)} | H] | D1],
		 I+1, Conf);
zip_filename([], [], [], S1, B1, D1, _, _Conf) ->
    {reverse(S1), reverse(B1), reverse(D1)}.

del_test(Tab) ->
    ?format("Deltest on ~p~n", [Tab]),
    ?line Objs = safe_get_all_objects(Tab),
    ?line Keys = map(fun(X) -> element(1, X) end, Objs),
    ?line foreach(fun(Key) -> dets:delete(Tab, Key) end, Keys),
    ?line 0 = length(get_all_objects(Tab)),
    ?line [] = get_all_objects_fast(Tab),
    ?line 0 = dets:info(Tab, size).

del_obj_test(Tab) ->
    ?format("Delobjtest on ~p~n", [Tab]),
    ?line Objs = safe_get_all_objects(Tab),
    ?line LL = length(Objs),
    ?line LL = dets:info(Tab, size),
    ?line foreach(fun(Obj) -> dets:delete_object(Tab, Obj) end, Objs),
    ?line 0 = length(get_all_objects(Tab)),
    ?line [] = get_all_objects_fast(Tab),
    ?line 0 = dets:info(Tab, size).

match_del_test(Tab) ->
    ?line ?format("Match delete test on ~p~n", [Tab]),
    ?line ok = dets:match_delete(Tab, {'_','_','_'}),
    ?line Sz = dets:info(Tab, size),
    ?line true = Sz =:= length(dets:match_object(Tab, '_')),
    ?line ok = dets:match_delete(Tab, '_'),
    ?line 0 = dets:info(Tab, size),
    ?line 0 = length(get_all_objects(Tab)),
    ?line [] = get_all_objects_fast(Tab).

trav_test(_Data, Len, Tab) ->
    ?format("Travtest on ~p~n", [Tab]),
    ?line _X0 = dets:traverse(Tab, fun(_X) -> continue end),
    ?line XX = dets:traverse(Tab, fun(X) -> {continue, X} end),
    ?line case Len =:= length(XX) of
	      false -> ?format("DIFF ~p~n", [XX -- _Data]);
	      true -> ok
	  end,
    ?line 1 = length(dets:traverse(Tab, fun(X) -> {done, X} end)).

match_test(Data, Tab) ->
    ?line ?format("Match test on ~p~n", [Tab]),
    ?line Data1 = sort(filter(fun(X) when tuple_size(X) =:= 3 -> true;
				 (_X) -> false
			      end, Data)),
    ?line Data1 = sort(dets:match_object(Tab, {'$1', '$2', '$3'})),

    ?line Len = length(Data),
    ?line Len = length(dets:match(Tab, '_')),
    ?line Len2 = length(Data1),
    ?line Len2 = length(dets:match(Tab, {'$1', '_', '_'})),
    
    ?line Data3 = 
	filter(fun(X) ->
		       K = element(1, X),
		       if
			   tuple_size(X) =:= 3, tuple_size(K) =:= 2 -> true;
			   true -> false
		       end
	       end, Data),
    ?line Len3 = length(Data3),
    ?line Len3 = length(dets:match(Tab, {{'$1', '$2'}, '_', '_'})),
    ?line Len3 = length(dets:match_object(Tab, {{'$1', '$2'}, '_', '_'})),
    
    ?line R = make_ref(),
    ?line dets:insert(Tab, {{R, R}, 33 ,44}),
    ?line 1 = length(dets:match(Tab, {{R, R}, '_', '_'})),
    ?line 1 = length(dets:match_object(Tab, {{R, R}, '_', '_'})).

%%
%% Utilities
%%

headsz(8) ->
    ?HEADSZ_v8;
headsz(_) ->
    ?HEADSZ_v9.

unwritable(Fname) ->
    ?line {ok, Info} = file:read_file_info(Fname),
    Mode = Info#file_info.mode - 8#00200,
    ?line file:write_file_info(Fname, Info#file_info{mode = Mode}).

writable(Fname) ->
    ?line {ok, Info} = file:read_file_info(Fname),
    Mode = Info#file_info.mode bor 8#00200,
    ?line file:write_file_info(Fname, Info#file_info{mode = Mode}).

truncate(File, Where) ->
    ?line {ok, Fd} = file:open(File, read_write),
    ?line file:position(Fd, Where),
    ?line ok = file:truncate(Fd),
    ?line ok = file:close(Fd).

new_filename(Name, _Config) when is_integer(Name) ->
    filename:join(?privdir(_Config),
		  integer_to_list(Name) ++ ".DETS").

filename(Name, Config) when is_atom(Name) ->
    filename(atom_to_list(Name), Config);
filename(Name, _Config) ->
    filename:join(?privdir(_Config), Name).

open_files(_Name, [], _Version) ->
    [];
open_files(Name0, [Args | Tail], Version) ->
    ?format("init ~p~n", [Args]),
    ?line Name = list_to_atom(integer_to_list(Name0)),
    ?line {ok, Name} = dets:open_file(Name, [{version,Version} | Args]),
    [Name | open_files(Name0+1, Tail, Version)].
    
close_all(Tabs) -> foreach(fun(Tab) -> ok = dets:close(Tab) end, Tabs).

delete_files(Args) ->   
    Fun = fun(F) ->
		  {value, {file, File}} = keysearch(file, 1, F),
		  file:delete(File),
		  File
	  end,
    map(Fun, Args).

%% Initialize all tables
initialize(Tabs, Data) ->
    ?line foreach(fun(Tab) ->
			  Fun = fun(Obj) -> ok =  dets:insert(Tab, Obj) end,
			  foreach(Fun, Data),
			  dets:sync(Tab)
		  end, Tabs).

%% need more than 512 objects to really trig overflow
make_data(Kp) ->
    make_data(Kp, set).

make_data(Kp, Type) ->
    dup(Type, make_data(Kp, Type, 520)).

dup(duplicate_bag, [H1, H2 |T]) ->
    [H1,H2, H1, H2 | dup(duplicate_bag, T)];
dup(_, Other) ->
    Other.
    
make_data(_Kp, Type, 0) -> 
    odd_keys(Type);
make_data(1, set, I) ->
    [{I, q,w} | make_data(1, set, I-1)];
make_data(2, set, I) ->
    [{hh, I, q,w} | make_data(2, set, I-1)];
make_data(1, bag, I) ->
    [{I, q,w} , {I, hah, 77} | make_data(1, bag, I-1)];
make_data(2, bag, I) ->
    [{hh, I, q,w} , {hh, I, lalal, 900} | make_data(2, bag, I-1)];
make_data(1, duplicate_bag, I) ->
    [{I, q,w} , {I, hah, 77} | make_data(1, duplicate_bag, I-1)];
make_data(2, duplicate_bag, I) ->
    [{hh, I, q,w} , {hh, I, lalal, 900} | make_data(2, duplicate_bag, I-1)].

odd_keys(_) ->
    [{foo, 1 ,2},
     {{foo, foo}, 2,3},
     {"kakaka", {{{}}}, jj},
     {{"kallll", "kkk", []}, 66.7777},
     {make_ref(), 99, 66},
     {{1},2,3,4,5,6,7,duplicate(50, 8)},
     {self(), 7,8,88},
     {[self()], 8, 11}].


ins(_T, 0) ->
    ok;
ins(T, N) ->
    case dets:insert(T, {N, item(N)}) of
	ok -> ins(T, N-1);
	Error -> Error
    end.

item(N) when N rem 2 =:= 0 ->
    {item, number, N};
item(N) ->
    {item, number, N, a, much, bigger, one, i, think}.

del(_T, N, _I) when N =< 0 ->
    ok;
del(T, N, I) ->
    ok = dets:delete(T, N),
    del(T, N-I, I).

ensure_node(0, _Node) ->
    could_not_start_node;
ensure_node(N, Node) ->
    case net_adm:ping(Node) of
	pang ->
	    receive after 1000 ->
			     ok
		    end,
	    ensure_node(N-1,Node);
	pong ->
	    ok
    end.

size_test(Len, Tabs) ->
    ?line foreach(fun(Tab) ->
			  Len = dets:info(Tab, size)
		  end, Tabs).

no_keys_test([T | Ts]) ->
    no_keys_test(T),
    no_keys_test(Ts);
no_keys_test([]) ->
    ok;
no_keys_test(T) ->
    case dets:info(T, version) of
	8 ->
	    ok;
	9 ->
	    Kp = dets:info(T, keypos),
	    ?line All = dets:match_object(T, '_'),
	    ?line L = lists:map(fun(X) -> element(Kp, X) end, All),
	    ?line NoKeys = length(lists:usort(L)),
	    ?line case {dets:info(T, no_keys), NoKeys} of
		      {N, N} ->
			  ok;
		      {N1, N2} ->
			  exit({no_keys_test, N1, N2})
		  end
    end.

safe_get_all_objects(Tab) ->
    dets:safe_fixtable(Tab, true),
    Objects = get_all_objects(Tab),
    dets:safe_fixtable(Tab, false),
    Objects.

%% Caution: unless the table has been fixed, strange results can be returned.
get_all_objects(Tab) -> get_all_objects(dets:first(Tab), Tab, []).

%% Assuming no key matches {error, Reason}...
get_all_objects('$end_of_table', _Tab, L) -> L;
get_all_objects({error, Reason}, _Tab, _L) ->
    exit({get_all_objects, get(line), {error, Reason}});
get_all_objects(Key, Tab, L) -> 
    Objs = dets:lookup(Tab, Key),
    ?line get_all_objects(dets:next(Tab, Key), Tab, Objs ++ L).

count_objects_quite_fast(Tab) ->
    ?line R1 = dets:match_object(Tab, '_', 1),
    count_objs_1(R1, 0).

count_objs_1('$end_of_table', N) ->
    N;
count_objs_1({Ts,C}, N) when is_list(Ts) ->
    count_objs_1(dets:match_object(C), length(Ts) + N).

get_all_objects_fast(Tab) ->
    dets:match_object(Tab, '_').

%% Relevant for version 8.
histogram(Tab) ->
    OnePercent = case dets:info(Tab, no_slots) of
	undefined -> undefined;
	{_, NoSlots, _} -> NoSlots/100
    end,
    histogram(Tab, OnePercent).

histogram(Tab, OnePercent) ->
    ?line E = ets:new(histo, []),
    ?line dets:safe_fixtable(Tab, true),
    ?line Hist = histo(Tab, E, 0, OnePercent, OnePercent),
    ?line dets:safe_fixtable(Tab, false),
    ?line case Hist of
	      ok ->
		  ?line H = ets:tab2list(E),
		  ?line true = ets:delete(E),
		  sort(H);
	      Error ->
		  ets:delete(E),
		  Error
	  end.

histo(T, E, I, One, Count) when is_number(Count), I > Count ->
    io:format("."),
    histo(T, E, I, One, Count+One);
histo(T, E, I, One, Count) ->
    ?line case dets:slot(T, I) of
	      '$end_of_table' when is_number(Count) ->
		  io:format("~n"),
		  ok;
	      '$end_of_table' ->
		  ok;
	       Objs when is_list(Objs) ->
		  L = length(Objs),
		  case catch ets:update_counter(E, L, 1) of
		      {'EXIT', _} ->
			  ets:insert(E, {L, 1});
		      _ ->
			  ok
		  end,
		  histo(T, E, I+1, One, Count);
	      Error ->
		  Error
	  end.

sum_histogram(H) ->
    sum_histogram(H, 0).

sum_histogram([{S,N1} | H], N) ->
    sum_histogram(H, N + S*N1);
sum_histogram([], N) ->
    N.

ave_histogram(H) ->
    ave_histogram(H, 0)/sum_histogram(H).

ave_histogram([{S,N1} | H], N) ->
    ave_histogram(H, N + S*S*N1);
ave_histogram([], N) ->
    N.

bad_object({error,{bad_object,FileName}}, FileName) ->
    ok; % Version 8, no debug.
bad_object({error,{{bad_object,_,_},FileName}}, FileName) ->
    ok; % Version 8, debug...
bad_object({error,{{bad_object,_}, FileName}}, FileName) ->
    ok; % No debug.
bad_object({error,{{{bad_object,_,_},_,_,_}, FileName}}, FileName) ->
    ok. % Debug.

check_pps(P0) ->
    case pps() of
        P0 ->
            ok;
        _ ->
            %% On some (rare) occasions the dets process is still
            %% running although the call to close() has returned, as
            %% it seems...
            timer:sleep(500),
            case pps() of
                P0 ->
                    ok;
                P1 -> 
                    io:format("failure, got ~p~n, expected ~p\n", [P1, P0]),
                    {Ports0,Procs0} = P0,
                    {Ports1,Procs1} = P1,
                    show("Old ports", Ports0 -- Ports1),
                    show("New ports", Ports1 -- Ports0),
                    show("Old procs", Procs0 -- Procs1),
                    show("New procs", Procs1 -- Procs0),
                    ?t:fail()
            end
    end.

show(_S, []) ->
    ok;
show(S, L) ->
    io:format("~s: ~p~n", [S, L]).

pps() ->
    dets:start(),
    {port_list(), process_list()}.

port_list() ->
    [{P,safe_second_element(erlang:port_info(P, name))} || 
        P <- erlang:ports()].

process_list() ->
    [{P,process_info(P, registered_name),
      safe_second_element(process_info(P, initial_call))} || 
        P <- processes()].

safe_second_element({_,Info}) -> Info;
safe_second_element(Other) -> Other.<|MERGE_RESOLUTION|>--- conflicted
+++ resolved
@@ -50,11 +50,7 @@
 	 otp_4208/1, otp_4989/1, many_clients/1, otp_4906/1, otp_5402/1,
          simultaneous_open/1, insert_new/1, repair_continuation/1,
          otp_5487/1, otp_6206/1, otp_6359/1, otp_4738/1, otp_7146/1,
-<<<<<<< HEAD
-         otp_8070/1, otp_8856/1]).
-=======
-         otp_8070/1, otp_8898/1]).
->>>>>>> 74af6abf
+         otp_8070/1, otp_8856/1, otp_8898/1]).
 
 -export([dets_dirty_loop/0]).
 
@@ -112,11 +108,7 @@
 	      cache_duplicate_bags_v9, otp_4208, otp_4989, many_clients,
               otp_4906, otp_5402, simultaneous_open, insert_new, 
               repair_continuation, otp_5487, otp_6206, otp_6359, otp_4738,
-<<<<<<< HEAD
-              otp_7146, otp_8070, otp_8856]} 
-=======
-              otp_7146, otp_8070, otp_8898]} 
->>>>>>> 74af6abf
+              otp_7146, otp_8070, otp_8856, otp_8898]} 
     end.
 
 not_run(suite) -> [];
