%%
%% %CopyrightBegin%
%%
%% Copyright Ericsson AB 2010-2023. All Rights Reserved.
%%
%% Licensed under the Apache License, Version 2.0 (the "License");
%% you may not use this file except in compliance with the License.
%% You may obtain a copy of the License at
%%
%%     http://www.apache.org/licenses/LICENSE-2.0
%%
%% Unless required by applicable law or agreed to in writing, software
%% distributed under the License is distributed on an "AS IS" BASIS,
%% WITHOUT WARRANTIES OR CONDITIONS OF ANY KIND, either express or implied.
%% See the License for the specific language governing permissions and
%% limitations under the License.
%%
%% %CopyrightEnd%
%%
-module(edlin_expand_SUITE).
-export([all/0, suite/0,groups/0,init_per_suite/1, end_per_suite/1,
         init_per_testcase/2, end_per_testcase/2,
         init_per_group/2,end_per_group/2]).
-export([normal/1, type_completion/1, quoted_fun/1, quoted_module/1, quoted_both/1,
         invalid_module/1, erl_1152/1, get_coverage/1, check_trailing/1, unicode/1,
         filename_completion/1, binding_completion/1, record_completion/1, no_completion/1,
         map_completion/1, function_parameter_completion/1, fun_completion/1]).
-record(a_record,
        {a_field   :: atom1 | atom2 | btom | 'my atom' | {atom3, {atom4, non_neg_integer()}} | 'undefined',
         b_field   :: boolean() | 'undefined',
         c_field   :: list(term()) | 'undefined',
         d_field   :: non_neg_integer() | 'undefined'}).
-record('Quoted_record',
        {'A_field'   :: atom1 | atom2 | btom | 'my atom' | {atom3, {atom4, non_neg_integer()}} | 'undefined',
         b_field   :: boolean() | 'undefined',
         c_field   :: list(term()) | 'undefined',
         d_field   :: non_neg_integer() | 'undefined'}).
-include_lib("common_test/include/ct.hrl").

init_per_testcase(_Case, Config) ->
    cleanup(),
    Config.

end_per_testcase(_Case, _Config) ->
    ok.

suite() ->
    [{ct_hooks,[ts_install_cth]},
     {timetrap,{minutes,1}}].

all() ->
    [normal, filename_completion, binding_completion, get_coverage, type_completion, 
     record_completion, fun_completion, map_completion, function_parameter_completion,
     no_completion, quoted_fun, quoted_module, quoted_both, erl_1152, check_trailing,
     invalid_module, unicode].

groups() ->
    [].

init_per_suite(Config) ->
    Config.

end_per_suite(_Config) ->
    cleanup(),
    ok.

init_per_group(_GroupName, Config) ->
    Config.

end_per_group(_GroupName, Config) ->
    Config.

cleanup() ->
    [try
         code:purge(M),
         code:delete(M)
     catch _:_ -> ok end || M <- [expand_test, expand_test1, expand_function_parameter,
                                  'ExpandTestCaps', 'ExpandTestCaps1',
                                complete_function_parameter]].

normal(Config) when is_list(Config) ->
    {module,expand_test} = compile_and_load(Config,expand_test),
    %% These tests might fail if another module with the prefix
    %% "expand_" happens to also be loaded.
    {yes,"test:",[]} = do_expand("expand_"),
    {no, [], []} = do_expand("expandXX_"),
    {no,[],[#{
               title:="functions",
               elems:=[{"a_fun_name",[{ending,"("}]},
                        {"a_less_fun_name",_},
                        {"b_comes_after_a",_},
                        {"expand0arity_entirely",_},
                        {"module_info",_}]
              }]} = do_expand("expand_test:"),
    {yes,[],[#{title:="functions",
                      elems:=[{"a_fun_name",_},{"a_less_fun_name",_}]}]} = do_expand("expand_test:a_"),
    {yes,"arity_entirely()",[]} = do_expand("expand_test:expand0"),
    ok.

to_atom(Str) ->
    case erl_scan:string(Str) of
        {ok, [{atom,_,A}], _} ->
            {ok, A};
        _ ->
            error
    end.

type_completion(_Config) ->
    ct:timetrap({minutes, 20}),
    {Time,_} = timer:tc(fun() -> do_expand("erl_pp:expr(") end),
    case Time of
        Time when Time > 5000000 ->
            {skip, lists:flatten(io_lib:format("Expansion too slow (~p) on this machine",[Time]))};
        _ ->
            parallelforeach(
            fun(Mod) ->
                    Exports = edlin_expand:get_exports(Mod),
                    [try
                        Str = io_lib:write_atom(Mod) ++ ":" ++ io_lib:write_atom(Func) ++ "(",
                        do_expand(Str)
                    catch E:R:ST ->
                            erlang:raise(E, {R, Mod, Func}, ST)
                    end || {Func, _}<- Exports]
            end, [list_to_atom(M) || {M,_,_} <- code:all_available()]),
            ok
    end.

parallelforeach(Fun, List) ->
    case parallelforeach(Fun, List, #{}, erlang:system_info(schedulers_online)) of
        [] -> ok;
        Else -> ct:fail(Else)
    end.
parallelforeach(_Fun, [], Workers, _MaxWorkers) when map_size(Workers) =:= 0 ->
    [];
parallelforeach(Fun, List, Workers, MaxWorkers) when MaxWorkers =:= map_size(Workers);
                                                     List =:= [] ->
    receive
        {'DOWN', Ref, _, _, normal} ->
            parallelforeach(Fun, List, maps:remove(Ref, Workers), MaxWorkers);

        {'DOWN', Ref, _, _, Reason} ->
            {Arg, NewWorkers} = maps:take(Ref, Workers),
            [{Arg, Reason} | parallelforeach(Fun, List, NewWorkers, MaxWorkers)]
    end;
parallelforeach(Fun, [H|T], Workers, MaxWorkers) ->
    {_Pid, Ref} = spawn_monitor(fun() -> Fun(H) end),
    parallelforeach(Fun, T, Workers#{ Ref => H }, MaxWorkers).

filename_completion(Config) ->
    DataDir = proplists:get_value(data_dir, Config),
    {ok, CWD} = file:get_cwd(),
    file:set_cwd(DataDir),
    {yes,"e\"",[]} = do_expand("\"visible\\ fil"),
    {no,[],[]} = do_expand("\"visible fil"),
    {no,[],[]} = do_expand("\" "),
    {no,[],[]} = do_expand("\"\""),
    {yes, "e\"", []} = do_expand("\".hidden\\ fil"),
    {yes,"/", []} = do_expand("\".."),
    {yes,"ta/", _} = do_expand("\"../edlin_expand_SUITE_da"),
    {yes,"erl\"",[]} = do_expand("\"complete_function_parameter."),
    R = case {os:type(), file:native_name_encoding()} of
        {{win32,_}, _} -> {skip, "Unicode on filenames in windows are tricky"};
        {_,latin1} -> {skip, "Cannot interpret unicode filenames when native_name_encoding is latin1"};
        _ ->
            {yes,"isible",
            [{"visible file",_},{"visible_file",_},{"visible😀_file",_}]} = do_expand("\"v"),
            {yes,"e\"",[]} = do_expand("\"visible😀_fil"),
            {yes,[],
            [{"../",[]},
            {".hidden file",_},
            {".hidden_file",_},
            {".hidden😀_file",_}]} = do_expand("\"."),
            ok
    end,
    file:set_cwd(CWD),
    R.

no_completion(_Config) ->
    %% No autocompletion, and no crashes
    {no, _, _} = do_expand("[{"),
    {no, _, _} = do_expand("a [{"),
    {no, _, _} = do_expand("a [{{"),
    ok.
record_completion(_Config) ->
    %% test record completion for loaded records
    %% test record field name completion
    %% test record field completion
    {yes,"ord{", []} = do_expand("#a_rec"),
    {yes,"uoted_record'{", []} = do_expand("#'Q"),
    {no, [], [#{title:="fields", elems:=[{"a_field",_}, {"b_field",_}, {"c_field",_}, {"d_field",_}]}]} = do_expand("#a_record{"),
    {no, [], [#{title:="fields", elems:=[{"a_field",_}, {"b_field",_}, {"c_field",_}, {"d_field",_}]}]} = do_expand("#a_record."),
    {yes,"eld=", []} = do_expand("#a_record{a_fi"),
    {no,[],[#{title:="types",elems:=
             [{"atom1",[]},
              {"atom2",[]},
              {"btom",[]},
              {"'my atom'",[]},
              {"{atom3, ...}",[]}],
             options:=[{hide,title}]}]} = do_expand("#a_record{a_field="),
    %% test that an already specified field does not get suggested again
    {no,[],
    [#{title:="fields", elems:=
              [{"a_field",[{ending,"="}]},
               {"b_field",[{ending,"="}]},
               {"c_field",[{ending,"="}]},
               {"d_field",[{ending,"="}]}],
              options:=[highlight_all]}]} = do_expand("#a_record{a_field={atom3,b},"),
    %% test match argument
    {yes,_,[]} = do_expand("#a_record{a_field={atom3"),
    {no,[],[#{title:="types",elems:=[{"{atom4, ...}",[]}],options:=[{hide,title}]}]} = do_expand("#a_record{a_field={atom3,"),
    {no,[],[#{title:="types",elems:=[{"integer() >= 0",[]}],options:=[{hide,title}]}]} = do_expand("#a_record{a_field={atom3,{atom4, "),
    {no,_,_} = do_expand("#a_record{a_field={atom3,{atom4, 1"),
    {no,_,_} = do_expand("#a_record{a_field={atom3,{atom4, 1}"),
    ok.

fun_completion(_Config) ->
    {yes, "/1", []} = do_expand("fun lists:unzip3"),
    {no, [], []} = do_expand("fun lists:unzip3/1,"),
    {no, [], []} = do_expand("lists:unzip3/1"),
    {no, [], [{"2",_},{"3",_}]} = do_expand("lists:seq/"),
    %{yes, ", ", _} = do_expand("lists:all(fun erlang:is_atom/1"),
    {no, [], [#{}]} = do_expand("lists:all(fun erlang:is_atom/1, "),
    ok.

binding_completion(_Config) ->
    %% test that bindings in the shell can be completed
    {yes,"ding",[]} = do_expand("Bin"),
    {yes,"ding",[]} = do_expand("file:open(Bin"),
    {yes,"ding",[]} = do_expand("fun (X, Y) -> Bin"),
    %% test unicode
    {yes,"öndag", []} = do_expand("S"),
    {yes,"", []} = do_expand("Ö"),
    ok.

map_completion(_Config) ->
    %% test that key suggestion works for a known map in bindings
    {no,[],[{"a_key",[{ending, "=>"}]},{"b_key",_},{"c_key",_}]} = do_expand("MapBinding#{"),
    {yes, "_key=>", []} = do_expand("MapBinding#{b"),
    {yes, "_key=>", []} = do_expand("MapBinding # { b"),
    %% test that an already specified key does not get suggested again
    {no, [], [{"a_key",_},{"c_key", _}]} = do_expand("MapBinding#{b_key=>1,"),
    %% test that unicode works
    ok.

function_parameter_completion(Config) ->
    %% test first and second parameter
    %% test multiple arities with same type on first parameter
    %% test multiple arities with different type on first parameter
    %% test that recursive types does not trigger endless loop
    %% test that getting type of out of bound parameter does not trigger crash
    compile_and_load2(Config,complete_function_parameter),
    {no, [], [#{elems:=[#{title:="complete_function_parameter:an_untyped_fun/2", elems:=[]}]}]} = do_expand("complete_function_parameter:an_untyped_fun("),
    {yes,":",[]} = do_expand("complete_function_parameter:an_untyped_fun(complete_function_parameter"),
    {no, [], [#{elems:=[#{elems:=[#{title:="types",elems:=[{"integer()",[]}]}]}]}]} = do_expand("complete_function_parameter:a_fun_name("),
    {no, [], [#{elems:=[#{elems:=[#{elems:=[{"integer()",[]}]}]}]}]} = do_expand("complete_function_parameter:a_fun_name(1,"),
    {no, [], [#{elems:=[#{elems:=[#{elems:=[{"integer()",[]}]}]}]}]}  = do_expand("complete_function_parameter : a_fun_name ( 1 , "),
    {no, [], []} = do_expand("complete_function_parameter:a_fun_name(1,2"),
    {no, [], []} = do_expand("complete_function_parameter:a_fun_name(1,2,"),
    {no, [], [#{elems:=[#{elems:=[#{elems:=[{"any()",[]},{"[any() | [Deeplist]]",[]}]}]}]}]} = do_expand("complete_function_parameter:a_deeplist_fun("),
    {no,[],[#{title:="typespecs",
                elems:=[#{title:=
                               "complete_function_parameter:multi_arity_fun(T1)",
                          elems:=[#{title:="types",
                                    elems:=[{"integer()",[]}],
                                    options:=[{hide,title}]}],
                          options:=[{highlight_param,1}]},
                           #{title:=
                               "complete_function_parameter:multi_arity_fun(T1, T2)",
                            elems:=[#{title:="types",
                                    elems:=[{"integer()",[]}],
                                    options:=[{hide,title}]}],
                            options:=[{highlight_param,1}]},
                            #{title:=
                                "complete_function_parameter:multi_arity_fun()",
                            options:=[],
                            elems:=[")"]}],
                options:=[highlight_all]}]} = do_expand("complete_function_parameter:multi_arity_fun("),
    {no, [], [#{elems:=[#{elems:=[#{elems:=[{"true",[]},{"false",[]}]}]}]}]} = do_expand("complete_function_parameter:multi_arity_fun(1,"),
    {no,[],
        [#{elems :=
            [#{elems :=
                    [#{elems := [{"integer()",[]}],
                        options := [{hide,title}],
                        title := "types"}],
                options := [{highlight_param,1}],
                title :=
                    "complete_function_parameter:different_multi_arity_fun(T1)"},
                #{elems :=
                    [#{elems := [{"true",[]},{"false",[]}],
                        options := [{hide,title}],
                        title := "types"}],
                options := [{highlight_param,1}],
                title :=
                    "complete_function_parameter:different_multi_arity_fun(B1, T1)"}],
        options := [highlight_all],
        title := "typespecs"}]} = do_expand("complete_function_parameter:different_multi_arity_fun("),
    {no, [], [#{elems:=[#{elems:=[#{elems:=[{"integer()",[]}]}]}]}]} = do_expand("complete_function_parameter:different_multi_arity_fun(false,"),
    {no, [], [#{elems:=[#{elems:=[#{elems:=[{"{atom1, ...}",[]},
                                              {"atom1",[]},
                                              {"atom2",[]},
                                              {"[atom4 | atom5]",[]}]}]}]}]} = do_expand("complete_function_parameter:advanced_nested_parameter("),
    {no, [], [#{elems:=[#{elems:=[#{elems:=[{"atom1",[]}]}]}]}]} = do_expand("complete_function_parameter:advanced_nested_parameter({"),
    {no, [], [#{elems:=[#{elems:=[#{elems:=[{"{integer() >= 0, ...}",[]}]}]}]}]} = do_expand("complete_function_parameter:advanced_nested_parameter({atom1,"),
    {no, [], [#{elems:=[#{elems:=[#{elems:=[{"atom4",[]},{"atom5",[]}]}]}]}]} = do_expand("complete_function_parameter:advanced_nested_parameter(["),
    {no, [], [#{elems:=[#{elems:=[#{elems:=[{"atom4",[]},{"atom5",[]}]}]}]}]} = do_expand("complete_function_parameter : advanced_nested_parameter ( [ , "),
    {no,[],
    [#{elems :=
           [#{elems :=
                  [#{elems := [{"integer()",[]}],
                     options := [{hide,title}],
                     title := "types"}],
              options := [{highlight_param,1}],
              title :=
                  "complete_function_parameter:different_multi_arity_fun(T1)"},
            #{elems :=
                  [#{elems := [{"true",[]},{"false",[]}],
                     options := [{hide,title}],
                     title := "types"}],
              options := [{highlight_param,1}],
              title :=
                  "complete_function_parameter:different_multi_arity_fun(B1, T1)"}],
       options := [highlight_all],
       title := "typespecs"}]} = do_expand("complete_function_parameter:different_multi_arity_fun("),
    %% Hide results where the type of the first parameters does not match the prototype header
    {no,[],
    [#{title:="typespecs",
        elems:=[#{title:="complete_function_parameter:different_multi_arity_fun(B1, T1)",
            elems:=[#{title:="types",
                 elems:=[{"integer()",[]}],
                 options:=[{hide,title}]}],
            options:=[{highlight_param,2}]}],
        options:=[highlight_all]}]} = do_expand("complete_function_parameter:different_multi_arity_fun(false,"),
    {no, _, []} = do_expand("complete_function_parameter:different_multi_arity_fun(atom,"),
    {yes, _, _} = do_expand("complete_function_parameter:'emoji"),

    ok.

get_coverage(Config) ->
    compile_and_load2(Config,complete_function_parameter),
    do_expand("\""),
    do_expand("\"."),
    do_expand("\"../"),
    do_expand("\"/"),
    do_expand("fun m:f"),
    do_expand("fun m:f/"),
    do_expand("#"),
    do_expand("MapBinding#{"),
    do_expand("B"),
    do_expand("#a_record{"),
    do_expand("#a_record{a_field=>"),

    %% match_arguments and is_type tests
    do_expand("complete_function_parameter:map_parameter_function(#{"),
    do_expand("complete_function_parameter:map_parameter_function(#{a"),
    do_expand("complete_function_parameter:map_parameter_function(#{a=>"),
    do_expand("complete_function_parameter:map_parameter_function(#{a=>1"),
    do_expand("complete_function_parameter:map_parameter_function(#{a=>1,"),
    do_expand("complete_function_parameter:map_parameter_function(#{a=>1,d=>err"),
    do_expand("complete_function_parameter:map_parameter_function(#{a=>1,d=>error"),
    do_expand("complete_function_parameter:map_parameter_function(#{a=>1,d=>error}"),
    do_expand("complete_function_parameter:map_parameter_function(#{a=>1,b=>2,c=>3,d=>error"),
    do_expand("complete_function_parameter:map_parameter_function(#{}, "),
    do_expand("complete_function_parameter:map_parameter_function(#{V=>1}, "),
    do_expand("complete_function_parameter:map_parameter_function(#{a=>V}, "),
    do_expand("complete_function_parameter:tuple_parameter_function({a,b}, "),
    do_expand("complete_function_parameter:tuple_parameter_function({a,V}, "),
    do_expand("complete_function_parameter:list_parameter_function([], "),
    do_expand("complete_function_parameter:list_parameter_function([atom], "),
    true = {no, [], []} =/= do_expand("complete_function_parameter:list_parameter_function([V], "),
    do_expand("complete_function_parameter:non_empty_list_parameter_function([atom], "),
    do_expand("complete_function_parameter:non_empty_list_parameter_function([], "),
    do_expand("complete_function_parameter:binary_parameter_function(<<0>>, "),
    do_expand("complete_function_parameter:binary_parameter_function(<<V>>, "),
    do_expand("complete_function_parameter:integer_parameter_function(0, "),
    do_expand("complete_function_parameter:non_neg_integer_parameter_function(1, "),
    do_expand("complete_function_parameter:neg_integer_parameter_function(-1, "),
    do_expand("complete_function_parameter:float_parameter_function(0.1, "),
    do_expand("complete_function_parameter:pid_parameter_function(<0.1.0>, "),
    do_expand("complete_function_parameter:port_parameter_function(#Port<0.1>, "),
    do_expand("complete_function_parameter:record_parameter_function(#a_record{a = 1}, "),
    do_expand("complete_function_parameter:function_parameter_function(#Fun<erl_eval.1.0>, "),
    do_expand("complete_function_parameter:function_parameter_function(fun(X) -> X end, "), %% Todo verify fun arity
    do_expand("complete_function_parameter:function_parameter_function(receive X -> X end, "),
    do_expand("complete_function_parameter:function_parameter_function(V, "),
    do_expand("complete_function_parameter:function_parameter_function((1+2), "),
    do_expand("complete_function_parameter:function_parameter_function(some_call(), "),
    do_expand("complete_function_parameter:function_parameter_function(#Nope<1.0>, "),
    do_expand("complete_function_parameter:reference_parameter_function(#Ref<1.0.1.0>, "),
    do_expand("complete_function_parameter:any_parameter_function(#Ref<1.0.1.0>, "),
    do_expand("complete_function_parameter:ann_type_parameter_function(atom, "),
    true = {no, [], []} =/= do_expand("complete_function_parameter:ann_type_parameter_function2(1, "),
    do_expand("complete_function_parameter:atom_parameter_function(atom, "),
    do_expand("complete_function_parameter:ann_type_parameter_function(atom"),
    do_expand("complete_function_parameter:atom_parameter_function(atom"),
    %% user_defined function
    {yes, "func(", _} =
        do_expand("my_"),
    {no,[],[#{elems :=
            [#{elems :=
                    [#{elems := [{"#my_record",[]}],
                        options := [{hide,title}],
                        title := "types"}],
                options := [{highlight_param,1}],
                title := "shell_default:my_func(A)"}],
        options := [highlight_all],
        title := "typespecs"}]} =
        do_expand("my_func("),
    {yes,"=",[]} =
        do_expand("my_func(#my_record{ field"),
    {no,[],
        [#{elems :=
                [#{elems := [{"a_value",[]},{"b_value",[]}],
                    options := [{separator," :: "},{highlight_all}],
                    title := "erlang:my_type()"}],
            options := [{hide,title}],
            title := "types"}]} =
        do_expand("my_func(#my_record{ field=>"),
    {yes,"ue, ",[]} =
        do_expand("my_func(#my_record{field=>a_val"),
    %% bifs()
    {yes, "st(", _} =
        do_expand("integer_to_li"),
    %% commands()
    {yes, "(", _} =
        do_expand("bt"),
    {yes, ":", _}=edlin_expand:expand(lists:reverse("complete_function_parameter")),
    {no, [], _}=edlin_expand:expand(lists:reverse("#")),
    {no, [], _}=edlin_expand:expand(lists:reverse("UnbindedMap#")),
    {no, [], _}=edlin_expand:expand(lists:reverse("UnbindedMap#{")),
    {no, [], _}=edlin_expand:expand(lists:reverse("#{")),
    {yes, "(", _}=edlin_expand:expand(lists:reverse("complete_function_parameter:a_fun_name")),

    do_expand("fun l"),
    %{yes, ">", _} = 
    do_expand("fun () -"),
    %{yes, "n ", _} =
    do_expand("fun () whe "),
    %{no, [], []} =
    do_expand("fun () when "),
    %{no, [], []} = 
    do_expand("fun () -> "),
    %% {keyword, ...}
    do_expand("M#"),
    do_expand("#non_existant_record"),
    do_expand("#a_record{ non_existand_field"),
    
    
    %% match_arguments coverage
    do_expand("complete_function_parameter:integer_parameter_function(atom,"), %% match_argument -> false
    do_expand("complete_function_parameter:a_zero_arity_fun()"), %% match_argument, parameters empty
    do_expand("erlang:system_info(thread"),
    do_expand("erlang:system_info(thread_nope"),
    do_expand("erlang:system_info(threads"),
    do_expand("erlang:process_flag(priori"),
    do_expand("erlang:process_flag(priority_nope"),
    do_expand("erlang:process_flag(priority, "),
    do_expand("erlang:process_flag(priority, atom"),
    do_expand("erlang:process_flag(priority, 1"),
    do_expand("erlang:system_info({allocator,"),
    do_expand("lists:seq(1"),
    do_expand("lists:seq(1, 10"),
    do_expand("ssh:connect({"),
    do_expand("ssh:connect({255,"),
    do_expand("ssh:connect({'$i"),
    do_expand("ssh:connect({'$x"),
    do_expand("ssh:connect({1000,"),
    do_expand("ssh:connect({255,255,255,255,255,255,255,255"),
    do_expand("ssh:connect({255,255,255,255}, ["),
    do_expand("ssh:connect(receive V -> V end, "),
    do_expand("ssh:connect((1+2), "),
    do_expand("ssh:connect(hej(), "),
    do_expand("ssh:connect(fun() -> ok end, "),
    do_expand("ssh:connect(fun a:b/1, "),
    do_expand("ssh:connect(V, [in"),
    do_expand("ssh:connect(V, [inet"),
    do_expand("ssh:connect(V, [inet, "),
    do_expand("atom_to_list("),
    do_expand("help("),
    do_expand("h(lists"),
    do_expand("ht(lists"),
    do_expand("h(file,"),
    do_expand("ht(file,"),
    do_expand("ht(file,mode"),
    do_expand("file:get_cwd()"),
    do_expand("fl"),
    do_expand("fl("),
    do_expand("fl()"),
    do_expand("MapBinding#"),
    do_expand("RecordBinding#"),
    do_expand("TupleBinding#"),
    do_expand("Binding#"),
    do_expand("MyVar"),
    {_, _, M0} = do_expand("ssh:connect("),
    do_format(M0),
    {_, _, M1} = do_expand("ssh:connect({"),
    do_format(M1),
    {_, _, M6} = do_expand("ssh:connect({},["),
    do_format(M6),
    lists:flatten(edlin_expand:format_matches(M6, 20)),
    {_, _, M2} = do_expand("e"),
    do_format(M2),
    {_, _, M3} = do_expand("erlang:i"),
    do_format(M3),
    {_, _, M4} = do_expand("complete_function_parameter:an_untyped_fun("),
    do_format(M4),
    lists:flatten(edlin_expand:format_matches(M4, 20)),
    {_,_,M5}=edlin_expand:expand("e"),
    do_format(M5),
    {_,_,M7}=edlin_expand:expand("erlang:"),
    do_format(M7),
    {_,_,M8}=edlin_expand:expand("e"),
    do_format(M8),
    lists:flatten(edlin_expand:format_matches(M8, 20)),
    {_,_,M9}=edlin_expand:expand("complete_function_parameter:an_untyped_fun("),
    lists:flatten(edlin_expand:format_matches(M9, 20)),
    do_format(M5),
    {_, _, M10} = edlin_expand:expand("ssh:connect({},["),
    do_format(M10),
    lists:flatten(edlin_expand:format_matches(M10, 20)),
    %% Test that we are not filtering duplicates bit with different case or different string lengths
    {yes,"e", M11} = do_expand("complete_function_parameter:cas"),
    "\e[;1;4mfunctions\e[0m\ncaseSensitiveFunction(        casesensitivefunction(        \ncaseSensitiveFunctionName(\n" = do_format(M11),
    ok.

%% Normal module name, some function names using quoted atoms.
quoted_fun(Config) when is_list(Config) ->
    {module,expand_test} = compile_and_load(Config,expand_test),
    {module,expand_test1} = compile_and_load(Config,expand_test1),
    %% should be no colon after test this time
    {yes, "test", [#{title:="modules", elems:=[{"expand_test",[{ending, ":"}]},{"expand_test1",_}]}]} = do_expand("expand_"),
    {no, [], []} = do_expand("expandXX_"),
    {no,[],[#{title:="functions",
                     elems:=[{"'#weird-fun-name'",_},
                            {"'Quoted_fun_name'",_},
                            {"'Quoted_fun_too'",_},
                            {"a_fun_name",_},
                            {"a_less_fun_name",_},
                            {"b_comes_after_a",_},
                            {"module_info",_}]}]} = do_expand("expand_test1:"),
    {yes,"_",[#{elems:=[{"a_fun_name",_},
                              {"a_less_fun_name",_}]}]} = do_expand("expand_test1:a"),
    {yes,[],[#{elems:=[{"a_fun_name",_},
                             {"a_less_fun_name",_}]}]} = do_expand("expand_test1:a_"),
    {yes,[],[#{elems:=[{"'#weird-fun-name'",_},
                             {"'Quoted_fun_name'",_},
                             {"'Quoted_fun_too'",_}]}]} = do_expand("expand_test1:'"),
    {yes,"uoted_fun_",[#{elems:=[{"'Quoted_fun_name'",_},
                                       {"'Quoted_fun_too'",_}]}]} = do_expand("expand_test1:'Q"),
    {yes,[],[#{elems:=[{"'Quoted_fun_name'",_},
                             {"'Quoted_fun_too'",_}]}]} = do_expand("expand_test1:'Quoted_fun_"),
    {yes,"weird-fun-name'(",[]} = do_expand("expand_test1:'#"),

    %% Since there is a module_info/1 as well as a module_info/0
    %% there should not be a closing parenthesis added.
    {yes,"(",[]} = do_expand("expand_test:module_info"),
    ok.

quoted_module(Config) when is_list(Config) ->
    {module,'ExpandTestCaps'} = compile_and_load(Config,'ExpandTestCaps'),
    {yes, "Caps':",[]} = do_expand("'ExpandTest"),
    {no,[],[#{elems:=[{"a_fun_name",_},
                            {"a_less_fun_name",_},
                            {"b_comes_after_a",_},
                            {"module_info",_}]}]} = do_expand("'ExpandTestCaps':"),
    {yes,[],[#{title:="functions", elems:=[{"a_fun_name",_},
                                                {"a_less_fun_name",_}]}]} = do_expand("'ExpandTestCaps':a_"),
    ok.

%% Test that expansion does not break when module/function is invalid
invalid_module(Config) when is_list(Config) ->

    {no, "", []} = do_expand("0"),
    {no, "", []} = do_expand("0:"),
    {no, "", []} = do_expand("0:a"),
    {no, "", []} = do_expand("0:a("),
    {no, "", []} = do_expand("lists:0"),
    {no, "", []} = do_expand("lists:0("),
    {no, "", []} = do_expand("fun 0"),
    {no, "", []} = do_expand("fun 0:"),
    {no, "", []} = do_expand("fun 0:a"),
    {no, "", []} = do_expand("fun 0:a/"),
    {no, "", []} = do_expand("fun lists:0"),
    {no, "", []} = do_expand("fun lists:0/"),
    ok.

quoted_both(Config) when is_list(Config) ->
    {module,'ExpandTestCaps'} = compile_and_load(Config,'ExpandTestCaps'),
    {module,'ExpandTestCaps1'} = compile_and_load(Config,'ExpandTestCaps1'),
    %% should be no colon (or quote) after test this time
    {yes, "Caps", [#{elems:=[{"'ExpandTestCaps'",[{ending, ":"}]},{"'ExpandTestCaps1'",_}]}]} = do_expand("'ExpandTest"),
    {no,[],[#{elems:=[{"'#weird-fun-name'",_},
                            {"'Quoted_fun_name'",_},
                            {"'Quoted_fun_too'",_},
                            {"a_fun_name",_},
                            {"a_less_fun_name",_},
                            {"b_comes_after_a",_},
                            {"module_info",_}]}]} = do_expand("'ExpandTestCaps1':"),
    {yes,"_",[#{elems:=[{"a_fun_name",_},{"a_less_fun_name",_}]}]} = do_expand("'ExpandTestCaps1':a"),
    {yes,[],[#{elems:=[{"a_fun_name",_},
                             {"a_less_fun_name",_}]}]} = do_expand("'ExpandTestCaps1':a_"),
    {yes,[],[#{elems:=[{"'#weird-fun-name'",_},
                             {"'Quoted_fun_name'",_},
                             {"'Quoted_fun_too'",_}]}]} = do_expand("'ExpandTestCaps1':'"),
    {yes,"uoted_fun_",[#{elems:=[{"'Quoted_fun_name'",_},{"'Quoted_fun_too'",_}]}]} = do_expand("'ExpandTestCaps1':'Q"),
    {yes,[],[#{elems:=[{"'Quoted_fun_name'",_},
                             {"'Quoted_fun_too'",_}]}]} = do_expand("'ExpandTestCaps1':'Quoted_fun_"),
    {yes,"weird-fun-name'()",[]} = do_expand("'ExpandTestCaps1':'#"),
    ok.

%% Note: pull request #1152.
erl_1152(Config) when is_list(Config) ->
    "foo"++"    "++[1089]++_ = do_format(["foo",[1089]]),
    ok.

check_trailing(Config) when is_list(Config) ->
    Str = lists:duplicate(80, $1),
    StrF = do_format([Str]),
    {_, "...\n"} = lists:split(76, StrF),
    ok.

unicode(Config) when is_list(Config) ->
    {module,unicode_expand} = compile_and_load(Config,'unicode_expand'),
    {no,[], [#{elems:=[{"'кlирилли́ческий атом'",_},
                             {"'кlирилли́ческий атомB'",_},
                             {"module_info",_}]}]} = do_expand("unicode_expand:"),
    {yes,"рилли́ческий атом", [#{elems:=[{"'кlирилли́ческий атом'",_},
                                              {"'кlирилли́ческий атомB'",_}]}]} = do_expand("unicode_expand:'кlи"),
    {yes,"еский атом", [#{elems:=[{"'кlирилли́ческий атом'",_},
                                        {"'кlирилли́ческий атомB'",_}]}]} = do_expand("unicode_expand:'кlирилли́ч"),
    {yes,"(", []} = do_expand("unicode_expand:'кlирилли́ческий атомB'"),
    "'кlирилли́ческий атом'     'кlирилли́ческий атомB'    module_info\n" =
        do_format([{"'кlирилли́ческий атом'",[]},
                   {"'кlирилли́ческий атомB'",[]},
                   {"module_info",[]}]),
    ok.

do_expand(String) ->
<<<<<<< HEAD
    io:format(String),
=======
    % erlang:display(String),
>>>>>>> 1c4bbce7
    Bs = [
          {'Binding', 0},
          {'MapBinding', #{a_key=>0, b_key=>1, c_key=>2}},
          {'RecordBinding', {some_record, 1, 2}},
          {'TupleBinding', {0, 1, 2}},
          {'Söndag', 0},
          {'Ö', 0}],
    Rt = ets:new(records, []),

    Rt2 = [{my_record, {attribute,[{text,"record"},
                        {location,{1,2}}],
                    record,
                    {my_record, [{typed_record_field,{record_field,[{text,"field"},
                                                                            {location,{1,20}}],
                                                                            {atom,[{text,"field"},{location,{1,20}}],field},
                                                                            {atom,[{text,"a_value"},{location,{1,28}}],a_value}},
                                                            {user_type,[{text,"my_type"},{location,{1,33}}],
                                                                        my_type,[]}}]}}}],
    Ft = [{{function,{shell_default,my_func,1}},fun(_A)->0 end},
          {{function_type,{shell_default,my_func,1}},
                {attribute,[{text,"spec"},{location,{1,2}}],
                spec,
                {{my_func,1},
                [{type,[{text,"("},{location,{1,14}}],
                bounded_fun,
                [{type,[{text,"("},{location,{1,14}}],
                'fun',
                [{type,[{text,"("},{location,{1,14}}],
                        product,
                        [{var,[{text,"A"},{location,{1,15}}],'A'}]},
                {type,[{text,"integer"},{location,{1,21}}],integer,[]}]},
                [{type,[{text,"A"},{location,{1,36}}],
                constraint,
                [{atom,[{text,"A"},{location,{1,36}}],is_subtype},
                [{var,[{text,"A"},{location,{1,36}}],'A'},
           {type,[{text,"#"},{location,{1,41}}],
                record,
                [{atom,[{text,"my_record"},{location,{1,42}}],
                        my_record}]}]]}]]}]}}},
        {{type,my_type},
            {attribute,[{text,"type"},{location,{1,2}}],
            type,
            {my_type,{type,[{text,"a"},{location,{1,20}}],
            union,
            [{atom,[{text,"a_value"},{location,{1,20}}],a_value},
            {atom,[{text,"b_value"},{location,{1,24}}],b_value}]},
            []}}}],
    shell:read_and_add_records(edlin_expand_SUITE, '_', [], Bs, Rt),
    edlin_expand:expand(lists:reverse(String), [], {shell_state, Bs, ets:tab2list(Rt)++Rt2, Ft}).

do_format(StringList) ->
    lists:flatten(edlin_expand:format_matches(StringList, 79)).

compile_and_load2(Config, Module) ->
    Filename = filename:join(
                 proplists:get_value(data_dir,Config),
                 atom_to_list(Module)),
    PrivDir = proplists:get_value(priv_dir,Config),
    c:c(Filename, [debug_info, {outdir, PrivDir}]).

compile_and_load(Config,Module) ->
    Filename = filename:join(
                 proplists:get_value(data_dir,Config),
                 atom_to_list(Module)),
    {ok,Module,Bin} = compile:file(Filename, [binary]),
    code:load_binary(Module, Filename, Bin).<|MERGE_RESOLUTION|>--- conflicted
+++ resolved
@@ -635,11 +635,7 @@
     ok.
 
 do_expand(String) ->
-<<<<<<< HEAD
-    io:format(String),
-=======
-    % erlang:display(String),
->>>>>>> 1c4bbce7
+    io:format("~ts", [String]),
     Bs = [
           {'Binding', 0},
           {'MapBinding', #{a_key=>0, b_key=>1, c_key=>2}},
