<?xml version="1.0" encoding="latin1" ?>
<!DOCTYPE chapter SYSTEM "chapter.dtd">

<chapter>
  <header>
    <copyright>
      <year>1998</year><year>2010</year>
      <holder>Ericsson AB. All Rights Reserved.</holder>
    </copyright>
    <legalnotice>
      The contents of this file are subject to the Erlang Public License,
      Version 1.1, (the "License"); you may not use this file except in
      compliance with the License. You should have received a copy of the
      Erlang Public License along with this software. If not, it can be
      retrieved online at http://www.erlang.org/.

      Software distributed under the License is distributed on an "AS IS"
      basis, WITHOUT WARRANTY OF ANY KIND, either express or implied. See
      the License for the specific language governing rights and limitations
      under the License.

    </legalnotice>

    <title>IDL Compiler Release Notes</title>
    <prepared></prepared>
    <docno></docno>
    <checked></checked>
    <date>2004-04-06</date>
    <rev>AC</rev>
    <file>notes.xml</file>
  </header>

   <section>
<<<<<<< HEAD
=======
    <title>IC 4.2.26</title>

    <section>
      <title>Improvements and New Features</title>
      <list type="bulleted">
        <item>
          <p>
            Partial support for recursive structs and unions. Only available
            for the erl_corba backend and requires that Light IFR is used.
            I.e. the IC option {light_ifr, true} and that Orber is configured
            in such a way that Light IFR is activated. Recursive TypeCode is
            currently not supported.</p>
          <p>
            Own Id: OTP-8868 Aux Id: seq11633</p>
        </item>
      </list>
    </section>
  </section>

   <section>
>>>>>>> 98a66242
    <title>IC 4.2.25</title>

    <section>
      <title>Improvements and New Features</title>
      <list type="bulleted">
        <item>
          <p>
            The documentation can now be built and installed without Java.</p>
          <p>
            Own Id: OTP-8639 Aux Id:</p>
        </item>
      </list>
    </section>
<<<<<<< HEAD
   </section>
=======
  </section>
>>>>>>> 98a66242

   <section>
    <title>IC 4.2.24</title>

    <section>
      <title>Fixed Bugs and Malfunctions</title>
      <list type="bulleted">
        <item>
          <p>Removed superfluous VT in the documentation.</p>
          <p>Own id: OTP-8353 Aux Id:</p>
        </item>
        <item>
          <p>The option c_timeout was not correctly documented.</p>
          <p>Own id: OTP-8307 Aux Id: seq11390</p>
        </item>
        <item>
          <p>Removed superfluous backslash in the documentation.</p>
          <p>Own id: OTP-8354 Aux Id:</p>
        </item>
        <item>
          <p>The documentation EIX file was not generated.</p>
          <p>Own id: OTP-8355 Aux Id:</p>
        </item>
      </list>
    </section>
   </section>

   <section>
    <title>IC 4.2.23</title>

    <section>
      <title>Improvements and New Features</title>
      <list type="bulleted">
        <item>
          <p>
            The documentation is now built with open source tools (xsltproc and fop) 
            that exists on most platforms. One visible change is that the frames are removed.</p>
          <p>
            Own Id: OTP-8201 Aux Id:</p>
        </item>
      </list>
    </section>
  </section>

   <section>
    <title>IC 4.2.22</title>

    <section>
      <title>Fixed Bugs and Malfunctions</title>
      <list type="bulleted">
        <item>
          <p>The 64-bit version of libic was not compiled with the -fPIC flag.</p>
          <p>Own id: OTP-8088</p>
        </item>
      </list>
    </section>
  </section>

   <section>
    <title>IC 4.2.21</title>

    <section>
      <title>Fixed Bugs and Malfunctions</title>
      <list type="bulleted">
        <item>
          <p>The function print_erlang_binary (oe_ei_code_erlang_binary.c)
             updated to avoid compiler warning.</p>
          <p>Own id: OTP-7982</p>
        </item>
      </list>
    </section>
  </section>

   <section>
    <title>IC 4.2.20</title>

    <section>
      <title>Improvements and New Features</title>
      <list type="bulleted">
        <item>
          <p>Updated file headers.</p>
          <p>Own id: OTP-7837</p>
        </item>
      </list>
    </section>
  </section>

   <section>
    <title>IC 4.2.19</title>

    <section>
      <title>Improvements and New Features</title>
      <list type="bulleted">
        <item>
          <p>Documentation source included in open source releases.</p>
          <p>Own id: OTP-7595</p>
        </item>
      </list>
    </section>
  </section>

   <section>
     <title>IC 4.2.18</title>

     <section>
       <title>Fixed Bugs and Malfunctions</title>
       <list type="bulleted">
         <item>
           <p>Insufficient buffer allocated when passing wide strings
	      using the C backend on a 64-bit architecture.</p>
           <p>Own Id: OTP-7313 Aux Id:</p>
         </item>
       </list>
     </section>
   </section>

   <section>
    <title>IC 4.2.17</title>

    <section>
      <title>Improvements and New Features</title>
      <list type="bulleted">
        <item>
          <p>Updated file headers.</p>
          <p>Own id: OTP-7011</p>
        </item>
        <item>
          <p>IC no longer use the obsolete function file:rawopen/2.</p>
          <p>Own id: OTP-7182</p>
        </item>
      </list>
    </section>
  </section>

 <section>
    <title>IC 4.2.16</title>

    <section>
      <title>Improvements and New Features</title>
      <list type="bulleted">
        <item>
          <p>Added links to classes inherited from Jinterface in the
             User's Guide.</p>
          <p>Own Id: OTP-6965 Aux Id: </p>
        </item>
      </list>
    </section>
  </section>

  <section>
    <title>IC 4.2.15</title>

    <section>
      <title>Fixed Bugs and Malfunctions</title>
      <list type="bulleted">
        <item>
          <p>If an inherited function name begun with a capital letter
             the generated stub/skeleton oe_tc/1 function was incorrect.</p>
          <p>Own Id: OTP-6855 Aux Id:</p>
        </item>
      </list>
    </section>
  </section>

  <section>
    <title>IC 4.2.14</title>

    <section>
      <title>Improvements and New Features</title>
      <list type="bulleted">
        <item>
          <p>The documentation source has been converted from SGML to XML.</p>
          <p>Own Id: OTP-6754 Aux Id: </p>
        </item>
      </list>
    </section>
  </section>

  <section>
    <title>IC 4.2.13</title>

    <section>
      <title>Improvements and New Features</title>
      <list type="bulleted">
        <item>
          <p>Minor Makefile changes.</p>
          <p>Own Id: OTP-6701 Aux Id: </p>
        </item>
      </list>
    </section>
  </section>

  <section>
    <title>IC 4.2.12</title>

    <section>
      <title>Improvements and New Features</title>
      <list type="bulleted">
        <item>
          <p>Dead code was deleted from the following modules:
            ic_cclient, ic_code, ic_cserver, ic_erlbe, ic_java_type,
            ic_noc, ic_plainbe, ic_pp, ic_pragma, icscan, icstruct, 
            ictype, icunion.</p>
        </item>
      </list>
    </section>
  </section>

  <section>
    <title>IC 4.2.11</title>

    <section>
      <title>Improvements and New Features</title>
      <list type="bulleted">
        <item>
          <p>Changed code generation to avoid warnings such as unused
            variables.</p>
          <p>Own Id: OTP-5930 Aux Id: </p>
        </item>
      </list>
    </section>
  </section>

  <section>
    <title>IC 4.2.10</title>

    <section>
      <title>Fixed Bugs and Malfunctions</title>
      <list type="bulleted">
        <item>
          <p>The FD_SETSIZE limit has been increased to 2048 for
            VxWorks/PPC603.</p>
          <p>Own Id: OTP-5395 Aux Id: seq9751</p>
        </item>
      </list>
    </section>
  </section>

  <section>
    <title>IC 4.2.9</title>

    <section>
      <title>Fixed Bugs and Malfunctions</title>
      <list type="bulleted">
        <item>
          <p>In C back-ends, the compiler crashed when generating C code
            for error reports when a scoped name was used as a type
            in a union.</p>
          <p>Own Id: OTP-5375 Aux Id: seq9740 </p>
        </item>
      </list>
    </section>
  </section>

  <section>
    <title>IC 4.2.8</title>

    <section>
      <title>Fixed Bugs and Malfunctions</title>
      <list type="bulleted">
        <item>
          <p>In C back-ends, when decoding a sequence of "small"
            integers, which from Erlang is sent as a string (i.e.
            each element between 0 and 255), each string element was
            considered to be of signed character type. Each such
            element is now correctly treated as an unsigned character
            type.</p>
          <p>Own Id: OTP-5205 Aux Id: seq9241 </p>
        </item>
      </list>
    </section>
  </section>

  <section>
    <title>IC 4.2.7</title>

    <section>
      <title>Improvements and New Features</title>
      <list type="bulleted">
        <item>
          <p>A new compiler option <c>c_report</c> has been introduced
            for C back-ends (client and server). If that option is
            set, encoding/decoding errors will be reported to
            <c>stderr</c>.</p>
          <p>Own Id: OTP-4977</p>
        </item>
      </list>
    </section>
  </section>

  <section>
    <title>IC 4.2.6</title>

    <section>
      <title>Improvements and New Features</title>
      <list type="bulleted">
        <item>
          <p>The size of modules, used then registering data in the 
            IFR DB (e.g., oe_MyModule:oe_register()), can be minimized
            if the compile option light_ifr is used and Orber is
            configured to use Light IFR. Requires that orber-3.5.1, or
            later, is used.</p>
          <p>Own Id: OTP-5036</p>
        </item>
      </list>
    </section>

    <section>
      <title>Incompatibilities</title>
      <list type="bulleted">
        <item>
          <p>The compile option <c>multiple_be</c> is no longer supported.</p>
          <p>Own Id: OTP-5049</p>
        </item>
      </list>
    </section>
  </section>

  <section>
    <title>IC 4.2.5</title>

    <section>
      <title>Improvements and New Features</title>
      <list type="bulleted">
        <item>
          <p>Send and receive functions with timeouts have been added
            to the C back-ends for the standard protocol (i.e. Erlang
            distribution + gen_server protocol).</p>
          <p>Accordingly a new compiler option <c>{c_timeout, {SendTimeout, RecvTimeout}}</c> has been added. Timeouts
            are specified in milliseconds.</p>
          <p>A user that want to implement its own protocols with
            function timeouts has to implement the following functions.</p>
          <p>For C clients the functions <c>int PFX_send_notification(CORBA_Environment *env, unsigned int send_ms)</c>, and <c>int PFX_send_request_and_receive_reply(CORBA_Environment *env, unsigned int send_ms, unsigned int recv_ms)</c>
            have to be additionally implemented, where PFX is the
            user defined prefix.</p>
          <p>For C servers no additional functions have to be
            implemented, but a clone of the <c>int oe_server_receive_tmo(CORBA_Environment *env, oe_map_t *map, unsigned int send_ms, unsigned int recv_ms)</c>
            might be handy.</p>
          <p>Own Id: OTP-4972</p>
        </item>
      </list>
    </section>
  </section>

  <section>
    <title>IC 4.2.4</title>

    <section>
      <title>Improvements and new features</title>
      <list type="bulleted">
        <item>
          <p>The C back-ends has been opened up, so that a user can
            define his own protocol, differing from the Erlang
            distribution + gen_server protocol.             <br></br>

            For C clients it means to replace the library functions
            <c>int oe_prepare_notification_encoding(CORBA_Environment *env)</c>, <c>int oe_send_notification(CORBA_Environment *env)</c>, <c>int oe_prepare_request_encoding(CORBA_Environment *env)</c>,
            <c>int oe_send_request_and_receive_reply(CORBA_Environment *env)</c>, and <c>int oe_prepare_reply_decoding(CORBA_Environment *env)</c>,
            with functions of the same signature, but with the prefix
            "oe" replaced by a user defined prefix.
            For C servers the functions <c>int oe_prepare_request_decoding(CORBA_Environment *env)</c>,
            and <c>int oe_prepare_reply_encoding(CORBA_Environment *env)</c>, are similarly replaced.            <br></br>

            The new compiler option <c>{user_protocol, Prefix}</c> has
            been added.</p>
          <p>Own Id: OTP-4834</p>
        </item>
      </list>
    </section>
  </section>

  <section>
    <title>IC 4.2.3</title>

    <section>
      <title>Fixed Bugs and Malfunctions</title>
      <list type="bulleted">
        <item>
          <p>In generated code for the C server back-end, the naming scope
            was in error for prototypes in C header files for interfaces
            inheriting base interfaces.</p>
          <p>Own Id: OTP-4881</p>
        </item>
      </list>
    </section>
  </section>

  <section>
    <title>IC 4.2.2</title>

    <section>
      <title>Fixed Bugs and Malfunctions</title>
      <list type="bulleted">
        <item>
          <p>IDL long long and unsigned long long could not
            be used in a struct for the Java backend.</p>
          <p>All unsigned integer types for the Java backend
            had broken marshalling for large values.</p>
          <p>Own Id: OTP-4763</p>
        </item>
      </list>
    </section>
  </section>

  <section>
    <title>IC 4.2.1</title>

    <section>
      <title>Fixed Bugs and Malfunctions</title>
      <list type="bulleted">
        <item>
          <p>A scoping problem (IC could not find typedefs contained
            inherited interfaces) in the C-backend solved.</p>
          <p>Own Id: OTP-4758</p>
        </item>
      </list>
    </section>
  </section>

  <section>
    <title>IC 4.2</title>

    <section>
      <title>Improvements and New Features</title>
      <list type="bulleted">
        <item>
          <p>The CORBA stub/skeleton-files generated by IC have been improved,
            i.e., depending on the IDL-files, reduced the size of the
            erl- and beam-files and decreased dependencies off Orber's
            Interface Repository. It is necessary to re-compile all IDL-files
            and use COS-applications, including Orber, compiled with
            IC-4.2.</p>
          <p>Own Id: OTP-4576</p>
        </item>
      </list>
    </section>
  </section>
</chapter>
<|MERGE_RESOLUTION|>--- conflicted
+++ resolved
@@ -31,8 +31,6 @@
   </header>
 
    <section>
-<<<<<<< HEAD
-=======
     <title>IC 4.2.26</title>
 
     <section>
@@ -50,10 +48,9 @@
         </item>
       </list>
     </section>
-  </section>
-
-   <section>
->>>>>>> 98a66242
+   </section>
+
+   <section>
     <title>IC 4.2.25</title>
 
     <section>
@@ -67,11 +64,7 @@
         </item>
       </list>
     </section>
-<<<<<<< HEAD
    </section>
-=======
-  </section>
->>>>>>> 98a66242
 
    <section>
     <title>IC 4.2.24</title>
