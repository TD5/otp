%%
%% %CopyrightBegin%
%%
%% Copyright Ericsson AB 1998-2021. All Rights Reserved.
%%
%% Licensed under the Apache License, Version 2.0 (the "License");
%% you may not use this file except in compliance with the License.
%% You may obtain a copy of the License at
%%
%%     http://www.apache.org/licenses/LICENSE-2.0
%%
%% Unless required by applicable law or agreed to in writing, software
%% distributed under the License is distributed on an "AS IS" BASIS,
%% WITHOUT WARRANTIES OR CONDITIONS OF ANY KIND, either express or implied.
%% See the License for the specific language governing permissions and
%% limitations under the License.
%%
%% %CopyrightEnd%
%%

%%
%%% Purpose : Loads tables from local disc or from remote node

-module(mnesia_loader).

%% Mnesia internal stuff
-export([disc_load_table/2,
	 net_load_table/4,
	 send_table/4]).

-export([spawned_receiver/8]).    %% Spawned lock taking process

-import(mnesia_lib, [set/2, fatal/2, verbose/2, dbg_out/2]).

-include("mnesia.hrl").

%% Local function in order to avoid external function call
val(Var) ->
    case ?catch_val_and_stack(Var) of
	{'EXIT', Stacktrace} -> mnesia_lib:other_val(Var, Stacktrace);
	Value -> Value
    end.

%%%%%%%%%%%%%%%%%%%%%%%%%%%%%%%%%%%%%%%%%%%%%%%%%%%%%%%%%%%%%%%%%%%%%%%%%%%
%% Load a table from local disc

disc_load_table(Tab, Reason) ->
    Storage =  val({Tab, storage_type}),
    Type = val({Tab, setorbag}),
    dbg_out("Getting table ~tp (~p) from disc: ~tp~n",
	    [Tab, Storage, Reason]),
    ?eval_debug_fun({?MODULE, do_get_disc_copy},
		    [{tab, Tab},
		     {reason, Reason},
		     {storage, Storage},
		     {type, Type}]),
    do_get_disc_copy2(Tab, Reason, Storage, Type).

do_get_disc_copy2(Tab, _Reason, Storage, _Type) when Storage == unknown ->
    verbose("Local table copy of ~tp has recently been deleted, ignored.~n",
	    [Tab]),
    {not_loaded, storage_unknown};
do_get_disc_copy2(Tab, Reason, Storage, Type) when Storage == disc_copies ->
    %% NOW we create the actual table
    Repair = mnesia_monitor:get_env(auto_repair),
    StorageProps = val({Tab, storage_properties}),
    EtsOpts = proplists:get_value(ets, StorageProps, []),
    Args = [{keypos, 2}, public, named_table, Type | EtsOpts],
    case Reason of
	{dumper, DR} when is_atom(DR) -> %% Resources already allocated
	    ignore;
	_ ->
	    mnesia_monitor:mktab(Tab, Args),
	    _Count = mnesia_log:dcd2ets(Tab, Repair),
	    case mnesia_monitor:get_env(dump_disc_copies_at_startup)
		andalso mnesia_dumper:needs_dump_ets(Tab) of
		true ->
		    ok = mnesia_log:ets2dcd(Tab);
		_ ->
		    ignore
	    end
    end,
    mnesia_index:init_index(Tab, Storage),
    snmpify(Tab, Storage),
    set({Tab, load_node}, node()),
    set({Tab, load_reason}, Reason),
    {loaded, ok};

do_get_disc_copy2(Tab, Reason, Storage, Type) when Storage == ram_copies ->
    StorageProps = val({Tab, storage_properties}),
    EtsOpts = proplists:get_value(ets, StorageProps, []),
    Args = [{keypos, 2}, public, named_table, Type | EtsOpts],
    case Reason of
	{dumper, DR} when is_atom(DR) ->
            ignore; %% Resources already allocated
	_ ->
	    mnesia_monitor:mktab(Tab, Args),
	    Fname = mnesia_lib:tab2dcd(Tab),
	    Datname = mnesia_lib:tab2dat(Tab),
	    Repair = mnesia_monitor:get_env(auto_repair),
	    case mnesia_monitor:use_dir() of
		true ->
		    case mnesia_lib:exists(Fname) of
			true -> mnesia_log:dcd2ets(Tab, Repair);
			false ->
			    case mnesia_lib:exists(Datname) of
				true ->
				    mnesia_lib:dets_to_ets(Tab, Tab, Datname,
							   Type, Repair, no);
				false ->
				    false
			    end
		    end;
		false ->
		    false
	    end
    end,
    mnesia_index:init_index(Tab, Storage),
    snmpify(Tab, Storage),
    set({Tab, load_node}, node()),
    set({Tab, load_reason}, Reason),
    {loaded, ok};

do_get_disc_copy2(Tab, Reason, Storage, Type) when Storage == disc_only_copies ->
    StorageProps = val({Tab, storage_properties}),
    DetsOpts = proplists:get_value(dets, StorageProps, []),

    Args = [{file, mnesia_lib:tab2dat(Tab)},
	    {type, mnesia_lib:disk_type(Tab, Type)},
	    {keypos, 2},
	    {repair, mnesia_monitor:get_env(auto_repair)} 
	    | DetsOpts],
    case Reason of
	{dumper, DR} when is_atom(DR) ->
	    mnesia_index:init_index(Tab, Storage),
	    snmpify(Tab, Storage),
	    set({Tab, load_node}, node()),
	    set({Tab, load_reason}, Reason),
	    {loaded, ok};
	_ ->
	    case mnesia_monitor:open_dets(Tab, Args) of
		{ok, _} ->
		    mnesia_index:init_index(Tab, Storage),
		    snmpify(Tab, Storage),
		    set({Tab, load_node}, node()),
		    set({Tab, load_reason}, Reason),
		    {loaded, ok};
		{error, Error} ->
		    {not_loaded, {"Failed to create dets table", Error}}
	    end
    end;

do_get_disc_copy2(Tab, Reason, Storage = {ext, Alias, Mod}, _Type) ->
    Cs = val({Tab, cstruct}),
    case mnesia_monitor:unsafe_create_external(Tab, Alias, Mod, Cs) of
	ok ->
	    ok = ext_load_table(Mod, Alias, Tab, Reason),
	    mnesia_index:init_index(Tab, Storage),
	    set({Tab, load_node}, node()),
	    set({Tab, load_reason}, Reason),
	    {loaded, ok};
	Other ->
	    {not_loaded, Other}
    end.

%%%%%%%%%%%%%%%%%%%%%%%%%%%%%%%%%%%%%%%%%%%%%%%%%%%%%%%%%%%%%%%%%%%%%%%%%%%
%% Load a table from a remote node
%%%%%%%%%%%%%%%%%%%%%%%%%%%%%%%%%%%%%%%%%%%%%%%%%%%%%%%%%%%%%%%%%%%%%%%%%%%
%%
%% Receiver                             Sender
%% --------                             ------
%% Grab schema lock on table
%%                                      Determine table size
%% Create empty pre-grown table
%%                                      Grab read lock on table
%%                                      Let receiver subscribe on updates done on sender node
%%                                      Disable rehashing of table
%%                                      Release read lock on table
%%                                      Send table to receiver in chunks
%%
%%                                      Grab read lock on table
%% Block dirty updates
%%                                      Update whereabouts
%%
%%                                      Cancel the update subscription
%% Process the subscription events
%% Optionally dump to disc
%% Unblock dirty updates
%%                                      Release read lock on table
%%%%%%%%%%%%%%%%%%%%%%%%%%%%%%%%%%%%%%%%%%%%%%%%%%%%%%%%%%%%%%%%%%%%%%%%%%%

-define(MAX_NOPACKETS, 20).

net_load_table(Tab, {dumper,{add_table_copy, _}}=Reason, Ns, Cs) ->
    try_net_load_table(Tab, Reason, Ns, Cs);
net_load_table(Tab, Reason, Ns, _Cs) ->
    try_net_load_table(Tab, Reason, Ns, ?catch_val({Tab, cstruct})).

try_net_load_table(Tab, _Reason, [], _Cs) ->
    verbose("Copy failed. No active replicas of ~tp are available.~n", [Tab]),
    {not_loaded, none_active};
try_net_load_table(Tab, Reason, Ns, Cs) ->
    Storage = case is_record(Cs, cstruct) of
                  true -> mnesia_lib:cs_to_storage_type(node(), Cs);
                  false -> unknown
              end,
    do_get_network_copy(Tab, Reason, Ns, Storage, Cs).

do_get_network_copy(Tab, _Reason, _Ns, unknown, _Cs) ->
    verbose("Local table copy of ~tp has recently been deleted, ignored.~n", [Tab]),
    {not_loaded, storage_unknown};
do_get_network_copy(Tab, Reason, Ns, Storage, Cs) ->
    [Node | Tail] = Ns,
    case lists:member(Node,val({current, db_nodes})) of
	true ->
	    dbg_out("Getting table ~tp (~p) from node ~p: ~tp~n",
		    [Tab, Storage, Node, Reason]),
	    ?eval_debug_fun({?MODULE, do_get_network_copy},
			    [{tab, Tab}, {reason, Reason},
			     {nodes, Ns}, {storage, Storage}]),
	    case init_receiver(Node, Tab, Storage, Cs, Reason) of
		ok ->
		    set({Tab, load_node}, Node),
		    set({Tab, load_reason}, Reason),
		    mnesia_controller:i_have_tab(Tab),
		    dbg_out("Table ~tp copied from ~p to ~p~n", [Tab, Node, node()]),
		    {loaded, ok};
		Err = {error, _} when element(1, Reason) == dumper ->
		    {not_loaded,Err};
		restart ->
		    try_net_load_table(Tab, Reason, Tail ++ [Node], Cs);
		down ->
		    try_net_load_table(Tab, Reason, Tail, Cs)
	    end;
	false ->
	    try_net_load_table(Tab, Reason, Tail, Cs)
    end.

snmpify(Tab, Storage) ->
    do_snmpify(Tab, val({Tab, snmp}), Storage).

do_snmpify(_Tab, [], _Storage) ->
    ignore;
do_snmpify(Tab, Us, Storage) ->
    Snmp = mnesia_snmp_hook:create_table(Us, Tab, Storage),
    set({Tab, {index, snmp}}, Snmp).

%% Start the recieiver
init_receiver(Node, Tab, Storage, Cs, Reas={dumper,{add_table_copy, Tid}}) ->
    rpc:call(Node, mnesia_lib, set, [{?MODULE, active_trans}, Tid]),  %% Needed for old nodes
    case start_remote_sender(Node, Tab, Storage, {add_table_copy, Tid}) of
	{SenderPid, TabSize, DetsData} ->
	    start_receiver(Tab,Storage,Cs,SenderPid,TabSize,DetsData,Reas);
	Else ->
	    Else
    end;
init_receiver(Node, Tab,Storage,Cs,Reason) ->
    Load =
	fun() ->
                %% {protocol, Node} = {8,5} or less
                %% We need to grab a schema_lock here because sender expects it.
                case ?catch_val({protocol, Node}) of
                    {Ver, _} when Ver < {8,6} ->
                        {_,Tid,Ts} = get(mnesia_activity_state),
                        mnesia_locker:rlock(Tid, Ts#tidstore.store, {schema, Tab});
                    _ -> ok
                end,
		%% Check that table still exists
		Active = val({Tab, active_replicas}),
		%% Check that we haven't loaded it already
		case val({Tab,where_to_read}) == node() of
		    true -> ok;
		    _ ->
			%% And that sender still got a copy
<<<<<<< HEAD
			%% (something might have happened while
			%% we where waiting for the lock)
=======
>>>>>>> 97e736e1
			true = lists:member(Node, Active),
			{SenderPid, TabSize, DetsData} =
			    start_remote_sender(Node,Tab,Storage,load),
			Init = table_init_fun(SenderPid, Storage),
			Args = [self(),Tab,Storage,Cs,SenderPid,
				TabSize,DetsData,Init],
			Pid = spawn_link(?MODULE, spawned_receiver, Args),
			put(mnesia_real_loader, Pid),
			wait_on_load_complete(Pid)
		end
	end,
    Res =
	case mnesia:transaction(Load, 20) of
	    {atomic, {error,Result}} when
		  element(1,Reason) == dumper ->
		{error,Result};
	    {atomic, {error,Result}} ->
		fatal("Cannot create table ~tp: ~tp~n",
		      [[Tab, Storage], Result]);
	    {atomic,  Result} -> Result;
	    {aborted, nomore} -> restart;
	    {aborted, _Reas} ->
		verbose("Receiver failed on ~tp from ~p:~nReason: ~tp~n",
			[Tab,Node,_Reas]),
		down  %% either this node or sender is dying
	end,
    unlink(whereis(mnesia_tm)),  %% Avoid late unlink from tm
    Res.

start_remote_sender(Node,Tab,Storage, Why) ->
    mnesia_controller:start_remote_sender(Node, Tab, self(), Storage, Why),
    put(mnesia_table_sender_node, {Tab, Node}),
    receive
	{SenderPid, {first, _} = Msg}
	  when is_pid(SenderPid), element(1, Storage) == ext ->
	    {ext, Alias, Mod} = Storage,
	    {Sz, Data} = Mod:receiver_first_message(SenderPid, Msg, Alias, Tab),
	    {SenderPid, Sz, Data};
	{SenderPid, {first, TabSize}} =_M1 ->
	    {SenderPid, TabSize, false};
	{SenderPid, {first, TabSize, DetsData}} ->
	    {SenderPid, TabSize, DetsData};
	%% Protocol conversion hack
	{copier_done, Node} ->
	    verbose("Sender of table ~tp crashed on node ~p ~n", [Tab, Node]),
	    down(Tab, Storage)
    end.

table_init_fun(SenderPid, Storage) ->
    fun(read) ->
	    % We want to store subscribed mnesia table events received during
	    % table copying for later processing to not let receiver message queue
	    % to grow too much (which in consequence would slow down the whole copying process)
	    SubscrCache = ets:new(subscr_cache, [private, ordered_set]),
	    put(mnesia_table_receiver_subscr_cache, SubscrCache),
	    Receiver = self(),
	    SenderPid ! {Receiver, more},
	    get_data(SenderPid, Receiver, Storage);
       (close) ->
	    ok
    end.

%% Add_table_copy gets it's own locks.
start_receiver(Tab,Storage,Cs,SenderPid,TabSize,DetsData,{dumper,{add_table_copy,_}}) ->
    Init = table_init_fun(SenderPid, Storage),
    case do_init_table(Tab,Storage,Cs,SenderPid,TabSize,DetsData,self(), Init) of
	Err = {error, _} ->
	    SenderPid ! {copier_done, node()},
	    Err;
	Else ->
	    Else
    end.

spawned_receiver(ReplyTo,Tab,Storage,Cs, SenderPid,TabSize,DetsData, Init) ->
    process_flag(trap_exit, true),
    Done = do_init_table(Tab,Storage,Cs,
			 SenderPid,TabSize,DetsData,
			 ReplyTo, Init),
    try
        ReplyTo ! {self(),Done},
        unlink(ReplyTo),
        unlink(whereis(mnesia_controller))
    catch _:_ -> ok %% avoid error reports when stopping down mnesia
    end,
    exit(normal).

wait_on_load_complete(Pid) ->
    receive
	{Pid, Res} ->
	    Res;
	{'EXIT', Pid, Reason} ->
	    error(Reason);
	Else ->
	    Pid ! Else,
	    wait_on_load_complete(Pid)
    end.

do_init_table(Tab,Storage,Cs,SenderPid,
	      TabSize,DetsInfo,OrigTabRec,Init) ->
    case create_table(Tab, TabSize, Storage, Cs) of
	{Storage,Tab} ->
	    %% Debug info
	    Node = node(SenderPid),
	    put(mnesia_table_receiver, {Tab, Node, SenderPid}),
	    mnesia_tm:block_tab(Tab),
	    case init_table(Tab,Storage,Init,DetsInfo,SenderPid) of
		ok ->
		    tab_receiver(Node,Tab,Storage,Cs,OrigTabRec);
		Reason ->
		    Msg = "[d]ets:init table failed",
		    verbose("~ts: ~tp: ~tp~n", [Msg, Tab, Reason]),
		    down(Tab, Storage)
	    end;
	Error ->
	    Error
    end.

create_table(Tab, TabSize, Storage, Cs) ->
    StorageProps = val({Tab, storage_properties}),
    if
	Storage == disc_only_copies ->
	    mnesia_lib:lock_table(Tab),
	    Tmp = mnesia_lib:tab2tmp(Tab),
	    Size = lists:max([TabSize, 256]),
	    DetsOpts = lists:keydelete(estimated_no_objects, 1,
				       proplists:get_value(dets, StorageProps, [])),
	    Args = [{file, Tmp},
		    {keypos, 2},
%%		    {ram_file, true},
		    {estimated_no_objects, Size},
		    {repair, mnesia_monitor:get_env(auto_repair)},
		    {type, mnesia_lib:disk_type(Tab, Cs#cstruct.type)}
		    | DetsOpts],
	    file:delete(Tmp),
	    case mnesia_lib:dets_sync_open(Tab, Args) of
		{ok, _} ->
		    mnesia_lib:unlock_table(Tab),
		    {Storage, Tab};
		Else ->
		    mnesia_lib:unlock_table(Tab),
		    Else
	    end;
	(Storage == ram_copies) or (Storage == disc_copies) ->
	    EtsOpts = proplists:get_value(ets, StorageProps, []),
	    Args = [{keypos, 2}, public, named_table, Cs#cstruct.type | EtsOpts],
	    case mnesia_monitor:unsafe_mktab(Tab, Args) of
		Tab ->
		    {Storage, Tab};
		Else ->
		    Else
	    end;
        element(1, Storage) == ext ->
            {_, Alias, Mod} = Storage,
            case mnesia_monitor:unsafe_create_external(Tab, Alias, Mod, Cs) of
                ok ->
                    {Storage, Tab};
                Else ->
                    Else
            end
    end.

tab_receiver(Node, Tab, Storage, Cs, OrigTabRec) ->
    receive
	{SenderPid, {no_more, DatBin}} ->
	    finish_copy(Storage,Tab,Cs,SenderPid,DatBin,OrigTabRec);

	%% Protocol conversion hack
	{copier_done, Node} ->
	    verbose("Sender of table ~tp crashed on node ~p ~n", [Tab, Node]),
	    down(Tab, Storage);

	{'EXIT', Pid, Reason} ->
	    handle_exit(Pid, Reason),
	    tab_receiver(Node, Tab, Storage, Cs, OrigTabRec)
    end.

make_table_fun(Pid, TabRec, Storage) ->
    fun(close) ->
	    ok;
       ({read, Msg}) ->
	    Pid ! {TabRec, Msg},
	    get_data(Pid, TabRec, Storage);
       (read) ->
	    get_data(Pid, TabRec, Storage)
    end.

get_data(Pid, TabRec, Storage) ->
    receive
	{Pid, {more_z, CompressedRecs}} when is_binary(CompressedRecs) ->
	    maybe_reply(Pid, {TabRec, more}, Storage),
	    {zlib_uncompress(CompressedRecs),
	     make_table_fun(Pid, TabRec, Storage)};
	{Pid, {more, Recs}} ->
	    maybe_reply(Pid, {TabRec, more}, Storage),
	    {Recs, make_table_fun(Pid, TabRec, Storage)};
	{Pid, no_more} ->
	    end_of_input;
	{copier_done, Node} ->
	    case node(Pid) of
		Node ->
		    {copier_done, Node};
		_ ->
		    get_data(Pid, TabRec, Storage)
	    end;
	{'EXIT', Pid, Reason} ->
	    handle_exit(Pid, Reason),
	    get_data(Pid, TabRec, Storage);
	{mnesia_table_event, _} = SubscrEvent ->
	    SubscrCache = get(mnesia_table_receiver_subscr_cache),
	    ets:insert(SubscrCache, {erlang:unique_integer([monotonic]), SubscrEvent}),
	    get_data(Pid, TabRec, Storage)
    end.

maybe_reply(_, _, {ext, _, _}) ->
    ignore;
maybe_reply(Pid, Msg, _) ->
    Pid ! Msg.

ext_init_table(Alias, Mod, Tab, Fun, State, Sender) ->
    ok = ext_load_table(Mod, Alias, Tab, {net_load, node(Sender)}),
    ext_init_table(read, Alias, Mod, Tab, Fun, State, Sender).

ext_load_table(Mod, Alias, Tab, Reason) ->
    CS = val({Tab, cstruct}),
    Mod:load_table(Alias, Tab, Reason, mnesia_schema:cs2list(CS)).


ext_init_table(Action, Alias, Mod, Tab, Fun, State, Sender) ->
    case Fun(Action) of
	{copier_done, Node} ->
	    verbose("Receiver of table ~tp crashed on ~p (more)~n", [Tab, Node]),
	    down(Tab, {ext,Alias,Mod});
	{Data, NewFun} ->
	    case Mod:receive_data(Data, Alias, Tab, Sender, State) of
		{more, NewState} ->
		    ext_init_table({read, more}, Alias, Mod,
				   Tab, NewFun, NewState, Sender);
		{{more,Msg}, NewState} ->
		    ext_init_table({read, Msg}, Alias, Mod,
				   Tab, NewFun, NewState, Sender)
	    end;
	end_of_input ->
	    Mod:receive_done(Alias, Tab, Sender, State),
	    ok = Fun(close)
    end.

init_table(Tab, {ext,Alias,Mod}, Fun, State, Sender) ->
    ext_init_table(Alias, Mod, Tab, Fun, State, Sender);
init_table(Tab, disc_only_copies, Fun, DetsInfo,Sender) ->
    ErtsVer = erlang:system_info(version),
    case DetsInfo of
	{ErtsVer, DetsData}  ->
	    try dets:is_compatible_bchunk_format(Tab, DetsData) of
		false ->
		    Sender ! {self(), {old_protocol, Tab}},
		    dets:init_table(Tab, Fun);  %% Old dets version
		true ->
		    dets:init_table(Tab, Fun, [{format, bchunk}])
	    catch
		error:{undef,[{dets,_,_,_}|_]} ->
		    Sender ! {self(), {old_protocol, Tab}},
		    dets:init_table(Tab, Fun);  %% Old dets version
		error:What ->
		    What
	    end;
	Old when Old /= false ->
	    Sender ! {self(), {old_protocol, Tab}},
	    dets:init_table(Tab, Fun);  %% Old dets version
	_ ->
	    dets:init_table(Tab, Fun)
    end;
init_table(Tab, _, Fun, _DetsInfo,_) ->
    try
	true = ets:init_table(Tab, Fun),
	ok
    catch _:Else:Stacktrace -> {Else, Stacktrace}
    end.


finish_copy(Storage,Tab,Cs,SenderPid,DatBin,OrigTabRec) ->
    TabRef = {Storage, Tab},
    subscr_postprocess(TabRef, Cs#cstruct.record_name),
    case handle_last(TabRef, Cs#cstruct.type, DatBin) of
	ok ->
	    mnesia_index:init_index(Tab, Storage),
	    snmpify(Tab, Storage),
	    %% OrigTabRec must not be the spawned tab-receiver
	    %% due to old protocol.
	    SenderPid ! {OrigTabRec, no_more},
	    mnesia_tm:unblock_tab(Tab),
	    ok;
	{error, Reason} ->
	    Msg = "Failed to handle last",
	    verbose("~ts: ~tp: ~tp~n", [Msg, Tab, Reason]),
	    down(Tab, Storage)
    end.

subscr_postprocess(TabRef, RecName) ->
    % process events received during table copying
    case get(mnesia_table_receiver_subscr_cache) of
	undefined ->
	    ok;
	SubscrCache ->
	    ets:foldl(
		fun({_, Event}, _Acc) ->
		    handle_subscr_event(Event, TabRef, RecName)
		end, ok, SubscrCache),
	    ets:delete(SubscrCache)
    end,
    % and all remaining events
    subscr_receiver(TabRef, RecName).

subscr_receiver(TabRef = {_, Tab}, RecName) ->
    receive
	{mnesia_table_event, {_Op, Val, _Tid}} = Event
	  when element(1, Val) =:= Tab; element(1, Val) =:= schema ->
	    handle_subscr_event(Event, TabRef, RecName),
	    subscr_receiver(TabRef, RecName);

	{'EXIT', Pid, Reason} ->
	    handle_exit(Pid, Reason),
	    subscr_receiver(TabRef, RecName)
    after 0 ->
	    ok
    end.

handle_subscr_event(Event, TabRef = {_, Tab}, RecName) ->
    case Event of
	{mnesia_table_event, {Op, Val, _Tid}}
	  when element(1, Val) =:= Tab ->
	    if
		Tab == RecName ->
		    handle_event(TabRef, Op, Val);
		true ->
		    handle_event(TabRef, Op, setelement(1, Val, RecName))
	    end;

	{mnesia_table_event, {Op, Val, _Tid}} when element(1, Val) =:= schema ->
	    %% clear_table is faked via two schema events
	    %% a schema record delete and a write
	    case Op of
		delete -> handle_event(TabRef, clear_table, {Tab, all});
		_ -> ok
	    end
    end.

handle_event(TabRef, write, Rec) ->
    db_put(TabRef, Rec);
handle_event(TabRef, delete, {_Tab, Key}) ->
    db_erase(TabRef, Key);
handle_event(TabRef, delete_object, OldRec) ->
    db_match_erase(TabRef, OldRec);
handle_event(TabRef, clear_table, {_Tab, _Key}) ->
    db_match_erase(TabRef, '_').

handle_last({disc_copies, Tab}, _Type, nobin) ->
    Ret = mnesia_log:ets2dcd(Tab),
    Fname = mnesia_lib:tab2dat(Tab),
    case mnesia_lib:exists(Fname) of
	true ->  %% Remove old .DAT files.
	    file:delete(Fname);
	false ->
	    ok
    end,
    Ret;

handle_last({disc_only_copies, Tab}, Type, nobin) ->
    mnesia_lib:dets_sync_close(Tab),
    Tmp = mnesia_lib:tab2tmp(Tab),
    Dat = mnesia_lib:tab2dat(Tab),
    case file:rename(Tmp, Dat) of
	ok ->
	    StorageProps = val({Tab, storage_properties}),
	    DetsOpts = proplists:get_value(dets, StorageProps, []),

	    Args = [{file, mnesia_lib:tab2dat(Tab)},
		    {type, mnesia_lib:disk_type(Tab, Type)},
		    {keypos, 2},
		    {repair, mnesia_monitor:get_env(auto_repair)} | DetsOpts],
	    mnesia_monitor:open_dets(Tab, Args),
	    ok;
	{error, Reason} ->
	    {error, {"Cannot swap tmp files", Tab, Reason}}
    end;

handle_last({ram_copies, _Tab}, _Type, nobin) ->
    ok;
handle_last({ram_copies, Tab}, _Type, DatBin) ->
    case mnesia_monitor:use_dir() of
	true ->
	    mnesia_lib:lock_table(Tab),
	    Tmp = mnesia_lib:tab2tmp(Tab),
	    ok = file:write_file(Tmp, DatBin),
	    ok = file:rename(Tmp, mnesia_lib:tab2dcd(Tab)),
	    mnesia_lib:unlock_table(Tab),
	    ok;
	false ->
	    ok
    end;

handle_last(_Storage, _Type, nobin) ->
    ok.

down(Tab, Storage) ->
    case Storage of
	ram_copies ->
	    ?SAFE(?ets_delete_table(Tab));
	disc_copies ->
	    ?SAFE(?ets_delete_table(Tab));
	disc_only_copies ->
	    TmpFile = mnesia_lib:tab2tmp(Tab),
	    mnesia_lib:dets_sync_close(Tab),
	    file:delete(TmpFile);
        {ext, Alias, Mod} ->
	    ?CATCHU(Mod:close_table(Alias, Tab)),
            ?CATCHU(Mod:delete_table(Alias, Tab))
    end,
    mnesia_checkpoint:tm_del_copy(Tab, node()),
    mnesia_controller:sync_del_table_copy_whereabouts(Tab, node()),
    mnesia_tm:unblock_tab(Tab),
    flush_subcrs(),
    down.

flush_subcrs() ->
    receive
	{mnesia_table_event, _} ->
	    flush_subcrs();

	{'EXIT', Pid, Reason} ->
	    handle_exit(Pid, Reason),
	    flush_subcrs()
    after 0 ->
	    done
    end.

db_erase({ram_copies, Tab}, Key) ->
    true = ?ets_delete(Tab, Key);
db_erase({disc_copies, Tab}, Key) ->
    true = ?ets_delete(Tab, Key);
db_erase({disc_only_copies, Tab}, Key) ->
    ok = dets:delete(Tab, Key);
db_erase({{ext, Alias, Mod}, Tab}, Key) ->
    ok = Mod:delete(Alias, Tab, Key).

db_match_erase({ram_copies, Tab} , Pat) ->
    true = ?ets_match_delete(Tab, Pat);
db_match_erase({disc_copies, Tab} , Pat) ->
    true = ?ets_match_delete(Tab, Pat);
db_match_erase({disc_only_copies, Tab}, Pat) ->
    ok = dets:match_delete(Tab, Pat);
db_match_erase({{ext, Alias, Mod}, Tab}, Pat) ->
    % "ets style" is to return true
    % "dets style" is to return N | { error, Reason }
    %   or sometimes ok (?)
    % be nice and accept both
    case Mod:match_delete(Alias, Tab, Pat) of
      N when is_integer (N) -> ok;
      true -> ok;
      ok -> ok
    end.

db_put({ram_copies, Tab}, Val) ->
    true = ?ets_insert(Tab, Val);
db_put({disc_copies, Tab}, Val) ->
    true = ?ets_insert(Tab, Val);
db_put({disc_only_copies, Tab}, Val) ->
    ok = dets:insert(Tab, Val);
db_put({{ext, Alias, Mod}, Tab}, Val) ->
    ok = Mod:insert(Alias, Tab, Val).

max_transfer_size() ->
    MaxTransferSize = 64000,
    case ?catch_val(max_transfer_size) of
	{'EXIT', _} ->
	    mnesia_lib:set(max_transfer_size, MaxTransferSize),
	    MaxTransferSize;
	Val -> Val
    end.

%% This code executes at the remote site where the data is
%% executes in a special copier process.

calc_nokeys(Storage, Tab) ->
    %% Calculate #keys per transfer
    Key = mnesia_lib:db_first(Storage, Tab),
    Recs = mnesia_lib:db_get(Storage, Tab, Key),
    BinSize = size(term_to_binary(Recs)),
    (max_transfer_size() div BinSize) + 1.

send_table(Pid, Tab, RemoteS, Reason) ->
    case ?catch_val({Tab, storage_type}) of
	{'EXIT', _} ->
	    {error, {no_exists, Tab}};
	unknown ->
	    {error, {no_exists, Tab}};
	Storage ->
	    do_send_table(Pid, Tab, Storage, RemoteS, Reason)
    end.

do_send_table(Pid, Tab, Storage, RemoteS, LoadReason) ->
    %% Debug info
    put(mnesia_table_sender, {Tab, node(Pid), Pid}),
    try
        begin
            {Init, Chunk} = get_chunk_func(Pid, Tab, Storage, RemoteS),
            NeedLock = need_lock(Tab, LoadReason),
            case prepare_copy(Pid, Tab, Storage, NeedLock) of
                {atomic, ok} ->
                    send_more(Pid, 1, Chunk, Init(), Tab, Storage),
                    finish_copy(Pid, Tab, Storage, RemoteS, NeedLock);
                Error ->
                    Error
            end
        end
    of
        {_, receiver_died} -> ok;
        {atomic, no_more} ->  ok;
        {aborted, {no_exists, _}=Err} -> {error, Err}
    catch
        throw:receiver_died ->
            cleanup_tab_copier(Pid, Storage, Tab),
            ok;
        throw:{no_exists, _}=Err ->
            cleanup_tab_copier(Pid, Storage, Tab),
            {error, Err};
        error:Reason:Stacktrace -> %% Prepare failed
            cleanup_tab_copier(Pid, Storage, Tab),
            {error, {tab_copier, Tab, {Reason, Stacktrace}}}
    after
        unlink(whereis(mnesia_tm))
    end.

prepare_copy(Pid, Tab, Storage, NeedLock) ->
    Trans =
	fun() ->
		NeedLock andalso mnesia:read_lock_table(Tab),
		mnesia_subscr:subscribe(Pid, {table, Tab}),
		update_where_to_write(Tab, node(Pid)),
                try mnesia_lib:db_fixtable(Storage, Tab, true)
                catch _:badarg -> mnesia:abort({no_exists, Tab})
                end,
		ok
	end,
    mnesia:transaction(Trans).

need_lock(Tab, {add_table_copy, Tid}) ->
    case mnesia_locker:get_held_locks(Tab) of
        [{write, Tid}|_] -> false;  %% Move table grabs write lock
        _Locks -> true
    end;
need_lock(Tab, undefined) ->
    case ?catch_val({?MODULE, active_trans}) of
	#tid{} = Tid ->
	    %% move_table_copy grabs it's own table-lock
	    %% do not deadlock with it
	    mnesia_lib:unset({?MODULE, active_trans}),
	    case mnesia_locker:get_held_locks(Tab) of
		[{write, Tid}|_] -> false;
		_Locks -> true
	    end;
	_Tid ->
	    true
    end;
need_lock(_, _) ->
    true.

update_where_to_write(Tab, Node) ->
    case val({Tab, access_mode}) of
	read_only ->
	    ignore;
	read_write ->
	    Current = val({current, db_nodes}),
	    Ns =
		case lists:member(Node, Current) of
		    true -> Current;
		    false -> [Node | Current]
		end,
	    update_where_to_write(Ns, Tab, Node)
    end.

update_where_to_write([], _, _) ->
    ok;
update_where_to_write([H|T], Tab, AddNode) ->
    rpc:call(H,  mnesia_controller, call,
	     [{update_where_to_write, [add, Tab, AddNode], self()}]),
    update_where_to_write(T, Tab, AddNode).

send_more(Pid, N, Chunk, DataState, Tab, Storage) ->
    receive
	{NewPid, more} ->
	    case send_packet(N - 1, NewPid, Chunk, DataState) of
		New when is_integer(New) ->
		    New - 1;
		NewData ->
		    send_more(NewPid, ?MAX_NOPACKETS, Chunk, NewData,
			      Tab, Storage)
	    end;
	{NewPid, {more, Msg}} when element(1, Storage) == ext ->
	    {ext, Alias, Mod} = Storage,
	    {NewChunk, NewState} =
		Mod:sender_handle_info(Msg, Alias, Tab, NewPid, DataState),
	    case send_packet(N - 1, NewPid, NewChunk, NewState) of
		New when is_integer(New) ->
		    New -1;
		NewData ->
		    send_more(NewPid, N, NewChunk, NewData, Tab,
			      Storage)
	    end;
	{_NewPid, {old_protocol, Tab}} ->
	    Storage =  val({Tab, storage_type}),
	    {Init, NewChunk} =
		reader_funcs(false, Tab, Storage, calc_nokeys(Storage, Tab)),
	    send_more(Pid, 1, NewChunk, Init(), Tab, Storage);

	{copier_done, Node} when Node == node(Pid)->
	    verbose("Receiver of table ~tp crashed on ~p (more)~n", [Tab, Node]),
	    throw(receiver_died)
    end.

get_chunk_func(Pid, Tab, {ext, Alias, Mod}, RemoteS) ->
    try
        case Mod:sender_init(Alias, Tab, RemoteS, Pid) of
            {standard, I, C} ->
                Pid ! {self(), {first, Mod:info(Alias, Tab, size)}},
                {I, C};
            {_, _} = Res ->
                Res
        end
    catch _:Reason ->
            verbose("Init chunk failed: ~p ~p~n",[Tab, Reason]),
            throw({no_exists, Tab})
    end;
get_chunk_func(Pid, Tab, Storage, RemoteS) ->
    try
        TabSize = mnesia:table_info(Tab, size),
        KeysPerTransfer = calc_nokeys(Storage, Tab),
        ChunkData = dets:info(Tab, bchunk_format),
        UseDetsChunk =
            Storage == RemoteS andalso
            Storage == disc_only_copies andalso
            ChunkData /= undefined,
        if
            UseDetsChunk == true ->
                DetsInfo = erlang:system_info(version),
                Pid ! {self(), {first, TabSize, {DetsInfo, ChunkData}}};
            true  ->
                Pid ! {self(), {first, TabSize}}
        end,
        reader_funcs(UseDetsChunk, Tab, Storage, KeysPerTransfer)
    catch _:Reason ->
            verbose("Init chunk failed: ~p ~p~n",[Tab, Reason]),
            throw({no_exists, Tab})
    end.

reader_funcs(UseDetsChunk, Tab, Storage, KeysPerTransfer) ->
    case UseDetsChunk of
	false ->
	    {fun() -> init_chunk(Storage, Tab, KeysPerTransfer) end,
	     fun(Cont) -> chunk(Tab, Storage, Cont) end};
	true ->
	    {fun() -> dets_bchunk(Tab, start) end,
	     fun(Cont) -> dets_bchunk(Tab, Cont) end}
    end.

init_chunk(Storage, Tab, KeysPerTransfer) ->
    try mnesia_lib:db_init_chunk(Storage, Tab, KeysPerTransfer)
    catch _:Reason ->
            verbose("Read chunk failed: ~p ~p~n",[Tab, Reason]),
            throw({no_exists, Tab})
    end.

chunk(Tab, Storage, Chunk) ->
    try mnesia_lib:db_chunk(Storage, Chunk)
    catch _:Reason ->
            verbose("Read chunk failed: ~p ~p~n",[Tab, Reason]),
            throw({no_exists, Tab})
    end.

dets_bchunk(Tab, Chunk) ->
    try dets:bchunk(Tab, Chunk) of
	{Cont, Data} -> {Data, Cont};
	Else -> Else
    catch _:Reason ->
            verbose("Read chunk failed: ~p ~p~n",[Tab, Reason]),
            throw({no_exists, Tab})
    end.

zlib_compress(Data, Level) ->
    BinData = term_to_binary(Data),
    Z = zlib:open(),
    zlib:deflateInit(Z, Level),
    Bs = zlib:deflate(Z, BinData, finish),
    zlib:deflateEnd(Z),
    zlib:close(Z),
    list_to_binary(Bs).

zlib_uncompress(Data) when is_binary(Data) ->
    binary_to_term(zlib:uncompress(Data)).

compression_level() ->
    NoCompression = 0,
    case ?catch_val(send_compressed) of
	{'EXIT', _} ->
	    mnesia_lib:set(send_compressed, NoCompression),
	    NoCompression;
	Val -> Val
    end.

send_packet(N, Pid, _Chunk, '$end_of_table') ->
    Pid ! {self(), no_more},
    N;
send_packet(N, Pid, Chunk, {[], Cont}) ->
    send_packet(N, Pid, Chunk, Chunk(Cont));
send_packet(N, Pid, Chunk, {Recs, Cont}) when N < ?MAX_NOPACKETS ->
    case compression_level() of
	0 ->
	    Pid ! {self(), {more, Recs}};
	Level ->
	    Pid ! {self(), {more_z, zlib_compress(Recs, Level)}}
    end,
    send_packet(N+1, Pid, Chunk, Chunk(Cont));
send_packet(_N, _Pid, _Chunk, DataState) ->
    DataState.

finish_copy(Pid, Tab, Storage, RemoteS, NeedLock) ->
    RecNode = node(Pid),
    Node = node(Pid),
    Trans =
	fun() ->
		NeedLock andalso mnesia:read_lock_table(Tab),
                %% Check that receiver is still alive
                receive
                    {copier_done, Node} ->
                        receiver_died
                after 0 ->
                        A = val({Tab, access_mode}),
                        mnesia_controller:sync_and_block_table_whereabouts(Tab, RecNode, RemoteS, A),
                        mnesia_checkpoint:tm_add_copy(Tab, RecNode),
                        DatBin = dat2bin(Tab, ?catch_val({Tab, storage_type}), RemoteS),
                        Pid ! {self(), {no_more, DatBin}},
                        cleanup_tab_copier(Pid, Storage, Tab)
                end,
		receive
		    {Pid, no_more} -> % Dont bother about the spurious 'more' message
			no_more;
		    {copier_done, Node} ->
			verbose("Tab receiver ~tp crashed (more): ~p~n", [Tab, Node]),
			receiver_died
		end
	end,
    mnesia:transaction(Trans).

cleanup_tab_copier(Pid, Storage, Tab) ->
    mnesia_subscr:unsubscribe(Pid, {table, Tab}),
    try mnesia_lib:db_fixtable(Storage, Tab, false)
    catch _:badarg -> {no_exists, Tab}
    end.

dat2bin(Tab, ram_copies, ram_copies) ->
    mnesia_lib:lock_table(Tab),
    Res = file:read_file(mnesia_lib:tab2dcd(Tab)),
    mnesia_lib:unlock_table(Tab),
    case Res of
	{ok, DatBin} -> DatBin;
	_ -> nobin
    end;
dat2bin(_Tab, _LocalS, _RemoteS) ->
    nobin.

handle_exit(Pid, Reason) when node(Pid) == node() ->
    error(Reason);
handle_exit(_Pid, _Reason) ->  %% Not from our node, this will be handled by
    ignore.                  %% mnesia_down soon.<|MERGE_RESOLUTION|>--- conflicted
+++ resolved
@@ -272,11 +272,6 @@
 		    true -> ok;
 		    _ ->
 			%% And that sender still got a copy
-<<<<<<< HEAD
-			%% (something might have happened while
-			%% we where waiting for the lock)
-=======
->>>>>>> 97e736e1
 			true = lists:member(Node, Active),
 			{SenderPid, TabSize, DetsData} =
 			    start_remote_sender(Node,Tab,Storage,load),
