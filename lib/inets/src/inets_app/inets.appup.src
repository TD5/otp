%% -*- erlang -*-
%% %CopyrightBegin%
%%
%% Copyright Ericsson AB 1999-2014. All Rights Reserved.
%%
%% Licensed under the Apache License, Version 2.0 (the "License");
%% you may not use this file except in compliance with the License.
%% You may obtain a copy of the License at
%%
%%     http://www.apache.org/licenses/LICENSE-2.0
%%
%% Unless required by applicable law or agreed to in writing, software
%% distributed under the License is distributed on an "AS IS" BASIS,
%% WITHOUT WARRANTIES OR CONDITIONS OF ANY KIND, either express or implied.
%% See the License for the specific language governing permissions and
%% limitations under the License.
%%
%% %CopyrightEnd%
{"%VSN%",
 [
<<<<<<< HEAD
=======
  {<<"6.2">>, [{load_module, httpc, soft_purge, soft_purge, []}]},
>>>>>>> afe72bfc
  {<<"6\\..*">>,[{restart_application, inets}]},
  {<<"5\\..*">>,[{restart_application, inets}]}
 ],
 [
<<<<<<< HEAD
=======
  {<<"6.2">>, [{load_module, httpc, soft_purge, soft_purge, []}]},
>>>>>>> afe72bfc
  {<<"6\\..*">>,[{restart_application, inets}]},
  {<<"5\\..*">>,[{restart_application, inets}]}
 ]
}.<|MERGE_RESOLUTION|>--- conflicted
+++ resolved
@@ -18,18 +18,12 @@
 %% %CopyrightEnd%
 {"%VSN%",
  [
-<<<<<<< HEAD
-=======
   {<<"6.2">>, [{load_module, httpc, soft_purge, soft_purge, []}]},
->>>>>>> afe72bfc
   {<<"6\\..*">>,[{restart_application, inets}]},
   {<<"5\\..*">>,[{restart_application, inets}]}
  ],
  [
-<<<<<<< HEAD
-=======
   {<<"6.2">>, [{load_module, httpc, soft_purge, soft_purge, []}]},
->>>>>>> afe72bfc
   {<<"6\\..*">>,[{restart_application, inets}]},
   {<<"5\\..*">>,[{restart_application, inets}]}
  ]
