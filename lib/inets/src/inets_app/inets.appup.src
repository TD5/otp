--- conflicted
+++ resolved
@@ -20,22 +20,21 @@
  [
   {"5.5.2", 
    [
-<<<<<<< HEAD
     {load_module, ftp, soft_purge, soft_purge, []},
+    {load_module, http_util, soft_purge, soft_purge, []},
+    {load_module, httpd_util, soft_purge, soft_purge, [http_util]},
     {load_module, mod_esi, soft_purge, soft_purge, []},
     {load_module, httpc, soft_purge, soft_purge, [httpc_handler]},
     {load_module, httpc_request, soft_purge, soft_purge, []},
     {update, httpc_handler, soft, soft_purge, soft_purge, [httpc_request]}
-=======
-    {load_module, http_util, soft_purge, soft_purge, []},
-    {load_module, httpd_util, soft_purge, soft_purge, [http_util]}
->>>>>>> ffb2d69e
    ]
   }, 
   {"5.5.1", 
    [
     {load_module, ftp, soft_purge, soft_purge, []}, 
     {load_module, http_chunk, soft_purge, soft_purge, []},
+    {load_module, http_util, soft_purge, soft_purge, []},
+    {load_module, httpd_util, soft_purge, soft_purge, [http_util]},
     {load_module, mod_esi, soft_purge, soft_purge, []},
     {load_module, httpc, soft_purge, soft_purge, [httpc_handler]},
     {load_module, httpc_request, soft_purge, soft_purge, []},
@@ -55,28 +54,23 @@
   } 
  ],
  [
-<<<<<<< HEAD
   {"5.5.2",
    [
     {load_module, ftp, soft_purge, soft_purge, []}, 
+    {load_module, http_util, soft_purge, soft_purge, []},
+    {load_module, httpd_util, soft_purge, soft_purge, [http_util]},
     {load_module, mod_esi, soft_purge, soft_purge, []},
     {load_module, httpc, soft_purge, soft_purge, [httpc_handler]},
     {load_module, httpc_request, soft_purge, soft_purge, []},
     {update, httpc_handler, soft, soft_purge, soft_purge, [httpc_request]}
    ]
   },
-=======
-  {"5.5.2", 
-   [
-    {load_module, http_util, soft_purge, soft_purge, []},
-    {load_module, httpd_util, soft_purge, soft_purge, [http_util]}
-   ]
-  }, 
->>>>>>> ffb2d69e
   {"5.5.1", 
    [
     {load_module, ftp, soft_purge, soft_purge, []}, 
     {load_module, http_chunk, soft_purge, soft_purge, []},
+    {load_module, http_util, soft_purge, soft_purge, []},
+    {load_module, httpd_util, soft_purge, soft_purge, [http_util]},
     {load_module, mod_esi, soft_purge, soft_purge, []},
     {load_module, httpc, soft_purge, soft_purge, [httpc_handler]},
     {load_module, httpc_request, soft_purge, soft_purge, []},
