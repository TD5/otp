--- conflicted
+++ resolved
@@ -1714,7 +1714,6 @@
 format_address(HostPort) ->
     HostPort.
 
-<<<<<<< HEAD
 clobber_and_retry(#state{session = #session{id = Id,
                                             type = Type},
                          profile_name = ProfileName,
@@ -1728,7 +1727,7 @@
         _ ->
             maybe_retry_queue(KeepAlive, State)
     end.
-=======
+    
 format_answer(Res, Options) ->
     FullResult = proplists:get_value(full_result, Options, true),
     Sync = proplists:get_value(sync, Options, true),
@@ -1763,5 +1762,4 @@
             {Ref, {Status, BinBody}}
     end;
 do_format_answer({Ref, {error, _Reason} = Error}, _, _) ->
-    {Ref, Error}.
->>>>>>> fb19f1cb
+    {Ref, Error}.