<?xml version="1.0" encoding="utf-8" ?>
<!DOCTYPE chapter SYSTEM "chapter.dtd">

<chapter>
  <header>
    <copyright>
      <year>2002</year><year>2018</year>
      <holder>Ericsson AB. All Rights Reserved.</holder>
    </copyright>
    <legalnotice>
      Licensed under the Apache License, Version 2.0 (the "License");
      you may not use this file except in compliance with the License.
      You may obtain a copy of the License at
 
          http://www.apache.org/licenses/LICENSE-2.0

      Unless required by applicable law or agreed to in writing, software
      distributed under the License is distributed on an "AS IS" BASIS,
      WITHOUT WARRANTIES OR CONDITIONS OF ANY KIND, either express or implied.
      See the License for the specific language governing permissions and
      limitations under the License.
      
    </legalnotice>
    
    <title>Inets Release Notes</title>
    <prepared></prepared>
    <responsible></responsible>
    <docno></docno>
    <approved></approved>
    <checked></checked>
    <date>2002-02-28</date>
    <rev>A</rev>
    <file>notes.xml</file>
  </header>
  
<<<<<<< HEAD
  <section><title>Inets 7.0</title>
=======
  <section><title>Inets 6.5.2.2</title>
>>>>>>> 107c492a

    <section><title>Fixed Bugs and Malfunctions</title>
      <list>
        <item>
          <p>
<<<<<<< HEAD
	    Fixed HTTP content injection bug in httpc (ERL-456).</p>
          <p>
	    Own Id: OTP-14726</p>
        </item>
        <item>
          <p>
	    Fixed support for URI-references in HTTP 'Location'
	    header (ERL-333).</p>
          <p>
	    Own Id: OTP-14729</p>
        </item>
        <item>
          <p>
	    Fix broken 'Content-Type' handling in httpc (ERL-536).</p>
          <p>
	    Own Id: OTP-15006</p>
        </item>
        <item>
          <p>
	    Fix handling of relative paths in the script_alias
	    property of httpd (ERL-574).</p>
          <p>
	    Own Id: OTP-15021</p>
        </item>
        <item>
          <p>
	    Fix httpd:reload_config/2 with path() as the first
	    argument (ERL-578).</p>
          <p>
	    Own Id: OTP-15025</p>
        </item>
        <item>
          <p>
	    Improved gracefulness.</p>
          <p>
	    Own Id: OTP-15042</p>
        </item>
      </list>
    </section>

    <section><title>Improvements and New Features</title>
      <list>
        <item>
          <p>
	    Split inets and create separate ftp and tftp apps.</p>
          <p>
	    Own Id: OTP-14113</p>
=======
	    Enhance error handling, that is mod_get will return 403
	    if a path is a directory and not a file.</p>
          <p>
	    Own Id: OTP-15192</p>
>>>>>>> 107c492a
        </item>
      </list>
    </section>

<<<<<<< HEAD
  </section>


  <section><title>Inets 6.5.2.1</title>
=======
</section>

<section><title>Inets 6.5.2.1</title>
>>>>>>> 107c492a

    <section><title>Improvements and New Features</title>
      <list>
        <item>
          <p>
	    Options added for setting low-level properties on the
	    underlying TCP connections. The options are:
	    <c>sock_ctrl</c>, <c>sock_data_act</c> and
	    <c>sock_data_pass</c>. See the manual for details.</p>
          <p>
	    Own Id: OTP-15120 Aux Id: ERIERL-192 </p>
        </item>
      </list>
    </section>

<<<<<<< HEAD
  </section>
=======
</section>
>>>>>>> 107c492a

<section><title>Inets 6.5.2</title>

    <section><title>Fixed Bugs and Malfunctions</title>
      <list>
        <item>
          <p>
	    inets: httpd - Gracefully handle bad headers</p>
          <p>
	    The option max_headers operated on the individual header
	    length instead of the total length of all headers. Also
	    headers with empty keys are now discarded.</p>
          <p>
	    Own Id: OTP-15092</p>
        </item>
      </list>
    </section>

</section>

<section><title>Inets 6.5.1</title>

    <section><title>Fixed Bugs and Malfunctions</title>
      <list>
        <item>
          <p>
	    Fix broken options handling in httpc (ERL-441).</p>
          <p>
	    Own Id: OTP-15007</p>
        </item>
      </list>
    </section>

</section>

<section><title>Inets 6.5</title>

    <section><title>Fixed Bugs and Malfunctions</title>
      <list>
        <item>
          <p>
	    httpc_manager crashes when a long running request is sent
	    on a persistent HTTP connection (keep-alive). Fixed
	    httpc_manager to use proper timeouts on keep-alive
	    connections.</p>
          <p>
	    Own Id: OTP-14908</p>
        </item>
      </list>
    </section>


    <section><title>Improvements and New Features</title>
      <list>
        <item>
          <p>
	    Add support for unix domain sockets in the http client.</p>
          <p>
	    Own Id: OTP-14854</p>
        </item>
      </list>
    </section>

</section>

<section><title>Inets 6.4.5</title>

    <section><title>Fixed Bugs and Malfunctions</title>
      <list>
        <item>
          <p>
	    CGI environment variable CONTENT_LENGTH shall be a string</p>
          <p>
	    Own Id: OTP-14679</p>
        </item>
        <item>
          <p>
	    In relaxed mode disregard Content-Length header if there
	    is also a Transfer-Encoding header.</p>
          <p>
	    Own Id: OTP-14727</p>
        </item>
        <item>
          <p>
	    Eliminated race condition, that could cause http request
	    to sporadically fail to complete successfully, when
	    keep-alive connections are used.</p>
          <p>
	    Own Id: OTP-14783</p>
        </item>
      </list>
    </section>

</section>

<section><title>Inets 6.4.4</title>

    <section><title>Fixed Bugs and Malfunctions</title>
      <list>
        <item>
          <p>
	    Correct the handling of location headers so that the
	    status code is not hard coded. This should have been
	    fixed by commit 2cc5ba70cbbc6b3ace81a2a0324417c3b65265bb
	    but unfortunately was broken during a code refactoring
	    and unnoticed due to a faulty placed test case.</p>
          <p>
	    Own Id: OTP-14761</p>
        </item>
      </list>
    </section>

</section>

<section><title>Inets 6.4.3</title>

    <section><title>Improvements and New Features</title>
      <list>
        <item>
          <p>
	    Fix broken handling of POST requests</p>
          <p>
	    New chunk mechanism of body data in POST requests added
	    in 5d01c70ca399edf28e99dc760506329689fab6ba broke
	    handling of POST body data not using the new mechanism.</p>
          <p>
	    Own Id: OTP-14656</p>
        </item>
        <item>
          <p>
	    Make sure ints:stop/2 of the service httpd is synchronous</p>
          <p>
	    Own Id: OTP-14696</p>
        </item>
        <item>
          <p>
	    Honor status code returned by ESI script and modernize
	    "location" header handling.</p>
          <p>
	    Own Id: OTP-14716</p>
        </item>
      </list>
    </section>

</section>

<section><title>Inets 6.4.2</title>

    <section><title>Fixed Bugs and Malfunctions</title>
      <list>
        <item>
          <p>
	    Make sure mod_log uses the correct status code</p>
          <p>
	    Own Id: OTP-14510</p>
        </item>
        <item>
          <p>
	    Correct behaviour of mod_disk_log to proparly handle
	    repair options</p>
          <p>
	    Own Id: OTP-14530</p>
        </item>
      </list>
    </section>

</section>

<section><title>Inets 6.4.1</title>

    <section><title>Fixed Bugs and Malfunctions</title>
      <list>
        <item>
          <p>
	    http_uri aligned to follow RFC 3986 and not convert "+"
	    to space when decoding URIs.</p>
          <p>
	    Own Id: OTP-14573</p>
        </item>
      </list>
    </section>


    <section><title>Improvements and New Features</title>
      <list>
        <item>
          <p>
	    Added new option max_client_body_chunk to httpd server to
	    allow chunked delivery of PUT and POST data to mod_esi
	    callback. Note, new mod_esi callback implementation is
	    required.</p>
          <p>
	    Also correct value provided by server_name environment
	    variable</p>
          <p>
	    Own Id: OTP-14450</p>
        </item>
      </list>
    </section>

</section>

<section><title>Inets 6.4</title>

    <section><title>Fixed Bugs and Malfunctions</title>
      <list>
        <item>
          <p>
	    httpd_util:rfc1123_date/1 gracefully handle invalid DST
	    dates by returning the original time in the expected
	    rfc1123 format.</p>
          <p>
	    Own Id: OTP-14394</p>
        </item>
      </list>
    </section>


    <section><title>Improvements and New Features</title>
      <list>
        <item>
          <p>
	    Add unicode binary support to http_uri functions</p>
          <p>
	    Own Id: OTP-14404</p>
        </item>
        <item>
          <p>
	    httpc - Change timeout handling so the redirects cause a
	    new timer to be set. This means that a simple redirected
	    request could return after 2*timeout milliseconds.</p>
          <p>
	    Own Id: OTP-14429</p>
        </item>
      </list>
    </section>

</section>

<section><title>Inets 6.3.9</title>

    <section><title>Fixed Bugs and Malfunctions</title>
      <list>
        <item>
          <p>
	    The close of a chunked file reception crashed in a
	    certain timing sequence.</p>
          <p>
	    Own Id: OTP-14391 Aux Id: seq13306 </p>
        </item>
      </list>
    </section>

</section>

<section><title>Inets 6.3.8</title>

    <section><title>Improvements and New Features</title>
      <list>
        <item>
          <p>
	    Added missing release note for inets-6.3.7</p>
          <p>
	    Own Id: OTP-14383</p>
        </item>
      </list>
    </section>

</section>

<section><title>Inets 6.3.7</title>

    <section><title>Fixed Bugs and Malfunctions</title>
      <list>
        <item>
          <p>
	    Fixed a bug in ftp that made further operations after a
	    recv_chunk operation impossible.</p>
          <p>
	    Own Id: OTP-14242</p>
        </item>

        <item>
          <p>Make default port, 80 and 443, implicit in automatic redirection.
	  </p>
          <p> Own Id: OTP-14301
	  </p>
        </item>        
      </list>
    </section>

</section>

<section><title>Inets 6.3.6</title>

    <section><title>Fixed Bugs and Malfunctions</title>
      <list>
        <item>
          <p>
	    Chunk size decoding could fail. The symptom was that
	    chunk decoding sometimes failed depending on timing of
	    the received stream. If chunk size was split into two
	    different packets decoding would fail.</p>
          <p>
	    Own Id: OTP-13571 Aux Id: ERL-116 </p>
        </item>
        <item>
          <p>
	    Prevent httpc user process to hang if httpc_handler
	    process terminates unexpectedly</p>
          <p>
	    Own Id: OTP-14091</p>
        </item>
        <item>
          <p>
	    Correct Host header, to include port number, when
	    redirecting requests.</p>
          <p>
	    Own Id: OTP-14097</p>
        </item>
        <item>
          <p>
	    Shutdown gracefully on connection or TLS handshake errors</p>
          <p>
	    Own Id: OTP-14173 Aux Id: seq13262 </p>
        </item>
      </list>
    </section>

</section>

<section><title>Inets 6.3.5</title>

    <section><title>Fixed Bugs and Malfunctions</title>
      <list>
        <item>
          <p>
	    Correct misstakes in ftp client introduced in inets-6.3.4</p>
          <p>
	    Own Id: OTP-14203 Aux Id: OTP-13982 </p>
        </item>
      </list>
    </section>

</section>

<section><title>Inets 6.3.4</title>

    <section><title>Fixed Bugs and Malfunctions</title>
      <list>
        <item>
          <p>
	    Fixes a bug that makes the ftp client end up in bad state
	    if there is a multi line response from the server and the
	    response number is in the message being sent.</p>
          <p>
	    Own Id: OTP-13960 Aux Id: PR1196 </p>
        </item>
        <item>
          <p>
	    The ftp client could stop consuming messages when the
	    multiline response handling was corrected.</p>
          <p>
	    Own Id: OTP-13967</p>
        </item>
        <item>
          <p>
	    Fix keep-alive https through proxy connections so that
	    all requests, following the first one, will run as
	    expected instead of failing.</p>
          <p>
	    Own Id: OTP-14041</p>
        </item>
        <item>
          <p>
	    Fix bug from commit
	    fdfda2fab0921d409789174556582db28141448e that could make
	    listing of group members in mod_auth callbacks fail.</p>
          <p>
	    Own Id: OTP-14082</p>
        </item>
      </list>
    </section>


    <section><title>Improvements and New Features</title>
      <list>
        <item>
          <p>
	    Update behavior of httpc:request to match RFC-7231</p>
          <p>
	    Own Id: OTP-13902</p>
        </item>
        <item>
          <p>
	    Fixed dialyzer warnings as well as some white-space
	    issues. Thanks to Kostis.</p>
          <p>
	    Own Id: OTP-13982 Aux Id: PR-1207 </p>
        </item>
      </list>
    </section>

</section>

<section><title>Inets 6.3.3</title>

    <section><title>Fixed Bugs and Malfunctions</title>
      <list>
        <item>
          <p>
	    The legacy option 'inet6fb4' for inets had stopped
	    working. This bug has now been corrected. Fix by Edwin
	    Fine in bugs.erlang.org ERL-200 and Github PR#1132.</p>
          <p>
	    Own Id: OTP-13776 Aux Id: ERL-200 PR-1132 </p>
        </item>
      </list>
    </section>

</section>

<section><title>Inets 6.3.2</title>

    <section><title>Improvements and New Features</title>
      <list>
        <item>
          <p>
	    PUT and DELETE support has been added to mod_esi</p>
          <p>
	    Own Id: OTP-13688 Aux Id: seq13149 </p>
        </item>
      </list>
    </section>

</section>

<section><title>Inets 6.3.1</title>

    <section><title>Fixed Bugs and Malfunctions</title>
      <list>
        <item>
          <p>
	    A debug message was accidently left enabled in the ftp
	    client.</p>
          <p>
	    Own Id: OTP-13712 Aux Id: seq13143 </p>
        </item>
      </list>
    </section>

</section>

<section><title>Inets 6.3</title>

    <section><title>Fixed Bugs and Malfunctions</title>
      <list>
        <item>
          <p>
	    Ftp client fixes: 1) Corrected a bug that the ftp client
	    gen_server crashed if the listening data socket was
	    closed.</p>
          <p>
	    2) Corrections of ftp client error codes so they are as
	    defined in the reference manual</p>
          <p>
	    Own Id: OTP-13644</p>
        </item>
      </list>
    </section>


    <section><title>Improvements and New Features</title>
      <list>
        <item>
	    <p> Remove usage of erlang:now(). </p>
          <p>
	    Own Id: OTP-12441</p>
        </item>
        <item>
	    <p> Add handling of DELETE Body to http client. </p>
          <p>
	    Own Id: OTP-13383 Aux Id: PR-972 </p>
        </item>
        <item>
          <p>
	    Removed references to mod_include and webtool from
	    examples and tests.</p>
          <p>
	    Own Id: OTP-13445 Aux Id: PR-988 </p>
        </item>
        <item>
          <p>
	    Remove module inets_regexp. Module re should be used
	    instead.</p>
          <p>
	    *** POTENTIAL INCOMPATIBILITY ***</p>
          <p>
	    Own Id: OTP-13561</p>
        </item>
      </list>
    </section>

</section>

<section><title>Inets 6.2.4</title>

    <section><title>Improvements and New Features</title>
      <list>
        <item>
          <p>
	    Handle multiple \t in mime types file</p>
          <p>
	    Own Id: OTP-13663 Aux Id: seq13132 </p>
        </item>
      </list>
    </section>

</section>

<section><title>Inets 6.2.3</title>

    <section><title>Improvements and New Features</title>
      <list>
        <item>
          <p>
	    Put back unused module inets_regexp and remove it in OTP
	    19 instead as it is an incompatibility, although it is an
	    undocumented module and should not affect other
	    applications.</p>
          <p>
	    Own Id: OTP-13533</p>
        </item>
      </list>
    </section>

</section>

<section><title>Inets 6.2.2</title>

    <section><title>Improvements and New Features</title>
      <list>
        <item>
          <p>
	    Add environment information item peer_cert to mod_esi</p>
          <p>
	    Own Id: OTP-13510</p>
        </item>
      </list>
    </section>

</section>

<section><title>Inets 6.2.1</title>

    <section><title>Fixed Bugs and Malfunctions</title>
      <list>
        <item>
          <p>
	    Mend ipv6_host_with_brackets option in httpc</p>
          <p>
	    Own Id: OTP-13417</p>
        </item>
      </list>
    </section>

</section>

<section><title>Inets 6.2</title>

    <section><title>Fixed Bugs and Malfunctions</title>
      <list>
        <item>
          <p>
	    The TFTP client/server has been fixed to allow file sizes
	    larger than 32MB block by allowing the 16 bit block
	    counter to wrap. Since this is a commonly accepted
	    behavior we regard it as a bug fix.</p>
          <p>
	    Own Id: OTP-13403</p>
        </item>
      </list>
    </section>


    <section><title>Improvements and New Features</title>
      <list>
        <item>
          <p>
	    Handle HTTP PATCH method in client.</p>
          <p>
	    Own Id: OTP-13286</p>
        </item>
        <item>
          <p>
	    Expected termination should not be logged as an
	    application error.</p>
          <p>
	    Own Id: OTP-13389</p>
        </item>
      </list>
    </section>

</section>

  <section><title>Inets 6.1.1.1</title>
  
   <section><title>Fixed Bugs and Malfunctions</title>
     <list>
       <item>
         <p>
         Mend ipv6_host_with_brackets option in httpc</p>
         <p>
         Own Id: OTP-13417</p>
       </item>
     </list>
   </section>
  
  </section>
  
<section><title>Inets 6.1.1</title>

    <section><title>Fixed Bugs and Malfunctions</title>
      <list>
        <item>
          <p>
	    mod_alias now traverses all aliases picking the longest
	    match and not the first match.</p>
          <p>
	    Own Id: OTP-13248</p>
        </item>
      </list>
    </section>

</section>

<section><title>Inets 6.1</title>

    <section><title>Fixed Bugs and Malfunctions</title>
      <list>
        <item>
          <p>
	    Replace obs-folds with spaces instead of failing</p>
          <p>
	    Own Id: OTP-13069</p>
        </item>
        <item>
          <p>
	    Add validation fun for URI scheme to http_uri API</p>
          <p>
	    Own Id: OTP-13071</p>
        </item>
        <item>
          <p>
	    Handle stream bodies as documented.</p>
          <p>
	    Own Id: OTP-13093</p>
        </item>
        <item>
          <p>
	    Correct error handling of mod_esi generated chunks. Send
	    warning headers in chunk trailers instead of generating
	    an unexpected additional 500 request response, when
	    problems, such as a timeout occurs.</p>
          <p>
	    Own Id: OTP-13110</p>
        </item>
        <item>
          <p>
	    HTTP client terminates gracefully when an invalid chunked
	    length header is encountered.</p>
          <p>
	    Own Id: OTP-13117</p>
        </item>
      </list>
    </section>


    <section><title>Improvements and New Features</title>
      <list>
        <item>
          <p>
	    Add default for SNI (Server Name Indication) when running
	    https using the inets HTTP-client.</p>
          <p>
	    Own Id: OTP-12985</p>
        </item>
        <item>
          <p>
	    Be forgiving to chunked sizes that have trailing
	    whitespaces as prior implementation was. Also some legacy
	    embedded devices does actually have trailing whitespaces
	    even though this in not according to the spec.</p>
          <p>
	    Own Id: OTP-13116</p>
        </item>
      </list>
    </section>

</section>

<section><title>Inets 6.0.3</title>

    <section><title>Fixed Bugs and Malfunctions</title>
      <list>
        <item>
          <p>
	    Improved error handling and gracfully termination when an
	    invalid chunked length header is encountered.</p>
          <p>
	    Own Id: OTP-13061</p>
        </item>
      </list>
    </section>


    <section><title>Improvements and New Features</title>
      <list>
        <item>
          <p>
	    Add possibility to set socket options, such as nodelay,
	    for httpd. Also phase out legacy option value inet6bf4
	    for the ipfamily option. This value will be translated to
	    the value inet.</p>
          <p>
	    *** POTENTIAL INCOMPATIBILITY ***</p>
          <p>
	    Own Id: OTP-13062</p>
        </item>
      </list>
    </section>

</section>

<section><title>Inets 6.0.2</title>

    <section><title>Fixed Bugs and Malfunctions</title>
      <list>
        <item>
          <p>
	    Avoid crash in mod_auth_server and mod_security_server
	    due to using an atom instead of a string when creating a
	    name.</p>
          <p>
	    Own Id: OTP-13022</p>
        </item>
      </list>
    </section>


    <section><title>Improvements and New Features</title>
      <list>
        <item>
          <p>
	    Add function response_default_headers/0 to httpd
	    customize API, to allow user to specify default values
	    for HTTP response headers.</p>
          <p>
	    Own Id: OTP-13013</p>
        </item>
      </list>
    </section>

</section>

<section><title>Inets 6.0.1</title>

    <section><title>Fixed Bugs and Malfunctions</title>
      <list>
        <item>
          <p>
	    Fix broken socket feature, that is on Linux systems a
	    socket may be opened before starting Erlang and then
	    passed to Erlang's httpd daemon. This is useful as the
	    wrap program can open a privileged port and Erlang does
	    not have to be run as root.</p>
          <p>
	    Own Id: OTP-12875 Aux Id: seq12878 </p>
        </item>
        <item>
          <p>
	    Fix broken socket feature, that is on Linux systems a
	    socket may be opened before starting Erlang and then
	    passed to Erlangs tftp daemon. This is useful as the wrap
	    program can open a privileged port and Erlang does not
	    have to be run as root.</p>
          <p>
	    Own Id: OTP-12898 Aux Id: seq12900 </p>
        </item>
        <item>
          <p>
	    httpc_handler should react properly to cancel requests
	    even when the request to be canceled was already finished
	    but httpc_manager did not get notified about that yet.</p>
          <p>
	    Own Id: OTP-12922</p>
        </item>
      </list>
    </section>


    <section><title>Improvements and New Features</title>
      <list>
        <item>
          <p>
	    Added format_status function to httpd process to avoid
	    sensitive information to be printed in supervisor logs.</p>
          <p>
	    Own Id: OTP-12976</p>
        </item>
        <item>
          <p>
	    Return meaningful error reason disregarding whether a
	    http proxy is used or not.</p>
          <p>
	    Own Id: OTP-12984</p>
        </item>
      </list>
    </section>

</section>

<section><title>Inets 6.0</title>

    <section><title>Fixed Bugs and Malfunctions</title>
      <list>
        <item>
          <p>
	    Fix race condition in httpc. If the socket is closed by
	    the peer do not try to close it again.</p>
          <p>
	    Own Id: OTP-11845</p>
        </item>
        <item>
          <p>
	    Avoid process leak by gracefully terminating httpc
	    request handler process when send operation fails.</p>
          <p>
	    Own Id: OTP-12362</p>
        </item>
        <item>
          <p>
	    Reject messages with a Content-Length less than 0</p>
          <p>
	    Own Id: OTP-12739 Aux Id: seq12860 </p>
        </item>
        <item>
          <p>
	    Let gen_tcp:controlling_process/2 and
	    inet_sctp:connect/[45] propagate prim_inet:setopt/3
	    errors instead of having them generate badmatch
	    exceptions.</p>
          <p>
	    Own Id: OTP-12798</p>
        </item>
      </list>
    </section>


    <section><title>Improvements and New Features</title>
      <list>
        <item>
          <p>
	    Remove Server Side Include support from inets, as this is
	    an old technic that has security issues and was not well
	    tested.</p>
          <p>
	    *** POTENTIAL INCOMPATIBILITY ***</p>
          <p>
	    Own Id: OTP-12156</p>
        </item>
        <item>
          <p>
	    New value in <c>server_tokens</c> config for limiting
	    banner grabbing attempts. </p>
          <p>
	    By setting <c>{server_tokens, none}</c> in
	    <c>ServiceConfig</c> for <c>inets:start(httpd,
	    ServiceConfig)</c>, the "Server:" header will not be set
	    in messages from the server.</p>
          <p>
	    Own Id: OTP-12661 Aux Id: seq12840 </p>
        </item>
        <item>
          <p>
	    To enable the HTTP server to run in a virtualized
	    environment, where there can be more that one server that
	    has the same ip-address and port, we add a new option
	    profile.</p>
          <p>
	    Own Id: OTP-12674</p>
        </item>
        <item>
          <p>
	    httpc: Fix implementation of gracefull shudown to work as
	    intended for keep alive connections not using pipelining.</p>
          <p>
	    Own Id: OTP-12803</p>
        </item>
        <item>
          <p>
	    Correct handling of proxy options when using persistent
	    connections.</p>
          <p>
	    Own Id: OTP-12822</p>
        </item>
      </list>
    </section>

</section>

<section><title>Inets 5.10.9</title>

    <section><title>Improvements and New Features</title>
      <list>
        <item>
          <p>
	    Add behaviour with optional callbacks to customize the
	    inets HTTP server.</p>
          <p>
	    Own Id: OTP-12776</p>
        </item>
      </list>
    </section>

</section>

<section><title>Inets 5.10.8</title>

    <section><title>Fixed Bugs and Malfunctions</title>
      <list>
        <item>
          <p>
	    Reject messages with a Content-Length less than 0</p>
          <p>
	    Own Id: OTP-12739 Aux Id: seq12860 </p>
        </item>
      </list>
    </section>

</section>

<section><title>Inets 5.10.7</title>

    <section><title>Improvements and New Features</title>
      <list>
        <item>
          <p>
	    New value in <c>server_tokens</c> config for limiting
	    banner grabbing attempts. </p>
          <p>
	    By setting <c>{server_tokens, none}</c> in
	    <c>ServiceConfig</c> for <c>inets:start(httpd,
	    ServiceConfig)</c>, the "Server:" header will not be set
	    in messages from the server.</p>
          <p>
	    Own Id: OTP-12661 Aux Id: seq12840 </p>
        </item>
      </list>
    </section>

</section>

<section><title>Inets 5.10.6</title>

    <section><title>Fixed Bugs and Malfunctions</title>
      <list>
        <item>
          <p>
	    inets: parse correctly 'Set-Cookie' header with empty
	    value</p>
          <p>
	    httpc_cookie should parse cookies with empty values and
	    no attributes set in the 'Set-Cookie' headers.</p>
          <p>
	    Own Id: OTP-12455</p>
        </item>
      </list>
    </section>


    <section><title>Improvements and New Features</title>
      <list>
        <item>
          <p>
	    Add parsing of URI fragments to http_uri:parse</p>
          <p>
	    This fixes a bug in httpc where redirection URIs could
	    lead to bad requests if they contained fragments.</p>
          <p>
	    Own Id: OTP-12398</p>
        </item>
        <item>
          <p>
	    httpc: http client now ignores invalid set-cookie headers</p>
          <p>
	    Own Id: OTP-12430</p>
        </item>
      </list>
    </section>

</section>

<section><title>Inets 5.10.5</title>

    <section><title>Fixed Bugs and Malfunctions</title>
      <list>
        <item>
          <p>
	    mod_alias now handles https-URIs properly</p>
          <p>
	    Consistent view of configuration parameter
	    keep_alive_timeout, should be presented in the
	    httpd:info/[1,2] function in the same unit as it is
	    inputted.</p>
          <p>
	    Own Id: OTP-12436 Aux Id: seq12786 </p>
        </item>
      </list>
    </section>


    <section><title>Improvements and New Features</title>
      <list>
        <item>
          <p>
	    Gracefully handle invalid content-length headers instead
	    of crashing in list_to_integer.</p>
          <p>
	    Own Id: OTP-12429</p>
        </item>
      </list>
    </section>

</section>

<section><title>Inets 5.10.4</title>

    <section><title>Fixed Bugs and Malfunctions</title>
      <list>
        <item>
          <p>
	    Fixed a spelling mistake in httpc documentation.</p>
          <p>
	    Own Id: OTP-12221</p>
        </item>
      </list>
    </section>


    <section><title>Improvements and New Features</title>
      <list>
        <item>
          <p>
	    Add option {ftp_extension, boolean} to enable use of
	    extended commands EPSV and EPRT, as specified in RFC
	    2428, for IPv4 instead of using the legacy commands. Ipv6
	    can not be supported without the extended commands.</p>
          <p>
	    Own Id: OTP-12255</p>
        </item>
      </list>
    </section>

</section>

<section><title>Inets 5.10.3</title>

    <section><title>Fixed Bugs and Malfunctions</title>
      <list>
        <item>
          <p>
	    Fix some spelling mistakes in documentation</p>
          <p>
	    Own Id: OTP-12152</p>
        </item>
      </list>
    </section>


    <section><title>Improvements and New Features</title>
      <list>
        <item>
          <p>
	    httpd: Seperate timeout for TLS/SSL handshake from
	    keepalive timeout</p>
          <p>
	    Own Id: OTP-12013</p>
        </item>
        <item>
          <p>
	    Warning: this is experimental and may disappear or change
	    without previous warning.</p>
          <p>
	    Experimental support for running Quickcheck and PropEr
	    tests from common_test suites is added to common_test.
	    See the reference manual for the new module
	    <c>ct_property_testing</c>.</p>
          <p>
	    Experimental property tests are added under
	    <c>lib/{inet,ssh}/test/property_test</c>. They can be run
	    directly or from the commont_test suites
	    <c>inet/ftp_property_test_SUITE.erl</c> and
	    <c>ssh/test/ssh_property_test_SUITE.erl</c>.</p>
          <p>
	    See the code in the <c>test</c> directories and the man
	    page for details.</p>
          <p>
	    (Thanks to Tuncer Ayaz for a patch adding Triq)</p>
          <p>
	    Own Id: OTP-12119</p>
        </item>
      </list>
    </section>

</section>

<section><title>Inets 5.10.2</title>

    <section><title>Fixed Bugs and Malfunctions</title>
      <list>
        <item>
          <p>
	    httpc: Fix streaming bugs when handling small responses</p>
          <p>
	    Own Id: OTP-11992</p>
        </item>
      </list>
    </section>

</section>

<section><title>Inets 5.10.1</title>

    <section><title>Fixed Bugs and Malfunctions</title>
      <list>
        <item>
          <p>
	    Correct distirbing mode for httpd:reload_config/2</p>
          <p>
	    Own Id: OTP-11914</p>
        </item>
      </list>
    </section>


    <section><title>Improvements and New Features</title>
      <list>
        <item>
          <p>
	    Improved handling of invalid strings in the HTTP request
	    line.</p>
          <p>
	    Impact: May improve memory consumption</p>
          <p>
	    Own Id: OTP-11925 Aux Id: Sequence 12601 </p>
        </item>
      </list>
    </section>

</section>

<section><title>Inets 5.10</title>

    <section><title>Fixed Bugs and Malfunctions</title>
      <list>
        <item>
          <p>
	    Fixed a spelling mistake in httpc doc (Thanks to Wasif
	    Riaz Malik)</p>
          <p>
	    Own Id: OTP-11538</p>
        </item>
        <item>
          <p>
	    Application upgrade (appup) files are corrected for the
	    following applications: </p>
          <p>
	    <c>asn1, common_test, compiler, crypto, debugger,
	    dialyzer, edoc, eldap, erl_docgen, et, eunit, gs, hipe,
	    inets, observer, odbc, os_mon, otp_mibs, parsetools,
	    percept, public_key, reltool, runtime_tools, ssh,
	    syntax_tools, test_server, tools, typer, webtool, wx,
	    xmerl</c></p>
          <p>
	    A new test utility for testing appup files is added to
	    test_server. This is now used by most applications in
	    OTP.</p>
          <p>
	    (Thanks to Tobias Schlager)</p>
          <p>
	    Own Id: OTP-11744</p>
        </item>
        <item>
          <p>
	    ftp now sanitize file name, user name and passwords from
	    &lt;CR&gt; and &lt;LF&gt; tags (Thanks to Sergei Golovan)</p>
          <p>
	    Own Id: OTP-11750</p>
        </item>
        <item>
          <p>
	    Corrected error handling in the HTTP client, making it
	    behave more graceful.</p>
          <p>
	    Thanks to Kirilll Zaborsky</p>
          <p>
	    Own Id: OTP-11794</p>
        </item>
        <item>
          <p>
	    Support identity transfer-encoding in httpc.</p>
          <p>
	    Thanks to Anthony Ramine</p>
          <p>
	    Own Id: OTP-11802</p>
        </item>
        <item>
          <p>
	    Ignore empty Set-Cookie headers to increase
	    interoperability with servers that violate the RFC. </p>
          <p>
	    Thanks to Kirilll Zaborsky</p>
          <p>
	    Own Id: OTP-11803</p>
        </item>
      </list>
    </section>


    <section><title>Improvements and New Features</title>
      <list>
        <item>
          <p>
	    The commit 6189bc07 "inets: httpc improve pipelining" has
	    been reverted, as it turned out to break things rather
	    than improve pipelining utilization. It is instead up to
	    the user to configure httpc and use it wisely to be able
	    to get the most out of pipelining.</p>
          <p>
	    Own Id: OTP-11756</p>
        </item>
        <item>
          <p>
	    Handle all response codes in httpd_util:message/3</p>
          <p>
	    Own Id: OTP-11838</p>
        </item>
      </list>
    </section>

</section>

<section><title>Inets 5.9.8</title>

    <section><title>Improvements and New Features</title>
      <list>
        <item>
          <p>
	    Mend max_clients check that was broken and avoid too
	    extensive logging that could cause memory problems.</p>
          <p>
	    Own Id: OTP-11557 Aux Id: seq12478 </p>
        </item>
      </list>
    </section>

</section>

<section><title>Inets 5.9.7</title>

    <section><title>Fixed Bugs and Malfunctions</title>
      <list>
        <item>
          <p>
	    Fix httpd config option 'script_timeout' and fixed httpd
	    config option 'keep_alive_timeout'. Thanks to Johannes
	    Weissl.</p>
          <p>
	    Own Id: OTP-11276</p>
        </item>
        <item>
          <p>
	    Make httpc:request_cancel/[1,2] asynchronous. Previously
	    these functions tried to guarantee request answer would
	    not reach the client, which only worked for some of the
	    use cases. Now these functions are totally asynchronous
	    which makes it the clients responsibility to disregard
	    possible answers to canceled requests. </p>
          <p>
	    Also pipelining implementation has been changed to
	    improve the utilization factor. Further investigation of
	    possible enhancements in this area are planned for later.</p>
          <p>
	    *** POTENTIAL INCOMPATIBILITY ***</p>
          <p>
	    Own Id: OTP-11312</p>
        </item>
        <item>
          <p>
	    [httpd] Add handling of new response for mod_head
	    (otherwise causing case_clause crash). Also updated
	    logging: Removed logging for keep-alive connections
	    timeout (this is a normal occurrence and not an error)
	    and some access-log body size corrections.</p>
          <p>
	    Own Id: OTP-11328</p>
        </item>
      </list>
    </section>


    <section><title>Improvements and New Features</title>
      <list>
        <item>
          <p>
	    The ftp client now supports ftp over tls (ftps).</p>
          <p>
	    Own Id: OTP-11037</p>
        </item>
      </list>
    </section>

</section>

<section><title>Inets 5.9.6</title>

    <section><title>Improvements and New Features</title>
      <list>
        <item>
          <p>
	    httpc: Allow content body in DELETE requests. Thanks to
	    James Wheare.</p>
          <p>
	    Own Id: OTP-11190</p>
        </item>
        <item>
          <p>
	    Add missing brackets to report formatting on ftp_progress
	    process exit. Thanks to Artur Wilniewczyc.</p>
          <p>
	    Own Id: OTP-11202</p>
        </item>
        <item>
          <p>
	    Fix some errors in the inets documentation. Thanks to
	    Johannes Weissl.</p>
          <p>
	    Own Id: OTP-11210</p>
        </item>
        <item>
          <p>
	    Fix various typos in httpd, inets. Thanks to Tomohiko
	    Aono.</p>
          <p>
	    Own Id: OTP-11226</p>
        </item>
        <item>
          <p>
	    Fix httpd config option 'erl_script_nocache'. Thanks to
	    Johannes Weissl.</p>
          <p>
	    Own Id: OTP-11260</p>
        </item>
      </list>
    </section>

</section>

<section><title>Inets 5.9.5</title>

    <section><title>Fixed Bugs and Malfunctions</title>
      <list>
        <item>
          <p>
	    Reverted incorrect commit that broke cookie handling when
	    using httpc-profiles.</p>
          <p>
	    Own Id: OTP-10956</p>
        </item>
      </list>
    </section>
    <section><title>Improvements and New Features</title>
      <list>
        <item>
          <p>
	    Fix http_request:http_headers/1 to send content-length
	    when length is zero. Thanks to CA Meijer.</p>
          <p>
	    Own Id: OTP-10934</p>
        </item>
        <item>
          <p>
	    Integrate elliptic curve contribution from Andreas
	    Schultz </p>
          <p>
	    In order to be able to support elliptic curve cipher
	    suites in SSL/TLS, additions to handle elliptic curve
	    infrastructure has been added to public_key and crypto.</p>
          <p>
	    This also has resulted in a rewrite of the crypto API to
	    gain consistency and remove unnecessary overhead. All OTP
	    applications using crypto has been updated to use the new
	    API.</p>
          <p>
	    Impact: Elliptic curve cryptography (ECC) offers
	    equivalent security with smaller key sizes than other
	    public key algorithms. Smaller key sizes result in
	    savings for power, memory, bandwidth, and computational
	    cost that make ECC especially attractive for constrained
	    environments.</p>
          <p>
	    Own Id: OTP-11009</p>
        </item>
        <item>
          <p>
	    Fix {stream, {self, once}} in httpc to work as expected.
	    Thanks to Masatake Daimon</p>
          <p>
	    Own Id: OTP-11122</p>
        </item>
      </list>
    </section>

</section>

<section><title>Inets 5.9.4</title>
    <section><title>Improvements and New Features</title>
      <list>
        <item>
          <p>
	    httpd: The modules option now defaults to the documented
	    value.</p>
          <p>
	    Own Id: OTP-10844</p>
        </item>
        <item>
          <p>
	    httpc: Fixed persistent connection implementation that
	    was broken by a patch to R13. The patch made persisten
	    connections behaved the same way as pipelining.</p>
          <p>
	    Own Id: OTP-10845</p>
        </item>
        <item>
          <p>
	    httpd: Simplified configuration of ssl in httpd, this
	    also enables all ssl options to be configured. The old
	    and limited way is no longer documented but will be
	    supported for backwards comatibility for some time.</p>
          <p>
	    Own Id: OTP-10846</p>
        </item>
        <item>
          <p>
	    Handle correctly the "No files found or file unavailable"
	    error code. Thanks to Serge Aleynikov</p>
          <p>
	    Own Id: OTP-10886</p>
        </item>
      </list>
    </section>

</section>

<section><title>Inets 5.9.3</title>

    <section><title>Improvements and New Features</title>
      <list>
        <item>
          <p>
	    httpc: The HTTP client now supports HTTPS through proxies</p>
          <p>
	    Own Id: OTP-10256 Aux Id: kunagi-2
	    [ce2e800e-c99f-4050-a1c4-f47023d9c7aa-1] </p>
        </item>
        <item>
	    <p> Some examples overflowing the width of PDF pages have
	    been corrected. </p>
          <p>
	    Own Id: OTP-10665</p>
        </item>
        <item>
          <p>
	    Fix autoredirect for POST requests responding 303. Thanks
	    to Hans Svensson.</p>
          <p>
	    Own Id: OTP-10765</p>
        </item>
      </list>
    </section>

</section>
<section><title>Inets 5.9.2.2</title>

    <section><title>Improvements and New Features</title>
      <list>
        <item>
          <p>
	    Make log_alert configurable as option in ssl, SSLLogLevel
	    added as option to inets conf file</p>
          <p>
	    Own Id: OTP-11259</p>
	</item>
      </list>
    </section>
</section>
<section><title>Inets 5.9.2.1</title>
    <section><title>Improvements and New Features</title>
      <list>
        <item>
          <p>
	    Fixed obsolete error report in inets.</p>
	  <p>
	    Own Id: OTP-11185 Aux Id: seq12357 </p>
	</item>
      </list>
    </section>
</section>

<section><title>Inets 5.9.2</title>

    <section><title>Improvements and New Features</title>
      <list>
        <item>
          <p>
	    Minimum bytes per second</p>
          <p>
	    New option to http server, {minimum_bytes_per_second,
	    integer()}, for a connection, if it is not reached the
	    socket will close for that specific connection. Can be
	    used to prevent hanging requests from faulty clients.</p>
          <p>
	    Own Id: OTP-10392</p>
        </item>
      </list>
    </section>

</section>

<section>
    <title>Inets 5.9.1</title>
  
    <section>
      <title>Improvements and New Features</title>
      <!--
	  <p>-</p>
      -->
      
      <list>
        <item>
          <p>Better handling of errorI(s) during update of the session 
	  database. </p>
	  <p>Also added and updated some debugging functions 
	  <seealso marker="httpc#which_sessions-0">which_sessions/[0,1]</seealso>
	  and 
	  <seealso marker="httpc#info-0">info/0</seealso>. </p>
	  <p>Own Id: OTP-10093</p>
          <p>Aux Id: Seq 12062</p>
        </item>

	<item>
	  <p>Removed R14B compatible version of (inets-service and
	  tftp) behaviour definition. </p>
	  <p>Own Id: OTP-10095</p>
	</item>
	
	<item>
	  <p>[httpc] Documentation of KeepAlive and Pipeline timeout 
	  options have been improved. </p>
	  <p>Own Id: OTP-10114</p>
	</item>
      </list>
      
    </section>

    <section>
      <title>Fixed Bugs and Malfunctions</title>
      <!--
      <p>-</p>
      -->
	  
      <list>
        <item>
          <p>[httpc] Cancel request does not work due to incorrect 
	  handler table creation (wrong keypos). </p>
	  <p>Vyacheslav Vorobyov</p>
	  <p>Own Id: OTP-10092</p>
        </item>

      </list>

    </section>
    
    <section>
      <title>Incompatibilities</title>
      <p>-</p>
	
    <!--
	<list>
	<item>
	<p>[httpc|httpd] The old ssl implementation (based on OpenSSL), 
	has been deprecated. The config option that specified usage of 
	this version of the ssl app, <c>ossl</c>, has been removed. </p>
	<p>Own Id: OTP-9522</p>
	</item>
	
	</list>
    -->
	
    </section>
    
  </section> <!-- 5.9.1 -->
  
  
  <section>
    <title>Inets 5.9</title>
    
    <section>
      <title>Improvements and New Features</title>
      <!--
	  <p>-</p>
      -->
      
      <list>
	<item>
          <p>[httpd] Make the server header configurable with new config
	  option 
	  <seealso marker="httpd#prop_server_tokens">server_tokens</seealso>.
	  The value of the server header, which was previously hard-coded 
	  (at compile time), is now possible to manipulate through the means 
	  of the 
	  <seealso marker="httpd#prop_server_tokens">server_tokens</seealso> 
	  config option. </p>
	  <p>Own Id: OTP-9805</p>
        </item>

        <item>
	  <p>Improve inets support for inets as an included application. </p>
	  <p><c>inets_app</c> calls <c>supervisor:start_link/3</c> directly 
	  rather than calling the root supervisor function 
	  <c>inets_sup:start_link/0</c>. 
	  This precludes using included_applications to start inets without 
	  having a wrapper function. </p>
	  <p>Jay Nelson</p>
	  <p>Own Id: OTP-9960</p>
        </item>

        <item>
          <p>[httpc] Add function for retrieving current options, 
	  <seealso marker="httpc#get_options-1">get_options/[1,2]</seealso>. </p>
	  <p>Own Id: OTP-9979</p>
        </item>

        <item>
          <p>Utility module 
	  <seealso marker="http_uri">http_uri</seealso>
	  now officially supported. </p>
	  <p>Also, the 
	  <seealso marker="http_uri#parse">parse</seealso> 
	  function has been extended with more
	  scheme support and a way to provide your own scheme info. </p>
	  <p>Own Id: OTP-9983</p>
          <p>Aux Id: Seq 12022</p>
        </item>

      </list>

    </section>

    <section><title>Fixed Bugs and Malfunctions</title>
    <p>-</p>

<!--
      <list>
        <item>
          <p>[httpd] Fix logging of content length in mod_log. </p>
	  <p>Garrett Smith</p>
	  <p>Own Id: OTP-9715</p>
        </item>

      </list>
-->

    </section>

<!--
    <section>
      <title>Incompatibilities</title>
      <p>-</p>

      <list>
        <item>
          <p>[httpc|httpd] The old ssl implementation (based on OpenSSL), 
	  has been deprecated. The config option that specified usage of 
	  this version of the ssl app, <c>ossl</c>, has been removed. </p>
	  <p>Own Id: OTP-9522</p>
        </item>

      </list>

    </section>
-->

  </section> <!-- 5.9 -->

  
  <section><title>Inets 5.8.1</title>
    <section><title>Improvements and New Features</title>
    <p>-</p>

<!--
      <list>
        <item>
          <p>[httpc|httpd] Added support for IPv6 with ssl. </p>
          <p>Own Id: OTP-5566</p>
        </item>

      </list>
-->

    </section>

    <section><title>Fixed Bugs and Malfunctions</title>
<!--
    <p>-</p>
-->

      <list>
        <item>
          <p>[ftp] Fails to open IPv6 connection due to badly formatted
          IPv6 address in EPRT command. The address part of the command
          incorrectly contained decimal elements instead of hexadecimal. </p>
          <p>Own Id: OTP-9827</p>
          <p>Aux Id: Seq 11970 </p>
        </item>

        <item>
          <p>[httpc] Bad Keep Alive Mode. When selecting a session, 
          the "state" of the session (specifically if the server has 
          responded) was not taken into account. </p>
          <p>Own Id: OTP-9847</p>
        </item>

        <item>
          <p>[httpc] The client incorrectly streams 404 responses. 
          The documentation specifies that only 200 and 206 responses 
          shall be streamed. </p>
          <p>Shane Evens</p>
          <p>Own Id: OTP-9860</p>
        </item>

      </list>
    </section>
  
  </section> <!-- 5.8.1 -->


  <section><title>Inets 5.8</title>

    <section><title>Improvements and New Features</title>
<!--
    <p>-</p>
-->

      <list>
        <item>
          <p>[ftpc] Add a config option to specify a 
	  <seealso marker="ftp:ftp#dtimeout">data connect timeout</seealso>.
	  That is how long the ftp client will wait for the server to connect
	  to the data socket. If this timeout occurs, an error will be 
	  returned to the caller and the ftp client process will be 
	  terminated. </p>
	  <p>Own Id: OTP-9545</p>
        </item>

        <item>
          <p>[httpc] Wrong Host header in IPv6 HTTP requests.
	  When a URI with a IPv6 host is parsed, the brackets that encapsulates
	  the address part is removed. This value is then supplied as the host 
	  header. This can cause problems with some servers.
	  A workaround for this is to use headers_as_is and provide the host
	  header with the requst call. 
	  To solve this a new option has been added, 
	  <seealso marker="httpc#ipv6_host_with_brackets">ipv6_host_with_brackets</seealso>. 
	  This option specifies if the host value of the host header shall 
	  include the brackets or not. By default, it does not (as before). 
	  </p>
	  <p>Own Id: OTP-9628</p>
        </item>

      </list>

    </section>

    <section><title>Fixed Bugs and Malfunctions</title>
<!--
    <p>-</p>
-->

      <list>
        <item>
          <p>[httpd] Fix logging of content length in mod_log. </p>
	  <p>Garrett Smith</p>
	  <p>Own Id: OTP-9715</p>
        </item>

        <item>
          <p>[httpd] Sometimes entries in the transfer log was written 
	  with the message size as list of numbers. This list was actually 
	  the size as a string, e.g. "123", written with the control 
	  sequence ~w. This has now been corrected so that any string is 
	  converted to an integer (if possible). </p>
	  <p>Own Id: OTP-9733</p>
        </item>

        <item>
          <p>Fixed various problems detected by Dialyzer. </p>
	  <p>Own Id: OTP-9736</p>
        </item>

      </list>

    </section>

    <section>
      <title>Incompatibilities</title>
      <list>
        <item>
          <p>[httpc] Deprecated interface module <c>http</c> has been removed. 
	  It has (long) been replaced by http client interface module 
	  <seealso marker="httpc">httpc</seealso>. </p>
	  <p>Own Id: OTP-9359</p>
        </item>

        <item>
          <p>[httpc|httpd] The old ssl implementation (based on OpenSSL), 
	  has been deprecated. The config option that specified usage of 
	  this version of the ssl app, <c>ossl</c>, has been removed. </p>
	  <p>Own Id: OTP-9522</p>
        </item>

      </list>

    </section>

  </section> <!-- 5.8 -->

  
  <section><title>Inets 5.7.2</title>
    <section><title>Improvements and New Features</title>
    <p>-</p>

<!--
      <list>
        <item>
          <p>[httpc|httpd] Added support for IPv6 with ssl. </p>
	  <p>Own Id: OTP-5566</p>
        </item>

      </list>
-->

    </section>

    <section><title>Fixed Bugs and Malfunctions</title>
<!--
    <p>-</p>
-->

      <list>
        <item>
          <p>[httpd] XSS prevention did not work for hex-encoded URL's. </p>
          <p>Own Id: OTP-9655</p>
        </item>

        <item>
          <p>[httpd] GET request with malformed header date caused 
	  server crash (non-fatal) with no reply to client. Will
	  now result in a reply with status code 400. </p>
          <p>Own Id: OTP-9674</p>
          <p>Aux Id: seq11936</p>
        </item>

      </list>
    </section>
  
<!--
    <section>
      <title>Incompatibilities</title>
      <p>-</p>

      <list>
        <item>
          <p>[httpc] Deprecated interface module <c>http</c> has been removed. 
	  It has (long) been replaced by http client interface module 
	  <seealso marker="httpc#">httpc</seealso>. </p>
	  <p>Own Id: OTP-9359</p>
        </item>

      </list>

    </section>
-->

  </section> <!-- 5.7.2 -->


  <section><title>Inets 5.7.1</title>

    <section><title>Improvements and New Features</title>
    <p>-</p>

<!--
      <list>
        <item>
          <p>[httpc|httpd] Added support for IPv6 with ssl. </p>
          <p>Own Id: OTP-5566</p>
        </item>

      </list>
-->

    </section>

    <section><title>Fixed Bugs and Malfunctions</title>
<!--
    <p>-</p>
-->

      <list>
        <item>
          <p>[httpc] Parsing of a cookie expire date should be more forgiving. 
          That is, if the parsing fails, the date should be ignored.
          Also added support for (yet another) date format: 
          "Tue Jan 01 08:00:01 2036 GMT". </p>
          <p>Own Id: OTP-9433</p>
        </item>

        <item>
          <p>[httpc] Rewrote cookie parsing. Among other things solving 
          cookie processing from www.expedia.com. </p>
          <p>Own Id: OTP-9434</p>
        </item>

        <item>
          <p>[httpd] Fix httpd directory traversal on Windows. 
          Directory traversal was possible on Windows where
          backward slash is used as directory separator. </p>
          <p>András Veres-Szentkirályi.</p>
          <p>Own Id: OTP-9561</p>
        </item>

      </list>
    </section>

  </section> <!-- 5.7.1 -->


  <section><title>Inets 5.7</title>

    <section><title>Improvements and New Features</title>
<!--
    <p>-</p>
-->

      <list>
        <item>
          <p>[httpc|httpd] Added support for IPv6 with ssl. </p>
	  <p>Own Id: OTP-5566</p>
        </item>

      </list>

    </section>

    <section><title>Fixed Bugs and Malfunctions</title>
<!--
    <p>-</p>
-->

      <list>
        <item>
          <p>[httpc] Remove unnecessary usage of iolist_to_binary when 
	  processing body (for PUT and POST). </p>
	  <p>Filipe David Manana</p>
	  <p>Own Id: OTP-9317</p>
        </item>

        <item>
          <p>[ftp] FTP client doesn't work with IPv6 host.</p>
	  <p>Attila Rajmund Nohl</p>
          <p>Own Id: OTP-9342 Aux Id: seq11853</p>
        </item>

        <item>
          <p>[httpd] Peer/sockname resolv doesn't work with IPv6 addrs 
	  in HTTP. </p>
	  <p>Attila Rajmund Nohl.</p>
	  <p>Own Id: OTP-9343</p>
        </item>

        <item>
          <p>[httpc] Clients started stand-alone not properly handled. 
	  Also it was not documented how to use them, that is that 
	  once started, they are represented by a <c>pid()</c> and not by 
	  their <c>profile()</c>. </p>
	  <p>Own Id: OTP-9365</p>
        </item>

      </list>
    </section>

  </section> <!-- 5.7 -->


  <section><title>Inets 5.6</title>

    <section><title>Improvements and New Features</title>

      <list>
        <item>
          <p>[httpc] Add support for upload body streaming (PUT and POST).</p>
	  <p>For more info, 
	  see the definition of the <c>Body</c> argument of the 
	  <seealso marker="httpc#request-4">request/[4,5]</seealso> 
	  function. </p>
	  <p>Filipe David Manana</p>
	  <p>Own Id: OTP-9094</p>
        </item>

        <item>
          <p>[ftp] Added (type) spec for all exported functions.</p>
          <p>Own Id: OTP-9114 Aux Id: seq11799</p>
        </item>

        <item>
          <p>[httpd] 
	  <seealso marker="mod_esi#deliver-2">mod_esi:deliver/2</seealso> 
	  made to accept binary data. </p>
          <p>Bernard Duggan</p>
          <p>Own Id: OTP-9123</p>
        </item>

        <item>
          <p>[httpd] Prevent XSS in error pages.
	  Prevent user controlled input from being interpreted 
	  as HTML in error pages by encoding the reserved HTML 
	  characters. </p>
	  <p>Michael Santos</p>
          <p>Own Id: OTP-9124</p>
        </item>

        <item>
          <p>[httpd] Improved error messages. </p>
	  <p>Ricardo Catalinas Jiménez</p>
          <p>Own Id: OTP-9157</p>
        </item>

        <item>
          <p>[httpd] Extended support for file descriptors. 
	  In order to be able to bind to a privileged port 
	  without running the erlang VM as root, the support 
	  for using file descriptors has been improved. 
	  It is now possible to add the file descriptor to the config 
	  (option fd) when calling the 
	  <seealso marker="inets#start-2">inets:start(httpd, ...)</seealso> 
	  function. </p>
	  <p>Attila Rajmund Nohl</p>
          <p>Own Id: OTP-9202</p>
          <p>Aux Id: seq11819</p>
        </item>

        <item>
          <p>The default ssl kind has now been changed to <c>essl</c>. </p>
	  <p><c>ossl</c> will work for as long as the ssl application 
	  supports it. </p>
	  <p>See the httpd 
	  <seealso marker="httpd#props_comm">socket_type</seealso> 
	  communication property or the httpc 
	  <seealso marker="httpc#request-4">request/[4,5]</seealso> function
	  for more info. </p>
	  <p>Own Id: OTP-9230</p>
	  <p>*** POTENTIAL INCOMPATIBILITY ***</p>
        </item>

      </list>
    </section>

    <section><title>Fixed Bugs and Malfunctions</title>
<!--
    <p>-</p>
-->

      <list>
        <item>
          <p>[httpd] Wrong 
	  <seealso marker="httpd#props_sec">security property</seealso> 
	  names used in documentation. </p>
	  <p><c>security_data_file</c> used instead of <c>data_file</c>. </p>
	  <p><c>security_max_retries</c> used instead of <c>max_retries</c>. </p>
	  <p><c>security_block_time</c> used instead of <c>block_time</c>. </p>
	  <p><c>security_fail_expire_time</c> used instead of <c>fail_expire_time</c>. </p>
	  <p><c>security_auth_timeout</c> used instead of <c>auth_timeout</c>. </p>
	  <p>Garrett Smith</p>
	  <p>Own Id: OTP-9131</p>
        </item>

        <item>
          <p>[httpd] Fix timeout message generated by mod_esi.
	  When a mod_esi request times out, the code to send a 
	  timeout response was incorrect and generated an 
	  internal server error as well as an invalid response 
	  line. </p>
	  <p>Bernard Duggan</p>
	  <p>Own Id: OTP-9158</p>
        </item>

        <item>
          <p>[httpc] httpc manager crashes. 
	  When a request results in a retry, the request id will be "reused" 
	  in the previous implementation a race condition could occur causing 
	  the manager to crash. </p>
	  <p>This is now avoided by using proc_lib:init_ack and 
	  gen_server:enter_loop to allow mor advanced initialization of 
	  httpc_handlers without blocking the httpc_manger and eliminating 
	  extra processes that can cause race conditions. </p>
          <p>Own Id: OTP-9246</p>
        </item>

        <item>
          <p>[httpc] Issuing a request (<c>httpc:request</c>) to an 
	  host with the ssl option 
	  <c>{ip, {127,0,0,1}}</c> results in an handler crash. 
	  The reason was that the connect call resulted in an exit with 
	  reason <c>badarg</c> 
	  (this was the same for both <c>ssl</c> and <c>gen_tcp</c>). </p>
	  <p>Exits was not catched. This has now been improved. </p>
          <p>Own Id: OTP-9289</p>
          <p>Aux Id: seq11845</p>
        </item>

      </list>
    </section>

  </section> <!-- 5.6 -->


  <section><title>Inets 5.5.2</title>

    <section><title>Improvements and New Features</title>
    <p>-</p>

<!--
      <list>
        <item>
          <p>
	    Miscellaneous inet6 related problems.</p>
          <p>Own Id: OTP-8927</p>
        </item>
      </list>
-->

    </section>

    <section><title>Fixed Bugs and Malfunctions</title>
      <list>
        <item>
          <p>[httpd] httpd_response:send_chunk handles empty list and 
          empty binary - i.e. no chunk is sent, but it does 
	  not handle a list with an empty binary [&lt;&lt;&gt;&gt;]. 
	  This will be sent as an empty chunk - which in turn 
	  will be encoded by http_chunk to the same as a final 
	  chunk, which will make the http client believe that 
	  the end of the page is reached.</p>
	  <p>Own Id: OTP-8906</p>
        </item>
      </list>
    </section>

  </section> <!-- 5.5.2 -->


  <section><title>Inets 5.5.1</title>

    <section><title>Improvements and New Features</title>
      <list>
        <item>
          <p>Miscellaneous inet6 related problems.</p>
          <p>Own Id: OTP-8927</p>
        </item>
        <item>
          <p>Updated http-server to make sure URLs in error-messages
	  are URL-encoded. Added support in http-client to use
	  URL-encoding. Also added the missing include directory
	  for the inets application.</p>
          <p>Own Id: OTP-8940</p>
          <p>Aux Id: seq11735</p>
        </item>
      </list>
    </section>

    <section><title>Fixed Bugs and Malfunctions</title>
      <list>
        <item>
	  <p>Fix format_man_pages so it handles all man sections
	  and remove warnings/errors in various man pages. </p>
	  <p>Own Id: OTP-8600</p>
        </item>
        <item>
          <p>[httpc] Pipelined and queued requests not processed when
	  connection closed remotelly.</p>
          <p>Own Id: OTP-8906</p>
        </item>
      </list>
    </section>

  </section> <!-- 5.5.1 -->


  <section><title>Inets 5.5</title>

    <section><title>Fixed Bugs and Malfunctions</title>
      <list>
        <item>
          <p>
	    [httpc] If a request times out (not connect timeout), the
	    handler process exited (normal) but neglected to inform
	    the manager process. For this reason, the manager did not
	    clean up the request table., resulting in a memory leak.
	    Also the manager did not create a monitor for the
	    handler, so in an unforseen handler crash, this could
	    also create a memory leak.</p>
          <p>
	    Own Id: OTP-8739</p>
        </item>
        <item>
          <p>
	    The service tftp was spelled wrong in documentation and
	    in some parts of the code. It should be tftp.</p>
          <p>
	    Own Id: OTP-8741 Aux Id: seq11635 </p>
        </item>
        <item>
          <p>
	    [httpc] Replaced the old http client api module (http)
	    with the new, httpc in the users guide.</p>
          <p>
	    Own Id: OTP-8742</p>
        </item>
      </list>
    </section>


    <section><title>Improvements and New Features</title>
      <list>
        <item>
          <p>
	    Eliminated warnings for auto-imported BIF clashes.</p>
          <p>
	    Own Id: OTP-8840</p>
        </item>
      </list>
    </section>

  </section> <!-- 5.5 -->


  <section><title>Inets 5.4</title>

    <section><title>Improvements and New Features</title>
<!--
      <p>-</p>
-->

      <list>
        <item>
	  <p>[httpc|httpd] - Now allow the use of the "new" ssl, by using
            the <c>essl</c> tag instead. </p> 
          <p>See the <c>http_option</c> option in the 
            <seealso marker="httpc#request-4">request/[4,5]</seealso> or 
            the <seealso marker="httpd#props_comm">socket-type</seealso>
            section of the Communication properties chapter for more info, </p>
	  <p>Own Id: OTP-7907</p>
        </item>

        <item>
	  <p>Deprecated functions designated to be removed in R14 has been
            removed. Also, some new functions has been marked as deprecated
            (the old http client api module). </p>
	  <p>Own Id: OTP-8564</p>
	  <p>*** POTENTIAL INCOMPATIBILITY ***</p>
        </item>

        <item>
	  <p>[httpd] - Improved mod_alias. 
            Now able to do better URL rewrites. </p> 
          <p>See 
            <seealso marker="httpd#props_alias">URL aliasing properties</seealso> 
            and the 
            <seealso marker="httpd#props_cgi">CGI properties</seealso>
            section(s) for more info, </p>
	  <p>Own Id: OTP-8573</p>
        </item>

      </list>
    </section>

    <section><title>Fixed Bugs and Malfunctions</title>

      <p>-</p>

<!--
      <list>
        <item>
	  <p>[httpd] The server did not fully support the documented module
            callback api. Specifically, the load function should be able to
            return the atom <c>ok</c>, but this was not accepted. </p>
	  <p>Own Id: OTP-8359</p>
        </item>

      </list>
-->

    </section>

  </section> <!-- 5.4 -->


  <section><title>Inets 5.3.3</title>

    <section><title>Improvements and New Features</title>
      <p>-</p>

<!--
      <list>
        <item>
	  <p>[httpc] - Allow users to pass socket options to the transport 
            module when making requests. </p> 
          <p>See the <c>socket_opts</c> option in the 
            <seealso marker="httpc#request2">request/4</seealso> or 
            <seealso marker="httpc#set_options">set_options/1,2</seealso>
            for more info, </p>
	  <p>Own Id: OTP-8352</p>
        </item>

      </list>
-->
    </section>

    <section><title>Fixed Bugs and Malfunctions</title>

<!--
      <p>-</p>
-->

      <list>
        <item>
	  <p>[httpc] - Made cookie handling more case insensitive.</p>
	  <p>Own Id: OTP-8609</p>
          <p>Nicolas Thauvin</p>
        </item>

        <item>
	  <p>[httpc|httpd] - Netscape cookie dates can also be given with a 
            2-digit year (e.g. 06 = 2006). </p>
	  <p>Own Id: OTP-8610</p>
          <p>Nicolas Thauvin</p>
        </item>

        <item>
	  <p>[httpd] - Added support (again) for the documented debugging 
            features. See the User's Guide 
            <seealso marker="http_server#config">Configuration</seealso> 
            chapter for more info. </p>
	  <p>Own Id: OTP-8624</p>
        </item>

      </list>
    </section>

  </section> <!-- 5.3.3 -->


  <section><title>Inets 5.3.2</title>

    <section><title>Improvements and New Features</title>
      <p>-</p>

<!--
      <list>
        <item>
	  <p>[httpc] - Allow users to pass socket options to the transport 
            module when making requests. </p> 
          <p>See the <c>socket_opts</c> option in the 
            <seealso marker="httpc#request2">request/4</seealso> or 
            <seealso marker="httpc#set_options">set_options/1,2</seealso>
            for more info, </p>
	  <p>Own Id: OTP-8352</p>
        </item>

      </list>
-->
    </section>

    <section><title>Fixed Bugs and Malfunctions</title>

<!--
      <p>-</p>
-->

      <list>
        <item>
	  <p>[httpc] - Memory leak plugged. 
            The profile manager never cleaned up in its handler database. 
            This meant that with each new request handler, another entry 
            was created that was never deleted. Eventually the request
            id counter (used as a key) would wrap, but the machine would 
            most likely run out of memory before that happened.</p>
	  <p>Own Id: OTP-8542</p>
          <p>Lev Walkin</p>
        </item>

        <item>
	  <p>[httpc] - https requests with default port (443) not handled 
            properly. </p>
	  <p>Own Id: OTP-8607</p>
          <p>jebu ittiachen</p>
        </item>

      </list>
    </section>

  </section> <!-- 5.3.2 -->


  <section><title>Inets 5.3.1</title>

    <section><title>Improvements and New Features</title>
      <p>-</p>

<!--
      <list>
        <item>
	  <p>[httpc] - Allow users to pass socket options to the transport 
            module when making requests. </p> 
          <p>See the <c>socket_opts</c> option in the 
            <seealso marker="httpc#request2">request/4</seealso> or 
            <seealso marker="httpc#set_options">set_options/1,2</seealso>
            for more info, </p>
	  <p>Own Id: OTP-8352</p>
        </item>

      </list>
-->
    </section>

    <section><title>Fixed Bugs and Malfunctions</title>

<!--
      <p>-</p>
-->

      <list>
        <item>
	  <p>[httpc] - Badly formated error reason for errors occuring 
            during initial connect to a server. 
            Also, the possible error reasons was 
            not properly documented.</p>
	  <p>Own Id: OTP-8508</p>
	  <p>Aux Id: seq11407</p>
        </item>

        <item>
	  <p>[httpd] - Issues with ESI erl_script_timeout. </p>
          <list type="bulleted">
	    <item>
	      <p>The <c>erl_script_timeout</c> config option is ducumented
              as a number of seconds. But when parsing the config, in the
              new format (not a config file), it was handled as if in
              number of milliseconds. </p>
            </item>
	    <item>
	      <p>When the erl-script-timeout time was exceeded, the server
              incorrectly marked the answer as sent, thereby leaving 
              client hanging (with an incomplete answer).
              This has been changed, so that now the socket will be
              closed. </p>
	    </item>
	  </list>
	  <p>Own Id: OTP-8509</p>
        </item>
      </list>
    </section>

  </section> <!-- 5.3.1 -->


  <section><title>Inets 5.3</title>

    <section><title>Improvements and New Features</title>
<!--
      <p>-</p>
-->

      <list>
        <item>
	  <p>[httpc] - Allow users to pass socket options to the transport 
            module when making requests. </p> 
          <p>See the <c>socket_opts</c> option in the 
            <seealso marker="httpc#request-4">request/4</seealso> or 
            <seealso marker="httpc#set_options-1">set_options/[1,2]</seealso>
            for more info, </p>
	  <p>Own Id: OTP-8352</p>
        </item>

        <item>
          <p>[httpc] Fix bug crafting Host header when port is not 80. </p>
          <p>The host header should include the port number as well as the 
            host name when making a request to a server listening on a port 
            other than the HTTP default of 80. Currently, only the host 
            name is included. This is important to make the http client 
            more compliant with the HTTP specification. </p>
          <p>Own Id: OTP-8371</p>
          <p>Kelly McLaughlin</p>
        </item>

        <item>
	  <p>[httpc|httpd] http_chunk data handling/passing improvement. </p> 
          <p>This is a modification to the http_chunk module to forward any 
            full chunk received, regardless of whether the size field for the 
            following chunk has been received yet.  This allows http_chunk to 
            be used in situations where a long term HTTP connection is used to 
            send periodic status updates as individual chunks.  Previously a 
            given chunk would not be forwarded to the client process until the 
            size for the next chunk had been read which rendered the module 
            difficult to use for the scenario described. </p>
          <p>Bernard Duggan</p>
	  <p>Own Id: OTP-8351</p>
        </item>

        <item>
	  <p>Include the inets test suite in the release of the 
            application. </p> 
	  <p>Own Id: OTP-8349</p>
        </item>
	
        <item>
	  <p>[httpc] - It is now possible to configure the client to 
            deliver an async reply to more receivers then the calling 
            process. </p> 
          <p>See the 
            <seealso marker="httpc#request-2">receiver</seealso>
            option for more info, </p>
	  <p>Own Id: OTP-8106</p>
        </item>
	
	<item>
	  <p>[httpd] - Methods "PUT" and "DELETE" now allowed. </p> 
          <p>huntermorris@gmail.com</p>
	  <p>Own Id: OTP-8103</p>
        </item>

        <item>
          <p>[httpc] Several more or less critical fixes:</p>
          <list type="bulleted">
	    <item>
	      <p>Initial call between the httpc manager and request 
              handler was synchronous. </p>
	      <p>When the manager starts a new request handler, 
              this is no longer a synchronous operation. Previously, 
              the new request handler made the connection to the 
              server and issuing of the first request (the reason 
              for starting it) in the gen_server init function. 
              If the connection for some reason "took some time", 
              the manager hanged, leaving all other activities by 
              that manager also hanging. </p>
            </item>
<!--
	      <item>
	        <p>Copying of data between processes</p>
	        <p>TBD</p>
	      </item>
	      <item>
	        <p>Reading of requests</p>
	        <p>TBD</p>
	      </item>
-->
	  </list>
          <p>As a side-effect of these changes, some modules was also 
            renamed, and a new api module, 
            <seealso marker="httpc">httpc</seealso>, has been introduced
            (the old module <c>http</c> is <em>not</em> removed, but is 
            now just wrapper for <c>httpc</c>). </p>
          <p>Own Id: OTP-8016</p>
	  <p>*** POTENTIAL INCOMPATIBILITY ***</p>
        </item>

      </list>
    </section>

    <section><title>Fixed Bugs and Malfunctions</title>

<!--
      <p>-</p>
-->

      <list>
        <item>
	  <p>[httpd] The server did not fully support the documented module
            callback api. Specifically, the load function should be able to
            return the atom <c>ok</c>, but this was not accepted. </p>
	  <p>Own Id: OTP-8359</p>
        </item>

        <item>
          <p>Fixing various documentation-related bugs (bad quotes).</p>
          <p>Own Id: OTP-8327</p>
        </item>

        <item>
	  <p>Fixing minor Dialyzer and copyright problem(s). </p>
	  <p>Own Id: OTP-8315</p>
        </item>

        <item>
	  <p>[httpc] - Added basic sanity check of option value 
            combinations.</p>
          <p>adam.kocoloski@gmail.com</p>
	  <p>Own Id: OTP-8056</p>
        </item>
      </list>
    </section>

  </section> <!-- 5.3 -->


  <section><title>Inets 5.2</title>

    <section><title>Improvements and New Features</title>
<!--
      <p>-</p>
-->
        <list>
          <item>
	    <p>[ftpc] - Start of the FTP client has been changed in 
              the following way: </p>
	      <list type="bulleted">
		<item>
		  <p>It is now also possible to start a standalone FTP client 
		    process using the re-introduced  
                    <seealso marker="ftp:ftp#open">ftp:open</seealso> 
                    function. </p>
                  <p>This is an alternative to starting the client using the 
		    <seealso marker="ftp:ftp#service_start">inets service framework</seealso>. </p>
		  <p>The old <c>ftp:open/1</c>, undocumented, function, 
                    caused the client to be hooken into the inets service
                    supervision framework. This is <em>no</em> longer the
                    case. </p>
                  <p>*** POTENTIAL INCOMPATIBILITY ***</p>
		</item>
		<item>
                  <p>Previously, the FTP client attempted to use IPv6, 
                    unless otherwise instructed (the <c>ip_v6_disabled</c> 
                    flag), and only used IPv4 if this did not work. 
                    This has now been <em>changed</em>. </p>
                  <p>A new option, 
                    <seealso marker="ftp:ftp#ipfamily">ipfamily</seealso>, 
                    has been introduced, with the default value 
                    <c>inet</c> (IPv4). </p>
                  <p>See <seealso marker="ftp:ftp#open">ftp:open</seealso> 
                    for more info.</p>
                  <p>*** POTENTIAL INCOMPATIBILITY ***</p>
		</item>
              </list>
	    <p>Own Id: OTP-8258</p>
	    <!-- <p>Aux Id: seq11407</p> -->
	  </item>

          <item>
            <p>The documentation is now built with open source tools 
              (<em>xsltproc</em> and <em>fop</em>) that exists on most 
              platforms. One visible change is that the frames are removed.</p>
            <p>Own Id: OTP-8249</p>
          </item>

        </list>
    </section>

    <section><title>Fixed Bugs and Malfunctions</title>

<!--
      <p>-</p>
-->

      <list>
        <item>
	  <p>[httpc] - Streaming to file did not work.</p>
          <p>dizzyd@gmail.com</p>
	  <p>Own Id: OTP-8204</p>
        </item>

        <item>
	  <p>[ftpc] - The 
            <seealso marker="ftp:ftp#ls2">ls/2</seealso> function (LIST command) 
            and the 
            <seealso marker="ftp:ftp#nlist2">nlist/2</seealso> function 
            (NLST command) 
            with wildcards did 
            not work properly. </p>
          <p>These functions is documented as working on directories, but 
            this is actually not according the standard. The LIST and NLST
            commands are specified to operate on a directory or other 
            group of files, or a file.</p>
          <p>Previously, an attempt was made to check if the listing
            returned by the server was actually an error message. This
            was done by changing remote directory (cd) into the 
            (assumed) "directory". This may work if Pathname was actually 
            a directory, but as this is not always the case, this test 
            does not work. Instead, we now return the actual server 
            result and leave the interpretation to the caller. </p>
          <p>*** POTENTIAL INCOMPATIBILITY ***</p>
	  <p>Own Id: OTP-8247</p>
	  <p>Aux Id: seq11407</p>
        </item>

        <item>
	  <p>[httpc] - Fixes various bugs in timeout and keep-alive queue 
            handling. </p>
          <list type="bulleted">
            <item>
              <p>When a queued request times, out the error mssage is sent 
                the owner of the active request. </p>
	    </item>

            <item>
              <p>Requests in the keep-alive queue is forgotten when 
                handler terminates. </p>
	    </item>

            <item>
              <p>Timeout out requests are retried. </p>
	    </item>
          </list>
          <p>Jean-S&#233;bastien P&#233;dron</p>
	  <p>Own Id: OTP-8248</p>
        </item>

        <item>
	  <p>[httpd] - Unnecessarily strict matching when handling closing sockets. </p>
	  <p>Own Id: OTP-8280</p>
        </item>

      </list>
    </section>

  </section> <!-- 5.2 -->


  <section><title>Inets 5.1.3</title>

    <section><title>Improvements and New Features</title>
      <p>-</p>
<!--
        <list>
          <item>
            <p>[httpc] Added support for web services using only basic auth,
              with a token as the user part and no password part.</p>
            <p>twoggle@gmail.com</p>
            <p>Own Id: OTP-7998</p>
          </item>

        </list>
-->
    </section>

    <section><title>Fixed Bugs and Malfunctions</title>

<!--
      <p>-</p>
-->

      <list>
        <item>
	  <p>[httpc] - Raise condition. 
            When http:request is called and httpc_manager selects a session 
            where there's already a pending request, then the connection 
            handler for that session effectively resets its parser, readying
            it for the response to the second request. But if there are still 
            some inbound packets for the response to the first request, things 
            get confused.</p>
          <p>tomas.abrahamsson@gmail.com</p>
	  <p>Own Id: OTP-8154</p>
        </item>

      </list>
    </section>

  </section> <!-- 5.1.3 -->


  <section><title>Inets 5.1.2</title>
<!--
        <p>-</p>
-->

      <section><title>Improvements and New Features</title>
<!--
        <p>-</p>
-->

        <list>
	  <item>
	    <p>[httpc] - Added http option <c>connect_timeout</c> for http 
              client request.
              The <c>connect_timeout</c> option is used for the initial 
              request, when the client connects to the server. Default 
              value is that of the <c>timeout</c> option. </p>
            <p>See the 
	      <seealso marker="httpc#request-4">request/[4,5]</seealso> 
              function for more info. </p>
	    <p>Own Id: OTP-7298</p>
	    <!-- <p>Aux Id: seq11086</p> -->
          </item>

        </list>
      </section>


      <section><title>Fixed Bugs and Malfunctions</title>
<!--
        <p>-</p>
-->

        <list>
	  <item>
	    <p>[httpd] - Failed to create listen socket with invalid 
              option combo. The http-server failed to create its listen 
              socket when the bind-address was an IPv4-address (a tuple of
              size 4) and the ipfamily option was inet6fb4. </p>
	    <p>Own Id: OTP-8118</p>
	    <p>Aux Id: seq11321</p>
          </item>

	  <item>
	    <p>[httpd] - Removed documentation for non-existing function 
              (httpd_util:header/2,3,4). </p>
	    <p>Own Id: OTP-8101</p>
	    <!-- <p>Aux Id: seq11321</p> -->
          </item>

        </list>
      </section>

  </section> <!-- 5.1.2 -->


  <section><title>Inets 5.1.1</title>
<!--
        <p>-</p>
-->

      <section><title>Improvements and New Features</title>
        <list>
	  <item>
	    <p>[httpd] - When starting inets (the web-server) and supplying 
              a descriptor on the command line 
              (example: erl -httpd_8888 &lt;descriptor&gt;) 
              it is now possible to specify which ip-family to use:
              <c>inet | inet6 | inet6fb4</c>. </p>
            <p>Example: erl -httpd_8888 10|inet6</p>
            <p>When starting the web-server either using a file with 
              property list (the proplist_file) or a an property list,
              using the ipfamily option: 
              <c>{ipfamily, inet | inet6 | inet6fb4}</c>. </p>
            <p>Finally, when starting the web-server using the classical
              apache-style config file, the <c>BindAddress</c> directive
              has been augmented to allow the specification of the 
              IpFamily: <c>BindAddress blirk.ericsson.se|inet</c></p>
            <p>Default is <c>inet6fb4</c> which emulates the 
              behaviour of the previous version. </p>
            <p>See the 
	      <seealso marker="httpd#props_comm">Communication properties</seealso> 
              section for more info. </p>
	    <p>Own Id: OTP-8069</p>
	    <p>Aux Id: seq11086</p>
          </item>

        </list>
      </section>


      <section><title>Fixed Bugs and Malfunctions</title>
<!--
        <p>-</p>
-->

        <list>
	  <item>
	    <p>[httpc] - Reception of unexpected data causes handler crash. </p>
	    <p>Own Id: OTP-8052</p>
          </item>

        </list>
      </section>

  </section> <!-- 5.1.1 -->


  <section><title>Inets 5.1</title>

      <section><title>Improvements and New Features</title>
        <list>
          <item>
            <p>[httpc] Added support for web services using only basic auth,
              with a token as the user part and no password part.</p>
            <p>twoggle@gmail.com</p>
            <p>Own Id: OTP-7998</p>
          </item>

	  <item>
	    <p>[httpc] - Bind HTTP client to IP-addr. It is now possible 
              to specify an alternate ip-address and port to be used when 
              the client connects to the server. </p>
	    <p>As a side-effect of this, the option <c>ipv6</c> has been 
              removed and replaced by the <c>ipfamily</c> option. </p>
	    <p>See <seealso marker="httpc#set_options-1">http:set_options/[1,2]</seealso> 
              for more info. </p>
            <p>*** POTENTIAL INCOMPATIBILITY ***</p>
	    <p>Own Id: OTP-8004</p>
          </item>

        </list>
      </section>


      <section><title>Fixed Bugs and Malfunctions</title>
<!--
        <p>-</p>
-->

        <list>
          <item>
            <p>Updated guard tests (i.e. is_list(L) instead of
              list(L) and possibly andalso/orelse instead of ","/";"). </p>
            <p>Own Id: OTP-7994</p>
          </item>

          <item>
            <p>[httpc] - Remove use of the deprecated regexp module. </p>
            <p>Own Id: OTP-8001</p>
          </item>

	  <item>
	    <p>[httpc] - The option <c>max_keep_alive_length</c> was 
              not handled properly. </p>
	    <p>Own Id: OTP-8005</p>
          </item>


        </list>
      </section>

  </section> <!-- 5.1 -->

  <!-- 
       <p>For information about older versions see
       <url href="part_notes_history_frame.html">release notes history</url>.</p>
  -->

</chapter>

<|MERGE_RESOLUTION|>--- conflicted
+++ resolved
@@ -33,17 +33,12 @@
     <file>notes.xml</file>
   </header>
   
-<<<<<<< HEAD
   <section><title>Inets 7.0</title>
-=======
-  <section><title>Inets 6.5.2.2</title>
->>>>>>> 107c492a
-
-    <section><title>Fixed Bugs and Malfunctions</title>
-      <list>
-        <item>
-          <p>
-<<<<<<< HEAD
+
+    <section><title>Fixed Bugs and Malfunctions</title>
+      <list>
+        <item>
+          <p>
 	    Fixed HTTP content injection bug in httpc (ERL-456).</p>
           <p>
 	    Own Id: OTP-14726</p>
@@ -91,26 +86,29 @@
 	    Split inets and create separate ftp and tftp apps.</p>
           <p>
 	    Own Id: OTP-14113</p>
-=======
+        </item>
+      </list>
+    </section>
+
+  </section>
+
+<section><title>Inets 6.5.2.2</title>
+
+    <section><title>Fixed Bugs and Malfunctions</title>
+      <list>
+        <item>
+          <p>
 	    Enhance error handling, that is mod_get will return 403
 	    if a path is a directory and not a file.</p>
           <p>
 	    Own Id: OTP-15192</p>
->>>>>>> 107c492a
-        </item>
-      </list>
-    </section>
-
-<<<<<<< HEAD
-  </section>
-
+        </item>
+      </list>
+    </section>
+
+</section>
 
   <section><title>Inets 6.5.2.1</title>
-=======
-</section>
-
-<section><title>Inets 6.5.2.1</title>
->>>>>>> 107c492a
 
     <section><title>Improvements and New Features</title>
       <list>
@@ -126,11 +124,7 @@
       </list>
     </section>
 
-<<<<<<< HEAD
   </section>
-=======
-</section>
->>>>>>> 107c492a
 
 <section><title>Inets 6.5.2</title>
 
