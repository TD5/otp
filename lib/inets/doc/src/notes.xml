--- conflicted
+++ resolved
@@ -33,17 +33,12 @@
     <file>notes.xml</file>
   </header>
   
-<<<<<<< HEAD
-  <section><title>Inets 7.0</title>
-=======
-  <section><title>Inets 6.5.2.3</title>
->>>>>>> 70aceaec
-
-    <section><title>Fixed Bugs and Malfunctions</title>
-      <list>
-        <item>
-          <p>
-<<<<<<< HEAD
+ <section><title>Inets 7.0</title>
+
+    <section><title>Fixed Bugs and Malfunctions</title>
+      <list>
+        <item>
+          <p>
 	    Fixed HTTP content injection bug in httpc (ERL-456).</p>
           <p>
 	    Own Id: OTP-14726</p>
@@ -91,21 +86,27 @@
 	    Split inets and create separate ftp and tftp apps.</p>
           <p>
 	    Own Id: OTP-14113</p>
-=======
+        </item>
+      </list>
+    </section>
+
+  </section>
+
+  <section><title>Inets 6.5.2.3</title>
+
+    <section><title>Fixed Bugs and Malfunctions</title>
+      <list>
+        <item>
+          <p>
 	    Change status code for no mod found to handle request to
 	    501</p>
           <p>
 	    Own Id: OTP-15215</p>
->>>>>>> 70aceaec
-        </item>
-      </list>
-    </section>
-
-<<<<<<< HEAD
-  </section>
-=======
-</section>
->>>>>>> 70aceaec
+        </item>
+      </list>
+    </section>
+
+</section>
 
 <section><title>Inets 6.5.2.2</title>
 
@@ -123,11 +124,7 @@
 
 </section>
 
-<<<<<<< HEAD
   <section><title>Inets 6.5.2.1</title>
-=======
-<section><title>Inets 6.5.2.1</title>
->>>>>>> 70aceaec
 
     <section><title>Improvements and New Features</title>
       <list>
