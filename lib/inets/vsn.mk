#-*-makefile-*-   ; force emacs to enter makefile-mode

# %CopyrightBegin%
# 
# Copyright Ericsson AB 2001-2016. All Rights Reserved.
# 
# Licensed under the Apache License, Version 2.0 (the "License");
# you may not use this file except in compliance with the License.
# You may obtain a copy of the License at
#
#     http://www.apache.org/licenses/LICENSE-2.0
#
# Unless required by applicable law or agreed to in writing, software
# distributed under the License is distributed on an "AS IS" BASIS,
# WITHOUT WARRANTIES OR CONDITIONS OF ANY KIND, either express or implied.
# See the License for the specific language governing permissions and
# limitations under the License.
# 
# %CopyrightEnd%

APPLICATION = inets
<<<<<<< HEAD
INETS_VSN   = 6.3.1
=======
INETS_VSN   = 6.3.2
>>>>>>> 020d38d4
PRE_VSN     =
APP_VSN     = "$(APPLICATION)-$(INETS_VSN)$(PRE_VSN)"<|MERGE_RESOLUTION|>--- conflicted
+++ resolved
@@ -19,10 +19,6 @@
 # %CopyrightEnd%
 
 APPLICATION = inets
-<<<<<<< HEAD
-INETS_VSN   = 6.3.1
-=======
 INETS_VSN   = 6.3.2
->>>>>>> 020d38d4
 PRE_VSN     =
 APP_VSN     = "$(APPLICATION)-$(INETS_VSN)$(PRE_VSN)"