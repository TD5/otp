--- conflicted
+++ resolved
@@ -18,11 +18,6 @@
 # 
 # %CopyrightEnd%
 
-APPLICATION = inets
-<<<<<<< HEAD
-INETS_VSN   = 6.2.3
-=======
 INETS_VSN   = 6.3
->>>>>>> f18a1ab0
 PRE_VSN     =
 APP_VSN     = "$(APPLICATION)-$(INETS_VSN)$(PRE_VSN)"