<?xml version="1.0" encoding="utf-8" ?>
<!DOCTYPE chapter SYSTEM "chapter.dtd">

<chapter>
  <header>
    <copyright>
      <year>1999</year><year>2013</year>
      <holder>Ericsson AB. All Rights Reserved.</holder>
    </copyright>
    <legalnotice>
      Licensed under the Apache License, Version 2.0 (the "License");
      you may not use this file except in compliance with the License.
      You may obtain a copy of the License at
 
          http://www.apache.org/licenses/LICENSE-2.0

      Unless required by applicable law or agreed to in writing, software
      distributed under the License is distributed on an "AS IS" BASIS,
      WITHOUT WARRANTIES OR CONDITIONS OF ANY KIND, either express or implied.
      See the License for the specific language governing permissions and
      limitations under the License.

    </legalnotice>

    <title>SSL Release Notes</title>
    <file>notes.xml</file>
  </header>
  <p>This document describes the changes made to the SSL application.</p>
<<<<<<< HEAD
  <section><title>SSL 7.1</title>
=======
  <section><title>SSL 6.0.1.1</title>
>>>>>>> 4481c1b1

    <section><title>Fixed Bugs and Malfunctions</title>
      <list>
        <item>
          <p>
<<<<<<< HEAD
	    Add DER encoded ECPrivateKey as valid input format for
	    key option.</p>
          <p>
	    Own Id: OTP-12974</p>
        </item>
        <item>
          <p>
	    Correct return value of default session callback module</p>
          <p>
	    This error had the symptom that the client check for
	    unique session would always fail, potentially making the
	    client session table grow a lot and causing long setup
	    times.</p>
          <p>
	    Own Id: OTP-12980</p>
        </item>
      </list>
    </section>


    <section><title>Improvements and New Features</title>
      <list>
        <item>
          <p>
	    Add possibility to downgrade an SSL/TLS connection to a
	    tcp connection, and give back the socket control to a
	    user process.</p>
          <p>
	    This also adds the possibility to specify a timeout to
	    the ssl:close function.</p>
          <p>
	    Own Id: OTP-11397</p>
        </item>
        <item>
          <p>
	    Add application setting to be able to change fatal alert
	    shutdown timeout, also shorten the default timeout. The
	    fatal alert timeout is the number of milliseconds between
	    sending of a fatal alert and closing the connection.
	    Waiting a little while improves the peers chances to
	    properly receiving the alert so it may shutdown
	    gracefully.</p>
          <p>
	    Own Id: OTP-12832</p>
        </item>
      </list>
    </section>

</section>

<section><title>SSL 7.0</title>

    <section><title>Fixed Bugs and Malfunctions</title>
      <list>
        <item>
          <p>
	    Ignore signature_algorithm (TLS 1.2 extension) sent to
	    TLS 1.0 or TLS 1.1 server</p>
          <p>
	    Own Id: OTP-12670</p>
        </item>
        <item>
          <p>
	    Improve error handling in TLS distribution module to
	    avoid lingering sockets.</p>
          <p>
	    Own Id: OTP-12799 Aux Id: Tom Briden </p>
        </item>
        <item>
          <p>
	    Add option {client_renegotiation, boolean()} option to
	    the server-side of the SSL application.</p>
          <p>
	    Own Id: OTP-12815</p>
        </item>
        <item>
          <p>
	    Gracefully ignore proprietary hash_sign algorithms</p>
          <p>
	    Own Id: OTP-12829</p>
        </item>
      </list>
    </section>


    <section><title>Improvements and New Features</title>
      <list>
        <item>
          <p>
	    Add new API functions to handle CRL-verification</p>
          <p>
	    Own Id: OTP-10362 Aux Id: kunagi-215 [126] </p>
        </item>
        <item>
          <p>
	    Remove default support for SSL-3.0, due to Poodle
	    vunrability in protocol specification.</p>
          <p>
	    Add padding check for TLS-1.0 to remove Poodle
	    vunrability from TLS 1.0, also add the option
	    padding_check. This option only affects TLS-1.0
	    connections and if set to false it disables the block
	    cipher padding check to be able to interoperate with
	    legacy software.</p>
          <p>
	    Remove default support for RC4 cipher suites, as they are
	    consider too weak.</p>
          <p>
	    *** POTENTIAL INCOMPATIBILITY ***</p>
          <p>
	    Own Id: OTP-12390</p>
        </item>
        <item>
          <p>
	    Add support for TLS ALPN (Application-Layer Protocol
	    Negotiation) extension.</p>
          <p>
	    Own Id: OTP-12580</p>
        </item>
        <item>
          <p>
	    Add SNI (Server Name Indication) support for the server
	    side.</p>
          <p>
	    Own Id: OTP-12736</p>
=======
	    Gracefully ignore proprietary hash_sign algorithms</p>
          <p>
	    Own Id: OTP-13151</p>
>>>>>>> 4481c1b1
        </item>
      </list>
    </section>

</section>

<section><title>SSL 6.0.1</title>

    <section><title>Fixed Bugs and Malfunctions</title>
      <list>
        <item>
          <p>
	    Terminate gracefully when receving bad input to premaster
	    secret calculation</p>
          <p>
	    Own Id: OTP-12783</p>
        </item>
      </list>
    </section>

</section>

<section><title>SSL 6.0</title>

    <section><title>Fixed Bugs and Malfunctions</title>
      <list>
        <item>
          <p>
	    Exclude self-signed trusted anchor certificates from
	    certificate prospective certification path according to
	    RFC 3280.</p>
          <p>
	    This will avoid some unnecessary certificate processing.</p>
          <p>
	    Own Id: OTP-12449</p>
        </item>
      </list>
    </section>


    <section><title>Improvements and New Features</title>
      <list>
        <item>
          <p>
	    Separate client and server session cache internally.</p>
          <p>
	    Avoid session table growth when client starts many
	    connections in such a manner that many connections are
	    started before session reuse is possible. Only save a new
	    session in client if there is no equivalent session
	    already stored.</p>
          <p>
	    Own Id: OTP-11365</p>
        </item>
        <item>
          <p>
	    The PEM cache is now validated by a background process,
	    instead of always keeping it if it is small enough and
	    clearing it otherwise. That strategy required that small
	    caches where cleared by API function if a file changes on
	    disk.</p>
          <p>
	    However export the API function to clear the cache as it
	    may still be useful.</p>
          <p>
	    Own Id: OTP-12391</p>
        </item>
        <item>
          <p>
	    Add padding check for TLS-1.0 to remove Poodle
	    vulnerability from TLS 1.0, also add the option
	    padding_check. This option only affects TLS-1.0
	    connections and if set to false it disables the block
	    cipher padding check to be able to interoperate with
	    legacy software.</p>
          <p>
	    *** POTENTIAL INCOMPATIBILITY ***</p>
          <p>
	    Own Id: OTP-12420</p>
        </item>
        <item>
          <p>
	    Add support for TLS_FALLBACK_SCSV used to prevent
	    undesired TLS version downgrades. If used by a client
	    that is vulnerable to the POODLE attack, and the server
	    also supports TLS_FALLBACK_SCSV, the attack can be
	    prevented.</p>
          <p>
	    Own Id: OTP-12458</p>
        </item>
      </list>
    </section>

</section>

<section><title>SSL 5.3.8</title>

    <section><title>Fixed Bugs and Malfunctions</title>
      <list>
        <item>
          <p>
	    Make sure the clean rule for ssh, ssl, eunit and otp_mibs
	    actually removes generated files.</p>
          <p>
	    Own Id: OTP-12200</p>
        </item>
      </list>
    </section>


    <section><title>Improvements and New Features</title>
      <list>
        <item>
          <p>
	    Change code to reflect that state data may be secret to
	    avoid breaking dialyzer contracts.</p>
          <p>
	    Own Id: OTP-12341</p>
        </item>
      </list>
    </section>

</section>

<section><title>SSL 5.3.7</title>

    <section><title>Fixed Bugs and Malfunctions</title>
      <list>
        <item>
          <p>
	    Handle the fact that servers may send an empty SNI
	    extension to the client.</p>
          <p>
	    Own Id: OTP-12198</p>
        </item>
      </list>
    </section>

</section>

<section><title>SSL 5.3.6</title>

    <section><title>Fixed Bugs and Malfunctions</title>
      <list>
        <item>
          <p>
	    Corrected handling of ECC certificates, there where
	    several small issues with the handling of such
	    certificates in the ssl and public_key application. Now
	    ECC signed ECC certificates shall work and not only RSA
	    signed ECC certificates.</p>
          <p>
	    Own Id: OTP-12026</p>
        </item>
        <item>
          <p>
	    Check that the certificate chain ends with a trusted ROOT
	    CA e.i. a self-signed certificate, but provide an option
	    partial_chain to enable the application to define an
	    intermediat CA as trusted.</p>
          <p>
	    Own Id: OTP-12149</p>
        </item>
      </list>
    </section>


    <section><title>Improvements and New Features</title>
      <list>
        <item>
          <p>
	    Add decode functions for SNI (Server Name Indication)</p>
          <p>
	    Own Id: OTP-12048</p>
        </item>
      </list>
    </section>

</section>

<section><title>SSL 5.3.5</title>

    <section><title>Fixed Bugs and Malfunctions</title>
      <list>
        <item>
          <p>
	    ssl:recv now returns {error, einval} if applied to a non
	    passive socket, the same as gen_tcp:recv. </p>
          <p>
	    Thanks to Danil Zagoskin for reporting this issue</p>
          <p>
	    Own Id: OTP-11878</p>
        </item>
        <item>
          <p>
	    Corrected handling of default values for
	    signature_algorithms extension in TLS-1.2 and
	    corresponding values used in previous versions that does
	    not support this extension. </p>
          <p>
	    Thanks to Danil Zagoskin</p>
          <p>
	    Own Id: OTP-11886</p>
        </item>
        <item>
          <p>
	    Handle socket option inheritance when pooling of accept
	    sockets is used</p>
          <p>
	    Own Id: OTP-11897</p>
        </item>
        <item>
          <p>
	    Make sure that the list of versions, possibly supplied in
	    the versions option, is not order dependent.</p>
          <p>
	    Thanks to Ransom Richardson for reporting this issue</p>
          <p>
	    Own Id: OTP-11912</p>
        </item>
        <item>
          <p>
	    Reject connection if the next_protocol message is sent
	    twice.</p>
          <p>
	    Own Id: OTP-11926</p>
        </item>
        <item>
          <p>
	    Correct options handling when ssl:ssl_accept/3 is called
	    with new ssl options after calling ssl:listen/2</p>
          <p>
	    Own Id: OTP-11950</p>
        </item>
      </list>
    </section>


    <section><title>Improvements and New Features</title>
      <list>
        <item>
          <p>
	    Gracefully handle unknown alerts</p>
          <p>
	    Thanks to Atul Atri for reporting this issue</p>
          <p>
	    Own Id: OTP-11874</p>
        </item>
        <item>
          <p>
	    Gracefully ignore cipher suites sent by client not
	    supported by the SSL/TLS version that the client has
	    negotiated.</p>
          <p>
	    Thanks to Danil Zagoskin for reporting this issue</p>
          <p>
	    Own Id: OTP-11875</p>
        </item>
        <item>
          <p>
	    Gracefully handle structured garbage, i.e a client sends
	    some garbage in a ssl record instead of a valid fragment.</p>
          <p>
	    Thanks to Danil Zagoskin</p>
          <p>
	    Own Id: OTP-11880</p>
        </item>
        <item>
          <p>
	    Gracefully handle invalid alerts</p>
          <p>
	    Own Id: OTP-11890</p>
        </item>
        <item>
          <p>
	    Generalize handling of default ciphers</p>
          <p>
	    Thanks to Andreas Schultz</p>
          <p>
	    Own Id: OTP-11966</p>
        </item>
        <item>
          <p>
	    Make sure change cipher spec is correctly handled</p>
          <p>
	    Own Id: OTP-11975</p>
        </item>
      </list>
    </section>

</section>

<section><title>SSL 5.3.4</title>

    <section><title>Fixed Bugs and Malfunctions</title>
      <list>
        <item>
          <p>
	    Fix incorrect dialyzer spec and types, also enhance
	    documentation. </p>
          <p>
	    Thanks to Ayaz Tuncer.</p>
          <p>
	    Own Id: OTP-11627</p>
        </item>
        <item>
          <p>
	    Fix possible mismatch between SSL/TLS version and default
	    ciphers. Could happen when you specified SSL/TLS-version
	    in optionlist to listen or accept.</p>
          <p>
	    Own Id: OTP-11712</p>
        </item>
        <item>
          <p>
	    Application upgrade (appup) files are corrected for the
	    following applications: </p>
          <p>
	    <c>asn1, common_test, compiler, crypto, debugger,
	    dialyzer, edoc, eldap, erl_docgen, et, eunit, gs, hipe,
	    inets, observer, odbc, os_mon, otp_mibs, parsetools,
	    percept, public_key, reltool, runtime_tools, ssh,
	    syntax_tools, test_server, tools, typer, webtool, wx,
	    xmerl</c></p>
          <p>
	    A new test utility for testing appup files is added to
	    test_server. This is now used by most applications in
	    OTP.</p>
          <p>
	    (Thanks to Tobias Schlager)</p>
          <p>
	    Own Id: OTP-11744</p>
        </item>
      </list>
    </section>


    <section><title>Improvements and New Features</title>
      <list>
        <item>
          <p>
	    Moved elliptic curve definition from the crypto
	    NIF/OpenSSL into Erlang code, adds the RFC-5639 brainpool
	    curves and makes TLS use them (RFC-7027).</p>
          <p>
	    Thanks to Andreas Schultz</p>
          <p>
	    Own Id: OTP-11578</p>
        </item>
        <item>
          <p>
	    Unicode adaptations</p>
          <p>
	    Own Id: OTP-11620</p>
        </item>
        <item>
          <p>
	    Added option honor_cipher_order. This instructs the
	    server to prefer its own cipher ordering rather than the
	    client's and can help protect against things like BEAST
	    while maintaining compatability with clients which only
	    support older ciphers. </p>
          <p>
	    Thanks to Andrew Thompson for the implementation, and
	    Andreas Schultz for the test cases.</p>
          <p>
	    Own Id: OTP-11621</p>
        </item>
        <item>
          <p>
	    Replace boolean checking in validate_option with
	    is_boolean guard. </p>
          <p>
	    Thanks to Andreas Schultz.</p>
          <p>
	    Own Id: OTP-11634</p>
        </item>
        <item>
          <p>
	    Some function specs are corrected or moved and some edoc
	    comments are corrected in order to allow use of edoc.
	    (Thanks to Pierre Fenoll)</p>
          <p>
	    Own Id: OTP-11702</p>
        </item>
        <item>
          <p>
	    Correct clean up of certificate database when certs are
	    inputed in pure DER format.The incorrect code could cause
	    a memory leek when certs where inputed in DER. Thanks to
	    Bernard Duggan for reporting this.</p>
          <p>
	    Own Id: OTP-11733</p>
        </item>
        <item>
          <p>
	    Improved documentation of the cacertfile option</p>
          <p>
	    Own Id: OTP-11759 Aux Id: seq12535 </p>
        </item>
        <item>
          <p>
	    Avoid next protocol negotiation failure due to incorrect
	    option format.</p>
          <p>
	    Own Id: OTP-11760</p>
        </item>
        <item>
          <p>
	    Handle v1 CRLs, with no extensions and fixes issues with
	    IDP (Issuing Distribution Point) comparison during CRL
	    validation. </p>
          <p>
	    Thanks to Andrew Thompson</p>
          <p>
	    Own Id: OTP-11761</p>
        </item>
        <item>
          <p>
	    Server now ignores client ECC curves that it does not
	    support instead of crashing. </p>
          <p>
	    Thanks to Danil Zagoskin for reporting the issue and
	    suggesting a solution.</p>
          <p>
	    Own Id: OTP-11780</p>
        </item>
        <item>
          <p>
	    Handle SNI (Server Name Indication) alert
	    unrecognized_name and gracefully deal with unexpected
	    alerts. </p>
          <p>
	    Thanks to Masatake Daimon for reporting this.</p>
          <p>
	    Own Id: OTP-11815</p>
        </item>
        <item>
          <p>
	    Add possibility to specify ssl options when calling
	    ssl:ssl_accept</p>
          <p>
	    Own Id: OTP-11837</p>
        </item>
      </list>
    </section>

</section>

<section><title>SSL 5.3.3</title>

    <section><title>Fixed Bugs and Malfunctions</title>
      <list>
        <item>
          <p>
	    Add missing validation of the server_name_indication
	    option and test for its explicit use. It was not possible
	    to set or disable the default server_name_indication as
	    the validation of the option was missing.</p>
          <p>
	    Own Id: OTP-11567</p>
        </item>
        <item>
          <p>
	    Elliptic curve selection in server mode now properly
	    selects a curve suggested by the client, if possible, and
	    the fallback alternative is changed to a more widely
	    supported curve.</p>
          <p>
	    Own Id: OTP-11575</p>
        </item>
        <item>
          <p>
	    Bug in the TLS hello extension handling caused the server
	    to behave as it did not understand secure renegotiation.</p>
          <p>
	    Own Id: OTP-11595</p>
        </item>
      </list>
    </section>

</section>

<section><title>SSL 5.3.2</title>

    <section><title>Fixed Bugs and Malfunctions</title>
      <list>
        <item>
          <p>
	    Honors the clients advertised support of elliptic curves
	    and no longer sends incorrect elliptic curve extension in
	    server hello.</p>
          <p>
	    Own Id: OTP-11370</p>
        </item>
        <item>
          <p>
	    Fix initialization of DTLS fragment reassembler, in
	    previously contributed code, for future support of DTLS .
	    Thanks to Andreas Schultz.</p>
          <p>
	    Own Id: OTP-11376</p>
        </item>
        <item>
          <p>
	    Corrected type error in client_preferred_next_protocols
	    documentation. Thanks to Julien Barbot.</p>
          <p>
	    Own Id: OTP-11457</p>
        </item>
      </list>
    </section>


    <section><title>Improvements and New Features</title>
      <list>
        <item>
          <p>
	    TLS code has been refactored to prepare for future DTLS
	    support. Also some DTLS code is in place but not yet
	    runnable, some of it contributed by Andreas Schultz and
	    some of it written by the OTP team. Thanks to to Andreas
	    for his participation.</p>
          <p>
	    Own Id: OTP-11292</p>
        </item>
        <item>
          <p>
	    Remove extraneous dev debug code left in the close
	    function. Thanks to Ken Key.</p>
          <p>
	    Own Id: OTP-11447</p>
        </item>
        <item>
          <p>
	    Add SSL Server Name Indication (SNI) client support.
	    Thanks to Julien Barbot.</p>
          <p>
	    Own Id: OTP-11460</p>
        </item>
      </list>
    </section>

</section>

<section><title>SSL 5.3.1</title>

    <section><title>Fixed Bugs and Malfunctions</title>
      <list>
        <item>
          <p>
	    Setopts during renegotiation caused the renegotiation to
	    be unsuccessful.</p>
          <p>
	    If calling setopts during a renegotiation the FSM state
	    might change during the handling of the setopts messages,
	    this is now handled correctly.</p>
          <p>
	    Own Id: OTP-11228</p>
        </item>
        <item>
          <p>
	    Now handles signature_algorithm field in digitally_signed
	    properly with proper defaults. Prior to this change some
	    elliptic curve cipher suites could fail reporting the
	    error "bad certificate".</p>
          <p>
	    Own Id: OTP-11229</p>
        </item>
        <item>
          <p>
	    The code emulating the inet header option was changed in
	    the belief that it made it inet compatible. However the
	    testing is a bit hairy as the inet option is actually
	    broken, now the tests are corrected and the header option
	    should work in the same broken way as inet again,
	    preferably use the bitsyntax instead.</p>
          <p>
	    Own Id: OTP-11230</p>
        </item>
      </list>
    </section>


    <section><title>Improvements and New Features</title>
      <list>
        <item>
          <p>
	    Make the ssl manager name for erlang distribution over
	    SSL/TLS relative to the module name of the ssl_manager.</p>
          <p>
	    This can be beneficial when making tools that rename
	    modules for internal processing in the tool.</p>
          <p>
	    Own Id: OTP-11255</p>
        </item>
        <item>
          <p>
	    Add documentation regarding log_alert option.</p>
          <p>
	    Own Id: OTP-11271</p>
        </item>
      </list>
    </section>

</section>

<section><title>SSL 5.3</title>

    <section><title>Fixed Bugs and Malfunctions</title>
      <list>
        <item>
          <p>
	    Honor the versions option to ssl:connect and ssl:listen.</p>
          <p>
	    Own Id: OTP-10905</p>
        </item>
        <item>
          <p>
	    Next protocol negotiation with reused sessions will now
	    succeed</p>
          <p>
	    Own Id: OTP-10909</p>
        </item>
      </list>
    </section>


    <section><title>Improvements and New Features</title>
      <list>
        <item>
          <p>
	    Add support for PSK (Pre Shared Key) and SRP (Secure
	    Remote Password) chipher suits, thanks to Andreas
	    Schultz.</p>
          <p>
	    Own Id: OTP-10450 Aux Id: kunagi-269 [180] </p>
        </item>
        <item>
          <p>
	    Fix SSL Next Protocol Negotiation documentation. Thanks
	    to Julien Barbot.</p>
          <p>
	    Own Id: OTP-10955</p>
        </item>
        <item>
          <p>
	    Fix ssl_connection to support reading proxy/chain
	    certificates. Thanks to Valentin Kuznetsov.</p>
          <p>
	    Own Id: OTP-10980</p>
        </item>
        <item>
          <p>
	    Integrate elliptic curve contribution from Andreas
	    Schultz </p>
          <p>
	    In order to be able to support elliptic curve cipher
	    suites in SSL/TLS, additions to handle elliptic curve
	    infrastructure has been added to public_key and crypto.</p>
          <p>
	    This also has resulted in a rewrite of the crypto API to
	    gain consistency and remove unnecessary overhead. All OTP
	    applications using crypto has been updated to use the new
	    API.</p>
          <p>
	    Impact: Elliptic curve cryptography (ECC) offers
	    equivalent security with smaller key sizes than other
	    public key algorithms. Smaller key sizes result in
	    savings for power, memory, bandwidth, and computational
	    cost that make ECC especially attractive for constrained
	    environments.</p>
          <p>
	    Own Id: OTP-11009</p>
        </item>
      </list>
    </section>

</section>

<section><title>SSL 5.2.1</title>
    <section><title>Improvements and New Features</title>
      <list>
        <item>
          <p>
	    Transport callback handling is changed so that gen_tcp is
	    treated as a special case where inet will be called
	    directly for functions such as setopts, as gen_tcp does
	    not have its own setopts. This will enable users to use
	    the transport callback for other customizations such as
	    websockets.</p>
          <p>
	    Own Id: OTP-10847</p>
        </item>
        <item>
          <p>
	    Follow up to OTP-10451 solved in ssl-5.2 R16A. Make sure
	    format_error return good strings. Replace confusing
	    legacy atoms with more descriptive atoms.</p>
          <p>
	    Own Id: OTP-10864</p>
        </item>
      </list>
    </section>

</section>
<section><title>SSL 5.1.2.1</title>
<section><title>Improvements and New Features</title>
<list>
  <item>
    <p>
      Make log_alert configurable as option in ssl, SSLLogLevel
    added as option to inets conf file</p>
    <p>
    Own Id: OTP-11259</p>
  </item>
</list>
</section>
</section>
<section><title>SSL 5.2</title>
    <section><title>Fixed Bugs and Malfunctions</title>
      <list>
        <item>
          <p>
	    SSL: TLS 1.2, advertise sha224 support, thanks to Andreas
	    Schultz.</p>
          <p>
	    Own Id: OTP-10586</p>
        </item>
        <item>
          <p>
	    If an ssl server is restarted with new options and a
	    client tries to reuse a session the server must make sure
	    that it complies to the new options before agreeing to
	    reuse it.</p>
          <p>
	    Own Id: OTP-10595</p>
        </item>
        <item>
          <p>
	    Now handles cleaning of CA-certificate database correctly
	    so that there will be no memory leek, bug was introduced
	    in ssl- 5.1 when changing implementation to increase
	    parallel execution.</p>
          <p>
	    Impact: Improved memory usage, especially if you have
	    many different certificates and upgrade tcp-connections
	    to TLS-connections.</p>
          <p>
	    Own Id: OTP-10710</p>
        </item>
      </list>
    </section>


    <section><title>Improvements and New Features</title>
      <list>
        <item>
          <p>
	    Support Next Protocol Negotiation in TLS, thanks to Ben
	    Murphy for the contribution.</p>
          <p>
	    Impact: Could give performance benefit if used as it
	    saves a round trip.</p>
          <p>
	    Own Id: OTP-10361 Aux Id: kunagi-214 [125] </p>
        </item>
        <item>
          <p>
	    TLS 1.2 will now be the default TLS version if sufficient
	    crypto support is available otherwise TLS 1.1 will be
	    default.</p>
          <p>
	    Impact: A default TLS connection will have higher
	    security and hence it may be perceived as slower then
	    before.</p>
          <p>
	    Own Id: OTP-10425 Aux Id: kunagi-275 [186] </p>
        </item>
        <item>
          <p>
	    It is now possible to call controlling_process on a
	    listen socket, same as in gen_tcp.</p>
          <p>
	    Own Id: OTP-10447</p>
        </item>
        <item>
          <p>
	    Remove filter mechanisms that made error messages
	    backwards compatible with old ssl but hid information
	    about what actually happened.</p>
          <p>
	    This does not break the documented API however other
	    reason terms may be returned, so code that matches on the
	    reason part of {error, Reason} may fail.</p>
          <p>
	    *** POTENTIAL INCOMPATIBILITY ***</p>
          <p>
	    Own Id: OTP-10451 Aux Id: kunagi-270 [181] </p>
        </item>
        <item>
          <p>
	    Added missing dependencies to Makefile</p>
          <p>
	    Own Id: OTP-10594</p>
        </item>
        <item>
          <p>
	    Removed deprecated function ssl:pid/0, it has been
	    pointless since R14 but has been keep for backwards
	    compatibility.</p>
          <p>
	    *** POTENTIAL INCOMPATIBILITY ***</p>
          <p>
	    Own Id: OTP-10613 Aux Id: kunagi-331 [242] </p>
        </item>
        <item>
          <p>
	    Refactor to simplify addition of key exchange methods,
	    thanks to Andreas Schultz.</p>
          <p>
	    Own Id: OTP-10709</p>
        </item>
      </list>
    </section>

</section>

<section><title>SSL 5.1.2</title>

    <section><title>Fixed Bugs and Malfunctions</title>
      <list>
        <item>
          <p>
	    ssl:ssl_accept/2 timeout is no longer ignored</p>
          <p>
	    Own Id: OTP-10600</p>
        </item>
      </list>
    </section>

</section>

<section><title>SSL 5.1.1</title>

    <section><title>Fixed Bugs and Malfunctions</title>
      <list>
        <item>
          <p>
	    ssl:recv/3 could "loose" data when the timeout occurs. If
	    the timout in ssl:connect or ssl:ssl_accept expired the
	    ssl connection process was not terminated as it should,
	    this due to gen_fsm:send_all_state_event timout is a
	    client side time out. These timouts are now handled by
	    the gen_fsm-procss instead.</p>
          <p>
	    Own Id: OTP-10569</p>
        </item>
      </list>
    </section>


    <section><title>Improvements and New Features</title>
      <list>
        <item>
          <p>
	    Better termination handling that avoids hanging.</p>
          <p>
	    Own Id: OTP-10574</p>
        </item>
      </list>
    </section>

</section>

<section><title>SSL 5.1</title>

    <section><title>Fixed Bugs and Malfunctions</title>
      <list>
        <item>
          <p>
	    Sometimes the client process could receive an extra
	    {error, closed} message after ssl:recv had returned
	    {error, closed}.</p>
          <p>
	    Own Id: OTP-10118</p>
        </item>
        <item>
          <p>
	    ssl v3 alert number 41 (no_certificate_RESERVED) is now
	    recognized</p>
          <p>
	    Own Id: OTP-10196</p>
        </item>
      </list>
    </section>


    <section><title>Improvements and New Features</title>
      <list>
        <item>
          <p>
	    Experimental support for TLS 1.1 is now available, will
	    be officially supported from OTP-R16. Thanks to Andreas
	    Schultz for implementing the first version.</p>
          <p>
	    Own Id: OTP-8871</p>
        </item>
        <item>
          <p>
	    Experimental support for TLS 1.2 is now available, will
	    be officially supported from OTP-R16. Thanks to Andreas
	    Schultz for implementing the first version.</p>
          <p>
	    Own Id: OTP-8872</p>
        </item>
        <item>
          <p>
	    Removed some bottlenecks increasing the applications
	    parallelism especially for the client side.</p>
          <p>
	    Own Id: OTP-10113</p>
        </item>
        <item>
          <p>
	    Workaround for handling certificates that wrongly encode
	    X509countryname in utf-8 when the actual value is a valid
	    ASCCI value of length 2. Such certificates are accepted
	    by many browsers such as Chrome and Fierfox so for
	    interoperability reasons we will too.</p>
          <p>
	    Own Id: OTP-10222</p>
        </item>
      </list>
    </section>

</section>

<section><title>SSL 5.0.1</title>

    <section><title>Fixed Bugs and Malfunctions</title>
      <list>
        <item>
          <p>
	    Robustness and improvement to distribution over SSL</p>
          <p>
	    Fix a bug where ssl_tls_dist_proxy would crash at caller
	    timeout. Fix a bug where a timeout from the SSL layer
	    would block the distribution indefinately. Run the proxy
	    exclusively on the loopback interface. (Thanks to Paul
	    Guyot)</p>
          <p>
	    Own Id: OTP-9915</p>
        </item>
        <item>
          <p>
	    Fix setup loop of SSL TLS dist proxy</p>
          <p>
	    Fix potential leak of processes waiting indefinately for
	    data from closed sockets during socket setup phase.
	    (Thanks to Paul Guyot)</p>
          <p>
	    Own Id: OTP-9916</p>
        </item>
        <item>
          <p>
	    Correct spelling of registered (Thanks to Richard
	    Carlsson)</p>
          <p>
	    Own Id: OTP-9925</p>
        </item>
        <item>
          <p>
	    Added TLS PRF function to the SSL API for generation of
	    additional key material from a TLS session. (Thanks to
	    Andreas Schultz)</p>
          <p>
	    Own Id: OTP-10024</p>
        </item>
      </list>
    </section>

</section>

<section><title>SSL 5.0</title>

    <section><title>Fixed Bugs and Malfunctions</title>
      <list>
        <item>
          <p>
	    Invalidation handling of sessions could cause the
	    time_stamp field in the session record to be set to
	    undefined crashing the session clean up process. This did
	    not affect the connections but would result in that the
	    session table would grow.</p>
          <p>
	    Own Id: OTP-9696 Aux Id: seq11947 </p>
        </item>
        <item>
          <p>
	    Changed code to use ets:foldl and throw instead of
	    ets:next traversal, avoiding the need to explicitly call
	    ets:safe_fixtable. It was possible to get a badarg-crash
	    under special circumstances.</p>
          <p>
	    Own Id: OTP-9703 Aux Id: seq11947 </p>
        </item>
        <item>
          <p>
	    Send ssl_closed notification to active ssl user when a
	    tcp error occurs.</p>
          <p>
	    Own Id: OTP-9734 Aux Id: seq11946 </p>
        </item>
        <item>
          <p>
	    If a passive receive was ongoing during a renegotiation
	    the process evaluating ssl:recv could be left hanging for
	    ever.</p>
          <p>
	    Own Id: OTP-9744</p>
        </item>
      </list>
    </section>


    <section><title>Improvements and New Features</title>
      <list>
        <item>
          <p>
	    Support for the old ssl implementation is dropped and the
	    code is removed.</p>
          <p>
	    Own Id: OTP-7048</p>
        </item>
        <item>
          <p>
	    The erlang distribution can now be run over the new ssl
	    implementation. All options can currently not be set but
	    it is enough to replace to old ssl implementation.</p>
          <p>
	    Own Id: OTP-7053</p>
        </item>
        <item>
          <p>
	    public_key, ssl and crypto now supports PKCS-8</p>
          <p>
	    Own Id: OTP-9312</p>
        </item>
        <item>
          <p>
	    Implements a CBC timing attack counter measure. Thanks to
	    Andreas Schultz for providing the patch.</p>
          <p>
	    Own Id: OTP-9683</p>
        </item>
        <item>
          <p>
	    Mitigates an SSL/TLS Computational DoS attack by
	    disallowing the client to renegotiate many times in a row
	    in a short time interval, thanks to Tuncer Ayaz for
	    alerting us about this.</p>
          <p>
	    Own Id: OTP-9739</p>
        </item>
        <item>
          <p>
	    Implements the 1/n-1 splitting countermeasure to the
	    Rizzo Duong BEAST attack, affects SSL 3.0 and TLS 1.0.
	    Thanks to Tuncer Ayaz for alerting us about this.</p>
          <p>
	    Own Id: OTP-9750</p>
        </item>
      </list>
    </section>

</section>

<section><title>SSL 4.1.6</title>

    <section><title>Fixed Bugs and Malfunctions</title>
      <list>
        <item>
          <p>
	    replace "a ssl" with "an ssl" reindent
	    pkix_path_validation/3 Trivial documentation fixes
	    (Thanks to Christian von Roques )</p>
          <p>
	    Own Id: OTP-9464</p>
        </item>
      </list>
    </section>


    <section><title>Improvements and New Features</title>
      <list>
        <item>
          <p>
	    Adds function clause to avoid denial of service attack.
	    Thanks to Vinod for reporting this vulnerability.</p>
          <p>
	    Own Id: OTP-9364</p>
        </item>
        <item>
          <p>
	    Error handling code now takes care of inet:getopts/2 and
	    inets:setopts/2 crashes. Thanks to Richard Jones for
	    reporting this.</p>
          <p>
	    Own Id: OTP-9382</p>
        </item>
        <item>
          <p>
	    Support explicit use of packet option httph and httph_bin</p>
          <p>
	    Own Id: OTP-9461</p>
        </item>
        <item>
          <p>
	    Decoding of hello extensions could fail to come to the
	    correct conclusion due to an error in a binary match
	    pattern. Thanks to Ben Murphy.</p>
          <p>
	    Own Id: OTP-9589</p>
        </item>
      </list>
    </section>

</section>

<section>
    <title>SSL 4.1.5</title>
    
    <section><title>Improvements and New Features</title>
    <list>
      <item>
	<p>Calling gen_tcp:connect with option {ip, {127,0,0,1}} results in 
	an exit with reason badarg. Neither SSL nor INETS This was not 
	catched, resulting in crashes with incomprehensible reasons.</p>
	<p>Own Id: OTP-9289 Aux Id: seq11845</p>
      </item>
    </list>
    </section>
    
  </section>
  
  <section>
    <title>SSL 4.1.3</title>
  
    <section><title>Fixed Bugs and Malfunctions</title>
    <list>
      <item>
	<p>
	Fixed error in cache-handling fix from ssl-4.1.2</p>
	<p>
	Own Id: OTP-9018 Aux Id: seq11739 </p>
      </item>
      <item>
	<p>Verification of a critical extended_key_usage-extension
	corrected</p>
	<p>Own Id: OTP-9029 Aux Id: seq11541 </p>
      </item>
    </list>
    </section>

  </section>

  <section>
    <title>SSL 4.1.2</title>

    <section><title>Fixed Bugs and Malfunctions</title>
      <list>
        <item>
          <p>
	    The ssl application caches certificate files, it will now
	    invalidate cache entries if the diskfile is changed.</p>
          <p>
	    Own Id: OTP-8965 Aux Id: seq11739 </p>
        </item>
        <item>
          <p>
	    Now runs the terminate function before returning from the
	    call made by ssl:close/1, as before the caller of
	    ssl:close/1 could get problems with the reuseaddr option.</p>
          <p>
	    Own Id: OTP-8992</p>
        </item>
      </list>
    </section>

</section>

<section><title>SSL 4.1.1</title>

    <section><title>Fixed Bugs and Malfunctions</title>
      <list>
        <item>
          <p>
	    Correct handling of client certificate verify message
	    When checking the client certificate verify message the
	    server used the wrong algorithm identifier to determine
	    the signing algorithm, causing a function clause error in
	    the public_key application when the key-exchange
	    algorithm and the public key algorithm of the client
	    certificate happen to differ.</p>
          <p>
	    Own Id: OTP-8897</p>
        </item>
      </list>
    </section>


    <section><title>Improvements and New Features</title>
      <list>
        <item>
          <p>
	    For testing purposes ssl now also support some anonymous
	    cipher suites when explicitly configured to do so.</p>
          <p>
	    Own Id: OTP-8870</p>
        </item>
        <item>
          <p>
	    Sends an error alert instead of crashing if a crypto
	    function for the selected cipher suite fails.</p>
          <p>
	    Own Id: OTP-8930 Aux Id: seq11720 </p>
        </item>
      </list>
    </section>

</section>

<section><title>SSL 4.1</title>

    <section><title>Improvements and New Features</title>
      <list>
        <item>
          <p>
	    Updated ssl to ignore CA certs that violate the asn1-spec
	    for a certificate, and updated public key asn1 spec to
	    handle inherited DSS-params.</p>
          <p>
	    Own Id: OTP-7884</p>
        </item>
        <item>
          <p>
	    Changed ssl implementation to retain backwards
	    compatibility for old option {verify, 0} that shall be
	    equivalent to {verify, verify_none}, also separate the
	    cases unknown ca and selfsigned peer cert, and restored
	    return value of deprecated function
	    public_key:pem_to_der/1.</p>
          <p>
	    Own Id: OTP-8858</p>
        </item>
        <item>
          <p>
	    Changed the verify fun so that it differentiate between
	    the peer certificate and CA certificates by using
	    valid_peer or valid as the second argument to the verify
	    fun. It may not always be trivial or even possible to
	    know when the peer certificate is reached otherwise.</p>
          <p>
	    *** POTENTIAL INCOMPATIBILITY ***</p>
          <p>
	    Own Id: OTP-8873</p>
        </item>
      </list>
    </section>

</section>

<section><title>SSL 4.0.1</title>

    <section><title>Fixed Bugs and Malfunctions</title>
      <list>
        <item>
          <p>
	    The server now verifies the client certificate verify
	    message correctly, instead of causing a case-clause.</p>
          <p>
	    Own Id: OTP-8721</p>
        </item>
        <item>
          <p>
	    The client hello message now always include ALL available
	    cipher suites (or those specified by the ciphers option).
	    Previous implementation would filter them based on the
	    client certificate key usage extension (such filtering
	    only makes sense for the server certificate).</p>
          <p>
	    Own Id: OTP-8772</p>
        </item>
        <item>
          <p>
	    Fixed handling of the option {mode, list} that was broken
	    for some packet types for instance line.</p>
          <p>
	    Own Id: OTP-8785</p>
        </item>
        <item>
          <p>
	    Empty packets were not delivered to the client.</p>
          <p>
	    Own Id: OTP-8790</p>
        </item>
        <item>
	    <p> Building in a source tree without prebuilt platform
	    independent build results failed on the SSL examples
	    when: </p> <list><item> cross building. This has been
	    solved by not building the SSL examples during a cross
	    build. </item><item> building on Windows. </item></list>
          <p>
	    Own Id: OTP-8791</p>
        </item>
        <item>
          <p>
	    Fixed a handshake error which occurred on some ssl
	    implementations.</p>
          <p>
	    Own Id: OTP-8793</p>
        </item>
      </list>
    </section>


    <section><title>Improvements and New Features</title>
      <list>
        <item>
          <p>
	    Revise the public_key API - Cleaned up and documented the
	    public_key API to make it useful for general use, also
	    changed ssl to use the new API.</p>
          <p>
	    Own Id: OTP-8722</p>
        </item>
        <item>
          <p>
	    Added support for inputing certificates and keys directly
	    in DER format these options will override the pem-file
	    options if specified.</p>
          <p>
	    Own Id: OTP-8723</p>
        </item>
        <item>
          <p>
	    To gain interoperability ssl will not check for padding
	    errors when using TLS 1.0. It is first in TLS 1.1 that
	    checking the padding is an requirement.</p>
          <p>
	    Own Id: OTP-8740</p>
        </item>
        <item>
          <p>
	    Changed the semantics of the verify_fun option in the
	    ssl-application so that it takes care of both application
	    handling of path validation errors and verification of
	    application specific extensions. This means that it is
	    now possible for the server application in verify_peer
	    mode to handle path validation errors. This change moved
	    some functionality earlier in ssl to the public_key
	    application.</p>
          <p>
	    Own Id: OTP-8770</p>
        </item>
        <item>
          <p>
	    Added the functionality so that the verification fun will
	    be called when a certificate is considered valid by the
	    path validation to allow access to each certificate in
	    the path to the user application. Also try to verify
	    subject-AltName, if unable to verify it let the
	    application verify it.</p>
          <p>
	    Own Id: OTP-8825</p>
        </item>
      </list>
    </section>

</section>

<section><title>SSL 4.0</title>
    
    <section><title>Improvements and New Features</title>
    <list>
      <item>
	<p>
	  New ssl now support client/server-certificates signed by
	dsa keys.</p>
	<p>
	Own Id: OTP-8587</p>
      </item>
      <item>
	<p>
	  Ssl has now switched default implementation and removed
	  deprecated certificate handling. All certificate handling
	is done by the public_key application.</p>
	<p>
	Own Id: OTP-8695</p>
      </item>
    </list>
    </section>
    </section>
</chapter>

<|MERGE_RESOLUTION|>--- conflicted
+++ resolved
@@ -26,17 +26,13 @@
     <file>notes.xml</file>
   </header>
   <p>This document describes the changes made to the SSL application.</p>
-<<<<<<< HEAD
-  <section><title>SSL 7.1</title>
-=======
-  <section><title>SSL 6.0.1.1</title>
->>>>>>> 4481c1b1
-
-    <section><title>Fixed Bugs and Malfunctions</title>
-      <list>
-        <item>
-          <p>
-<<<<<<< HEAD
+
+
+<section><title>SSL 7.1</title>
+    <section><title>Fixed Bugs and Malfunctions</title>
+      <list>
+        <item>
+          <p>
 	    Add DER encoded ECPrivateKey as valid input format for
 	    key option.</p>
           <p>
@@ -112,12 +108,6 @@
           <p>
 	    Own Id: OTP-12815</p>
         </item>
-        <item>
-          <p>
-	    Gracefully ignore proprietary hash_sign algorithms</p>
-          <p>
-	    Own Id: OTP-12829</p>
-        </item>
       </list>
     </section>
 
@@ -162,16 +152,25 @@
 	    side.</p>
           <p>
 	    Own Id: OTP-12736</p>
-=======
+        </item>
+      </list>
+    </section>
+
+</section>
+
+<section><title>SSL 6.0.1.1</title>
+    <section><title>Fixed Bugs and Malfunctions</title>
+    <list>
+          <item>
+          <p>
 	    Gracefully ignore proprietary hash_sign algorithms</p>
           <p>
-	    Own Id: OTP-13151</p>
->>>>>>> 4481c1b1
-        </item>
-      </list>
-    </section>
-
-</section>
+	    Own Id: OTP-12829</p>
+        </item>
+    </list>
+    </section>
+</section>
+
 
 <section><title>SSL 6.0.1</title>
 
