<?xml version="1.0" encoding="utf-8" ?>
<!DOCTYPE chapter SYSTEM "chapter.dtd">

<chapter>
  <header>
    <copyright>
      <year>1999</year><year>2023</year>
      <holder>Ericsson AB. All Rights Reserved.</holder>
    </copyright>
    <legalnotice>
      Licensed under the Apache License, Version 2.0 (the "License");
      you may not use this file except in compliance with the License.
      You may obtain a copy of the License at
 
          http://www.apache.org/licenses/LICENSE-2.0

      Unless required by applicable law or agreed to in writing, software
      distributed under the License is distributed on an "AS IS" BASIS,
      WITHOUT WARRANTIES OR CONDITIONS OF ANY KIND, either express or implied.
      See the License for the specific language governing permissions and
      limitations under the License.

    </legalnotice>

    <title>SSL Release Notes</title>
    <file>notes.xml</file>
  </header>
  <p>This document describes the changes made to the SSL application.</p>

<<<<<<< HEAD
=======
<section><title>SSL 11.1.1</title>

    <section><title>Fixed Bugs and Malfunctions</title>
      <list>
        <item>
          <p>
	    Legacy name handling could cause interop problems between
	    TLS-1.3/1.2 client and TLS-1.2 server.</p>
          <p>
	    Own Id: OTP-18917 Aux Id: GH-7978 </p>
        </item>
      </list>
    </section>

</section>

>>>>>>> b83df13e
<section><title>SSL 11.1</title>

    <section><title>Fixed Bugs and Malfunctions</title>
      <list>
        <item>
          <p>
	    ssl application will validate id-kp-serverAuth and
	    id-kp-clientAuth extended key usage only in end entity
	    certificates. public_key application will disallow
	    "anyExtendedKeyUsage" for CA certificates that includes
	    the extended key usage extension and marks it critical.</p>
          <p>
	    Own Id: OTP-18739</p>
        </item>
        <item>
          <p>
	    Replaced unintentional Erlang Public License 1.1 headers
	    in some files with the intended Apache License 2.0
	    header.</p>
          <p>
	    Own Id: OTP-18815 Aux Id: PR-7780 </p>
        </item>
        <item>
          <p>
	    Correct handling of TLS-1.3 legacy scheme names, could
	    cause interop failures for TLS-1.2 clients.</p>
          <p>
	    Own Id: OTP-18817</p>
        </item>
        <item>
          <p>
	    Add missing export for connection_info() API type.</p>
          <p>
	    Own Id: OTP-18886</p>
        </item>
      </list>
    </section>


    <section><title>Improvements and New Features</title>
      <list>
        <item>
          <p>
	    Fixed <c>server name indication</c> which was not handled
	    properly.</p>
          <p>
	    Own Id: OTP-18836 Aux Id: GH-7795 </p>
        </item>
        <item>
          <p>
	    Align documentation and implementation</p>
          <p>
	    Own Id: OTP-18853 Aux Id: PR-7841 </p>
        </item>
        <item>
          <p>
	    Improve connection setup by optimizing certificate
	    lookup.</p>
          <p>
	    Own Id: OTP-18893 Aux Id: PR-7920 PR-7921 </p>
        </item>
      </list>
    </section>

</section>

<section><title>SSL 11.0.3</title>

    <section><title>Fixed Bugs and Malfunctions</title>
      <list>
        <item>
          <p>
	    Avoid function clause error in ssl:getopts/2 by handling
	    that inet:getopts may return an empty list during some
	    circumstances, such as the socket being in a closing
	    state.</p>
          <p>
	    Own Id: OTP-18697 Aux Id: GH-7506 </p>
        </item>
        <item>
          <p>
	    The API function `ssl:recv/3` has been tightened to
	    disallow negative length, which has never been documented
	    to work, but was passed through and caused strange
	    errors.</p>
          <p>
	    Own Id: OTP-18700 Aux Id: GH-7507 </p>
        </item>
        <item>
          <p>
	    When a client initiated renegotiation was rejected and
	    the client socket was in active mode the expected error
	    message to the controlling process was not sent.</p>
          <p>
	    Own Id: OTP-18712 Aux Id: GH-7431 </p>
        </item>
      </list>
    </section>


    <section><title>Improvements and New Features</title>
      <list>
        <item>
          <p>
	    Add some guidance for signature algorithms configuration
	    in ssl applications users guide.</p>
          <p>
	    Own Id: OTP-18631</p>
        </item>
      </list>
    </section>

</section>

<section><title>SSL 11.0.2</title>

    <section><title>Fixed Bugs and Malfunctions</title>
      <list>
        <item>
          <p>
	    Added keylog information to all protocol versions in
	    <c>ssl:connection_information/2</c>.</p>
          <p>
	    Own Id: OTP-18643 Aux Id: ERIERL-932 </p>
        </item>
      </list>
    </section>


    <section><title>Improvements and New Features</title>
      <list>
        <item>
          <p>
	    Add RFC-6083 considerations for DTLS to enable gen_sctp
	    based callback for the transport.</p>
          <p>
	    Own Id: OTP-18618 Aux Id: ERIERL-932 </p>
        </item>
      </list>
    </section>

</section>

<section><title>SSL 11.0.1</title>

    <section><title>Fixed Bugs and Malfunctions</title>
      <list>
        <item>
          <p>
	    Make sure that selection of client certificates handle
	    both TLS-1.3 and TLS-1.2 names correctly. Could cause
	    valid client certificate to not be selected, and an empty
	    client certificate message to be sent to server.</p>
          <p>
	    Own Id: OTP-18588 Aux Id: GH-7264, PR-7277 </p>
        </item>
        <item>
          <p>
	    Improved <c>ssl:format_error/1</c> to handle more error
	    tuples.</p>
          <p>
	    Own Id: OTP-18596 Aux Id: GH-7247 </p>
        </item>
        <item>
          <p>
	    Fixed hanging <c>ssl:connect</c> when ssl application is
	    not started.</p>
          <p>
	    Own Id: OTP-18603 Aux Id: GH-7297 </p>
        </item>
        <item>
          <p>
	    Correct handling of retransmission timers, current
	    behavior could cause unwanted delays.</p>
          <p>
	    Own Id: OTP-18632 Aux Id: PR-7300, GH-7301 </p>
        </item>
      </list>
    </section>

</section>

<section><title>SSL 11.0</title>

    <section><title>Improvements and New Features</title>
      <list>
        <item>
          <p>
	    Remove less that 256 bit ECC from default supported ECC
	    pre TLS-1.3</p>
          <p>
	    *** POTENTIAL INCOMPATIBILITY ***</p>
          <p>
	    Own Id: OTP-14771</p>
        </item>
        <item>
          <p>
	    Improved error checking and handling of ssl options.</p>
          <p>
	    Own Id: OTP-15903</p>
        </item>
        <item>
          <p>
	    With this change, stateless tickets generated by server
	    with anti_replay option enabled can be used for creating
	    ClientHello throughout ticket lifetime. Without this
	    change, usability was limited to WindowSize number of
	    seconds configured for anti_replay option.</p>
          <p>
	    *** POTENTIAL INCOMPATIBILITY ***</p>
          <p>
	    Own Id: OTP-18168 Aux Id: PR-6019, GH-6014 </p>
        </item>
        <item>
	    <p> Support for Kernel TLS (kTLS), has been added to the
	    SSL application, for TLS distribution (<c>-proto_dist
	    inet_tls</c>), the SSL option <c>{ktls, true}</c>. Using
	    this for general SSL sockets is uncomfortable,
	    undocumented and not recommended since it requires very
	    platform dependent raw options. </p><p> This, for now,
	    only works for some not too old Linux distributions.
	    Roughly, a kernel 5.2.0 or later with support for
	    UserLand Protocols and the kernel module <c>tls</c> is
	    required. </p>
          <p>
	    Own Id: OTP-18235 Aux Id: PR-6104, PR-5840 </p>
        </item>
        <item>
          <p>
	    With this change, TLS 1.3 server can be configured to
	    include client certificate in session ticket.</p>
          <p>
	    Own Id: OTP-18253</p>
        </item>
        <item>
          <p>
	    With this change, it is possible to configure encryption
	    seed to be used with TLS1.3 stateless tickets. This
	    enables using tickets on different server instances.</p>
          <p>
	    Own Id: OTP-18254 Aux Id: PR-5982 </p>
        </item>
        <item>
          <p>
	    Debugging enhancements.</p>
          <p>
	    Own Id: OTP-18312</p>
        </item>
        <item>
          <p>
	    With this change, maybe keyword atom is not used as
	    function name in ssl code.</p>
          <p>
	    Own Id: OTP-18335</p>
        </item>
        <item>
          <p>
	    Replace size/1 with either tuple_size/1 or byte_size/1</p>
          <p>
	    The <c>size/1</c> BIF is not optimized by the JIT, and
	    its use can result in worse types for Dialyzer.</p>
          <p>
	    When one knows that the value being tested must be a
	    tuple, <c>tuple_size/1</c> should always be preferred.</p>
          <p>
	    When one knows that the value being tested must be a
	    binary, <c>byte_size/1</c> should be preferred. However,
	    <c>byte_size/1</c> also accepts a bitstring (rounding up
	    size to a whole number of bytes), so one must make sure
	    that the call to <c>byte_size/</c> is preceded by a call
	    to <c>is_binary/1</c> to ensure that bitstrings are
	    rejected. Note that the compiler removes redundant calls
	    to <c>is_binary/1</c>, so if one is not sure whether
	    previous code had made sure that the argument is a
	    binary, it does not harm to add an <c>is_binary/1</c>
	    test immediately before the call to <c>byte_size/1</c>.</p>
          <p>
	    Own Id: OTP-18405 Aux Id:
	    GH-6672,PR-6702,PR-6768,PR-6700,PR-6769,PR-6812,PR-6814 </p>
        </item>
        <item>
          <p>
	    For security reasons remove support for SHA1 and DSA
	    algorithms from default values.</p>
          <p>
	    *** POTENTIAL INCOMPATIBILITY ***</p>
          <p>
	    Own Id: OTP-18438 Aux Id: GH-6679 </p>
        </item>
        <item>
          <p>
	    Mitigate memory usage from large certificate chains by
	    lowering the maximum handshake size. This should not
	    effect the common cases, if needed it can be configured
	    to a higher value.</p>
          <p>
	    Own Id: OTP-18453</p>
        </item>
        <item>
          <p>
	    Change the client default verify option to verify_peer.
	    Note that this makes it mandatory to also supply trusted
	    CA certificates or explicitly set verify to verify_none.
	    This also applies when using the so called anonymous test
	    cipher suites defined in TLS versions pre TLS-1.3.</p>
          <p>
	    *** POTENTIAL INCOMPATIBILITY ***</p>
          <p>
	    Own Id: OTP-18455 Aux Id: GH-5899 </p>
        </item>
        <item>
          <p>
	    Erlang distribution code in Kernel and SSL has been
	    refactored a bit to facilitate debugging and
	    re-usability, which shouldn't have any noticeable effects
	    on behaviour or performance.</p>
          <p>
	    Own Id: OTP-18456</p>
        </item>
        <item>
          <p>
	    Add encoding and decoding of use_srtp hello extension to
	    facilitate for DTLS users to implement SRTP
	    functionality.</p>
          <p>
	    Own Id: OTP-18459</p>
        </item>
        <item>
          <p>
	    Refactors the (<c>ssl</c> application to use macros for
	    TLS and DTLS versions instead of hard-coded tuple
	    numbers. This change improves the maintainability of
	    <c>ssl</c></p>
          <p>
	    Own Id: OTP-18465 Aux Id: GH-7065 </p>
        </item>
        <item>
          <p>
	    If the function ssl:renegotiate/1 is called on connection
	    that is running TLS-1.3 return an error instead of
	    hanging or timing out.</p>
          <p>
	    Own Id: OTP-18507</p>
        </item>
        <item>
          <p>
	    If a user cancel alert with level warning is received
	    during handshake make it be handled the same regardless
	    of TLS version. If it is received in connection in
	    TLS-1.3 regard it as an error as it is inappropriate.</p>
          <p>
	    In TLS-1.3 all error alerts are considered FATAL
	    regardless of legacy alert type. But make sure legacy
	    type is printed in logs to not confuse users that are
	    expecting the same legacy type as sent by peer.</p>
          <p>
	    *** POTENTIAL INCOMPATIBILITY ***</p>
          <p>
	    Own Id: OTP-18531</p>
        </item>
        <item>
          <p>
	    Make <c>fail_if_no_peer_cert</c> default true if
	    verify_peer is set on the server, otherwise the server
	    will accept the connection if verify_peer is set and the
	    user have forgot to set the fail_if_no_peer_cert and the
	    client did not send a certificate.</p>
          <p>
	    Own Id: OTP-18567</p>
        </item>
        <item>
          <p>
	    To make it easier to configure signature algorithms with
	    algorithms that are moved from the default add the API
	    function signature_algs/2 that lists possible values.
	    Also make sha224 a non default value.</p>
          <p>
	    Own Id: OTP-18572</p>
        </item>
      </list>
    </section>

</section>

<<<<<<< HEAD
<section><title>SSL 10.9.1.3</title>

    <section><title>Fixed Bugs and Malfunctions</title>
      <list>
        <item>
          <p>
	    ssl application will validate id-kp-serverAuth and
	    id-kp-clientAuth extended key usage only in end entity
	    certificates. public_key application will disallow
	    "anyExtendedKeyUsage" for CA certificates that includes
	    the extended key usage extension and marks it critical.</p>
          <p>
	    Own Id: OTP-18739</p>
        </item>
        <item>
          <p>
	    Add missing export for connection_info() API type.</p>
          <p>
	    Own Id: OTP-18886</p>
        </item>
      </list>
    </section>

</section>

=======
>>>>>>> b83df13e
<section><title>SSL 10.9.1.2</title>

    <section><title>Fixed Bugs and Malfunctions</title>
      <list>
        <item>
          <p>
	    The API function `ssl:recv/3` has been tightened to
	    disallow negative length, which has never been documented
	    to work, but was passed through and caused strange
	    errors.</p>
          <p>
	    Own Id: OTP-18700 Aux Id: GH-7507 </p>
        </item>
        <item>
          <p>
	    When a client initiated renegotiation was rejected and
	    the client socket was in active mode the expected error
	    message to the controlling process was not sent.</p>
          <p>
	    Own Id: OTP-18712 Aux Id: GH-7431 </p>
        </item>
      </list>
    </section>

</section>

<section><title>SSL 10.9.1.1</title>

    <section><title>Fixed Bugs and Malfunctions</title>
      <list>
        <item>
          <p>
	    Added keylog information to all protocol versions in
	    <c>ssl:connection_information/2</c>.</p>
          <p>
	    Own Id: OTP-18643 Aux Id: ERIERL-932 </p>
        </item>
      </list>
    </section>


    <section><title>Improvements and New Features</title>
      <list>
        <item>
          <p>
	    Add RFC-6083 considerations for DTLS to enable gen_sctp
	    based callback for the transport.</p>
          <p>
	    Own Id: OTP-18618 Aux Id: ERIERL-932 </p>
        </item>
      </list>
    </section>

</section>

<section><title>SSL 10.9.1</title>

    <section><title>Fixed Bugs and Malfunctions</title>
      <list>
        <item>
          <p>
	    With this change, ssl:connection_information/2 returns
	    correct keylog data after TLS1.3 key update.</p>
          <p>
	    Own Id: OTP-18489</p>
        </item>
        <item>
          <p>
	    Client signature algorithm list input order is now
	    honored again , it was accidently reversed by a previous
	    fix.</p>
          <p>
	    Own Id: OTP-18550</p>
        </item>
      </list>
    </section>

</section>

<section><title>SSL 10.9</title>

    <section><title>Fixed Bugs and Malfunctions</title>
      <list>
        <item>
          <p>
	    Fixed that new <c>dtls</c> connections from the same
	    client ip port combination works. If there is a process
	    waiting for accept the new connection will connect to
	    that, otherwise it will try to re-connect to the old
	    server connection.</p>
          <p>
	    Own Id: OTP-18371 Aux Id: GH-6160 </p>
        </item>
        <item>
          <p>
	    When shutting down a node that uses SSL distribution
	    (<c>-proto_dist inet_tls</c>), a confusing error message
	    about an unexpected process exit was printed. This
	    particular message is no longer generated.</p>
          <p>
	    Own Id: OTP-18443 Aux Id: PR-6810 </p>
        </item>
      </list>
    </section>


    <section><title>Improvements and New Features</title>
      <list>
        <item>
          <p>
	    fixes the type spec for ssl:format_error/1</p>
          <p>
	    Own Id: OTP-18366 Aux Id: PR-6565, GH-6506 </p>
        </item>
        <item>
          <p>
	    Replace size/1 with either tuple_size/1 or byte_size/1</p>
          <p>
	    The <c>size/1</c> BIF is not optimized by the JIT, and
	    its use can result in worse types for Dialyzer.</p>
          <p>
	    When one knows that the value being tested must be a
	    tuple, <c>tuple_size/1</c> should always be preferred.</p>
          <p>
	    When one knows that the value being tested must be a
	    binary, <c>byte_size/1</c> should be preferred. However,
	    <c>byte_size/1</c> also accepts a bitstring (rounding up
	    size to a whole number of bytes), so one must make sure
	    that the call to <c>byte_size/</c> is preceded by a call
	    to <c>is_binary/1</c> to ensure that bitstrings are
	    rejected. Note that the compiler removes redundant calls
	    to <c>is_binary/1</c>, so if one is not sure whether
	    previous code had made sure that the argument is a
	    binary, it does not harm to add an <c>is_binary/1</c>
	    test immediately before the call to <c>byte_size/1</c>.</p>
          <p>
	    Own Id: OTP-18432 Aux Id:
	    GH-6672,PR-6793,PR-6784,PR-6787,PR-6785,PR-6682,PR-6800,PR-6797,PR-6798,PR-6799,PR-6796,PR-6813,PR-6671,PR-6673,PR-6684,PR-6694,GH-6677,PR-6696,PR-6670,PR-6674 </p>
        </item>
      </list>
    </section>

</section>

<section><title>SSL 10.8.7</title>

    <section><title>Improvements and New Features</title>
      <list>
        <item>
          <p>
	    Maximize compatibility by ignoring change_cipher_spec
	    during handshake even if middle_box_mode is not
	    negotiated (mandated by client)</p>
          <p>
	    Own Id: OTP-18433 Aux Id: GH-6772 </p>
        </item>
        <item>
          <p>
	    Move assert of middlebox message after an
	    hello_retry_request to maximize interoperability. Does
	    not changes semantics of the protocol only allows
	    unexpected message delay from server.</p>
          <p>
	    Own Id: OTP-18467 Aux Id: GH-6807 </p>
        </item>
      </list>
    </section>

</section>

<section><title>SSL 10.8.6</title>

    <section><title>Fixed Bugs and Malfunctions</title>
      <list>
        <item>
          <p>
	    With this change, tls_sender process is hibernated after
	    sufficient inactivity.</p>
          <p>
	    Own Id: OTP-18314 Aux Id: GH-6373 </p>
        </item>
        <item>
          <p>
	    Correct handling of legacy schemes so that ECDSA certs
	    using sha1 may be used for some TLS-1.3 configurations.</p>
          <p>
	    Own Id: OTP-18332 Aux Id: GH-6435, PR-6435, ERL-6435 </p>
        </item>
        <item>
          <p>
	    With this change, tls_sender does not cause logger crash
	    upon key update.</p>
          <p>
	    Own Id: OTP-18349</p>
        </item>
      </list>
    </section>


    <section><title>Improvements and New Features</title>
      <list>
        <item>
          <p>
	    Enhance warning message</p>
          <p>
	    Own Id: OTP-18257 Aux Id: GH-6307 </p>
        </item>
        <item>
          <p>
	    Provide server option to make certificate_authorities
	    extension in the TLS-1.3 servers certificate request
	    optional. This will allow clients to send incomplete
	    chains that may be reconstructable and thereby verifiable
	    by the server, but that would not adhere to the
	    certificate_authorities extension.</p>
          <p>
	    Own Id: OTP-18267 Aux Id: PR-6228, GH-6106 </p>
        </item>
        <item>
          <p>
	    If the <c>verify_fun</c> handles four arguments the DER
	    cert will be supplied as one of the arguments.</p>
          <p>
	    Own Id: OTP-18302 Aux Id: ERIERL-867 </p>
        </item>
      </list>
    </section>

</section>

<section><title>SSL 10.8.5</title>

    <section><title>Fixed Bugs and Malfunctions</title>
      <list>
        <item>
          <p>
	    Fixes handling of symlinks in cacertfile option.</p>
          <p>
	    Own Id: OTP-18266 Aux Id: GH-6328 </p>
        </item>
      </list>
    </section>

</section>

<section><title>SSL 10.8.4</title>

    <section><title>Fixed Bugs and Malfunctions</title>
      <list>
        <item>
          <p>
	    Reject unexpected application data in all relevant places
	    for all TLS versions. Also, handle TLS-1.3 middlebox
	    compatibility with more care. This will make malicious
	    connections fail early and further, mitigate possible DoS
	    attacks, that would be caught by the handshake timeout.</p>
          <p>
	    Thanks to Aina Toky Rasoamanana and Olivier Levillain
	    from Télécom SudParis for alerting us of the issues in
	    our implementation.</p>
          <p>
	    Own Id: OTP-18044</p>
        </item>
        <item>
          <p>
	    With this change, value of cacertfile option will be
	    adjusted before loading certs from the file. Adjustments
	    include converting relative paths to absolute and
	    converting symlinks to actual file path.</p>
          <p>
	    Thanks to Marcus Johansson</p>
          <p>
	    Own Id: OTP-18099 Aux Id: PR-6287 </p>
        </item>
        <item>
          <p>
	    In TLS-1.3, if chain certs are missing (so server auth
	    domain adherence can not be determined) send peer cert
	    and hope the server is able to recreate a chain in its
	    auth domain.</p>
          <p>
	    Own Id: OTP-18191 Aux Id: GH-6105 </p>
        </item>
        <item>
          <p>
	    Make sure periodical refresh of CA certificate files
	    repopulates cache properly.</p>
          <p>
	    Own Id: OTP-18195</p>
        </item>
        <item>
          <p>
	    Correct internal CRL cache functions to use internal
	    format consistently.</p>
          <p>
	    Own Id: OTP-18203 Aux Id: PR-5996 </p>
        </item>
        <item>
          <p>
	    Incorrect handling of client middlebox negotiation for
	    TLS-1.3 could result in that a TLS-1.3 server would not
	    use middlebox mode although the client was expecting it
	    too and failing the negotiation with unexpected message.</p>
          <p>
	    Own Id: OTP-18219 Aux Id: GH-6241, PR-6249 </p>
        </item>
        <item>
          <p>
	    If the "User" process, the process starting the TLS
	    connection, gets killed in the middle of spawning the
	    dynamic connection tree make sure we do not leave any
	    processes behind.</p>
          <p>
	    Own Id: OTP-18233 Aux Id: GH-6244, PR-6270 </p>
        </item>
      </list>
    </section>


    <section><title>Improvements and New Features</title>
      <list>
        <item>
          <p>
	    A vulnerability has been discovered and corrected. It is
	    registered as CVE-2022-37026 "Client Authentication
	    Bypass". Corrections have been released on the supported
	    tracks with patches 23.3.4.15, 24.3.4.2, and 25.0.2. The
	    vulnerability might also exist in older OTP versions. We
	    recommend that impacted users upgrade to one of these
	    versions or later on the respective tracks. OTP 25.1
	    would be an even better choice. Impacted are those who
	    are running an ssl/tls/dtls server using the ssl
	    application either directly or indirectly via other
	    applications. For example via inets (httpd), cowboy, etc.
	    Note that the vulnerability only affects servers that
	    request client certification, that is sets the option
	    {verify, verify_peer}.</p>
          <p>
	    Own Id: OTP-18241</p>
        </item>
      </list>
    </section>

</section>

<section><title>SSL 10.8.3</title>

    <section><title>Fixed Bugs and Malfunctions</title>
      <list>
        <item>
	    <p> The link to crypto:engine_load refered the function
	    with wrong arity. </p>
          <p>
	    Own Id: OTP-18173</p>
        </item>
      </list>
    </section>

</section>

<section><title>SSL 10.8.2</title>

    <section><title>Fixed Bugs and Malfunctions</title>
      <list>
        <item>
          <p>
	    Improved handling of unexpected messages during the
	    handshake, taking the right action for unexpected
	    messages.</p>
          <p>
	    Own Id: OTP-18145</p>
        </item>
      </list>
    </section>

</section>

<section><title>SSL 10.8.1</title>

    <section><title>Fixed Bugs and Malfunctions</title>
      <list>
        <item>
          <p>
	    When a TLS-1.3 enabled client tried to talk to a TLS-1.2
	    server that coalesces TLS-1.2 handshake message over one
	    TLS record, the connection could fail due to some message
	    being handled in the wrong state, this has been fixed.</p>
          <p>
	    Own Id: OTP-18087 Aux Id: GH-5961 </p>
        </item>
        <item>
          <p>
	    Correctly handles supported protocol version change from
	    default to something else by sni_fun supplied to
	    ssl:handshake/[2,3] together with a TCP-socket (so called
	    upgrade).</p>
          <p>
	    Own Id: OTP-18100 Aux Id: GH-5985 </p>
        </item>
        <item>
          <p>
	    Also, TLS-1.3 should respond with a protocol version
	    alert if previous versions, that are supported but not
	    configured, are attempted.</p>
          <p>
	    Own Id: OTP-18129 Aux Id: GH-5950 </p>
        </item>
      </list>
    </section>

</section>

<section><title>SSL 10.8</title>

    <section><title>Fixed Bugs and Malfunctions</title>
      <list>
        <item>
          <p>
	    When a TLS-1.3 enabled client tried to talk to a TLS-1.2
	    server that coalesces TLS-1.2 handshake message over one
	    TLS record, the connection could fail due to some message
	    being handled in the wrong state, this has been fixed.</p>
          <p>
	    Own Id: OTP-18087 Aux Id: GH-5961 </p>
        </item>
        <item>
          <p>
	    Fixed tls-1.3 session ticket lifetime which was discarded
	    to quickly before.</p>
          <p>
	    Own Id: OTP-18092 Aux Id: PR-5959 </p>
        </item>
      </list>
    </section>


    <section><title>Improvements and New Features</title>
      <list>
        <item>
          <p>
	    With this change, it is possible to provide several
	    certificates. Most appropriate will be selected based on
	    negotiated properties.</p>
          <p>
	    Own Id: OTP-15993 Aux Id: GH-4143 </p>
        </item>
        <item>
          <p>
	    Add options for users to be able to set spawn_opts for
	    TLS processes (sender and receiver) this may be useful
	    for tuning trade-offs between CPU and Memory usage.</p>
          <p>
	    Own Id: OTP-17855 Aux Id: PR-5328 </p>
        </item>
        <item>
          <p>
	    Allow key file passwords to be input as a single binary,
	    that is we change the data type to be the more for the
	    purpose logical data type iodata() instead of string().</p>
          <p>
	    Own Id: OTP-17890</p>
        </item>
        <item>
          <p>
	    Logging enhancement, add location information to the
	    warning log message.</p>
          <p>
	    Own Id: OTP-18000 Aux Id: PR-5790 </p>
        </item>
        <item>
          <p>
	    Now also accepts the signature_algs_cert option in
	    TLS-1.2 configuration.</p>
          <p>
	    Own Id: OTP-18014</p>
        </item>
        <item>
          <p>
	    Handle certificate selection correctly for server
	    fallback and certificate authorities considerations.</p>
          <p>
	    Own Id: OTP-18045 Aux Id: ERIERL-792, OTP-15993 </p>
        </item>
        <item>
          <p>
	    Enhance handling of handshake decoding errors, especially
	    for certificate authorities extension to ensure graceful
	    termination.</p>
          <p>
	    Own Id: OTP-18085</p>
        </item>
      </list>
    </section>

</section>

<section><title>SSL 10.7.3.9</title>

    <section><title>Fixed Bugs and Malfunctions</title>
      <list>
        <item>
          <p>
	    When a client initiated renegotiation was rejected and
	    the client socket was in active mode the expected error
	    message to the controlling process was not sent.</p>
          <p>
	    Own Id: OTP-18712 Aux Id: GH-7431 </p>
        </item>
      </list>
    </section>

</section>

<section><title>SSL 10.7.3.8</title>

    <section><title>Fixed Bugs and Malfunctions</title>
      <list>
        <item>
          <p>
	    Added keylog information to all protocol versions in
	    <c>ssl:connection_information/2</c>.</p>
          <p>
	    Own Id: OTP-18643 Aux Id: ERIERL-932 </p>
        </item>
      </list>
    </section>


    <section><title>Improvements and New Features</title>
      <list>
        <item>
          <p>
	    Add RFC-6083 considerations for DTLS to enable gen_sctp
	    based callback for the transport.</p>
          <p>
	    Own Id: OTP-18618 Aux Id: ERIERL-932 </p>
        </item>
      </list>
    </section>

</section>

<section><title>SSL 10.7.3.7</title>

    <section><title>Fixed Bugs and Malfunctions</title>
      <list>
        <item>
          <p>
	    Client signature algorithm list input order is now
	    honored again , it was accidently reversed by a previous
	    fix.</p>
          <p>
	    Own Id: OTP-18550</p>
        </item>
      </list>
    </section>

</section>

<section><title>SSL 10.7.3.6</title>

    <section><title>Improvements and New Features</title>
      <list>
        <item>
          <p>
	    Maximize compatibility by ignoring change_cipher_spec
	    during handshake even if middle_box_mode is not
	    negotiated (mandated by client)</p>
          <p>
	    Own Id: OTP-18433 Aux Id: GH-6772 </p>
        </item>
        <item>
          <p>
	    Move assert of middlebox message after an
	    hello_retry_request to maximize interoperability. Does
	    not changes semantics of the protocol only allows
	    unexpected message delay from server.</p>
          <p>
	    Own Id: OTP-18467 Aux Id: GH-6807 </p>
        </item>
      </list>
    </section>

</section>

<section><title>SSL 10.7.3.5</title>

    <section><title>Fixed Bugs and Malfunctions</title>
      <list>
        <item>
          <p>
	    Fixes handling of symlinks in cacertfile option.</p>
          <p>
	    Own Id: OTP-18266 Aux Id: GH-6328 </p>
        </item>
      </list>
    </section>

</section>

<section><title>SSL 10.7.3.4</title>

    <section><title>Fixed Bugs and Malfunctions</title>
      <list>
        <item>
          <p>
	    With this change, value of cacertfile option will be
	    adjusted before loading certs from the file. Adjustments
	    include converting relative paths to absolute and
	    converting symlinks to actual file path.</p>
          <p>
	    Thanks to Marcus Johansson</p>
          <p>
	    Own Id: OTP-18099 Aux Id: PR-6287 </p>
        </item>
        <item>
          <p>
	    Incorrect handling of client middlebox negotiation for
	    TLS-1.3 could result in that a TLS-1.3 server would not
	    use middlebox mode although the client was expecting it
	    too and failing the negotiation with unexpected message.</p>
          <p>
	    Own Id: OTP-18219 Aux Id: GH-6241, PR-6249 </p>
        </item>
        <item>
          <p>
	    If the "User" process, the process starting the TLS
	    connection, gets killed in the middle of spawning the
	    dynamic connection tree make sure we do not leave any
	    processes behind.</p>
          <p>
	    Own Id: OTP-18233 Aux Id: GH-6244, PR-6270 </p>
        </item>
      </list>
    </section>

</section>

<section><title>SSL 10.7.3.3</title>

    <section><title>Fixed Bugs and Malfunctions</title>
      <list>
        <item>
          <p>
	    Reject unexpected application data in all relevant places
	    for all TLS versions. Also, handle TLS-1.3 middlebox
	    compatibility with more care. This will make malicious
	    connections fail early and further, mitigate possible DoS
	    attacks, that would be caught by the handshake timeout.</p>
          <p>
	    Thanks to Aina Toky Rasoamanana and Olivier Levillain
	    from Télécom SudParis for alerting us of the issues in
	    our implementation.</p>
          <p>
	    Own Id: OTP-18044</p>
        </item>
        <item>
	    <p> The link to crypto:engine_load refered the function
	    with wrong arity. </p>
          <p>
	    Own Id: OTP-18173</p>
        </item>
        <item>
          <p>
	    Make sure periodical refresh of CA certificate files
	    repopulates cache properly.</p>
          <p>
	    Own Id: OTP-18195</p>
        </item>
      </list>
    </section>

</section>

<section><title>SSL 10.7.3.2</title>

    <section><title>Fixed Bugs and Malfunctions</title>
      <list>
        <item>
          <p>
	    Improved handling of unexpected messages during the
	    handshake, taking the right action for unexpected
	    messages.</p>
          <p>
	    Own Id: OTP-18145</p>
        </item>
      </list>
    </section>

</section>

<section><title>SSL 10.7.3.1</title>

    <section><title>Fixed Bugs and Malfunctions</title>
      <list>
        <item>
          <p>
	    When a TLS-1.3 enabled client tried to talk to a TLS-1.2
	    server that coalesces TLS-1.2 handshake message over one
	    TLS record, the connection could fail due to some message
	    being handled in the wrong state, this has been fixed.</p>
          <p>
	    Own Id: OTP-18087 Aux Id: GH-5961 </p>
        </item>
        <item>
          <p>
	    Fixed tls-1.3 session ticket lifetime which was discarded
	    to quickly before.</p>
          <p>
	    Own Id: OTP-18092 Aux Id: PR-5959 </p>
        </item>
        <item>
          <p>
	    Correctly handles supported protocol version change from
	    default to something else by sni_fun supplied to
	    ssl:handshake/[2,3] together with a TCP-socket (so called
	    upgrade).</p>
          <p>
	    Own Id: OTP-18100 Aux Id: GH-5985 </p>
        </item>
        <item>
          <p>
	    Also, TLS-1.3 should respond with a protocol version
	    alert if previous versions, that are supported but not
	    configured, are attempted.</p>
          <p>
	    Own Id: OTP-18129 Aux Id: GH-5950 </p>
        </item>
      </list>
    </section>


    <section><title>Improvements and New Features</title>
      <list>
        <item>
          <p>
	    Enhance handling of handshake decoding errors, especially
	    for certificate authorities extension to ensure graceful
	    termination.</p>
          <p>
	    Own Id: OTP-18085</p>
        </item>
      </list>
    </section>

</section>

<section><title>SSL 10.7.3</title>

    <section><title>Fixed Bugs and Malfunctions</title>
      <list>
        <item>
          <p>
	    Client certification could fail if TLS-1.3 enabled client
	    negotiated TLS-1.2 connection with the server, this is
	    due to the wrong version being used when decoding the
	    certificate request message from the server.</p>
          <p>
	    Own Id: OTP-18028 Aux Id: GH-5835 </p>
        </item>
        <item>
          <p>
	    socket option packet_size was not handled in ssl:setops/2
	    and ssl:getotps/2</p>
          <p>
	    Own Id: OTP-18062 Aux Id: GH-5898 </p>
        </item>
        <item>
          <p>
	    Remove legacy code to fix interoperability with new
	    socket inet_backend.</p>
          <p>
	    Own Id: OTP-18071 Aux Id: GH-5930 </p>
        </item>
      </list>
    </section>

</section>

<section><title>SSL 10.7.2</title>

    <section><title>Fixed Bugs and Malfunctions</title>
      <list>
        <item>
          <p>
	    With this change, potential hanging of pre TLS1.3 client
	    receiving OSCP staple message is avoided.</p>
          <p>
	    Own Id: OTP-17994</p>
        </item>
      </list>
    </section>

</section>

<section><title>SSL 10.7.1</title>

    <section><title>Fixed Bugs and Malfunctions</title>
      <list>
        <item>
          <p>
	    Client certification could fail for TLS-1.3 servers that
	    did not include the certificate_authorities extension in
	    its certificate request message.</p>
          <p>
	    Own Id: OTP-17971 Aux Id: GH-5783 </p>
        </item>
      </list>
    </section>

</section>

<section><title>SSL 10.7</title>

    <section><title>Fixed Bugs and Malfunctions</title>
      <list>
        <item>
          <p>
	    Improved error handling.</p>
          <p>
	    Own Id: OTP-17759 Aux Id: GH-5367 </p>
        </item>
        <item>
          <p>
	    Before this change, net_kernel used with TLS distribution
	    might be leaking processes in case of connectivity
	    issues.</p>
          <p>
	    Own Id: OTP-17815 Aux Id: GH-5332 </p>
        </item>
        <item>
          <p>
	    Fix makefile dependency bugs.</p>
          <p>
	    Own Id: OTP-17847 Aux Id: PR-5574 GH-5548 </p>
        </item>
        <item>
          <p>
	    Make sure the TLS sender process handles explicit calls
	    to erlang:disconnect_node properly, avoiding potential
	    hanging problems in net_kernel.</p>
          <p>
	    Own Id: OTP-17929 Aux Id: GH-5708 </p>
        </item>
      </list>
    </section>


    <section><title>Improvements and New Features</title>
      <list>
        <item>
          <p>
	    Add support for TLS-1.3 certificate_authorities
	    extension. And process certificate_authorities field in
	    pre-TLS-1.3 certificate requests.</p>
          <p>
	    Own Id: OTP-15719</p>
        </item>
        <item>
          <p>
	    Support password fun for protected keyfiles in
	    ssl:connect function.</p>
          <p>
	    Own Id: OTP-17816 Aux Id: PR-5607 </p>
        </item>
        <item>
          <p>
	    Add in some cases earlier detection of possible DoS
	    attacks by malicious clients sending unexpected TLS
	    messages instead of the client hello. Note that such
	    attacks are already mitigated by providing a timeout for
	    the TLS handshake.</p>
          <p>
	    Own Id: OTP-17903</p>
        </item>
      </list>
    </section>

</section>

<section><title>SSL 10.6.1</title>

    <section><title>Fixed Bugs and Malfunctions</title>
      <list>
        <item>
          <p>
	    Improve SNI (server name indication) handling so that
	    protocol version can be selected with regards to SNI.
	    Also, make sure that ssl:connection_information/1 returns
	    the correct SNI value.</p>
          <p>
	    Own Id: OTP-17794 Aux Id: GH-5341, GH-4450 </p>
        </item>
        <item>
          <p>
	    Fixed cipher suite listing functions so that the listing
	    of all cipher suites will be complete. Another fix for
	    cipher suite handling in OTP-24.1 accidentally excludes a
	    few cipher suites from the listing of all cipher suites.</p>
          <p>
	    Own Id: OTP-17829 Aux Id: ERIERL-708 </p>
        </item>
        <item>
          <p>
	    Reenable legacy cipher suite
	    TLS_RSA_WITH_3DES_EDE_CBC_SHA for explicit configuration
	    in TLS-1.2, not supported by default.</p>
          <p>
	    Own Id: OTP-17879 Aux Id: GH-5624 </p>
        </item>
      </list>
    </section>


    <section><title>Improvements and New Features</title>
      <list>
        <item>
          <p>
	    Avoid unnecessary logs by better adjusting the tls_sender
	    process to the new supervisor structure in OTP-24.2</p>
          <p>
	    Own Id: OTP-17831</p>
        </item>
      </list>
    </section>

</section>

<section><title>SSL 10.6</title>

    <section><title>Fixed Bugs and Malfunctions</title>
      <list>
        <item>
          <p>
	    Allow re-connect on DTLS sockets</p>
          <p>
	    Can happen when a computer reboots and connects from the
	    same client port without the server noticing should be
	    allowed according to RFC.</p>
          <p>
	    Own Id: OTP-17411 Aux Id: ERL-1203, GH-4393 </p>
        </item>
        <item>
          <p>
	    Fix tls and non-tls distribution to use
	    erl_epmd:address_please to figure out if IPv4 or IPv6
	    addresses should be used when connecting to the remote
	    node.</p>
          <p>
	    Before this fix, a dns lookup of the remote node hostname
	    determined which IP version was to be used which meant
	    that the hostname had to resolve to a valid ip address.</p>
          <p>
	    Own Id: OTP-17809 Aux Id: PR-5337 GH-5334 </p>
        </item>
      </list>
    </section>


    <section><title>Improvements and New Features</title>
      <list>
        <item>
          <p>
	    Use supervisor significant child to manage tls connection
	    process and tls sender process dependency.</p>
          <p>
	    Own Id: OTP-17417</p>
        </item>
        <item>
          <p>
	    Random generation adjustment for TLS1.3</p>
          <p>
	    Own Id: OTP-17699</p>
        </item>
        <item>
          <p>
	    Allow any {03,XX} TLS record version in the client hello
	    for maximum interoperability</p>
          <p>
	    Own Id: OTP-17761 Aux Id: GH-5380 </p>
        </item>
      </list>
    </section>

</section>

<section><title>SSL 10.5.3</title>

    <section><title>Fixed Bugs and Malfunctions</title>
      <list>
        <item>
          <p>
	    Correct typo of ECC curve name in signature algorithm
	    handling. Will make the signature algorithm
	    ecdsa_secp521r1_sha512 succeed.</p>
          <p>
	    Own Id: OTP-17756 Aux Id: GH-5383, PR-5397 </p>
        </item>
        <item>
          <p>
	    Suppress authenticity warning when option verify_none is
	    explicitly supplied.</p>
          <p>
	    Own Id: OTP-17757 Aux Id: GH-5352, PR-5395 </p>
        </item>
      </list>
    </section>

</section>

<section><title>SSL 10.5.2</title>

    <section><title>Fixed Bugs and Malfunctions</title>
      <list>
        <item>
          <p>
	    Fix TLS-1.2 RSA-PSS negotiation and also fix broken
	    certificate request message for pre-TLS-1.3 servers.</p>
          <p>
	    Own Id: OTP-17688 Aux Id: GH-5255 </p>
        </item>
        <item>
          <p>
	    Fix CRL issuer verification that under some circumstances
	    could fail with a function_clause error.</p>
          <p>
	    Own Id: OTP-17723 Aux Id: GH-5300 </p>
        </item>
      </list>
    </section>

</section>

<section><title>SSL 10.5.1</title>

    <section><title>Fixed Bugs and Malfunctions</title>
      <list>
        <item>
          <p>
	    Before that change, TLS downgrade could occasionally fail
	    when data intended for downgraded socket were delivered
	    together with CLOSE_NOTIFY alert to ssl app.</p>
          <p>
	    Own Id: OTP-17393</p>
        </item>
        <item>
          <p>
	    Avoid re-encoding of decoded certificates. This could
	    cause unexpected failures as some subtle encoding errors
	    can be tolerated when decoding but hence creating another
	    sequence of bytes if the decoded value is re-encoded.</p>
          <p>
	    Own Id: OTP-17657</p>
        </item>
        <item>
          <p>
	    Fix possible process leak when the process doing
	    ssl:transport_accept dies before initiating the TLS
	    handshake.</p>
          <p>
	    Own Id: OTP-17666 Aux Id: GH-5239 </p>
        </item>
        <item>
          <p>
	    Fix dtls memory leak, the replay window code was broken.</p>
          <p>
	    Own Id: OTP-17670 Aux Id: GH-5224 </p>
        </item>
      </list>
    </section>

</section>

<section><title>SSL 10.5</title>

    <section><title>Fixed Bugs and Malfunctions</title>
      <list>
        <item>
          <p>
	    Fix Makefile dependency generation to work no matter what
	    the <c>ERL_TOP</c> folder is called.</p>
          <p>
	    Own Id: OTP-17423 Aux Id: GH-4823 PR-4829 </p>
        </item>
        <item>
          <p>
	    If trying to downgrade a TLS-1.3 connection to a plain
	    TCP connection, possible TLS-1.3 session ticket messages
	    will be ignored in the "downgrade" state while waiting
	    for the close notify alert.</p>
          <p>
	    Own Id: OTP-17517 Aux Id: GH-5009 </p>
        </item>
        <item>
          <p>
	    Corrected error handling to correctly generate an
	    insufficient security alert when there are no suitable
	    groups that can be negotiated in TLS-1.3 instead of
	    crashing resulting in an internal error alert.</p>
          <p>
	    Own Id: OTP-17521</p>
        </item>
        <item>
          <p>
	    Properly handle default session data storage.</p>
          <p>
	    When a client tries to reuse an expired session the
	    default server storage handling would crash losing other
	    session data. This would cause a error report and
	    possible loss of abbreviated handshakes.</p>
          <p>
	    Own Id: OTP-17635 Aux Id: GH-5192 </p>
        </item>
      </list>
    </section>


    <section><title>Improvements and New Features</title>
      <list>
        <item>
          <p>
	    Add support for RSA-PSS-PSS signatures and
	    signature_algorithms_cert in TLS-1.2. This is a TLS-1.3
	    RFC requirement to backport this functionality.</p>
          <p>
	    Own Id: OTP-16590 Aux Id: ERL-625, GH-5029 </p>
        </item>
        <item>
          <p>
	    Use inet:monitor/1 to monitor listen-sockets so that we
	    are compatible with the new socket backend for gen_tcp.</p>
          <p>
	    Own Id: OTP-17392 Aux Id: PR-5050 </p>
        </item>
        <item>
          <p>
	    Enhance ssl:prf/4 handling and testing</p>
          <p>
	    Own Id: OTP-17464</p>
        </item>
        <item>
          <p>
	    Enhanced cipher suite filtering functionality, making
	    sure TLS-1.3 and TLS-1.2 cipher suites can be supported
	    correctly together even when TLS-1.2 anonymous ciphers
	    are included.</p>
          <p>
	    Own Id: OTP-17501 Aux Id: GH-4978 </p>
        </item>
        <item>
          <p>
	    Enhance gracefulness especially in TLS-1.3</p>
          <p>
	    Own Id: OTP-17530</p>
        </item>
      </list>
    </section>

</section>

<section><title>SSL 10.4.2</title>

    <section><title>Fixed Bugs and Malfunctions</title>
      <list>
        <item>
          <p>
	    Handle cross-signed root certificates when old root
	    expired as reported in GH-4877.</p>
          <p>
	    Own Id: OTP-17475 Aux Id: GH-4877 </p>
        </item>
        <item>
          <p>
	    The signature selection algorithm has been changed to
	    also verify if the client supports signatures using the
	    elliptic curve of the server's public/private key pair.
	    This change fixes #4958.</p>
          <p>
	    Own Id: OTP-17529 Aux Id: PR-4979, GH-4958 </p>
        </item>
      </list>
    </section>


    <section><title>Improvements and New Features</title>
      <list>
        <item>
          <p>
	    Slight optimization of certificate decoding.</p>
          <p>
	    Own Id: OTP-17150 Aux Id: GH-4877 </p>
        </item>
      </list>
    </section>

</section>

<section><title>SSL 10.4.1</title>

    <section><title>Fixed Bugs and Malfunctions</title>
      <list>
        <item>
          <p>
	    Fix cache invalidation problem for CA certs provided by
	    the cacertfile option.</p>
          <p>
	    Own Id: OTP-17435 Aux Id: ERIERL-653 </p>
        </item>
      </list>
    </section>

</section>

<section><title>SSL 10.4</title>

    <section><title>Fixed Bugs and Malfunctions</title>
      <list>
        <item>
	    <p>Missing runtime dependencies has been added to this
	    application.</p>
          <p>
	    Own Id: OTP-17243 Aux Id: PR-4557 </p>
        </item>
        <item>
          <p>
	    TLS handshake should fail if OCSP staple is requested but
	    missing. Note that OCSP support is still considered
	    experimental and only partially implemented.</p>
          <p>
	    Own Id: OTP-17343</p>
        </item>
      </list>
    </section>


    <section><title>Improvements and New Features</title>
      <list>
        <item>
          <p>
	    Removed ssl:ssl_accept/1,2,3 and ssl:cipher:suites/0,1
	    use ssl:handshake/1,2,3 and ssl:cipher_suites/2,3
	    instead.</p>
          <p>
	    *** POTENTIAL INCOMPATIBILITY ***</p>
          <p>
	    Own Id: OTP-16974</p>
        </item>
        <item>
          <p>
	    Make TLS handshakes in Erlang distribution concurrent.</p>
          <p>
	    Own Id: OTP-17044 Aux Id: PR-2654 </p>
        </item>
        <item>
          <p>
	    Randomize internal <c>{active,n}</c> optimization when
	    running Erlang distribution over TLS to spread RAM/CPU
	    spike that may occur when starting up a big cluster.</p>
          <p>
	    Own Id: OTP-17117 Aux Id: PR-2933 </p>
        </item>
        <item>
          <p>
	    TLS connections now support EdDSA certificates.</p>
          <p>
	    Own Id: OTP-17142 Aux Id: PR-4756, GH-4637, GH-4650 </p>
        </item>
        <item>
          <p>
	    Enhance documentation and logging of certificate
	    handling.</p>
          <p>
	    Own Id: OTP-17384 Aux Id: GH-4800 </p>
        </item>
      </list>
    </section>

</section>

<section><title>SSL 10.3.1.5</title>

    <section><title>Fixed Bugs and Malfunctions</title>
      <list>
        <item>
          <p>
	    Correct corner case of unexpected message handling for
	    pre TLS-1.3 versions, could cause "late failure" and make
	    the server dependent on its handshake timeout to prevent
	    possible DoS attacks.</p>
          <p>
	    Own Id: OTP-18224</p>
        </item>
      </list>
    </section>

</section>

<section><title>SSL 10.3.1.4</title>

    <section><title>Fixed Bugs and Malfunctions</title>
      <list>
        <item>
	    <p> The link to crypto:engine_load refered the function
	    with wrong arity. </p>
          <p>
	    Own Id: OTP-18173</p>
        </item>
      </list>
    </section>

</section>

<section><title>SSL 10.3.1.3</title>

    <section><title>Fixed Bugs and Malfunctions</title>
      <list>
        <item>
          <p>
	    Improved handling of unexpected messages during the
	    handshake, taking the right action for unexpected
	    messages.</p>
          <p>
	    Own Id: OTP-18145</p>
        </item>
      </list>
    </section>

</section>

<section><title>SSL 10.3.1.2</title>

    <section><title>Fixed Bugs and Malfunctions</title>
      <list>
        <item>
          <p>
	    Handle cross-signed root certificates when old root
	    expired as reported in GH-4877.</p>
          <p>
	    Own Id: OTP-17475 Aux Id: GH-4877 </p>
        </item>
        <item>
          <p>
	    The signature selection algorithm has been changed to
	    also verify if the client supports signatures using the
	    elliptic curve of the server's public/private key pair.
	    This change fixes #4958.</p>
          <p>
	    Own Id: OTP-17529 Aux Id: PR-4979, GH-4958 </p>
        </item>
      </list>
    </section>


    <section><title>Improvements and New Features</title>
      <list>
        <item>
          <p>
	    Slight optimization of certificate decoding.</p>
          <p>
	    Own Id: OTP-17150 Aux Id: GH-4877 </p>
        </item>
      </list>
    </section>

</section>

<section><title>SSL 10.3.1.1</title>

    <section><title>Fixed Bugs and Malfunctions</title>
      <list>
        <item>
          <p>
	    Fix cache invalidation problem for CA certs provided by
	    the cacertfile option.</p>
          <p>
	    Own Id: OTP-17435 Aux Id: ERIERL-653 </p>
        </item>
      </list>
    </section>

</section>

<section><title>SSL 10.3.1</title>

    <section><title>Fixed Bugs and Malfunctions</title>
      <list>
        <item>
          <p>
	    Retain backwards compatible behavior of verify_fun when
	    handling incomplete chains that are not verifiable.</p>
          <p>
	    Own Id: OTP-17296 Aux Id: GH-4682 </p>
        </item>
        <item>
          <p>
	    Avoid server session handler crash, this will increase
	    session ruse opportunities.</p>
          <p>
	    Own Id: OTP-17348 Aux Id: ERIERL-641 </p>
        </item>
      </list>
    </section>

</section>

<section><title>SSL 10.3</title>

    <section><title>Fixed Bugs and Malfunctions</title>
      <list>
        <item>
          <p>
	    Fix CRL handling that previously could fail to find the
	    issuer cert under some circumstances.</p>
          <p>
	    Own Id: OTP-17261 Aux Id: GH-4589 </p>
        </item>
        <item>
          <p>
	    TLS-1.3 client could, under some circumstances, select an
	    incorrect algorithm to sign the certificate verification
	    message causing a TLS Decrypt Alert being issued by the
	    server.</p>
          <p>
	    Own Id: OTP-17281 Aux Id: GH-4620 </p>
        </item>
        <item>
          <p>
	    Correct handling of default values for emulated socket
	    options and retain the order of the ssl options list to
	    ensure backwards compatible behavior if options should be
	    set more than once.</p>
          <p>
	    Own Id: OTP-17282</p>
        </item>
      </list>
    </section>


    <section><title>Improvements and New Features</title>
      <list>
        <item>
          <p>
	    Enhance pre TLS-1.3 session handling so the client and
	    server side handling is completely separated and client
	    disregards oldest session when reaching max limit of the
	    session table.</p>
          <p>
	    Own Id: OTP-16876</p>
        </item>
        <item>
          <p>
	    This change implements the early data feature for TLS 1.3
	    clients.</p>
          <p>
	    TLS 1.3 allows clients to send data in the first flight
	    using a Pre-Shared Key to authenticate the server and to
	    encrypt the early data.</p>
          <p>
	    Own Id: OTP-16985</p>
        </item>
        <item>
          <p>
	    This change implements the early data feature for TLS 1.3
	    servers.</p>
          <p>
	    Own Id: OTP-17042</p>
        </item>
      </list>
    </section>

</section>

<section><title>SSL 10.2.4.4</title>

    <section><title>Fixed Bugs and Malfunctions</title>
      <list>
        <item>
          <p>
	    Improved handling of unexpected messages during the
	    handshake, taking the right action for unexpected
	    messages.</p>
          <p>
	    Own Id: OTP-18145</p>
        </item>
      </list>
    </section>

</section>

<section><title>SSL 10.2.4.3</title>

    <section><title>Fixed Bugs and Malfunctions</title>
      <list>
        <item>
          <p>
	    Fix cache invalidation problem for CA certs provided by
	    the cacertfile option.</p>
          <p>
	    Own Id: OTP-17435 Aux Id: ERIERL-653 </p>
        </item>
      </list>
    </section>

</section>

<section><title>SSL 10.2.4.2</title>

    <section><title>Fixed Bugs and Malfunctions</title>
      <list>
        <item>
          <p>
	    Fix handling of emulated socket options, the previous
	    patch was incomplete,</p>
          <p>
	    Own Id: OTP-17305</p>
        </item>
      </list>
    </section>

</section>

<section><title>SSL 10.2.4.1</title>

    <section><title>Fixed Bugs and Malfunctions</title>
      <list>
        <item>
          <p>
	    Backport of OTP-17282</p>
          <p>
	    Correct handling of default values for emulated socket
	    options and retain the order of the ssl options list to
	    ensure backwards compatible behavior if options should be
	    set more than once.</p>
          <p>
	    Own Id: OTP-17289 Aux Id: GH-4585 </p>
        </item>
      </list>
    </section>

</section>

<section><title>SSL 10.2.4</title>

    <section><title>Fixed Bugs and Malfunctions</title>
      <list>
        <item>
          <p>
	    Enhance logging option log_level to support none and all,
	    also restore backwards compatibility for log_alert
	    option.</p>
          <p>
	    Own Id: OTP-17228 Aux Id: ERIERL-614 </p>
        </item>
      </list>
    </section>

</section>

<section><title>SSL 10.2.3</title>

    <section><title>Fixed Bugs and Malfunctions</title>
      <list>
        <item>
          <p>
	    Avoid race when the first two upgrade server handshakes
	    (that is servers that use a gen_tcp socket as input to
	    ssl:handshake/2,3) start close to each other. Could lead
	    to that one of the handshakes would fail.</p>
          <p>
	    Own Id: OTP-17190 Aux Id: ERIERL-606 </p>
        </item>
      </list>
    </section>

</section>

<section><title>SSL 10.2.2</title>

    <section><title>Fixed Bugs and Malfunctions</title>
      <list>
        <item>
          <p>
	    Avoid that upgrade (from TCP to TLS) servers starts
	    multiple session cache handlers for the same server. This
	    applies to Erlang distribution over TLS servers.</p>
          <p>
	    Own Id: OTP-17139 Aux Id: ERL-1458, OTP-16239 </p>
        </item>
        <item>
          <p>
	    Legacy cipher suites defined before TLS-1.2 (but still
	    supported) should be possible to use in TLS-1.2. They
	    where accidentally excluded for available cipher suites
	    for TLS-1.2 in OTP-23.2.2.</p>
          <p>
	    Own Id: OTP-17174 Aux Id: ERIERL-597 </p>
        </item>
      </list>
    </section>


    <section><title>Improvements and New Features</title>
      <list>
        <item>
          <p>
	    Enable Erlang distribution over TLS to run TLS-1.3,
	    although TLS-1.2 will still be default.</p>
          <p>
	    Own Id: OTP-16239 Aux Id: ERL-1458, OTP-17139 </p>
        </item>
      </list>
    </section>

</section>

<section><title>SSL 10.2.1</title>

    <section><title>Fixed Bugs and Malfunctions</title>
      <list>
        <item>
          <p>
	    Fix CVE-2020-35733 this only affects ssl-10.2 (OTP-23.2).
	    This vulnerability could enable a man in the middle
	    attack using a fake chain to a known trusted ROOT. Also
	    limits alternative chain handling, for handling of
	    possibly extraneous certs, to improve memory management.</p>
          <p>
	    Own Id: OTP-17098</p>
        </item>
      </list>
    </section>


    <section><title>Improvements and New Features</title>
      <list>
        <item>
          <p>
	    Add support for AES CCM based cipher suites defined in
	    RFC 7251</p>
          <p>
	    Also Correct cipher suite name conversion to OpenSSL
	    names. A few names where corrected earlier in OTP-16267
	    For backwards compatible reasons we support usage of
	    openSSL names for cipher suites. Mostly anonymous suites
	    names where incorrect, but also some legacy suites.</p>
          <p>
	    Own Id: OTP-17100</p>
        </item>
      </list>
    </section>

</section>

<section><title>SSL 10.2</title>

    <section><title>Fixed Bugs and Malfunctions</title>
      <list>
        <item>
          <p>
	    SSL's Erlang Distribution Protocol modules inet_tls_dist
	    and inet6_tls_dist lacked a callback function, so the
	    start flag "-dist_listen false" did not work, which has
	    now been fixed.</p>
          <p>
	    Own Id: OTP-15126 Aux Id: ERL-1375 </p>
        </item>
        <item>
          <p>
	    Correct OpenSSL names for newer cipher suites using DHE
	    in their name that accidentally got the wrong value when
	    fixing other older names using EDH instead.</p>
          <p>
	    Own Id: OTP-16267 Aux Id: ERIERL-571, ERIERL-477 </p>
        </item>
        <item>
          <p>
	    This change improves the handling of DTLS listening
	    dockets, making it possible to open multiple listeners on
	    the same port with different IP addresses.</p>
          <p>
	    Own Id: OTP-16849 Aux Id: ERL-1339 </p>
        </item>
        <item>
          <p>
	    Fix a bug that causes cross-build failure.</p>
          <p>
	    This change excludes the ssl.d dependency file from the
	    source tarballs.</p>
          <p>
	    Own Id: OTP-16921</p>
        </item>
        <item>
          <p>
	    This change fixes ssl:peername/1 when called on a DTLS
	    client socket.</p>
          <p>
	    Own Id: OTP-16923 Aux Id: ERL-1341, PR-2786 </p>
        </item>
        <item>
          <p>
	    Retain emulation of active once on a closed socket to
	    behave as before 23.1</p>
          <p>
	    Own Id: OTP-17018 Aux Id: ERL-1409 </p>
        </item>
        <item>
          <p>
	    Corrected server session cache entry deletion pre
	    TLS-1.3. May increase session reuse.</p>
          <p>
	    Own Id: OTP-17019 Aux Id: ERL-1412 </p>
        </item>
      </list>
    </section>


    <section><title>Improvements and New Features</title>
      <list>
        <item>
          <p>
	    Handle extraneous certs in certificate chains as well as
	    chains that are incomplete but can be reconstructed or
	    unordered chains. The cert and certfile options will now
	    accept a list of certificates so that the user may
	    specify the chain explicitly.</p>
          <p>
	    Also, the default value of the depth option has been
	    increased to allow longer chains by default.</p>
          <p>
	    Own Id: OTP-16277</p>
        </item>
        <item>
          <p>
	    This change implements optional NSS-style keylog in
	    ssl:connection_information/2 for debugging purposes.</p>
          <p>
	    The keylog contains various TLS secrets that can be
	    loaded in Wireshark to decrypt TLS packets.</p>
          <p>
	    Own Id: OTP-16445 Aux Id: PR-2823 </p>
        </item>
        <item>
          <p>
	    Use new gen_statem feature of changing callback mode to
	    improve code maintainability.</p>
          <p>
	    Own Id: OTP-16529</p>
        </item>
        <item>
          <p>
	    The handling of Service Name Indication has been aligned
	    with RFC8446.</p>
          <p>
	    Own Id: OTP-16762</p>
        </item>
        <item>
          <p>
	    Add explicit session reuse option to TLS clients for pre
	    TLS-1.3 sessions. Also, add documentation to Users Guide
	    for such sessions.</p>
          <p>
	    Own Id: OTP-16893</p>
        </item>
      </list>
    </section>

</section>

<section><title>SSL 10.1</title>

    <section><title>Fixed Bugs and Malfunctions</title>
      <list>
        <item>
          <p>
	    If a passive socket is created, ssl:recv/2,3 is never
	    called and then the peer closes the socket the
	    controlling process will no longer receive an active
	    close message.</p>
          <p>
	    Own Id: OTP-16697 Aux Id: ERIERL-496 </p>
        </item>
        <item>
          <p>
	    Data deliver with ssl:recv/2,3 could fail for when using
	    packet mode. This has been fixed by correcting the flow
	    control handling of passive sockets when packet mode is
	    used.</p>
          <p>
	    Own Id: OTP-16764</p>
        </item>
        <item>
          <p>
	    This change fixes a potential man-in-the-middle
	    vulnerability when the ssl client is configured to
	    automatically handle session tickets ({session_tickets,
	    auto}).</p>
          <p>
	    Own Id: OTP-16765</p>
        </item>
        <item>
          <p>
	    Fix the internal handling of options 'verify' and
	    'verify_fun'.</p>
          <p>
	    This change fixes a vulnerability when setting the ssl
	    option 'verify' to verify_peer in a continued handshake
	    won't take any effect resulting in the acceptance of
	    expired peer certificates.</p>
          <p>
	    Own Id: OTP-16767 Aux Id: ERIERL-512 </p>
        </item>
        <item>
          <p>
	    This change fixes the handling of stateless session
	    tickets when anti-replay is enabled.</p>
          <p>
	    Own Id: OTP-16776 Aux Id: ERL-1316 </p>
        </item>
        <item>
          <p>
	    Fix a crash due to the faulty handling of stateful
	    session tickets received by servers expecting stateless
	    session tickets.</p>
          <p>
	    This change also improves the handling of faulty/invalid
	    tickets.</p>
          <p>
	    Own Id: OTP-16777 Aux Id: ERL-1317 </p>
        </item>
        <item>
          <p>
	    Correct flow ctrl checks from OTP-16764 to work as
	    intended. Probably will not have a noticeable affect but
	    will make connections more well behaved under some
	    circumstances.</p>
          <p>
	    Own Id: OTP-16837 Aux Id: ERL-1319, OTP-16764 </p>
        </item>
        <item>
          <p>
	    Distribution over TLS could exhibit livelock-like
	    behaviour when there is a constant stream of distribution
	    messages. Distribution data is now chunked every 16 Mb to
	    avoid that.</p>
          <p>
	    Own Id: OTP-16851 Aux Id: PR-2703 </p>
        </item>
      </list>
    </section>


    <section><title>Improvements and New Features</title>
      <list>
        <item>
          <p>
	    Implement the cookie extension for TLS 1.3.</p>
          <p>
	    Own Id: OTP-15855</p>
        </item>
        <item>
          <p>
	    Experimental OCSP client support.</p>
          <p>
	    Own Id: OTP-16448</p>
        </item>
        <item>
          <p>
	    TLS 1.0 -TLS-1.2 sessions tables now have a absolute max
	    value instead of using a shrinking mechanism when
	    reaching the limit. To avoid out of memory problems under
	    heavy load situations. Note that this change infers that
	    implementations of ssl_session_cache_api needs to
	    implement the size function (introduce in OTP 19) for
	    session reuse to be optimally utilized.</p>
          <p>
	    Own Id: OTP-16802 Aux Id: ERIERL-516 </p>
        </item>
      </list>
    </section>

</section>

<section><title>SSL 10.0</title>

    <section><title>Fixed Bugs and Malfunctions</title>
      <list>
        <item>
          <p>
	    Fix a bug that causes cross-build failure.</p>
          <p>
	    This change excludes the ssl.d dependency file from the
	    source tar balls.</p>
          <p>
	    Own Id: OTP-16562 Aux Id: ERL-1168 </p>
        </item>
        <item>
          <p>
	    Correct translation of OpenSSL legacy names for two
	    legacy cipher suites</p>
          <p>
	    Own Id: OTP-16573 Aux Id: ERIERL-477 </p>
        </item>
        <item>
          <p>
	    Correct documentation for PSK identity and SRP username.</p>
          <p>
	    Own Id: OTP-16585</p>
        </item>
        <item>
          <p>
	    Make sure client hostname check is run when client uses
	    its own verify_fun</p>
          <p>
	    Own Id: OTP-16626 Aux Id: ERL-1232 </p>
        </item>
        <item>
          <p>
	    Improved signature selection mechanism in TLS 1.3 for
	    increased interoperability.</p>
          <p>
	    Own Id: OTP-16638 Aux Id: ERL-1206 </p>
        </item>
      </list>
    </section>


    <section><title>Improvements and New Features</title>
      <list>
        <item>
          <p>
	    Drop support for SSL-3.0. Support for this legacy TLS
	    version has not been enabled by default since OTP 19. Now
	    all code to support it has been removed, that is SSL-3.0
	    protocol version can not be used and is considered
	    invalid.</p>
          <p>
	    *** POTENTIAL INCOMPATIBILITY ***</p>
          <p>
	    Own Id: OTP-14790</p>
        </item>
        <item>
          <p>
	    Added support for RSA-PSS signature schemes</p>
          <p>
	    Own Id: OTP-15247</p>
        </item>
        <item>
          <p>
	    Improve interoperability by implementing the middlebox
	    compatibility mode.</p>
          <p>
	    The middlebox compatibility mode makes the TLS 1.3
	    handshake look more like a TLS 1.2 handshake and
	    increases the chance of successfully establishing TLS 1.3
	    connections through legacy middleboxes.</p>
          <p>
	    Own Id: OTP-15589</p>
        </item>
        <item>
          <p>
	    Utilize new properties of <seemfa
	    marker="erts:erlang#dist_ctrl_get_data/1"><c>erlang:dist_ctrl_get_data()</c></seemfa>
	    for performance improvement of Erlang distribution over
	    TLS.</p>
          <p>
	    Own Id: OTP-16127 Aux Id: OTP-15618 </p>
        </item>
        <item>
          <p>
	    Calls of deprecated functions in the <seeguide
	    marker="crypto:new_api#the-old-api">Old Crypto
	    API</seeguide> are replaced by calls of their <seeguide
	    marker="crypto:new_api#the-new-api">substitutions</seeguide>.</p>
          <p>
	    Own Id: OTP-16346</p>
        </item>
        <item>
          <p>
	    Implement cipher suite TLS_AES_128_CCM_8_SHA256.</p>
          <p>
	    Own Id: OTP-16391</p>
        </item>
        <item>
          <p>
	    This change adds TLS-1.3 to the list of default supported
	    versions. That is, TLS-1.3 and TLS-1.2 are configured
	    when ssl option 'versions' is not explicitly set.</p>
          <p>
	    *** POTENTIAL INCOMPATIBILITY ***</p>
          <p>
	    Own Id: OTP-16400</p>
        </item>
        <item>
	    <p>Refactored the internal handling of deprecated and
	    removed functions.</p>
          <p>
	    Own Id: OTP-16469</p>
        </item>
        <item>
          <p>
	    Extended ssl:versions so that it lists supported,
	    available and implemented TLS/DTLS versions.</p>
          <p>
	    Own Id: OTP-16519</p>
        </item>
        <item>
          <p>
	    Added new option exclusive for ssl:cipher_suites/2,3</p>
          <p>
	    Own Id: OTP-16532</p>
        </item>
        <item>
          <p>
	    Avoid DoS attack against stateful session_tickets by
	    making session ticket ids unpredictable.</p>
          <p>
	    Own Id: OTP-16533</p>
        </item>
        <item>
          <p>
	    Add support for the max_fragment_length extension (RFC
	    6066).</p>
          <p>
	    Own Id: OTP-16547 Aux Id: PR-2547 </p>
        </item>
        <item>
          <p>
	    Add srp_username in ssl:connection_info, update the
	    document with types of this function.</p>
          <p>
	    Own Id: OTP-16584</p>
        </item>
      </list>
    </section>

</section>

<section><title>SSL 9.6.2.3</title>

    <section><title>Fixed Bugs and Malfunctions</title>
      <list>
        <item>
          <p>
	    Correct flow ctrl checks from OTP-16764 to work as
	    intended. Probably will not have a noticeable affect but
	    will make connections more well behaved under some
	    circumstances.</p>
          <p>
	    Own Id: OTP-16837 Aux Id: ERL-1319, OTP-16764 </p>
        </item>
        <item>
          <p>
	    Fix a bug that causes cross-build failure.</p>
          <p>
	    This change excludes the ssl.d dependency file from the
	    source tar balls.</p>
          <p>
	    Own Id: OTP-16921</p>
        </item>
      </list>
    </section>

</section>

<section><title>SSL 9.6.2.2</title>

    <section><title>Fixed Bugs and Malfunctions</title>
      <list>
        <item>
          <p>
	    Data deliver with ssl:recv/2,3 could fail for when using
	    packet mode. This has been fixed by correcting the flow
	    control handling of passive sockets when packet mode is
	    used.</p>
          <p>
	    Own Id: OTP-16764</p>
        </item>
        <item>
          <p>
	    Fix the internal handling of options 'verify' and
	    'verify_fun'.</p>
          <p>
	    This change fixes a vulnerability when setting the ssl
	    option 'verify' to verify_peer in a continued handshake
	    won't take any effect resulting in the acceptance of
	    expired peer certificates.</p>
          <p>
	    Own Id: OTP-16767 Aux Id: ERIERL-512 </p>
        </item>
      </list>
    </section>

</section>

<section><title>SSL 9.6.2.1</title>

    <section><title>Improvements and New Features</title>
      <list>
        <item>
          <p>
	    If a passive socket is created, ssl:recv/2,3 is never
	    called and then the peer closes the socket the
	    controlling process will no longer receive an active
	    close message.</p>
          <p>
	    Own Id: OTP-16697 Aux Id: ERIERL-496 </p>
        </item>
      </list>
    </section>

</section>

<section><title>SSL 9.6.2</title>

    <section><title>Fixed Bugs and Malfunctions</title>
      <list>
        <item>
          <p>
	    Fix timing bug that could cause ssl sockets to become
	    unresponsive after an ssl:recv/3 call timed out</p>
          <p>
	    Own Id: OTP-16619 Aux Id: ERL-1213 </p>
        </item>
      </list>
    </section>

</section>

<section><title>SSL 9.6.1</title>

    <section><title>Fixed Bugs and Malfunctions</title>
      <list>
        <item>
          <p>
	    Correct error handling when the partial_chain fun claims
	    a certificate to be the trusted cert that is not part of
	    the chain. This bug would hide the appropriate alert
	    generating an "INTERNAL_ERROR" alert instead.</p>
          <p>
	    Own Id: OTP-16567 Aux Id: ERIERL-481 </p>
        </item>
      </list>
    </section>

</section>

<section><title>SSL 9.6</title>

    <section><title>Fixed Bugs and Malfunctions</title>
      <list>
        <item>
          <p>
	    Correct handling of TLS record limit in TLS-1.3. The max
	    value differs from previous versions. Also the payload
	    data max record check was broken, that is record overflow
	    problems could occur if user sent large amounts of data.</p>
          <p>
	    Own Id: OTP-16258</p>
        </item>
        <item>
          <p>
	    Correct close handling for DTLS</p>
          <p>
	    Own Id: OTP-16348 Aux Id: ERL-1110 </p>
        </item>
        <item>
          <p>
	    Fix ssl:getstat/1-2 to also work for DTLS sockets</p>
          <p>
	    Own Id: OTP-16352 Aux Id: ERL-1099 </p>
        </item>
        <item>
          <p>
	    Correct internal handling och socket active mode to avoid
	    reviving TCP data aimed for a downgraded TLS socket.</p>
          <p>
	    Own Id: OTP-16425</p>
        </item>
        <item>
          <p>
	    When using the host name as fallback for SNI (server name
	    indication) strip a possible trailing dot that is allowed
	    in a host name but not in the SNI. Also if the server
	    receives a SNI with a trailing dot send an
	    UNRECOGNIZED_NAME alert.</p>
          <p>
	    Own Id: OTP-16437 Aux Id: ERL-1135 </p>
        </item>
        <item>
          <p>
	    Immediately remove session entries if handshake is
	    abruptly closed at transport level.</p>
          <p>
	    Own Id: OTP-16479</p>
        </item>
      </list>
    </section>


    <section><title>Improvements and New Features</title>
      <list>
        <item>
          <p>
	    Implementation of the key and initialization vector
	    update feature, and general hardening of TLS 1.3.</p>
          <p>
	    There are cryptographic limits on the amount of plaintext
	    which can be safely encrypted under a given set of keys.</p>
          <p>
	    This change enforces those limits by triggering automatic
	    key updates on TLS 1.3 connections.</p>
          <p>
	    Own Id: OTP-15856</p>
        </item>
        <item>
          <p>
	    Add support for TLS 1.3 Session Tickets (stateful and
	    stateless). This allows session resumption using keying
	    material from a previous successful handshake.</p>
          <p>
	    Own Id: OTP-16253</p>
        </item>
        <item>
          <p>
	    Add support for key exchange with Edward curves and
	    PSS-RSA padding in signature verification.</p>
          <p>
	    Own Id: OTP-16528</p>
        </item>
      </list>
    </section>

</section>

<section><title>SSL 9.5.3</title>

    <section><title>Fixed Bugs and Malfunctions</title>
      <list>
        <item>
          <p>
	    Enhance error handling, all ALERTS shall be handled
	    gracefully and not cause a crash.</p>
          <p>
	    Own Id: OTP-16413 Aux Id: ERL-1136 </p>
        </item>
        <item>
          <p>
	    Enhance alert logging, in some places the role indication
	    of the alert origin was missing. So the log would say
	    undefined instead of client or server.</p>
          <p>
	    Own Id: OTP-16424</p>
        </item>
        <item>
          <p>
	    Two different optimizations did not work together and
	    resulted in the possible breakage of connections using
	    stream ciphers (that is RC4). Reworked the implementation
	    to avoid this.</p>
          <p>
	    Own Id: OTP-16426 Aux Id: ERL-1136 </p>
        </item>
      </list>
    </section>

</section>

<section><title>SSL 9.5.2</title>

    <section><title>Fixed Bugs and Malfunctions</title>
      <list>
        <item>
          <p>
	    Fix the handling of GREASE values sent by web browsers
	    when establishing TLS 1.3 connections. This change
	    improves handling of GREASE values in various protocol
	    elements sent in a TLS 1.3 ClientHello.</p>
          <p>
	    Own Id: OTP-16388 Aux Id: ERL-1130 </p>
        </item>
        <item>
          <p>
	    Correct DTLS listen emulation, could cause problems with
	    opening a new DTLS listen socket for a port previously
	    used by a now closed DTLS listen socket.</p>
          <p>
	    Own Id: OTP-16396 Aux Id: ERL-1118 </p>
        </item>
      </list>
    </section>

</section>

<section><title>SSL 9.5.1</title>

    <section><title>Fixed Bugs and Malfunctions</title>
      <list>
        <item>
          <p>
	    Add missing alert handling clause for TLS record
	    handling. Could sometimes cause confusing error behaviors
	    of TLS connections.</p>
          <p>
	    Own Id: OTP-16357 Aux Id: ERL-1166 </p>
        </item>
        <item>
          <p>
	    Fix handling of ssl:recv that happens during a
	    renegotiation. Using the passive receive function
	    ssl:recv/[2,3] during a renegotiation would fail the
	    connection with unexpected msg.</p>
          <p>
	    Own Id: OTP-16361</p>
        </item>
      </list>
    </section>

</section>

<section><title>SSL 9.5</title>

    <section><title>Fixed Bugs and Malfunctions</title>
      <list>
        <item>
          <p>
	    Corrected CRL handling which could cause CRL verification
	    to fail. This could happen when the CRL distribution
	    point explicitly specifies the CRL issuer, that is not
	    using the fallback.</p>
          <p>
	    Own Id: OTP-16156 Aux Id: ERL-1030 </p>
        </item>
        <item>
          <p>
	    Correct handling of unordered chains so that it works as
	    expected</p>
          <p>
	    Own Id: OTP-16293</p>
        </item>
        <item>
          <p>
	    Fix bug causing ssl application to crash when handshake
	    is paused and ClientHello contains extensions for session
	    resumption (psk_key_exchange_modes, pre_shared_key).</p>
          <p>
	    Own Id: OTP-16295 Aux Id: ERL-1095 </p>
        </item>
        <item>
          <p>
	    Fix connectivity problems with legacy servers when client
	    is configured to support a range of protocol versions
	    including TLS 1.3.</p>
          <p>
	    Own Id: OTP-16303</p>
        </item>
      </list>
    </section>


    <section><title>Improvements and New Features</title>
      <list>
        <item>
          <p>
	    Improve session handling for TLS-1.3 compatibility mode
	    and cleaner internal handling so that removal of old
	    session data can be more efficient, hopefully mitigating
	    problems with big session tables during heavy load.</p>
          <p>
	    Own Id: OTP-15524 Aux Id: OTP-15352 </p>
        </item>
        <item>
          <p>
	    Correct handling of DTLS listen socket emulation. Could
	    cause failure to create new listen socket after process
	    that owned previous listen socket died.</p>
          <p>
	    Own Id: OTP-15809 Aux Id: ERL-917 </p>
        </item>
        <item>
          <p>
	    Add detailed info in ALERT description when client does
	    not send a requested cert.</p>
          <p>
	    Own Id: OTP-16266</p>
        </item>
      </list>
    </section>

</section>

<section><title>SSL 9.4</title>

    <section><title>Fixed Bugs and Malfunctions</title>
      <list>
        <item>
          <p>
	    Handling of zero size fragments in TLS could cause an
	    infinite loop. This has now been corrected.</p>
          <p>
	    Own Id: OTP-15328 Aux Id: ERIERL-379 </p>
        </item>
        <item>
          <p>
	    DTLS record check needs to consider that a resent hello
	    message can have a different version than the negotiated.</p>
          <p>
	    Own Id: OTP-15807 Aux Id: ERL-920 </p>
        </item>
      </list>
    </section>


    <section><title>Improvements and New Features</title>
      <list>
        <item>
          <p>
	    Basic support for TLS 1.3 Client for experimental use.
	    For more information see the Standards Compliance chapter
	    of the User's Guide.</p>
          <p>
	    Own Id: OTP-15431</p>
        </item>
        <item>
          <p>
	    Correct solution for retaining tcp flow control OTP-15802
	    (ERL-934) as to not break ssl:recv as reported in
	    (ERL-938)</p>
          <p>
	    Own Id: OTP-15823 Aux Id: ERL-934, ERL-938 </p>
        </item>
        <item>
          <p>
	    Enhance dialyzer specs to reflect implementation better
	    and avoid dialyzer warnings for the user that wants to
	    use TLS with unix domain sockets.</p>
          <p>
	    Own Id: OTP-15851 Aux Id: PR-2235 </p>
        </item>
        <item>
          <p>
	    Add support for ECDSA signature algorithms in TLS 1.3.</p>
          <p>
	    Own Id: OTP-15854</p>
        </item>
        <item>
          <p>
	    Correct error handling of TLS downgrade, possible return
	    values form ssl:close/2 when downgrading is {ok, Port} or
	    {error, Reason}, it could happen that only ok was
	    returned instead of {error, closed} when downgrade failed
	    due to that the peer closed the TCP connection.</p>
          <p>
	    Own Id: OTP-16027</p>
        </item>
      </list>
    </section>

</section>

<section><title>SSL 9.3.5</title>

    <section><title>Improvements and New Features</title>
      <list>
        <item>
          <p>
	    Enhance error handling for erroneous alerts from the
	    peer.</p>
          <p>
	    Own Id: OTP-15943</p>
        </item>
      </list>
    </section>

</section>

<section><title>SSL 9.3.4</title>

    <section><title>Fixed Bugs and Malfunctions</title>
      <list>
        <item>
          <p>
	    Fix handling of certificate decoding problems in TLS 1.3
	    similarly as in TLS 1.2.</p>
          <p>
	    Own Id: OTP-15900</p>
        </item>
        <item>
          <p>
	    Hibernation now works as expected in all cases, was
	    accidentally broken by optimization efforts.</p>
          <p>
	    Own Id: OTP-15910</p>
        </item>
        <item>
          <p>
	    Fix interoperability problems with openssl when the TLS
	    1.3 server is configured with the option
	    signature_algs_cert.</p>
          <p>
	    Own Id: OTP-15913</p>
        </item>
      </list>
    </section>

</section>

<section><title>SSL 9.3.3</title>

    <section><title>Fixed Bugs and Malfunctions</title>
      <list>
        <item>
          <p>
	    Correct handshake handling, might cause strange symptoms
	    such as ASN.1 certificate decoding issues.</p>
          <p>
	    Own Id: OTP-15879 Aux Id: ERL-968 </p>
        </item>
        <item>
          <p>
	    Fix handling of the signature_algorithms_cert extension
	    in the ClientHello handshake message.</p>
          <p>
	    Own Id: OTP-15887 Aux Id: ERL-973 </p>
        </item>
        <item>
          <p>
	    Handle new ClientHello extensions when handshake is
	    paused by the {handshake, hello} ssl option.</p>
          <p>
	    Own Id: OTP-15888 Aux Id: ERL-975 </p>
        </item>
      </list>
    </section>

</section>

<section><title>SSL 9.3.2</title>

    <section><title>Fixed Bugs and Malfunctions</title>
      <list>
        <item>
          <p>
	    Returned "alert error string" is now same as logged alert
	    string</p>
          <p>
	    Own Id: OTP-15844</p>
        </item>
        <item>
          <p>
	    Fix returned extension map fields to follow the
	    documentation.</p>
          <p>
	    Own Id: OTP-15862 Aux Id: ERL-951 </p>
        </item>
        <item>
          <p>
	    Avoid DTLS crash due to missing gen_server return value
	    in DTLS packet demux process.</p>
          <p>
	    Own Id: OTP-15864 Aux Id: ERL-962 </p>
        </item>
      </list>
    </section>

</section>

<section><title>SSL 9.3.1</title>

    <section><title>Fixed Bugs and Malfunctions</title>
      <list>
        <item>
          <p>
	    Missing check of size of user_data_buffer made internal
	    socket behave as an active socket instead of active N.
	    This could cause memory problems.</p>
          <p>
	    Own Id: OTP-15825 Aux Id: ERL-934, OTP-15823 </p>
        </item>
      </list>
    </section>

</section>

<section><title>SSL 9.3</title>

    <section><title>Fixed Bugs and Malfunctions</title>
      <list>
        <item>
          <p>
	    The distribution handshake with TLS distribution
	    (<c>inet_tls_dist</c>) does now utilize the socket option
	    <c>{nodelay, true}</c>, which decreases the distribution
	    setup time significantly.</p>
          <p>
	    Own Id: OTP-14792</p>
        </item>
        <item>
          <p>
	    Correct shutdown reason to avoid an incorrect crash
	    report</p>
          <p>
	    Own Id: OTP-15710 Aux Id: ERL-893 </p>
        </item>
        <item>
          <p>
	    Enhance documentation and type specifications.</p>
          <p>
	    Own Id: OTP-15746 Aux Id: ERIERL-333 </p>
        </item>
      </list>
    </section>


    <section><title>Improvements and New Features</title>
      <list>
        <item>
          <p>
	    TLS-1.0, TLS-1.1 and DTLS-1.0 are now considered legacy
	    and not supported by default</p>
          <p>
	    *** POTENTIAL INCOMPATIBILITY ***</p>
          <p>
	    Own Id: OTP-14865</p>
        </item>
        <item>
          <p>
	    Use new logger API in ssl. Introduce log levels and
	    verbose debug logging for SSL.</p>
          <p>
	    Own Id: OTP-15055</p>
        </item>
        <item>
          <p>
	    Add new API function str_to_suite/1, cipher_suites/3
	    (list cipher suites as rfc or OpenSSL name strings) and
	    suite_to_openssl_str/1</p>
          <p>
	    Own Id: OTP-15483 Aux Id: ERL-924 </p>
        </item>
        <item>
          <p>
	    Basic support for TLS 1.3 Server for experimental use.
	    The client is not yet functional, for more information
	    see the Standards Compliance chapter of the User's Guide.</p>
          <p>
	    Own Id: OTP-15591</p>
        </item>
        <item>
          <p>
	    Add support for PSK CCM ciphers from RFC 6655</p>
          <p>
	    Own Id: OTP-15626</p>
        </item>
      </list>
    </section>

</section>

<section><title>SSL 9.2.3.7</title>

    <section><title>Fixed Bugs and Malfunctions</title>
      <list>
        <item>
          <p>
	    Data deliver with ssl:recv/2,3 could fail for when using
	    packet mode. This has been fixed by correcting the flow
	    control handling of passive sockets when packet mode is
	    used.</p>
          <p>
	    Own Id: OTP-16764</p>
        </item>
      </list>
    </section>

</section>

<section><title>SSL 9.2.3.6</title>

    <section><title>Fixed Bugs and Malfunctions</title>
      <list>
        <item>
          <p>
	    Fix timing bug that could cause ssl sockets to become
	    unresponsive after an ssl:recv/3 call timed out</p>
          <p>
	    Own Id: OTP-16619 Aux Id: ERL-1213 </p>
        </item>
      </list>
    </section>

</section>

<section><title>SSL 9.2.3.5</title>

    <section><title>Fixed Bugs and Malfunctions</title>
      <list>
        <item>
          <p>
	    Handling of zero size fragments in TLS could cause an
	    infinite loop. This has now been corrected.</p>
          <p>
	    Own Id: OTP-15328 Aux Id: ERIERL-379 </p>
        </item>
      </list>
    </section>

</section>

<section><title>SSL 9.2.3.4</title>

    <section><title>Fixed Bugs and Malfunctions</title>
      <list>
        <item>
          <p>
	    Hibernation now works as expected in all cases, was
	    accidentally broken by optimization efforts.</p>
          <p>
	    Own Id: OTP-15910</p>
        </item>
      </list>
    </section>

</section>

<section><title>SSL 9.2.3.3</title>

    <section><title>Fixed Bugs and Malfunctions</title>
      <list>
        <item>
          <p>
	    Correct handshake handling, might cause strange symptoms
	    such as ASN.1 certificate decoding issues.</p>
          <p>
	    Own Id: OTP-15879 Aux Id: ERL-968 </p>
        </item>
      </list>
    </section>

</section>

<section><title>SSL 9.2.3.2</title>

    <section><title>Fixed Bugs and Malfunctions</title>
      <list>
        <item>
          <p>
	    Returned "alert error string" is now same as logged alert
	    string</p>
          <p>
	    Own Id: OTP-15844</p>
        </item>
      </list>
    </section>

</section>

<section><title>SSL 9.2.3.1</title>

    <section><title>Fixed Bugs and Malfunctions</title>
      <list>
        <item>
          <p>
	    Correct solution for retaining tcp flow control OTP-15802
	    (ERL-934) as to not break ssl:recv as reported in
	    (ERL-938)</p>
          <p>
	    Own Id: OTP-15823 Aux Id: ERL-934, ERL-938 </p>
        </item>
      </list>
    </section>

</section>

<section><title>SSL 9.2.3</title>

    <section><title>Fixed Bugs and Malfunctions</title>
      <list>
        <item>
          <p>
	    Missing check of size of user_data_buffer made internal
	    socket behave as an active socket instead of active N.
	    This could cause memory problems.</p>
          <p>
	    Own Id: OTP-15802 Aux Id: ERL-934 </p>
        </item>
      </list>
    </section>


    <section><title>Improvements and New Features</title>
      <list>
        <item>
          <p>
	    Back port of bug fix ERL-893 from OTP-22 and document
	    enhancements that will solve dialyzer warnings for users
	    of the ssl application.</p>
          <p>
	    This change also affects public_key, eldap (and inet
	    doc).</p>
          <p>
	    Own Id: OTP-15785 Aux Id: ERL-929, ERL-893, PR-2215 </p>
        </item>
      </list>
    </section>

</section>

<section><title>SSL 9.2.2</title>

    <section><title>Fixed Bugs and Malfunctions</title>
      <list>
        <item>
          <p>
	    With the default BEAST Mitigation strategy for TLS 1.0 an
	    empty TLS fragment could be sent after a one-byte
	    fragment. This glitch has been fixed.</p>
          <p>
	    Own Id: OTP-15054 Aux Id: ERIERL-346 </p>
        </item>
      </list>
    </section>

</section>

<section><title>SSL 9.2.1</title>

    <section><title>Fixed Bugs and Malfunctions</title>
      <list>
        <item>
          <p>
	    The timeout for a passive receive was sometimes not
	    cancelled and later caused a server crash. This bug has
	    now been corrected.</p>
          <p>
	    Own Id: OTP-14701 Aux Id: ERL-883, ERL-884 </p>
        </item>
        <item>
          <p>
	    Add tag for passive message (active N) in cb_info to
	    retain transport transparency.</p>
          <p>
	    Own Id: OTP-15679 Aux Id: ERL-861 </p>
        </item>
      </list>
    </section>

</section>

<section><title>SSL 9.2</title>

    <section><title>Fixed Bugs and Malfunctions</title>
      <list>
        <item>
          <p>
	    Fix bug that an incorrect return value for gen_statem
	    could be created when alert was a result of handling
	    renegotiation info extension</p>
          <p>
	    Own Id: OTP-15502</p>
        </item>
        <item>
          <p>
	    Correct check for 3des_ede_cbc, could cause ssl to claim
	    to support 3des_ede_cbc when cryptolib does not.</p>
          <p>
	    Own Id: OTP-15539</p>
        </item>
        <item>
          <p>
	    Improved DTLS error handling, avoids unexpected
	    connection failure in rare cases.</p>
          <p>
	    Own Id: OTP-15561</p>
        </item>
        <item>
          <p>
	    Corrected active once emulation bug that could cause the
	    ssl_closed meassage to not be sent. Bug introduced by
	    OTP-15449</p>
          <p>
	    Own Id: OTP-15666 Aux Id: ERIERL-316, </p>
        </item>
      </list>
    </section>


    <section><title>Improvements and New Features</title>
      <list>
        <item>
          <p>
	    Add client option {reuse_session, SessionID::binary()}
	    that can be used together with new option value
	    {reuse_sessions, save}. This makes it possible to reuse a
	    session from a specific connection establishment.</p>
          <p>
	    Own Id: OTP-15369</p>
        </item>
        <item>
          <p>
	    The Reason part of of the error return from the functions
	    connect and handshake has a better and documented format.
	    This will sometimes differ from previous returned
	    reasons, however those where only documented as term()
	    and should for that reason not be relied on.</p>
          <p>
	    *** POTENTIAL INCOMPATIBILITY ***</p>
          <p>
	    Own Id: OTP-15423</p>
        </item>
        <item>
          <p>
	    Refactor of state handling to improve TLS application
	    data throughput and reduce CPU overhead</p>
          <p>
	    Own Id: OTP-15445</p>
        </item>
        <item>
          <p>
	    The SSL code has been optimized in many small ways to
	    reduce CPU load for encryption/decryption, especially for
	    Erlang's distribution protocol over TLS.</p>
          <p>
	    Own Id: OTP-15529</p>
        </item>
        <item>
          <p>
	    Add support for active N</p>
          <p>
	    Own Id: OTP-15665 Aux Id: ERL-811, PR-2072 </p>
        </item>
      </list>
    </section>

</section>

<section><title>SSL 9.1.2</title>

    <section><title>Fixed Bugs and Malfunctions</title>
      <list>
        <item>
          <p>
	    Fix encoding of the SRP extension length field in ssl.
	    The old encoding of the SRP extension length could cause
	    interoperability problems with third party SSL
	    implementations when SRP was used.</p>
          <p>
	    Own Id: OTP-15477 Aux Id: ERL-790 </p>
        </item>
        <item>
          <p>
	    Guarantee active once data delivery, handling TCP stream
	    properly.</p>
          <p>
	    Own Id: OTP-15504 Aux Id: ERL-371 </p>
        </item>
        <item>
          <p>
	    Correct gen_statem returns for some error cases</p>
          <p>
	    Own Id: OTP-15505</p>
        </item>
      </list>
    </section>

</section>

<section><title>SSL 9.1.1</title>

    <section><title>Fixed Bugs and Malfunctions</title>
      <list>
        <item>
          <p>
	    Fixed renegotiation bug. Client did not handle server
	    initiated renegotiation correctly after rewrite to two
	    connection processes, due to ERL-622 commit
	    d87ac1c55188f5ba5cdf72384125d94d42118c18. This could
	    manifest it self as a " bad_record_mac" alert.</p>
          <p>
	    Also included are some optimizations</p>
          <p>
	    Own Id: OTP-15489 Aux Id: ERL-308 </p>
        </item>
      </list>
    </section>

</section>

<section><title>SSL 9.1</title>

    <section><title>Fixed Bugs and Malfunctions</title>
      <list>
        <item>
          <p>
	    PEM cache was not evicting expired entries due to due to
	    timezone confusion.</p>
          <p>
	    Own Id: OTP-15368</p>
        </item>
        <item>
          <p>
	    Make sure an error is returned if a "transport_accept
	    socket" is used in some other call than ssl:handshake* or
	    ssl:controlling_process</p>
          <p>
	    Own Id: OTP-15384 Aux Id: ERL-756 </p>
        </item>
        <item>
          <p>
	    Fix timestamp handling in the PEM-cache could cause
	    entries to not be invalidated at the correct time.</p>
          <p>
	    Own Id: OTP-15402</p>
        </item>
        <item>
          <p>
	    Extend check for undelivered data at closing, could under
	    some circumstances fail to deliver all data that was
	    actually received.</p>
          <p>
	    Own Id: OTP-15412 Aux Id: ERL-731 </p>
        </item>
        <item>
          <p>
	    Correct signature check for TLS-1.2 that allows different
	    algorithms for signature of peer cert and peer cert key.
	    Not all allowed combinations where accepted.</p>
          <p>
	    Own Id: OTP-15415 Aux Id: ERL-763 </p>
        </item>
        <item>
          <p>
	    Correct gen_statem return value, could cause
	    renegotiation to fail.</p>
          <p>
	    Own Id: OTP-15418 Aux Id: ERL-770 </p>
        </item>
      </list>
    </section>


    <section><title>Improvements and New Features</title>
      <list>
        <item>
          <p>
	    Add engine support for RSA key exchange</p>
          <p>
	    Own Id: OTP-15420 Aux Id: ERIERL-268 </p>
        </item>
        <item>
          <p>
	    ssl now uses active n internally to boost performance.
	    Old active once behavior can be restored by setting
	    application variable see manual page for ssl application
	    (man 6).</p>
          <p>
	    *** POTENTIAL INCOMPATIBILITY ***</p>
          <p>
	    Own Id: OTP-15449</p>
        </item>
      </list>
    </section>

</section>

<section><title>SSL 9.0.3</title>

    <section><title>Fixed Bugs and Malfunctions</title>
      <list>
        <item>
          <p>
	    Correct alert handling with new TLS sender process, from
	    ssl-9.0.2. CLOSE ALERTS could under some circumstances be
	    encoded using an incorrect cipher state. This would cause
	    the peer to regard them as unknown messages.</p>
          <p>
	    Own Id: OTP-15337 Aux Id: ERL-738 </p>
        </item>
        <item>
          <p>
	    Correct handling of socket packet option with new TLS
	    sender process, from ssl-9.0.2. When changing the socket
	    option {packet, 1|2|3|4} with ssl:setopts/2 the option
	    must internally be propagated to the sender process as
	    well as the reader process as this particular option also
	    affects the data to be sent.</p>
          <p>
	    Own Id: OTP-15348 Aux Id: ERL-747 </p>
        </item>
      </list>
    </section>

</section>

<section><title>SSL 9.0.2</title>

    <section><title>Fixed Bugs and Malfunctions</title>
      <list>
        <item>
          <p>
	    Use separate processes for sending and receiving
	    application data for TLS connections to avoid potential
	    deadlock that was most likely to occur when using TLS for
	    Erlang distribution. Note does not change the API.</p>
          <p>
	    Own Id: OTP-15122</p>
        </item>
        <item>
          <p>
	    Correct handling of empty server SNI extension</p>
          <p>
	    Own Id: OTP-15168</p>
        </item>
        <item>
          <p>
	    Correct PSK cipher suite handling and add
	    selected_cipher_suite to connection information</p>
          <p>
	    Own Id: OTP-15172</p>
        </item>
        <item>
          <p>
	    Adopt to the fact that cipher suite sign restriction are
	    relaxed in TLS-1.2</p>
          <p>
	    Own Id: OTP-15173</p>
        </item>
        <item>
          <p>
	    Enhance error handling of non existing PEM files</p>
          <p>
	    Own Id: OTP-15174</p>
        </item>
        <item>
          <p>
	    Correct close handling of transport accepted sockets in
	    the error state</p>
          <p>
	    Own Id: OTP-15216</p>
        </item>
        <item>
          <p>
	    Correct PEM cache to not add references to empty entries
	    when PEM file does not exist.</p>
          <p>
	    Own Id: OTP-15224</p>
        </item>
        <item>
          <p>
	    Correct handling of all PSK cipher suites</p>
          <p>
	    Before only some PSK suites would be correctly negotiated
	    and most PSK ciphers suites would fail the connection.</p>
          <p>
	    Own Id: OTP-15285</p>
        </item>
      </list>
    </section>


    <section><title>Improvements and New Features</title>
      <list>
        <item>
          <p>
	    TLS will now try to order certificate chains if they
	    appear to be unordered. That is prior to TLS 1.3,
	    “certificate_list” ordering was required to be
	    strict, however some implementations already allowed for
	    some flexibility. For maximum compatibility, all
	    implementations SHOULD be prepared to handle potentially
	    extraneous certificates and arbitrary orderings from any
	    TLS version.</p>
          <p>
	    Own Id: OTP-12983</p>
        </item>
        <item>
          <p>
	    TLS will now try to reconstructed an incomplete
	    certificate chains from its local CA-database and use
	    that data for the certificate path validation. This
	    especially makes sense for partial chains as then the
	    peer might not send an intermediate CA as it is
	    considered the trusted root in that case.</p>
          <p>
	    Own Id: OTP-15060</p>
        </item>
        <item>
          <p>
	    Option keyfile defaults to certfile and should be trumped
	    with key. This failed for engine keys.</p>
          <p>
	    Own Id: OTP-15193</p>
        </item>
        <item>
          <p>
	    Error message improvement when own certificate has
	    decoding issues, see also issue ERL-668.</p>
          <p>
	    Own Id: OTP-15234</p>
        </item>
        <item>
          <p>
	    Correct dialyzer spec for key option</p>
          <p>
	    Own Id: OTP-15281</p>
        </item>
      </list>
    </section>

</section>

<section><title>SSL 9.0.1</title>

    <section><title>Fixed Bugs and Malfunctions</title>
      <list>
        <item>
          <p>
	    Correct cipher suite handling for ECDHE_*, the incorrect
	    handling could cause an incorrrect suite to be selected
	    and most likely fail the handshake.</p>
          <p>
	    Own Id: OTP-15203</p>
        </item>
      </list>
    </section>

</section>

<section><title>SSL 9.0</title>

    <section><title>Fixed Bugs and Malfunctions</title>
      <list>
        <item>
          <p>
	    Correct handling of ECDH suites.</p>
          <p>
	    Own Id: OTP-14974</p>
        </item>
        <item>
          <p>
	    Proper handling of clients that choose to send an empty
	    answer to a certificate request</p>
          <p>
	    Own Id: OTP-15050</p>
        </item>
      </list>
    </section>


    <section><title>Improvements and New Features</title>
      <list>
        <item>
          <p>
	    Distribution over SSL (inet_tls) has, to improve
	    performance, been rewritten to not use intermediate
	    processes and ports.</p>
          <p>
	    Own Id: OTP-14465</p>
        </item>
        <item>
          <p>
	    Add support for ECDHE_PSK cipher suites</p>
          <p>
	    Own Id: OTP-14547</p>
        </item>
        <item>
          <p>
	    For security reasons no longer support 3-DES cipher
	    suites by default</p>
          <p>
	    *** INCOMPATIBILITY with possibly ***</p>
          <p>
	    Own Id: OTP-14768</p>
        </item>
        <item>
          <p>
	    For security reasons RSA-key exchange cipher suites are
	    no longer supported by default</p>
          <p>
	    *** INCOMPATIBILITY with possible ***</p>
          <p>
	    Own Id: OTP-14769</p>
        </item>
        <item>
          <p>
	    The interoperability option to fallback to insecure
	    renegotiation now has to be explicitly turned on.</p>
          <p>
	    *** INCOMPATIBILITY with possibly ***</p>
          <p>
	    Own Id: OTP-14789</p>
        </item>
        <item>
          <p>
	    Drop support for SSLv2 enabled clients. SSLv2 has been
	    broken for decades and never supported by the Erlang
	    SSL/TLS implementation. This option was by default
	    disabled and enabling it has proved to sometimes break
	    connections not using SSLv2 enabled clients.</p>
          <p>
	    *** POTENTIAL INCOMPATIBILITY ***</p>
          <p>
	    Own Id: OTP-14824</p>
        </item>
        <item>
          <p>
	    Remove CHACHA20_POLY1305 ciphers form default for now. We
	    have discovered interoperability problems, ERL-538, that
	    we believe needs to be solved in crypto.</p>
          <p>
	    *** INCOMPATIBILITY with possibly ***</p>
          <p>
	    Own Id: OTP-14882</p>
        </item>
        <item>
          <p>
	    Generalize DTLS packet multiplexing to make it easier to
	    add future DTLS features and uses.</p>
          <p>
	    Own Id: OTP-14888</p>
        </item>
        <item>
          <p>
	    Use uri_string module instead of http_uri.</p>
          <p>
	    Own Id: OTP-14902</p>
        </item>
        <item>
          <p>
	    The SSL distribution protocol <c>-proto inet_tls</c> has
	    stopped setting the SSL option
	    <c>server_name_indication</c>. New verify funs for client
	    and server in <c>inet_tls_dist</c> has been added, not
	    documented yet, that checks node name if present in peer
	    certificate. Usage is still also yet to be documented.</p>
          <p>
	    Own Id: OTP-14969 Aux Id: OTP-14465, ERL-598 </p>
        </item>
        <item>
          <p>
	    Deprecate ssl:ssl_accept/[1,2,3] in favour of
	    ssl:handshake/[1,2,3]</p>
          <p>
	    Own Id: OTP-15056</p>
        </item>
        <item>
          <p>
	    Customizes the hostname verification of the peer
	    certificate, as different protocols that use TLS such as
	    HTTP or LDAP may want to do it differently</p>
          <p>
	    Own Id: OTP-15102 Aux Id: ERL-542, OTP-14962 </p>
        </item>
        <item>
          <p>
	    Add utility function for converting erlang cipher suites
	    to a string representation (ERL-600).</p>
          <p>
	    Own Id: OTP-15106</p>
        </item>
        <item>
          <p>
	    First version with support for DTLS</p>
          <p>
	    Own Id: OTP-15142</p>
        </item>
      </list>
    </section>

</section>

<section><title>SSL 8.2.6.4</title>

    <section><title>Fixed Bugs and Malfunctions</title>
      <list>
        <item>
          <p>
	    Add engine support for RSA key exchange</p>
          <p>
	    Own Id: OTP-15420</p>
        </item>
      </list>
    </section>

</section>

<section><title>SSL 8.2.6.3</title>

    <section><title>Fixed Bugs and Malfunctions</title>
      <list>
        <item>
          <p>
	    Extend check for undelivered data at closing, could under
	    some circumstances fail to deliverd all data that was
	    acctualy recivied.</p>
          <p>
	    Own Id: OTP-15412</p>
        </item>
      </list>
    </section>

</section>

<section><title>SSL 8.2.6.2</title>

    <section><title>Fixed Bugs and Malfunctions</title>
      <list>
        <item>
          <p>
	    Correct handling of empty server SNI extension</p>
          <p>
	    Own Id: OTP-15168</p>
        </item>
        <item>
          <p>
	    Correct cipher suite handling for ECDHE_*, the incorrect
	    handling could cause an incorrrect suite to be selected
	    and most likely fail the handshake.</p>
          <p>
	    Own Id: OTP-15203</p>
        </item>
      </list>
    </section>

</section>

<section><title>SSL 8.2.6.1</title>

    <section><title>Fixed Bugs and Malfunctions</title>
      <list>
        <item>
          <p>
	    Improve cipher suite handling correcting ECC and TLS-1.2
	    requierments. Backport of solution for ERL-641</p>
          <p>
	    Own Id: OTP-15178</p>
        </item>
      </list>
    </section>


    <section><title>Improvements and New Features</title>
      <list>
        <item>
          <p>
	    Option keyfile defaults to certfile and should be trumped
	    with key. This failed for engine keys.</p>
          <p>
	    Own Id: OTP-15193</p>
        </item>
      </list>
    </section>

</section>

<section><title>SSL 8.2.6</title>

    <section><title>Fixed Bugs and Malfunctions</title>
      <list>
        <item>
          <p>
	    Proper handling of clients that choose to send an empty
	    answer to a certificate request</p>
          <p>
	    Own Id: OTP-15050</p>
        </item>
      </list>
    </section>

</section>

<section><title>SSL 8.2.5</title>

    <section><title>Fixed Bugs and Malfunctions</title>
      <list>
        <item>
          <p>
	    Fix filter function to not incorrectly exclude AEAD
	    cipher suites</p>
          <p>
	    Own Id: OTP-14981</p>
        </item>
      </list>
    </section>

</section>

<section><title>SSL 8.2.4</title>

    <section><title>Fixed Bugs and Malfunctions</title>
      <list>
        <item>
          <p>
	    Optimization of bad merge conflict resolution causing
	    dubble decode</p>
          <p>
	    Own Id: OTP-14843</p>
        </item>
        <item>
          <p>
	    Restore error propagation to OTP-19.3 behaviour, in
	    OTP-20.2 implementation adjustments to gen_statem needed
	    some further adjustments to avoid a race condition. This
	    could cause a TLS server to not always report file path
	    errors correctly.</p>
          <p>
	    Own Id: OTP-14852</p>
        </item>
        <item>
          <p>
	    Corrected RC4 suites listing function to regard TLS
	    version</p>
          <p>
	    Own Id: OTP-14871</p>
        </item>
        <item>
          <p>
	    Fix alert handling so that unexpected messages are logged
	    and alerted correctly</p>
          <p>
	    Own Id: OTP-14919</p>
        </item>
        <item>
          <p>
	    Correct handling of anonymous cipher suites</p>
          <p>
	    Own Id: OTP-14952</p>
        </item>
      </list>
    </section>


    <section><title>Improvements and New Features</title>
      <list>
        <item>
          <p>
	    Added new API functions to facilitate cipher suite
	    handling</p>
          <p>
	    Own Id: OTP-14760</p>
        </item>
        <item>
          <p>
	    Correct TLS_FALLBACK_SCSV handling so that this special
	    flag suite is always placed last in the cipher suite list
	    in accordance with the specs. Also make sure this
	    functionality is used in DTLS.</p>
          <p>
	    Own Id: OTP-14828</p>
        </item>
        <item>
          <p>
	    Add TLS record version sanity check for early as possible
	    error detection and consistency in ALERT codes generated</p>
          <p>
	    Own Id: OTP-14892</p>
        </item>
      </list>
    </section>

</section>

<section><title>SSL 8.2.3</title>

    <section><title>Fixed Bugs and Malfunctions</title>
      <list>
        <item>
          <p>
	    Packet options cannot be supported for unreliable
	    transports, that is, packet option for DTLS over udp will
	    not be supported.</p>
          <p>
	    Own Id: OTP-14664</p>
        </item>
        <item>
          <p>
	    Ensure data delivery before close if possible. This fix
	    is related to fix in PR-1479.</p>
          <p>
	    Own Id: OTP-14794</p>
        </item>
      </list>
    </section>


    <section><title>Improvements and New Features</title>
      <list>
        <item>
          <p>
	    The crypto API is extended to use private/public keys
	    stored in an Engine for sign/verify or encrypt/decrypt
	    operations.</p>
          <p>
	    The ssl application provides an API to use this new
	    engine concept in TLS.</p>
          <p>
	    Own Id: OTP-14448</p>
        </item>
        <item>
          <p>
	    Implemented renegotiation for DTLS</p>
          <p>
	    Own Id: OTP-14563</p>
        </item>
        <item>
          <p>
	    A new command line option <c>-ssl_dist_optfile</c> has
	    been added to facilitate specifying the many options
	    needed when using SSL as the distribution protocol.</p>
          <p>
	    Own Id: OTP-14657</p>
        </item>
      </list>
    </section>

</section>

<section><title>SSL 8.2.2</title>
    <section><title>Fixed Bugs and Malfunctions</title>
      <list>
        <item>
          <p>
	    TLS sessions must be registered with SNI if provided, so
	    that sessions where client hostname verification would
	    fail cannot connect reusing a session created when the
	    server name verification succeeded.</p>
          <p>
	    Own Id: OTP-14632</p>
        </item>
        <item>
	    <p> An erlang TLS server configured with cipher suites
	    using rsa key exchange, may be vulnerable to an Adaptive
	    Chosen Ciphertext attack (AKA Bleichenbacher attack)
	    against RSA, which when exploited, may result in
	    plaintext recovery of encrypted messages and/or a
	    Man-in-the-middle (MiTM) attack, despite the attacker not
	    having gained access to the server’s private key
	    itself. <url
	    href="https://nvd.nist.gov/vuln/detail/CVE-2017-1000385">CVE-2017-1000385</url>
	    </p> <p> Exploiting this vulnerability to perform
	    plaintext recovery of encrypted messages will, in most
	    practical cases, allow an attacker to read the plaintext
	    only after the session has completed. Only TLS sessions
	    established using RSA key exchange are vulnerable to this
	    attack. </p> <p> Exploiting this vulnerability to conduct
	    a MiTM attack requires the attacker to complete the
	    initial attack, which may require thousands of server
	    requests, during the handshake phase of the targeted
	    session within the window of the configured handshake
	    timeout. This attack may be conducted against any TLS
	    session using RSA signatures, but only if cipher suites
	    using RSA key exchange are also enabled on the server.
	    The limited window of opportunity, limitations in
	    bandwidth, and latency make this attack significantly
	    more difficult to execute. </p> <p> RSA key exchange is
	    enabled by default although least prioritized if server
	    order is honored. For such a cipher suite to be chosen it
	    must also be supported by the client and probably the
	    only shared cipher suite. </p> <p> Captured TLS sessions
	    encrypted with ephemeral cipher suites (DHE or ECDHE) are
	    not at risk for subsequent decryption due to this
	    vulnerability. </p> <p> As a workaround if default cipher
	    suite configuration was used you can configure the server
	    to not use vulnerable suites with the ciphers option like
	    this: </p> <c> {ciphers, [Suite || Suite &lt;-
	    ssl:cipher_suites(), element(1,Suite) =/= rsa]} </c> <p>
	    that is your code will look somethingh like this: </p>
	    <c> ssl:listen(Port, [{ciphers, [Suite || Suite &lt;-
	    ssl:cipher_suites(), element(1,S) =/= rsa]} | Options]).
	    </c> <p> Thanks to Hanno Böck, Juraj Somorovsky and
	    Craig Young for reporting this vulnerability. </p>
          <p>
	    Own Id: OTP-14748</p>
        </item>
      </list>
    </section>

    <section><title>Improvements and New Features</title>
      <list>
        <item>
          <p>
	    If no SNI is available and the hostname is an IP-address
	    also check for IP-address match. This check is not as
	    good as a DNS hostname check and certificates using
	    IP-address are not recommended.</p>
          <p>
	    Own Id: OTP-14655</p>
        </item>
      </list>
    </section>

</section>

<section><title>SSL 8.2.1</title>

    <section><title>Fixed Bugs and Malfunctions</title>
      <list>
        <item>
          <p>
	    Max session table works correctly again</p>
          <p>
	    Own Id: OTP-14556</p>
        </item>
      </list>
    </section>


    <section><title>Improvements and New Features</title>
      <list>
        <item>
          <p>
	    Customize alert handling for DTLS over UDP to mitigate
	    DoS attacks</p>
          <p>
	    Own Id: OTP-14078</p>
        </item>
        <item>
          <p>
	    Improved error propagation and reports</p>
          <p>
	    Own Id: OTP-14236</p>
        </item>
      </list>
    </section>

</section>

<section><title>SSL 8.2</title>

    <section><title>Fixed Bugs and Malfunctions</title>
      <list>
        <item>
          <p>
	    ECDH-ECDSA key exchange supported, was accidentally
	    dismissed in earlier versions.</p>
          <p>
	    Own Id: OTP-14421</p>
        </item>
        <item>
          <p>
	    Correct close semantics for active once connections. This
	    was a timing dependent bug the resulted in the close
	    message not always reaching the ssl user process.</p>
          <p>
	    Own Id: OTP-14443</p>
        </item>
      </list>
    </section>


    <section><title>Improvements and New Features</title>
      <list>
        <item>
          <p>
	    TLS-1.2 clients will now always send hello messages on
	    its own format, as opposed to earlier versions that will
	    send the hello on the lowest supported version, this is a
	    change supported by the latest RFC.</p>
          <p>
	    This will make interoperability with some newer servers
	    smoother. Potentially, but unlikely, this could cause a
	    problem with older servers if they do not adhere to the
	    RFC and ignore unknown extensions.</p>
          <p>
	    *** POTENTIAL INCOMPATIBILITY ***</p>
          <p>
	    Own Id: OTP-13820</p>
        </item>
        <item>
          <p>
	    Allow Erlang/OTP to use OpenSSL in FIPS-140 mode, in
	    order to satisfy specific security requirements (mostly
	    by different parts of the US federal government). </p>
          <p>
	    See the new crypto users guide "FIPS mode" chapter about
	    building and using the FIPS support which is disabled by
	    default.</p>
          <p>
	    (Thanks to dszoboszlay and legoscia)</p>
          <p>
	    Own Id: OTP-13921 Aux Id: PR-1180 </p>
        </item>
        <item>
          <p>
	    Implemented DTLS cookie generation, required by spec,
	    instead of using a hardcoded value.</p>
          <p>
	    Own Id: OTP-14076</p>
        </item>
        <item>
          <p>
	    Implement sliding window replay protection of DTLS
	    records.</p>
          <p>
	    Own Id: OTP-14077</p>
        </item>
        <item>
          <p>
	    TLS client processes will by default call
	    public_key:pkix_verify_hostname/2 to verify the hostname
	    of the connection with the server certificates specified
	    hostname during certificate path validation. The user may
	    explicitly disables it. Also if the hostname cannot be
	    derived from the first argument to connect or is not
	    supplied by the server name indication option, the check
	    will not be performed.</p>
          <p>
	    Own Id: OTP-14197</p>
        </item>
        <item>
          <p>
	    Extend connection_information/[1,2] . The values
	    session_id, master_secret, client_random and
	    server_random can no be accessed by
	    connection_information/2. Note only session_id will be
	    added to connection_information/1. The rational is that
	    values concerning the connection security should have to
	    be explicitly requested.</p>
          <p>
	    Own Id: OTP-14291</p>
        </item>
        <item>
          <p>
	    Chacha cipher suites are currently not tested enough to
	    be most preferred ones</p>
          <p>
	    Own Id: OTP-14382</p>
        </item>
        <item>
          <p>
	    Basic support for DTLS that been tested together with
	    OpenSSL.</p>
          <p>
	    Test by providing the option {protocol, dtls} to the ssl
	    API functions connect and listen.</p>
          <p>
	    Own Id: OTP-14388</p>
        </item>
      </list>
    </section>
</section>

<section><title>SSL 8.1.3.1.1</title>

    <section><title>Fixed Bugs and Malfunctions</title>
      <list>
        <item>
          <p>
	    Fix alert handling so that unexpected messages are logged
	    and alerted correctly</p>
          <p>
	    Own Id: OTP-14929</p>
        </item>
      </list>
    </section>
</section>

<section><title>SSL 8.1.3.1</title>
    <section><title>Fixed Bugs and Malfunctions</title>
      <list>
        <item>
	    <p> An erlang TLS server configured with cipher suites
	    using rsa key exchange, may be vulnerable to an Adaptive
	    Chosen Ciphertext attack (AKA Bleichenbacher attack)
	    against RSA, which when exploited, may result in
	    plaintext recovery of encrypted messages and/or a
	    Man-in-the-middle (MiTM) attack, despite the attacker not
	    having gained access to the server’s private key
	    itself. <url
	    href="https://nvd.nist.gov/vuln/detail/CVE-2017-1000385">CVE-2017-1000385</url>
	    </p> <p> Exploiting this vulnerability to perform
	    plaintext recovery of encrypted messages will, in most
	    practical cases, allow an attacker to read the plaintext
	    only after the session has completed. Only TLS sessions
	    established using RSA key exchange are vulnerable to this
	    attack. </p> <p> Exploiting this vulnerability to conduct
	    a MiTM attack requires the attacker to complete the
	    initial attack, which may require thousands of server
	    requests, during the handshake phase of the targeted
	    session within the window of the configured handshake
	    timeout. This attack may be conducted against any TLS
	    session using RSA signatures, but only if cipher suites
	    using RSA key exchange are also enabled on the server.
	    The limited window of opportunity, limitations in
	    bandwidth, and latency make this attack significantly
	    more difficult to execute. </p> <p> RSA key exchange is
	    enabled by default although least prioritized if server
	    order is honored. For such a cipher suite to be chosen it
	    must also be supported by the client and probably the
	    only shared cipher suite. </p> <p> Captured TLS sessions
	    encrypted with ephemeral cipher suites (DHE or ECDHE) are
	    not at risk for subsequent decryption due to this
	    vulnerability. </p> <p> As a workaround if default cipher
	    suite configuration was used you can configure the server
	    to not use vulnerable suites with the ciphers option like
	    this: </p> <c> {ciphers, [Suite || Suite &lt;-
	    ssl:cipher_suites(), element(1,Suite) =/= rsa]} </c> <p>
	    that is your code will look somethingh like this: </p>
	    <c> ssl:listen(Port, [{ciphers, [Suite || Suite &lt;-
	    ssl:cipher_suites(), element(1,S) =/= rsa]} | Options]).
	    </c> <p> Thanks to Hanno Böck, Juraj Somorovsky and
	    Craig Young for reporting this vulnerability. </p>
          <p>
	    Own Id: OTP-14748</p>
        </item>
      </list>
    </section>
</section>
<section><title>SSL 8.1.3</title>

    <section><title>Fixed Bugs and Malfunctions</title>
      <list>
        <item>
          <p>
	    Remove debug printout</p>
          <p>
	    Own Id: OTP-14396</p>
        </item>
      </list>
    </section>

</section>

<section><title>SSL 8.1.2</title>

    <section><title>Fixed Bugs and Malfunctions</title>
      <list>
        <item>
          <p>
	    Correct active once emulation, for TLS. Now all data
	    received by the connection process will be delivered
	    through active once, even when the active once arrives
	    after that the gen_tcp socket is closed by the peer.</p>
          <p>
	    Own Id: OTP-14300</p>
        </item>
      </list>
    </section>

</section>

<section><title>SSL 8.1.1</title>

    <section><title>Fixed Bugs and Malfunctions</title>
      <list>
        <item>
          <p>
	    Corrected termination behavior, that caused a PEM cache
	    bug and sometimes resulted in connection failures.</p>
          <p>
	    Own Id: OTP-14100</p>
        </item>
        <item>
          <p>
	    Fix bug that could hang ssl connection processes when
	    failing to require more data for very large handshake
	    packages. Add option max_handshake_size to mitigate DoS
	    attacks.</p>
          <p>
	    Own Id: OTP-14138</p>
        </item>
        <item>
          <p>
	    Improved support for CRL handling that could fail to work
	    as intended when an id-ce-extKeyUsage was present in the
	    certificate. Also improvements where needed to
	    distributionpoint handling so that all revocations
	    actually are found and not deemed to be not determinable.</p>
          <p>
	    Own Id: OTP-14141</p>
        </item>
        <item>
          <p>
	    A TLS handshake might accidentally match old sslv2 format
	    and ssl application would incorrectly aborted TLS
	    handshake with ssl_v2_client_hello_no_supported. Parsing
	    was altered to avoid this problem.</p>
          <p>
	    Own Id: OTP-14222</p>
        </item>
        <item>
          <p>
	    Correct default cipher list to prefer AES 128 before 3DES</p>
          <p>
	    Own Id: OTP-14235</p>
        </item>
      </list>
    </section>


    <section><title>Improvements and New Features</title>
      <list>
        <item>
          <p>
	    Move PEM cache to a dedicated process, to avoid making
	    the SSL manager process a bottleneck. This improves
	    scalability of TLS connections.</p>
          <p>
	    Own Id: OTP-13874</p>
        </item>
      </list>
    </section>

</section>

<section><title>SSL 8.1</title>

    <section><title>Fixed Bugs and Malfunctions</title>
      <list>
        <item>
          <p>
	    List of possible anonymous suites, never supported by
	    default, where incorrect for some TLS versions.</p>
          <p>
	    Own Id: OTP-13926</p>
        </item>
      </list>
    </section>


    <section><title>Improvements and New Features</title>
      <list>
        <item>
          <p>
	    Experimental version of DTLS. It is runnable but not
	    complete and cannot be considered reliable for production
	    usage.</p>
          <p>
	    Own Id: OTP-12982</p>
        </item>
        <item>
          <p>
	    Add API options to handle ECC curve selection.</p>
          <p>
	    Own Id: OTP-13959</p>
        </item>
      </list>
    </section>

</section>

<section><title>SSL 8.0.3</title>

    <section><title>Fixed Bugs and Malfunctions</title>
      <list>
        <item>
          <p>
	    A timing related bug in event handling could cause
	    interoperability problems between an erlang TLS server
	    and some TLS clients, especially noticed with Firefox as
	    TLS client.</p>
          <p>
	    Own Id: OTP-13917</p>
        </item>
        <item>
          <p>
	    Correct ECC curve selection, the error could cause the
	    default to always be selected.</p>
          <p>
	    Own Id: OTP-13918</p>
        </item>
      </list>
    </section>

</section>

<section><title>SSL 8.0.2</title>

    <section><title>Fixed Bugs and Malfunctions</title>
      <list>
        <item>
          <p>
	    Correctly formed handshake messages received out of order
	    will now correctly fail the connection with unexpected
	    message.</p>
          <p>
	    Own Id: OTP-13853</p>
	</item>

	<item>
	  <p>Correct handling of signature algorithm selection</p>
          <p>
	    Own Id: OTP-13711</p>
        </item>

      </list>
    </section>


    <section><title>Improvements and New Features</title>
      <list>
        <item>
          <p>
	    ssl application now behaves gracefully also on partially
	    incorrect input from peer.</p>
          <p>
	    Own Id: OTP-13834</p>
        </item>
        <item>
          <p>
	    Add application environment configuration
	    bypass_pem_cache. This can be used as a workaround for
	    the current implementation of the PEM-cache that has
	    proven to be a bottleneck.</p>
          <p>
	    Own Id: OTP-13883</p>
        </item>
      </list>
    </section>

</section>

<section><title>SSL 8.0.1</title>

    <section><title>Fixed Bugs and Malfunctions</title>
      <list>
        <item>
          <p>
	    The TLS/SSL protocol version selection for the SSL server
	    has been corrected to follow RFC 5246 Appendix E.1
	    especially in case where the list of supported versions
	    has gaps. Now the server selects the highest protocol
	    version it supports that is not higher than what the
	    client supports.</p>
          <p>
	    Own Id: OTP-13753 Aux Id: seq13150 </p>
        </item>
      </list>
    </section>

</section>

<section><title>SSL 8.0</title>

    <section><title>Fixed Bugs and Malfunctions</title>
      <list>
        <item>
          <p>
	    Server now rejects, a not requested client cert, as an
	    incorrect handshake message and ends the connection.</p>
          <p>
	    Own Id: OTP-13651</p>
        </item>
      </list>
    </section>


    <section><title>Improvements and New Features</title>
      <list>
        <item>
          <p>
	    Remove default support for DES cipher suites</p>
          <p>
	    *** POTENTIAL INCOMPATIBILITY ***</p>
          <p>
	    Own Id: OTP-13195</p>
        </item>
        <item>
          <p>
	    Deprecate the function <c>crypto:rand_bytes</c> and make
	    sure that <c>crypto:strong_rand_bytes</c> is used in all
	    places that are cryptographically significant.</p>
          <p>
	    Own Id: OTP-13214</p>
        </item>
        <item>
          <p>
	    Better error handling of user error during TLS upgrade.
	    ERL-69 is solved by gen_statem rewrite of ssl
	    application.</p>
          <p>
	    Own Id: OTP-13255</p>
        </item>
        <item>
          <p>
	    Provide user friendly error message when crypto rejects a
	    key</p>
          <p>
	    Own Id: OTP-13256</p>
        </item>
        <item>
          <p>
	    Add ssl:getstat/1 and ssl:getstat/2</p>
          <p>
	    Own Id: OTP-13415</p>
        </item>
        <item>
          <p>
	    TLS distribution connections now allow specifying the
	    options <c>verify_fun</c>, <c>crl_check</c> and
	    <c>crl_cache</c>. See the documentation. GitHub pull req
	    #956 contributed by Magnus Henoch.</p>
          <p>
	    Own Id: OTP-13429 Aux Id: Pull#956 </p>
        </item>
        <item>
          <p>
	    Remove confusing error message when closing a distributed
	    erlang node running over TLS</p>
          <p>
	    Own Id: OTP-13431</p>
        </item>
        <item>
          <p>
	    Remove default support for use of md5 in TLS 1.2
	    signature algorithms</p>
          <p>
	    Own Id: OTP-13463</p>
        </item>
        <item>
          <p>
	    ssl now uses gen_statem instead of gen_fsm to implement
	    the ssl connection process, this solves some timing
	    issues in addition to making the code more intuitive as
	    the behaviour can be used cleanly instead of having a lot
	    of workaround for shortcomings of the behaviour.</p>
          <p>
	    Own Id: OTP-13464</p>
        </item>
        <item>
          <p>
	    Phase out interoperability with clients that offer SSLv2.
	    By default they are no longer supported, but an option to
	    provide interoperability is offered.</p>
          <p>
	    *** POTENTIAL INCOMPATIBILITY ***</p>
          <p>
	    Own Id: OTP-13465</p>
        </item>
        <item>
          <p>
	    OpenSSL has functions to generate short (eight hex
	    digits) hashes of issuers of certificates and CRLs. These
	    hashes are used by the "c_rehash" script to populate
	    directories of CA certificates and CRLs, e.g. in the
	    Apache web server. Add functionality to let an Erlang
	    program find the right CRL for a given certificate in
	    such a directory.</p>
          <p>
	    Own Id: OTP-13530</p>
        </item>
        <item>
          <p>
	    Some legacy TLS 1.0 software does not tolerate the 1/n-1
	    content split BEAST mitigation technique. Add a
	    beast_mitigation SSL option (defaulting to
	    one_n_minus_one) to select or disable the BEAST
	    mitigation technique.</p>
          <p>
	    Own Id: OTP-13629</p>
        </item>
        <item>
          <p>
	    Enhance error log messages to facilitate for users to
	    understand the error</p>
          <p>
	    Own Id: OTP-13632</p>
        </item>
        <item>
          <p>
	    Increased default DH params to 2048-bit</p>
          <p>
	    Own Id: OTP-13636</p>
        </item>
        <item>
          <p>
	    Propagate CRL unknown CA error so that public_key
	    validation process continues correctly and determines
	    what should happen.</p>
          <p>
	    Own Id: OTP-13656</p>
        </item>
        <item>
          <p>
	    Introduce a flight concept for handshake packages. This
	    is a preparation for enabling DTLS, however it can also
	    have a positive effects for TLS on slow and unreliable
	    networks.</p>
          <p>
	    Own Id: OTP-13678</p>
        </item>
      </list>
    </section>

</section>

 <section><title>SSL 7.3.3.2</title>

      <section><title>Fixed Bugs and Malfunctions</title>
      <list>
	<item>
	  <p> An erlang TLS server configured with cipher suites
	  using rsa key exchange, may be vulnerable to an Adaptive
	  Chosen Ciphertext attack (AKA Bleichenbacher attack)
	  against RSA, which when exploited, may result in
	  plaintext recovery of encrypted messages and/or a
	  Man-in-the-middle (MiTM) attack, despite the attacker not
	  having gained access to the server’s private key
	  itself. <url
	  href="https://nvd.nist.gov/vuln/detail/CVE-2017-1000385">CVE-2017-1000385</url>
	  </p> <p> Exploiting this vulnerability to perform
	  plaintext recovery of encrypted messages will, in most
	  practical cases, allow an attacker to read the plaintext
	  only after the session has completed. Only TLS sessions
	  established using RSA key exchange are vulnerable to this
	  attack. </p> <p> Exploiting this vulnerability to conduct
	  a MiTM attack requires the attacker to complete the
	  initial attack, which may require thousands of server
	  requests, during the handshake phase of the targeted
	  session within the window of the configured handshake
	  timeout. This attack may be conducted against any TLS
	  session using RSA signatures, but only if cipher suites
	  using RSA key exchange are also enabled on the server.
	  The limited window of opportunity, limitations in
	  bandwidth, and latency make this attack significantly
	  more difficult to execute. </p> <p> RSA key exchange is
	  enabled by default although least prioritized if server
	  order is honored. For such a cipher suite to be chosen it
	  must also be supported by the client and probably the
	  only shared cipher suite. </p> <p> Captured TLS sessions
	  encrypted with ephemeral cipher suites (DHE or ECDHE) are
	  not at risk for subsequent decryption due to this
	  vulnerability. </p> <p> As a workaround if default cipher
	  suite configuration was used you can configure the server
	  to not use vulnerable suites with the ciphers option like
	  this: </p> <c> {ciphers, [Suite || Suite &lt;-
	  ssl:cipher_suites(), element(1,Suite) =/= rsa]} </c> <p>
	  that is your code will look somethingh like this: </p>
	  <c> ssl:listen(Port, [{ciphers, [Suite || Suite &lt;-
	  ssl:cipher_suites(), element(1,S) =/= rsa]} | Options]).
	  </c> <p> Thanks to Hanno Böck, Juraj Somorovsky and
	  Craig Young for reporting this vulnerability. </p>
	  <p>
	  Own Id: OTP-14748</p>
	</item>
	    </list>
      </section>
      
  </section>

<section><title>SSL 7.3.3</title>

    <section><title>Fixed Bugs and Malfunctions</title>
      <list>
        <item>
          <p>
	    Correct ssl:prf/5 to use the negotiated cipher suite's
	    prf function in ssl:prf/5 instead of the default prf.</p>
          <p>
	    Own Id: OTP-13546</p>
        </item>
        <item>
          <p>
	    Timeouts may have the value 0, guards have been corrected
	    to allow this</p>
          <p>
	    Own Id: OTP-13635</p>
        </item>
        <item>
          <p>
	    Change of internal handling of hash sign pairs as the
	    used one enforced to much restrictions making some valid
	    combinations unavailable.</p>
          <p>
	    Own Id: OTP-13670</p>
        </item>
      </list>
    </section>

 <section><title>SSL 7.3.3.0.1</title>

      <section><title>Fixed Bugs and Malfunctions</title>
      <list>
	<item>
	  <p> An erlang TLS server configured with cipher suites
	  using rsa key exchange, may be vulnerable to an Adaptive
	  Chosen Ciphertext attack (AKA Bleichenbacher attack)
	  against RSA, which when exploited, may result in
	  plaintext recovery of encrypted messages and/or a
	  Man-in-the-middle (MiTM) attack, despite the attacker not
	  having gained access to the server’s private key
	  itself. <url
	  href="https://nvd.nist.gov/vuln/detail/CVE-2017-1000385">CVE-2017-1000385</url>
	  </p> <p> Exploiting this vulnerability to perform
	  plaintext recovery of encrypted messages will, in most
	  practical cases, allow an attacker to read the plaintext
	  only after the session has completed. Only TLS sessions
	  established using RSA key exchange are vulnerable to this
	  attack. </p> <p> Exploiting this vulnerability to conduct
	  a MiTM attack requires the attacker to complete the
	  initial attack, which may require thousands of server
	  requests, during the handshake phase of the targeted
	  session within the window of the configured handshake
	  timeout. This attack may be conducted against any TLS
	  session using RSA signatures, but only if cipher suites
	  using RSA key exchange are also enabled on the server.
	  The limited window of opportunity, limitations in
	  bandwidth, and latency make this attack significantly
	  more difficult to execute. </p> <p> RSA key exchange is
	  enabled by default although least prioritized if server
	  order is honored. For such a cipher suite to be chosen it
	  must also be supported by the client and probably the
	  only shared cipher suite. </p> <p> Captured TLS sessions
	  encrypted with ephemeral cipher suites (DHE or ECDHE) are
	  not at risk for subsequent decryption due to this
	  vulnerability. </p> <p> As a workaround if default cipher
	  suite configuration was used you can configure the server
	  to not use vulnerable suites with the ciphers option like
	  this: </p> <c> {ciphers, [Suite || Suite &lt;-
	  ssl:cipher_suites(), element(1,Suite) =/= rsa]} </c> <p>
	  that is your code will look somethingh like this: </p>
	  <c> ssl:listen(Port, [{ciphers, [Suite || Suite &lt;-
	  ssl:cipher_suites(), element(1,S) =/= rsa]} | Options]).
	  </c> <p> Thanks to Hanno Böck, Juraj Somorovsky and
	  Craig Young for reporting this vulnerability. </p>
	  <p>
	  Own Id: OTP-14748</p>
	</item>
	    </list>
      </section>
      
  </section>
    <section><title>Improvements and New Features</title>
      <list>
        <item>
          <p>
	    Create a little randomness in sending of session
	    invalidation messages, to mitigate load when whole table
	    is invalidated.</p>
          <p>
	    Own Id: OTP-13490</p>
        </item>
      </list>
    </section>

</section>

<section><title>SSL 7.3.2</title>

    <section><title>Fixed Bugs and Malfunctions</title>
      <list>
        <item>
          <p>
	    Correct cipher suites conversion and guard expression.
	    Caused problems with GCM cipher suites and client side
	    option to set signature_algorithms extension values.</p>
          <p>
	    Own Id: OTP-13525</p>
        </item>
      </list>
    </section>

</section>

<section><title>SSL 7.3.1</title>

    <section><title>Fixed Bugs and Malfunctions</title>
      <list>
        <item>
          <p>
	    Corrections to cipher suite handling using the 3 and 4
	    tuple format in addition to commit
	    89d7e21cf4ae988c57c8ef047bfe85127875c70c</p>
          <p>
	    Own Id: OTP-13511</p>
        </item>
      </list>
    </section>


    <section><title>Improvements and New Features</title>
      <list>
        <item>
          <p>
	    Make values for the TLS-1.2 signature_algorithms
	    extension configurable</p>
          <p>
	    Own Id: OTP-13261</p>
        </item>
      </list>
    </section>

</section>

<section><title>SSL 7.3</title>

    <section><title>Fixed Bugs and Malfunctions</title>
      <list>
        <item>
          <p>
	    Make sure there is only one poller validator at a time
	    for validating the session cache.</p>
          <p>
	    Own Id: OTP-13185</p>
        </item>
        <item>
          <p>
	    A timing related issue could cause ssl to hang,
	    especially happened with newer versions of OpenSSL in
	    combination with ECC ciphers.</p>
          <p>
	    Own Id: OTP-13253</p>
        </item>
        <item>
          <p>
	    Work around a race condition in the TLS distribution
	    start.</p>
          <p>
	    Own Id: OTP-13268</p>
        </item>
        <item>
          <p>
	    Big handshake messages are now correctly fragmented in
	    the TLS record layer.</p>
          <p>
	    Own Id: OTP-13306</p>
        </item>
        <item>
          <p>
	    Improve portability of ECC tests in Crypto and SSL for
	    "exotic" OpenSSL versions.</p>
          <p>
	    Own Id: OTP-13311</p>
        </item>
        <item>
          <p>
	    Certificate extensions marked as critical are ignored
	    when using verify_none</p>
          <p>
	    Own Id: OTP-13377</p>
        </item>
        <item>
          <p>
	    If a certificate doesn't contain a CRL Distribution
	    Points extension, and the relevant CRL is not in the
	    cache, and the <c>crl_check</c> option is not set to
	    <c>best_effort</c> , the revocation check should fail.</p>
          <p>
	    Own Id: OTP-13378</p>
        </item>
        <item>
          <p>
	    Enable TLS distribution over IPv6</p>
          <p>
	    Own Id: OTP-13391</p>
        </item>
      </list>
    </section>


    <section><title>Improvements and New Features</title>
      <list>
        <item>
          <p>
	    Improve error reporting for TLS distribution</p>
          <p>
	    Own Id: OTP-13219</p>
        </item>
        <item>
          <p>
	    Include options from connect, listen and accept in
	    <c>connection_information/1,2</c></p>
          <p>
	    Own Id: OTP-13232</p>
        </item>
        <item>
          <p>
	    Allow adding extra options for outgoing TLS distribution
	    connections, as supported for plain TCP connections.</p>
          <p>
	    Own Id: OTP-13285</p>
        </item>
        <item>
          <p>
	    Use loopback as server option in TLS-distribution module</p>
          <p>
	    Own Id: OTP-13300</p>
        </item>
        <item>
          <p>
	    Verify certificate signature against original certificate
	    binary.</p>
          <p>
	    This avoids bugs due to encoding errors when re-encoding
	    a decode certificate. As there exists several decode step
	    and using of different ASN.1 specification this is a risk
	    worth avoiding.</p>
          <p>
	    Own Id: OTP-13334</p>
        </item>
        <item>
          <p>
	    Use <c>application:ensure_all_started/2</c> instead of
	    hard-coding dependencies</p>
          <p>
	    Own Id: OTP-13363</p>
        </item>
      </list>
    </section>

</section>

<section><title>SSL 7.2</title>

    <section><title>Fixed Bugs and Malfunctions</title>
      <list>
        <item>
          <p>
	    Honor distribution port range options</p>
          <p>
	    Own Id: OTP-12838</p>
        </item>
        <item>
          <p>
	    Correct supervisor specification in TLS distribution.</p>
          <p>
	    Own Id: OTP-13134</p>
        </item>
        <item>
          <p>
	    Correct cache timeout</p>
          <p>
	    Own Id: OTP-13141</p>
        </item>
        <item>
          <p>
	    Avoid crash and restart of ssl process when key file does
	    not exist.</p>
          <p>
	    Own Id: OTP-13144</p>
        </item>
        <item>
          <p>
	    Enable passing of raw socket options on the format
	    {raw,_,_,_} to the underlying socket.</p>
          <p>
	    Own Id: OTP-13166</p>
        </item>
        <item>
          <p>
	    Hibernation with small or a zero timeout will now work as
	    expected</p>
          <p>
	    Own Id: OTP-13189</p>
        </item>
      </list>
    </section>


    <section><title>Improvements and New Features</title>
      <list>
        <item>
          <p>
	    Add upper limit for session cache, configurable on ssl
	    application level.</p>
          <p>
	    If upper limit is reached, invalidate the current cache
	    entries, e.i the session lifetime is the max time a
	    session will be kept, but it may be invalidated earlier
	    if the max limit for the table is reached. This will keep
	    the ssl manager process well behaved, not exhusting
	    memory. Invalidating the entries will incrementally
	    empty the cache to make room for fresh sessions entries.</p>
          <p>
	    Own Id: OTP-12392</p>
        </item>
        <item>
          <p>
	    Use new time functions to measure passed time.</p>
          <p>
	    Own Id: OTP-12457</p>
        </item>
        <item>
          <p>
	    Improved error handling in TLS distribution</p>
          <p>
	    Own Id: OTP-13142</p>
        </item>
        <item>
          <p>
	    Distribution over TLS now honors the nodelay distribution
	    flag</p>
          <p>
	    Own Id: OTP-13143</p>
        </item>
      </list>
    </section>

</section>

<section><title>SSL 7.1</title>
    <section><title>Fixed Bugs and Malfunctions</title>
      <list>
        <item>
          <p>
	    Add DER encoded ECPrivateKey as valid input format for
	    key option.</p>
          <p>
	    Own Id: OTP-12974</p>
        </item>
        <item>
          <p>
	    Correct return value of default session callback module</p>
          <p>
	    This error had the symptom that the client check for
	    unique session would always fail, potentially making the
	    client session table grow a lot and causing long setup
	    times.</p>
          <p>
	    Own Id: OTP-12980</p>
        </item>
      </list>
    </section>


    <section><title>Improvements and New Features</title>
      <list>
        <item>
          <p>
	    Add possibility to downgrade an SSL/TLS connection to a
	    tcp connection, and give back the socket control to a
	    user process.</p>
          <p>
	    This also adds the possibility to specify a timeout to
	    the ssl:close function.</p>
          <p>
	    Own Id: OTP-11397</p>
        </item>
        <item>
          <p>
	    Add application setting to be able to change fatal alert
	    shutdown timeout, also shorten the default timeout. The
	    fatal alert timeout is the number of milliseconds between
	    sending of a fatal alert and closing the connection.
	    Waiting a little while improves the peers chances to
	    properly receiving the alert so it may shutdown
	    gracefully.</p>
          <p>
	    Own Id: OTP-12832</p>
        </item>
      </list>
    </section>

</section>

<section><title>SSL 7.0</title>

    <section><title>Fixed Bugs and Malfunctions</title>
      <list>
        <item>
          <p>
	    Ignore signature_algorithm (TLS 1.2 extension) sent to
	    TLS 1.0 or TLS 1.1 server</p>
          <p>
	    Own Id: OTP-12670</p>
        </item>
        <item>
          <p>
	    Improve error handling in TLS distribution module to
	    avoid lingering sockets.</p>
          <p>
	    Own Id: OTP-12799 Aux Id: Tom Briden </p>
        </item>
        <item>
          <p>
	    Add option {client_renegotiation, boolean()} option to
	    the server-side of the SSL application.</p>
          <p>
	    Own Id: OTP-12815</p>
        </item>
      </list>
    </section>


    <section><title>Improvements and New Features</title>
      <list>
        <item>
          <p>
	    Add new API functions to handle CRL-verification</p>
          <p>
	    Own Id: OTP-10362 Aux Id: kunagi-215 [126] </p>
        </item>
        <item>
          <p>
	    Remove default support for SSL-3.0, due to Poodle
	    vunrability in protocol specification.</p>
          <p>
	    Add padding check for TLS-1.0 to remove Poodle
	    vunrability from TLS 1.0, also add the option
	    padding_check. This option only affects TLS-1.0
	    connections and if set to false it disables the block
	    cipher padding check to be able to interoperate with
	    legacy software.</p>
          <p>
	    Remove default support for RC4 cipher suites, as they are
	    consider too weak.</p>
          <p>
	    *** POTENTIAL INCOMPATIBILITY ***</p>
          <p>
	    Own Id: OTP-12390</p>
        </item>
        <item>
          <p>
	    Add support for TLS ALPN (Application-Layer Protocol
	    Negotiation) extension.</p>
          <p>
	    Own Id: OTP-12580</p>
        </item>
        <item>
          <p>
	    Add SNI (Server Name Indication) support for the server
	    side.</p>
          <p>
	    Own Id: OTP-12736</p>
        </item>
      </list>
    </section>

</section>

<section><title>SSL 6.0.1.1</title>
    <section><title>Fixed Bugs and Malfunctions</title>
    <list>
          <item>
          <p>
	    Gracefully ignore proprietary hash_sign algorithms</p>
          <p>
	    Own Id: OTP-12829</p>
        </item>
    </list>
    </section>
</section>


<section><title>SSL 6.0.1</title>

    <section><title>Fixed Bugs and Malfunctions</title>
      <list>
        <item>
          <p>
	    Terminate gracefully when receiving bad input to premaster
	    secret calculation</p>
          <p>
	    Own Id: OTP-12783</p>
        </item>
      </list>
    </section>

</section>

<section><title>SSL 6.0</title>

    <section><title>Fixed Bugs and Malfunctions</title>
      <list>
        <item>
          <p>
	    Exclude self-signed trusted anchor certificates from
	    certificate prospective certification path according to
	    RFC 3280.</p>
          <p>
	    This will avoid some unnecessary certificate processing.</p>
          <p>
	    Own Id: OTP-12449</p>
        </item>
      </list>
    </section>


    <section><title>Improvements and New Features</title>
      <list>
        <item>
          <p>
	    Separate client and server session cache internally.</p>
          <p>
	    Avoid session table growth when client starts many
	    connections in such a manner that many connections are
	    started before session reuse is possible. Only save a new
	    session in client if there is no equivalent session
	    already stored.</p>
          <p>
	    Own Id: OTP-11365</p>
        </item>
        <item>
          <p>
	    The PEM cache is now validated by a background process,
	    instead of always keeping it if it is small enough and
	    clearing it otherwise. That strategy required that small
	    caches where cleared by API function if a file changes on
	    disk.</p>
          <p>
	    However export the API function to clear the cache as it
	    may still be useful.</p>
          <p>
	    Own Id: OTP-12391</p>
        </item>
        <item>
          <p>
	    Add padding check for TLS-1.0 to remove Poodle
	    vulnerability from TLS 1.0, also add the option
	    padding_check. This option only affects TLS-1.0
	    connections and if set to false it disables the block
	    cipher padding check to be able to interoperate with
	    legacy software.</p>
          <p>
	    *** POTENTIAL INCOMPATIBILITY ***</p>
          <p>
	    Own Id: OTP-12420</p>
        </item>
        <item>
          <p>
	    Add support for TLS_FALLBACK_SCSV used to prevent
	    undesired TLS version downgrades. If used by a client
	    that is vulnerable to the POODLE attack, and the server
	    also supports TLS_FALLBACK_SCSV, the attack can be
	    prevented.</p>
          <p>
	    Own Id: OTP-12458</p>
        </item>
      </list>
    </section>

</section>

<section><title>SSL 5.3.8</title>

    <section><title>Fixed Bugs and Malfunctions</title>
      <list>
        <item>
          <p>
	    Make sure the clean rule for ssh, ssl, eunit and otp_mibs
	    actually removes generated files.</p>
          <p>
	    Own Id: OTP-12200</p>
        </item>
      </list>
    </section>


    <section><title>Improvements and New Features</title>
      <list>
        <item>
          <p>
	    Change code to reflect that state data may be secret to
	    avoid breaking dialyzer contracts.</p>
          <p>
	    Own Id: OTP-12341</p>
        </item>
      </list>
    </section>

</section>

<section><title>SSL 5.3.7</title>

    <section><title>Fixed Bugs and Malfunctions</title>
      <list>
        <item>
          <p>
	    Handle the fact that servers may send an empty SNI
	    extension to the client.</p>
          <p>
	    Own Id: OTP-12198</p>
        </item>
      </list>
    </section>

</section>

<section><title>SSL 5.3.6</title>

    <section><title>Fixed Bugs and Malfunctions</title>
      <list>
        <item>
          <p>
	    Corrected handling of ECC certificates, there where
	    several small issues with the handling of such
	    certificates in the ssl and public_key application. Now
	    ECC signed ECC certificates shall work and not only RSA
	    signed ECC certificates.</p>
          <p>
	    Own Id: OTP-12026</p>
        </item>
        <item>
          <p>
	    Check that the certificate chain ends with a trusted ROOT
	    CA e.i. a self-signed certificate, but provide an option
	    partial_chain to enable the application to define an
	    intermediat CA as trusted.</p>
          <p>
	    Own Id: OTP-12149</p>
        </item>
      </list>
    </section>


    <section><title>Improvements and New Features</title>
      <list>
        <item>
          <p>
	    Add decode functions for SNI (Server Name Indication)</p>
          <p>
	    Own Id: OTP-12048</p>
        </item>
      </list>
    </section>

</section>

<section><title>SSL 5.3.5</title>

    <section><title>Fixed Bugs and Malfunctions</title>
      <list>
        <item>
          <p>
	    ssl:recv now returns {error, einval} if applied to a non
	    passive socket, the same as gen_tcp:recv. </p>
          <p>
	    Thanks to Danil Zagoskin for reporting this issue</p>
          <p>
	    Own Id: OTP-11878</p>
        </item>
        <item>
          <p>
	    Corrected handling of default values for
	    signature_algorithms extension in TLS-1.2 and
	    corresponding values used in previous versions that does
	    not support this extension. </p>
          <p>
	    Thanks to Danil Zagoskin</p>
          <p>
	    Own Id: OTP-11886</p>
        </item>
        <item>
          <p>
	    Handle socket option inheritance when pooling of accept
	    sockets is used</p>
          <p>
	    Own Id: OTP-11897</p>
        </item>
        <item>
          <p>
	    Make sure that the list of versions, possibly supplied in
	    the versions option, is not order dependent.</p>
          <p>
	    Thanks to Ransom Richardson for reporting this issue</p>
          <p>
	    Own Id: OTP-11912</p>
        </item>
        <item>
          <p>
	    Reject connection if the next_protocol message is sent
	    twice.</p>
          <p>
	    Own Id: OTP-11926</p>
        </item>
        <item>
          <p>
	    Correct options handling when ssl:ssl_accept/3 is called
	    with new ssl options after calling ssl:listen/2</p>
          <p>
	    Own Id: OTP-11950</p>
        </item>
      </list>
    </section>


    <section><title>Improvements and New Features</title>
      <list>
        <item>
          <p>
	    Gracefully handle unknown alerts</p>
          <p>
	    Thanks to Atul Atri for reporting this issue</p>
          <p>
	    Own Id: OTP-11874</p>
        </item>
        <item>
          <p>
	    Gracefully ignore cipher suites sent by client not
	    supported by the SSL/TLS version that the client has
	    negotiated.</p>
          <p>
	    Thanks to Danil Zagoskin for reporting this issue</p>
          <p>
	    Own Id: OTP-11875</p>
        </item>
        <item>
          <p>
	    Gracefully handle structured garbage, i.e a client sends
	    some garbage in a ssl record instead of a valid fragment.</p>
          <p>
	    Thanks to Danil Zagoskin</p>
          <p>
	    Own Id: OTP-11880</p>
        </item>
        <item>
          <p>
	    Gracefully handle invalid alerts</p>
          <p>
	    Own Id: OTP-11890</p>
        </item>
        <item>
          <p>
	    Generalize handling of default ciphers</p>
          <p>
	    Thanks to Andreas Schultz</p>
          <p>
	    Own Id: OTP-11966</p>
        </item>
        <item>
          <p>
	    Make sure change cipher spec is correctly handled</p>
          <p>
	    Own Id: OTP-11975</p>
        </item>
      </list>
    </section>

</section>

<section><title>SSL 5.3.4</title>

    <section><title>Fixed Bugs and Malfunctions</title>
      <list>
        <item>
          <p>
	    Fix incorrect dialyzer spec and types, also enhance
	    documentation. </p>
          <p>
	    Thanks to Ayaz Tuncer.</p>
          <p>
	    Own Id: OTP-11627</p>
        </item>
        <item>
          <p>
	    Fix possible mismatch between SSL/TLS version and default
	    ciphers. Could happen when you specified SSL/TLS-version
	    in optionlist to listen or accept.</p>
          <p>
	    Own Id: OTP-11712</p>
        </item>
        <item>
          <p>
	    Application upgrade (appup) files are corrected for the
	    following applications: </p>
          <p>
	    <c>asn1, common_test, compiler, crypto, debugger,
	    dialyzer, edoc, eldap, erl_docgen, et, eunit, gs, hipe,
	    inets, observer, odbc, os_mon, otp_mibs, parsetools,
	    percept, public_key, reltool, runtime_tools, ssh,
	    syntax_tools, test_server, tools, typer, webtool, wx,
	    xmerl</c></p>
          <p>
	    A new test utility for testing appup files is added to
	    test_server. This is now used by most applications in
	    OTP.</p>
          <p>
	    (Thanks to Tobias Schlager)</p>
          <p>
	    Own Id: OTP-11744</p>
        </item>
      </list>
    </section>


    <section><title>Improvements and New Features</title>
      <list>
        <item>
          <p>
	    Moved elliptic curve definition from the crypto
	    NIF/OpenSSL into Erlang code, adds the RFC-5639 brainpool
	    curves and makes TLS use them (RFC-7027).</p>
          <p>
	    Thanks to Andreas Schultz</p>
          <p>
	    Own Id: OTP-11578</p>
        </item>
        <item>
          <p>
	    Unicode adaptations</p>
          <p>
	    Own Id: OTP-11620</p>
        </item>
        <item>
          <p>
	    Added option honor_cipher_order. This instructs the
	    server to prefer its own cipher ordering rather than the
	    client's and can help protect against things like BEAST
	    while maintaining compatibility with clients which only
	    support older ciphers. </p>
          <p>
	    Thanks to Andrew Thompson for the implementation, and
	    Andreas Schultz for the test cases.</p>
          <p>
	    Own Id: OTP-11621</p>
        </item>
        <item>
          <p>
	    Replace boolean checking in validate_option with
	    is_boolean guard. </p>
          <p>
	    Thanks to Andreas Schultz.</p>
          <p>
	    Own Id: OTP-11634</p>
        </item>
        <item>
          <p>
	    Some function specs are corrected or moved and some edoc
	    comments are corrected in order to allow use of edoc.
	    (Thanks to Pierre Fenoll)</p>
          <p>
	    Own Id: OTP-11702</p>
        </item>
        <item>
          <p>
	    Correct clean up of certificate database when certs are
	    inputted in pure DER format.The incorrect code could cause
	    a memory leek when certs where inputted in DER. Thanks to
	    Bernard Duggan for reporting this.</p>
          <p>
	    Own Id: OTP-11733</p>
        </item>
        <item>
          <p>
	    Improved documentation of the cacertfile option</p>
          <p>
	    Own Id: OTP-11759 Aux Id: seq12535 </p>
        </item>
        <item>
          <p>
	    Avoid next protocol negotiation failure due to incorrect
	    option format.</p>
          <p>
	    Own Id: OTP-11760</p>
        </item>
        <item>
          <p>
	    Handle v1 CRLs, with no extensions and fixes issues with
	    IDP (Issuing Distribution Point) comparison during CRL
	    validation. </p>
          <p>
	    Thanks to Andrew Thompson</p>
          <p>
	    Own Id: OTP-11761</p>
        </item>
        <item>
          <p>
	    Server now ignores client ECC curves that it does not
	    support instead of crashing. </p>
          <p>
	    Thanks to Danil Zagoskin for reporting the issue and
	    suggesting a solution.</p>
          <p>
	    Own Id: OTP-11780</p>
        </item>
        <item>
          <p>
	    Handle SNI (Server Name Indication) alert
	    unrecognized_name and gracefully deal with unexpected
	    alerts. </p>
          <p>
	    Thanks to Masatake Daimon for reporting this.</p>
          <p>
	    Own Id: OTP-11815</p>
        </item>
        <item>
          <p>
	    Add possibility to specify ssl options when calling
	    ssl:ssl_accept</p>
          <p>
	    Own Id: OTP-11837</p>
        </item>
      </list>
    </section>

</section>

<section><title>SSL 5.3.3</title>

    <section><title>Fixed Bugs and Malfunctions</title>
      <list>
        <item>
          <p>
	    Add missing validation of the server_name_indication
	    option and test for its explicit use. It was not possible
	    to set or disable the default server_name_indication as
	    the validation of the option was missing.</p>
          <p>
	    Own Id: OTP-11567</p>
        </item>
        <item>
          <p>
	    Elliptic curve selection in server mode now properly
	    selects a curve suggested by the client, if possible, and
	    the fallback alternative is changed to a more widely
	    supported curve.</p>
          <p>
	    Own Id: OTP-11575</p>
        </item>
        <item>
          <p>
	    Bug in the TLS hello extension handling caused the server
	    to behave as it did not understand secure renegotiation.</p>
          <p>
	    Own Id: OTP-11595</p>
        </item>
      </list>
    </section>

</section>

<section><title>SSL 5.3.2</title>

    <section><title>Fixed Bugs and Malfunctions</title>
      <list>
        <item>
          <p>
	    Honors the clients advertised support of elliptic curves
	    and no longer sends incorrect elliptic curve extension in
	    server hello.</p>
          <p>
	    Own Id: OTP-11370</p>
        </item>
        <item>
          <p>
	    Fix initialization of DTLS fragment reassembler, in
	    previously contributed code, for future support of DTLS .
	    Thanks to Andreas Schultz.</p>
          <p>
	    Own Id: OTP-11376</p>
        </item>
        <item>
          <p>
	    Corrected type error in client_preferred_next_protocols
	    documentation. Thanks to Julien Barbot.</p>
          <p>
	    Own Id: OTP-11457</p>
        </item>
      </list>
    </section>


    <section><title>Improvements and New Features</title>
      <list>
        <item>
          <p>
	    TLS code has been refactored to prepare for future DTLS
	    support. Also some DTLS code is in place but not yet
	    runnable, some of it contributed by Andreas Schultz and
	    some of it written by the OTP team. Thanks to to Andreas
	    for his participation.</p>
          <p>
	    Own Id: OTP-11292</p>
        </item>
        <item>
          <p>
	    Remove extraneous dev debug code left in the close
	    function. Thanks to Ken Key.</p>
          <p>
	    Own Id: OTP-11447</p>
        </item>
        <item>
          <p>
	    Add SSL Server Name Indication (SNI) client support.
	    Thanks to Julien Barbot.</p>
          <p>
	    Own Id: OTP-11460</p>
        </item>
      </list>
    </section>

</section>

<section><title>SSL 5.3.1</title>

    <section><title>Fixed Bugs and Malfunctions</title>
      <list>
        <item>
          <p>
	    Setopts during renegotiation caused the renegotiation to
	    be unsuccessful.</p>
          <p>
	    If calling setopts during a renegotiation the FSM state
	    might change during the handling of the setopts messages,
	    this is now handled correctly.</p>
          <p>
	    Own Id: OTP-11228</p>
        </item>
        <item>
          <p>
	    Now handles signature_algorithm field in digitally_signed
	    properly with proper defaults. Prior to this change some
	    elliptic curve cipher suites could fail reporting the
	    error "bad certificate".</p>
          <p>
	    Own Id: OTP-11229</p>
        </item>
        <item>
          <p>
	    The code emulating the inet header option was changed in
	    the belief that it made it inet compatible. However the
	    testing is a bit hairy as the inet option is actually
	    broken, now the tests are corrected and the header option
	    should work in the same broken way as inet again,
	    preferably use the bitsyntax instead.</p>
          <p>
	    Own Id: OTP-11230</p>
        </item>
      </list>
    </section>


    <section><title>Improvements and New Features</title>
      <list>
        <item>
          <p>
	    Make the ssl manager name for erlang distribution over
	    SSL/TLS relative to the module name of the ssl_manager.</p>
          <p>
	    This can be beneficial when making tools that rename
	    modules for internal processing in the tool.</p>
          <p>
	    Own Id: OTP-11255</p>
        </item>
        <item>
          <p>
	    Add documentation regarding log_alert option.</p>
          <p>
	    Own Id: OTP-11271</p>
        </item>
      </list>
    </section>

</section>

<section><title>SSL 5.3</title>

    <section><title>Fixed Bugs and Malfunctions</title>
      <list>
        <item>
          <p>
	    Honor the versions option to ssl:connect and ssl:listen.</p>
          <p>
	    Own Id: OTP-10905</p>
        </item>
        <item>
          <p>
	    Next protocol negotiation with reused sessions will now
	    succeed</p>
          <p>
	    Own Id: OTP-10909</p>
        </item>
      </list>
    </section>


    <section><title>Improvements and New Features</title>
      <list>
        <item>
          <p>
	    Add support for PSK (Pre Shared Key) and SRP (Secure
	    Remote Password) cipher suites, thanks to Andreas
	    Schultz.</p>
          <p>
	    Own Id: OTP-10450 Aux Id: kunagi-269 [180] </p>
        </item>
        <item>
          <p>
	    Fix SSL Next Protocol Negotiation documentation. Thanks
	    to Julien Barbot.</p>
          <p>
	    Own Id: OTP-10955</p>
        </item>
        <item>
          <p>
	    Fix ssl_connection to support reading proxy/chain
	    certificates. Thanks to Valentin Kuznetsov.</p>
          <p>
	    Own Id: OTP-10980</p>
        </item>
        <item>
          <p>
	    Integrate elliptic curve contribution from Andreas
	    Schultz </p>
          <p>
	    In order to be able to support elliptic curve cipher
	    suites in SSL/TLS, additions to handle elliptic curve
	    infrastructure has been added to public_key and crypto.</p>
          <p>
	    This also has resulted in a rewrite of the crypto API to
	    gain consistency and remove unnecessary overhead. All OTP
	    applications using crypto has been updated to use the new
	    API.</p>
          <p>
	    Impact: Elliptic curve cryptography (ECC) offers
	    equivalent security with smaller key sizes than other
	    public key algorithms. Smaller key sizes result in
	    savings for power, memory, bandwidth, and computational
	    cost that make ECC especially attractive for constrained
	    environments.</p>
          <p>
	    Own Id: OTP-11009</p>
        </item>
      </list>
    </section>

</section>

<section><title>SSL 5.2.1</title>
    <section><title>Improvements and New Features</title>
      <list>
        <item>
          <p>
	    Transport callback handling is changed so that gen_tcp is
	    treated as a special case where inet will be called
	    directly for functions such as setopts, as gen_tcp does
	    not have its own setopts. This will enable users to use
	    the transport callback for other customizations such as
	    websockets.</p>
          <p>
	    Own Id: OTP-10847</p>
        </item>
        <item>
          <p>
	    Follow up to OTP-10451 solved in ssl-5.2 R16A. Make sure
	    format_error return good strings. Replace confusing
	    legacy atoms with more descriptive atoms.</p>
          <p>
	    Own Id: OTP-10864</p>
        </item>
      </list>
    </section>

</section>
<section><title>SSL 5.1.2.1</title>
<section><title>Improvements and New Features</title>
<list>
  <item>
    <p>
      Make log_alert configurable as option in ssl, SSLLogLevel
    added as option to inets conf file</p>
    <p>
    Own Id: OTP-11259</p>
  </item>
</list>
</section>
</section>
<section><title>SSL 5.2</title>
    <section><title>Fixed Bugs and Malfunctions</title>
      <list>
        <item>
          <p>
	    SSL: TLS 1.2, advertise sha224 support, thanks to Andreas
	    Schultz.</p>
          <p>
	    Own Id: OTP-10586</p>
        </item>
        <item>
          <p>
	    If an ssl server is restarted with new options and a
	    client tries to reuse a session the server must make sure
	    that it complies to the new options before agreeing to
	    reuse it.</p>
          <p>
	    Own Id: OTP-10595</p>
        </item>
        <item>
          <p>
	    Now handles cleaning of CA-certificate database correctly
	    so that there will be no memory leek, bug was introduced
	    in ssl- 5.1 when changing implementation to increase
	    parallel execution.</p>
          <p>
	    Impact: Improved memory usage, especially if you have
	    many different certificates and upgrade tcp-connections
	    to TLS-connections.</p>
          <p>
	    Own Id: OTP-10710</p>
        </item>
      </list>
    </section>


    <section><title>Improvements and New Features</title>
      <list>
        <item>
          <p>
	    Support Next Protocol Negotiation in TLS, thanks to Ben
	    Murphy for the contribution.</p>
          <p>
	    Impact: Could give performance benefit if used as it
	    saves a round trip.</p>
          <p>
	    Own Id: OTP-10361 Aux Id: kunagi-214 [125] </p>
        </item>
        <item>
          <p>
	    TLS 1.2 will now be the default TLS version if sufficient
	    crypto support is available otherwise TLS 1.1 will be
	    default.</p>
          <p>
	    Impact: A default TLS connection will have higher
	    security and hence it may be perceived as slower then
	    before.</p>
          <p>
	    Own Id: OTP-10425 Aux Id: kunagi-275 [186] </p>
        </item>
        <item>
          <p>
	    It is now possible to call controlling_process on a
	    listen socket, same as in gen_tcp.</p>
          <p>
	    Own Id: OTP-10447</p>
        </item>
        <item>
          <p>
	    Remove filter mechanisms that made error messages
	    backwards compatible with old ssl but hid information
	    about what actually happened.</p>
          <p>
	    This does not break the documented API however other
	    reason terms may be returned, so code that matches on the
	    reason part of {error, Reason} may fail.</p>
          <p>
	    *** POTENTIAL INCOMPATIBILITY ***</p>
          <p>
	    Own Id: OTP-10451 Aux Id: kunagi-270 [181] </p>
        </item>
        <item>
          <p>
	    Added missing dependencies to Makefile</p>
          <p>
	    Own Id: OTP-10594</p>
        </item>
        <item>
          <p>
	    Removed deprecated function ssl:pid/0, it has been
	    pointless since R14 but has been keep for backwards
	    compatibility.</p>
          <p>
	    *** POTENTIAL INCOMPATIBILITY ***</p>
          <p>
	    Own Id: OTP-10613 Aux Id: kunagi-331 [242] </p>
        </item>
        <item>
          <p>
	    Refactor to simplify addition of key exchange methods,
	    thanks to Andreas Schultz.</p>
          <p>
	    Own Id: OTP-10709</p>
        </item>
      </list>
    </section>

</section>

<section><title>SSL 5.1.2</title>

    <section><title>Fixed Bugs and Malfunctions</title>
      <list>
        <item>
          <p>
	    ssl:ssl_accept/2 timeout is no longer ignored</p>
          <p>
	    Own Id: OTP-10600</p>
        </item>
      </list>
    </section>

</section>

<section><title>SSL 5.1.1</title>

    <section><title>Fixed Bugs and Malfunctions</title>
      <list>
        <item>
          <p>
	    ssl:recv/3 could "loose" data when the timeout occurs. If
	    the timeout in ssl:connect or ssl:ssl_accept expired the
	    ssl connection process was not terminated as it should,
	    this due to gen_fsm:send_all_state_event timeout is a
	    client side time out. These timouts are now handled by
	    the gen_fsm-procss instead.</p>
          <p>
	    Own Id: OTP-10569</p>
        </item>
      </list>
    </section>


    <section><title>Improvements and New Features</title>
      <list>
        <item>
          <p>
	    Better termination handling that avoids hanging.</p>
          <p>
	    Own Id: OTP-10574</p>
        </item>
      </list>
    </section>

</section>

<section><title>SSL 5.1</title>

    <section><title>Fixed Bugs and Malfunctions</title>
      <list>
        <item>
          <p>
	    Sometimes the client process could receive an extra
	    {error, closed} message after ssl:recv had returned
	    {error, closed}.</p>
          <p>
	    Own Id: OTP-10118</p>
        </item>
        <item>
          <p>
	    ssl v3 alert number 41 (no_certificate_RESERVED) is now
	    recognized</p>
          <p>
	    Own Id: OTP-10196</p>
        </item>
      </list>
    </section>


    <section><title>Improvements and New Features</title>
      <list>
        <item>
          <p>
	    Experimental support for TLS 1.1 is now available, will
	    be officially supported from OTP-R16. Thanks to Andreas
	    Schultz for implementing the first version.</p>
          <p>
	    Own Id: OTP-8871</p>
        </item>
        <item>
          <p>
	    Experimental support for TLS 1.2 is now available, will
	    be officially supported from OTP-R16. Thanks to Andreas
	    Schultz for implementing the first version.</p>
          <p>
	    Own Id: OTP-8872</p>
        </item>
        <item>
          <p>
	    Removed some bottlenecks increasing the applications
	    parallelism especially for the client side.</p>
          <p>
	    Own Id: OTP-10113</p>
        </item>
        <item>
          <p>
	    Workaround for handling certificates that wrongly encode
	    X509countryname in utf-8 when the actual value is a valid
	    ASCCI value of length 2. Such certificates are accepted
	    by many browsers such as Chrome and Fierfox so for
	    interoperability reasons we will too.</p>
          <p>
	    Own Id: OTP-10222</p>
        </item>
      </list>
    </section>

</section>

<section><title>SSL 5.0.1</title>

    <section><title>Fixed Bugs and Malfunctions</title>
      <list>
        <item>
          <p>
	    Robustness and improvement to distribution over SSL</p>
          <p>
	    Fix a bug where ssl_tls_dist_proxy would crash at caller
	    timeout. Fix a bug where a timeout from the SSL layer
	    would block the distribution indefinitely. Run the proxy
	    exclusively on the loopback interface. (Thanks to Paul
	    Guyot)</p>
          <p>
	    Own Id: OTP-9915</p>
        </item>
        <item>
          <p>
	    Fix setup loop of SSL TLS dist proxy</p>
          <p>
	    Fix potential leak of processes waiting indefinitely for
	    data from closed sockets during socket setup phase.
	    (Thanks to Paul Guyot)</p>
          <p>
	    Own Id: OTP-9916</p>
        </item>
        <item>
          <p>
	    Correct spelling of registered (Thanks to Richard
	    Carlsson)</p>
          <p>
	    Own Id: OTP-9925</p>
        </item>
        <item>
          <p>
	    Added TLS PRF function to the SSL API for generation of
	    additional key material from a TLS session. (Thanks to
	    Andreas Schultz)</p>
          <p>
	    Own Id: OTP-10024</p>
        </item>
      </list>
    </section>

</section>

<section><title>SSL 5.0</title>

    <section><title>Fixed Bugs and Malfunctions</title>
      <list>
        <item>
          <p>
	    Invalidation handling of sessions could cause the
	    time_stamp field in the session record to be set to
	    undefined crashing the session clean up process. This did
	    not affect the connections but would result in that the
	    session table would grow.</p>
          <p>
	    Own Id: OTP-9696 Aux Id: seq11947 </p>
        </item>
        <item>
          <p>
	    Changed code to use ets:foldl and throw instead of
	    ets:next traversal, avoiding the need to explicitly call
	    ets:safe_fixtable. It was possible to get a badarg-crash
	    under special circumstances.</p>
          <p>
	    Own Id: OTP-9703 Aux Id: seq11947 </p>
        </item>
        <item>
          <p>
	    Send ssl_closed notification to active ssl user when a
	    tcp error occurs.</p>
          <p>
	    Own Id: OTP-9734 Aux Id: seq11946 </p>
        </item>
        <item>
          <p>
	    If a passive receive was ongoing during a renegotiation
	    the process evaluating ssl:recv could be left hanging for
	    ever.</p>
          <p>
	    Own Id: OTP-9744</p>
        </item>
      </list>
    </section>


    <section><title>Improvements and New Features</title>
      <list>
        <item>
          <p>
	    Support for the old ssl implementation is dropped and the
	    code is removed.</p>
          <p>
	    Own Id: OTP-7048</p>
        </item>
        <item>
          <p>
	    The erlang distribution can now be run over the new ssl
	    implementation. All options can currently not be set but
	    it is enough to replace to old ssl implementation.</p>
          <p>
	    Own Id: OTP-7053</p>
        </item>
        <item>
          <p>
	    public_key, ssl and crypto now supports PKCS-8</p>
          <p>
	    Own Id: OTP-9312</p>
        </item>
        <item>
          <p>
	    Implements a CBC timing attack counter measure. Thanks to
	    Andreas Schultz for providing the patch.</p>
          <p>
	    Own Id: OTP-9683</p>
        </item>
        <item>
          <p>
	    Mitigates an SSL/TLS Computational DoS attack by
	    disallowing the client to renegotiate many times in a row
	    in a short time interval, thanks to Tuncer Ayaz for
	    alerting us about this.</p>
          <p>
	    Own Id: OTP-9739</p>
        </item>
        <item>
          <p>
	    Implements the 1/n-1 splitting countermeasure to the
	    Rizzo Duong BEAST attack, affects SSL 3.0 and TLS 1.0.
	    Thanks to Tuncer Ayaz for alerting us about this.</p>
          <p>
	    Own Id: OTP-9750</p>
        </item>
      </list>
    </section>

</section>

<section><title>SSL 4.1.6</title>

    <section><title>Fixed Bugs and Malfunctions</title>
      <list>
        <item>
          <p>
	    replace "a ssl" with "an ssl" reindent
	    pkix_path_validation/3 Trivial documentation fixes
	    (Thanks to Christian von Roques )</p>
          <p>
	    Own Id: OTP-9464</p>
        </item>
      </list>
    </section>


    <section><title>Improvements and New Features</title>
      <list>
        <item>
          <p>
	    Adds function clause to avoid denial of service attack.
	    Thanks to Vinod for reporting this vulnerability.</p>
          <p>
	    Own Id: OTP-9364</p>
        </item>
        <item>
          <p>
	    Error handling code now takes care of inet:getopts/2 and
	    inets:setopts/2 crashes. Thanks to Richard Jones for
	    reporting this.</p>
          <p>
	    Own Id: OTP-9382</p>
        </item>
        <item>
          <p>
	    Support explicit use of packet option httph and httph_bin</p>
          <p>
	    Own Id: OTP-9461</p>
        </item>
        <item>
          <p>
	    Decoding of hello extensions could fail to come to the
	    correct conclusion due to an error in a binary match
	    pattern. Thanks to Ben Murphy.</p>
          <p>
	    Own Id: OTP-9589</p>
        </item>
      </list>
    </section>

</section>

<section>
    <title>SSL 4.1.5</title>
    
    <section><title>Improvements and New Features</title>
    <list>
      <item>
	<p>Calling gen_tcp:connect with option {ip, {127,0,0,1}} results in 
	an exit with reason badarg. Neither SSL nor INETS This was not 
	caught, resulting in crashes with incomprehensible reasons.</p>
	<p>Own Id: OTP-9289 Aux Id: seq11845</p>
      </item>
    </list>
    </section>
    
  </section>
  
  <section>
    <title>SSL 4.1.3</title>
  
    <section><title>Fixed Bugs and Malfunctions</title>
    <list>
      <item>
	<p>
	Fixed error in cache-handling fix from ssl-4.1.2</p>
	<p>
	Own Id: OTP-9018 Aux Id: seq11739 </p>
      </item>
      <item>
	<p>Verification of a critical extended_key_usage-extension
	corrected</p>
	<p>Own Id: OTP-9029 Aux Id: seq11541 </p>
      </item>
    </list>
    </section>

  </section>

  <section>
    <title>SSL 4.1.2</title>

    <section><title>Fixed Bugs and Malfunctions</title>
      <list>
        <item>
          <p>
	    The ssl application caches certificate files, it will now
	    invalidate cache entries if the diskfile is changed.</p>
          <p>
	    Own Id: OTP-8965 Aux Id: seq11739 </p>
        </item>
        <item>
          <p>
	    Now runs the terminate function before returning from the
	    call made by ssl:close/1, as before the caller of
	    ssl:close/1 could get problems with the reuseaddr option.</p>
          <p>
	    Own Id: OTP-8992</p>
        </item>
      </list>
    </section>

</section>

<section><title>SSL 4.1.1</title>

    <section><title>Fixed Bugs and Malfunctions</title>
      <list>
        <item>
          <p>
	    Correct handling of client certificate verify message
	    When checking the client certificate verify message the
	    server used the wrong algorithm identifier to determine
	    the signing algorithm, causing a function clause error in
	    the public_key application when the key-exchange
	    algorithm and the public key algorithm of the client
	    certificate happen to differ.</p>
          <p>
	    Own Id: OTP-8897</p>
        </item>
      </list>
    </section>


    <section><title>Improvements and New Features</title>
      <list>
        <item>
          <p>
	    For testing purposes ssl now also support some anonymous
	    cipher suites when explicitly configured to do so.</p>
          <p>
	    Own Id: OTP-8870</p>
        </item>
        <item>
          <p>
	    Sends an error alert instead of crashing if a crypto
	    function for the selected cipher suite fails.</p>
          <p>
	    Own Id: OTP-8930 Aux Id: seq11720 </p>
        </item>
      </list>
    </section>

</section>

<section><title>SSL 4.1</title>

    <section><title>Improvements and New Features</title>
      <list>
        <item>
          <p>
	    Updated ssl to ignore CA certs that violate the asn1-spec
	    for a certificate, and updated public key asn1 spec to
	    handle inherited DSS-params.</p>
          <p>
	    Own Id: OTP-7884</p>
        </item>
        <item>
          <p>
	    Changed ssl implementation to retain backwards
	    compatibility for old option {verify, 0} that shall be
	    equivalent to {verify, verify_none}, also separate the
	    cases unknown ca and selfsigned peer cert, and restored
	    return value of deprecated function
	    public_key:pem_to_der/1.</p>
          <p>
	    Own Id: OTP-8858</p>
        </item>
        <item>
          <p>
	    Changed the verify fun so that it differentiate between
	    the peer certificate and CA certificates by using
	    valid_peer or valid as the second argument to the verify
	    fun. It may not always be trivial or even possible to
	    know when the peer certificate is reached otherwise.</p>
          <p>
	    *** POTENTIAL INCOMPATIBILITY ***</p>
          <p>
	    Own Id: OTP-8873</p>
        </item>
      </list>
    </section>

</section>

<section><title>SSL 4.0.1</title>

    <section><title>Fixed Bugs and Malfunctions</title>
      <list>
        <item>
          <p>
	    The server now verifies the client certificate verify
	    message correctly, instead of causing a case-clause.</p>
          <p>
	    Own Id: OTP-8721</p>
        </item>
        <item>
          <p>
	    The client hello message now always include ALL available
	    cipher suites (or those specified by the ciphers option).
	    Previous implementation would filter them based on the
	    client certificate key usage extension (such filtering
	    only makes sense for the server certificate).</p>
          <p>
	    Own Id: OTP-8772</p>
        </item>
        <item>
          <p>
	    Fixed handling of the option {mode, list} that was broken
	    for some packet types for instance line.</p>
          <p>
	    Own Id: OTP-8785</p>
        </item>
        <item>
          <p>
	    Empty packets were not delivered to the client.</p>
          <p>
	    Own Id: OTP-8790</p>
        </item>
        <item>
	    <p> Building in a source tree without prebuilt platform
	    independent build results failed on the SSL examples
	    when: </p> <list><item> cross building. This has been
	    solved by not building the SSL examples during a cross
	    build. </item><item> building on Windows. </item></list>
          <p>
	    Own Id: OTP-8791</p>
        </item>
        <item>
          <p>
	    Fixed a handshake error which occurred on some ssl
	    implementations.</p>
          <p>
	    Own Id: OTP-8793</p>
        </item>
      </list>
    </section>


    <section><title>Improvements and New Features</title>
      <list>
        <item>
          <p>
	    Revise the public_key API - Cleaned up and documented the
	    public_key API to make it useful for general use, also
	    changed ssl to use the new API.</p>
          <p>
	    Own Id: OTP-8722</p>
        </item>
        <item>
          <p>
	    Added support for inputing certificates and keys directly
	    in DER format these options will override the pem-file
	    options if specified.</p>
          <p>
	    Own Id: OTP-8723</p>
        </item>
        <item>
          <p>
	    To gain interoperability ssl will not check for padding
	    errors when using TLS 1.0. It is first in TLS 1.1 that
	    checking the padding is an requirement.</p>
          <p>
	    Own Id: OTP-8740</p>
        </item>
        <item>
          <p>
	    Changed the semantics of the verify_fun option in the
	    ssl-application so that it takes care of both application
	    handling of path validation errors and verification of
	    application specific extensions. This means that it is
	    now possible for the server application in verify_peer
	    mode to handle path validation errors. This change moved
	    some functionality earlier in ssl to the public_key
	    application.</p>
          <p>
	    Own Id: OTP-8770</p>
        </item>
        <item>
          <p>
	    Added the functionality so that the verification fun will
	    be called when a certificate is considered valid by the
	    path validation to allow access to each certificate in
	    the path to the user application. Also try to verify
	    subject-AltName, if unable to verify it let the
	    application verify it.</p>
          <p>
	    Own Id: OTP-8825</p>
        </item>
      </list>
    </section>

</section>

<section><title>SSL 4.0</title>
    
    <section><title>Improvements and New Features</title>
    <list>
      <item>
	<p>
	  New ssl now support client/server-certificates signed by
	dsa keys.</p>
	<p>
	Own Id: OTP-8587</p>
      </item>
      <item>
	<p>
	  Ssl has now switched default implementation and removed
	  deprecated certificate handling. All certificate handling
	is done by the public_key application.</p>
	<p>
	Own Id: OTP-8695</p>
      </item>
    </list>
    </section>
    </section>
</chapter><|MERGE_RESOLUTION|>--- conflicted
+++ resolved
@@ -27,8 +27,6 @@
   </header>
   <p>This document describes the changes made to the SSL application.</p>
 
-<<<<<<< HEAD
-=======
 <section><title>SSL 11.1.1</title>
 
     <section><title>Fixed Bugs and Malfunctions</title>
@@ -45,7 +43,6 @@
 
 </section>
 
->>>>>>> b83df13e
 <section><title>SSL 11.1</title>
 
     <section><title>Fixed Bugs and Malfunctions</title>
@@ -430,7 +427,6 @@
 
 </section>
 
-<<<<<<< HEAD
 <section><title>SSL 10.9.1.3</title>
 
     <section><title>Fixed Bugs and Malfunctions</title>
@@ -456,8 +452,6 @@
 
 </section>
 
-=======
->>>>>>> b83df13e
 <section><title>SSL 10.9.1.2</title>
 
     <section><title>Fixed Bugs and Malfunctions</title>
