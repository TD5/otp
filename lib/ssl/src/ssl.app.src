{application, ssl,
   [{description, "Erlang/OTP SSL application"},
    {vsn, "%VSN%"},
    {modules, [
	       %% TLS/SSL 
	       tls_connection,
	       tls_connection_1_3,
	       tls_handshake,
	       tls_handshake_1_3,
	       tls_record,
	       tls_record_1_3,
	       tls_socket,
	       tls_v1,
	       tls_connection_sup,
	       tls_gen_connection,
	       tls_sender,
               tls_server_sup,
               tls_server_session_ticket_sup,
               tls_server_session_ticket,
               tls_sup,
	       ssl_dh_groups,
	       %% DTLS
	       dtls_connection,
	       dtls_handshake,
	       dtls_record,
	       dtls_socket,
	       dtls_v1,
	       dtls_connection_sup,
               dtls_gen_connection,
	       dtls_packet_demux,
	       dtls_listener_sup,
               dtls_sup,
               dtls_server_sup,
               dtls_server_session_cache_sup,
	       %% API
	       ssl,  %% Main API		  
	       ssl_session_cache_api,
	       %% Both TLS/SSL and DTLS
               tls_dtls_connection,
	       ssl_config,
               ssl_gen_statem,
	       ssl_handshake,
	       ssl_record,
	       ssl_cipher,
               ssl_cipher_format,
	       ssl_srp_primes,
	       ssl_alert,
	       ssl_listen_tracker_sup, %% may be used by DTLS over SCTP	
	       tls_bloom_filter,
	       tls_client_ticket_store,
	       %% Erlang Distribution over SSL/TLS
	       inet_tls_dist,
	       inet6_tls_dist,
	       ssl_dist_sup,
               ssl_dist_connection_sup,
               ssl_dist_admin_sup,
               tls_dist_sup,  
               tls_dist_server_sup,               
	       %% SSL/TLS session and cert handling
	       ssl_session,
               ssl_client_session_cache_db,
               ssl_server_session_cache,
               ssl_server_session_cache_db,
               ssl_server_session_cache_sup,
               ssl_upgrade_server_session_cache_sup,
	       ssl_manager,
	       ssl_pem_cache,
	       ssl_pkix_db,
	       ssl_certificate,
	       %% CRL handling
	       ssl_crl,
	       ssl_crl_cache, 
	       ssl_crl_cache_api,
	       ssl_crl_hash_dir,
	       %% Logging
	       ssl_logger,
	       %% App structure
	       ssl_app,
	       ssl_sup,
	       ssl_admin_sup,
	       ssl_connection_sup
	       ]},
    {registered, [ssl_sup, ssl_manager]},
    {applications, [crypto, public_key, kernel, stdlib]},
    {env, []},
    {mod, {ssl_app, []}},
<<<<<<< HEAD
    {runtime_dependencies, ["stdlib-3.12","public_key-1.11","kernel-@OTP-17155@",
=======
    {runtime_dependencies, ["stdlib-3.12","public_key-@OTP-17475@","kernel-@OTP-17155@",
>>>>>>> d4d1f1b1
                            "erts-10.0","crypto-4.2", "inets-5.10.7",
                            "runtime_tools-1.15.1"]}]}.<|MERGE_RESOLUTION|>--- conflicted
+++ resolved
@@ -84,10 +84,6 @@
     {applications, [crypto, public_key, kernel, stdlib]},
     {env, []},
     {mod, {ssl_app, []}},
-<<<<<<< HEAD
-    {runtime_dependencies, ["stdlib-3.12","public_key-1.11","kernel-@OTP-17155@",
-=======
     {runtime_dependencies, ["stdlib-3.12","public_key-@OTP-17475@","kernel-@OTP-17155@",
->>>>>>> d4d1f1b1
                             "erts-10.0","crypto-4.2", "inets-5.10.7",
                             "runtime_tools-1.15.1"]}]}.