%%
%% %CopyrightBegin%
%%
%% Copyright Ericsson AB 2007-2019. All Rights Reserved.
%%
%% Licensed under the Apache License, Version 2.0 (the "License");
%% you may not use this file except in compliance with the License.
%% You may obtain a copy of the License at
%%
%%     http://www.apache.org/licenses/LICENSE-2.0
%%
%% Unless required by applicable law or agreed to in writing, software
%% distributed under the License is distributed on an "AS IS" BASIS,
%% WITHOUT WARRANTIES OR CONDITIONS OF ANY KIND, either express or implied.
%% See the License for the specific language governing permissions and
%% limitations under the License.
%%
%% %CopyrightEnd%
%%
%%
%%----------------------------------------------------------------------
%% Purpose: Handles an ssl connection, e.i. both the setup
%% e.i. SSL-Handshake, SSL-Alert and SSL-Cipher protocols and delivering
%% data to the application. All data on the connectinon is received and 
%% sent according to the SSL-record protocol.  
%%----------------------------------------------------------------------

-module(tls_connection).

-behaviour(gen_statem).

-include("tls_connection.hrl").
-include("tls_handshake.hrl").
-include("ssl_alert.hrl").
-include("tls_record.hrl").
-include("ssl_cipher.hrl").
-include("ssl_api.hrl").
-include("ssl_internal.hrl").
-include("ssl_srp.hrl").
-include_lib("public_key/include/public_key.hrl").
-include_lib("kernel/include/logger.hrl").

%% Internal application API

%% Setup
-export([start_fsm/8, start_link/8, init/1, pids/1]).

%% State transition handling	 
-export([next_event/3, next_event/4, 
         handle_protocol_record/3]).

%% Handshake handling
-export([renegotiation/2, renegotiate/2, send_handshake/2,
         send_handshake_flight/1,
	 queue_handshake/2, queue_change_cipher/2,
	 reinit/1, reinit_handshake_data/1, select_sni_extension/1, 
         empty_connection_state/2]).

%% Alert and close handling
-export([send_alert/2, send_alert_in_connection/2,
         send_sync_alert/2,
         close/5, protocol_name/0]).

%% Data handling
-export([socket/4, setopts/3, getopts/3]).

%% gen_statem state functions
-export([init/3, error/3, downgrade/3, %% Initiation and take down states
	 hello/3, user_hello/3, certify/3, cipher/3, abbreviated/3, %% Handshake states 
	 connection/3]).
%% TLS 1.3 state functions (server)
-export([start/3,         %% common state with client
         negotiated/3,
         recvd_ch/3,
         wait_cert/3,     %% common state with client
         wait_cv/3,       %% common state with client
         wait_eoed/3,
         wait_finished/3, %% common state with client
         wait_flight2/3,
         connected/3      %% common state with client
        ]).
%% TLS 1.3 state functions (client)
-export([wait_cert_cr/3,
         wait_ee/3,
         wait_sh/3
        ]).
%% gen_statem callbacks
-export([callback_mode/0, terminate/3, code_change/4, format_status/2]).
 
-export([encode_handshake/4]).

-define(DIST_CNTRL_SPAWN_OPTS, [{priority, max}]).

%%====================================================================
%% Internal application API
%%====================================================================	     
%%====================================================================
%% Setup
%%====================================================================
start_fsm(Role, Host, Port, Socket, {#ssl_options{erl_dist = false},_, Tracker} = Opts,
	  User, {CbModule, _,_, _, _} = CbInfo, 
	  Timeout) -> 
    try 
        {ok, Sender} = tls_sender:start(),
	{ok, Pid} = tls_connection_sup:start_child([Role, Sender, Host, Port, Socket, 
						    Opts, User, CbInfo]), 
	{ok, SslSocket} = ssl_connection:socket_control(?MODULE, Socket, [Pid, Sender], CbModule, Tracker),
        ssl_connection:handshake(SslSocket, Timeout)
    catch
	error:{badmatch, {error, _} = Error} ->
	    Error
    end;

start_fsm(Role, Host, Port, Socket, {#ssl_options{erl_dist = true},_, Tracker} = Opts,
	  User, {CbModule, _,_, _, _} = CbInfo, 
	  Timeout) -> 
    try 
        {ok, Sender} = tls_sender:start([{spawn_opt, ?DIST_CNTRL_SPAWN_OPTS}]),
	{ok, Pid} = tls_connection_sup:start_child_dist([Role, Sender, Host, Port, Socket, 
							 Opts, User, CbInfo]), 
	{ok, SslSocket} = ssl_connection:socket_control(?MODULE, Socket, [Pid, Sender], CbModule, Tracker),
        ssl_connection:handshake(SslSocket, Timeout)
    catch
	error:{badmatch, {error, _} = Error} ->
	    Error
    end.

%%--------------------------------------------------------------------
-spec start_link(atom(), pid(), ssl:host(), inet:port_number(), port(), list(), pid(), tuple()) ->
    {ok, pid()} | ignore |  {error, reason()}.
%%
%% Description: Creates a gen_statem process which calls Module:init/1 to
%% initialize. 
%%--------------------------------------------------------------------
start_link(Role, Sender, Host, Port, Socket, Options, User, CbInfo) ->
    {ok, proc_lib:spawn_link(?MODULE, init, [[Role, Sender, Host, Port, Socket, Options, User, CbInfo]])}.

init([Role, Sender, Host, Port, Socket, {SslOpts, _, _} = Options,  User, CbInfo]) ->
    process_flag(trap_exit, true),
    link(Sender),
    case SslOpts#ssl_options.erl_dist of
        true ->
            process_flag(priority, max);
        _ ->
            ok
    end,
    State0 = #state{protocol_specific = Map} = initial_state(Role, Sender,
                                                             Host, Port, Socket, Options, User, CbInfo),
    try 
	State = ssl_connection:ssl_config(State0#state.ssl_options, Role, State0),
        initialize_tls_sender(State),
        gen_statem:enter_loop(?MODULE, [], init, State)
    catch throw:Error ->
            EState = State0#state{protocol_specific = Map#{error => Error}},
            gen_statem:enter_loop(?MODULE, [], error, EState) 
    end.

pids(#state{protocol_specific = #{sender := Sender}}) ->
    [self(), Sender].

%%====================================================================
%% State transition handling
%%====================================================================
next_record(_, #state{handshake_env = 
                       #handshake_env{unprocessed_handshake_events = N} = HsEnv} 
            = State) when N > 0 ->
    {no_record, State#state{handshake_env = 
                                HsEnv#handshake_env{unprocessed_handshake_events = N-1}}};
next_record(_, #state{protocol_buffers =
                          #protocol_buffers{tls_cipher_texts = [_|_] = CipherTexts},
                      connection_states = ConnectionStates,
                      ssl_options = #ssl_options{padding_check = Check}} = State) ->
    next_record(State, CipherTexts, ConnectionStates, Check);
<<<<<<< HEAD
next_record(#state{protocol_buffers = #protocol_buffers{tls_cipher_texts = []},
                   protocol_specific = #{active_n_toggle := true, active_n := N} = ProtocolSpec,
                   static_env = #static_env{socket = Socket,
                                            close_tag = CloseTag,
                                            transport_cb = Transport}  
                  } = State) ->
    case tls_socket:setopts(Transport, Socket, [{active, N}]) of
 	ok ->
             {no_record, State#state{protocol_specific = ProtocolSpec#{active_n_toggle => false}}}; 
 	_ ->
             self() ! {CloseTag, Socket},
             {no_record, State}
     end;
next_record(State) ->
    {no_record, State}.
=======
next_record(connection, #state{protocol_buffers = #protocol_buffers{tls_cipher_texts = []},
                               protocol_specific = #{active_n_toggle := true}
                              } = State) ->
    %% If ssl application user is not reading data wait to activate socket
    flow_ctrl(State); 
  
next_record(_, #state{protocol_buffers = #protocol_buffers{tls_cipher_texts = []},
                      protocol_specific = #{active_n_toggle := true}
                     } = State) ->
    activate_socket(State);
next_record(_, State) ->
    {no_record, State}.


flow_ctrl(#state{user_data_buffer = {_,Size,_},
                 socket_options = #socket_options{active = false},
                 bytes_to_read = undefined} = State)  when Size =/= 0 ->
    {no_record, State};
flow_ctrl(#state{user_data_buffer = {_,Size,_},
                 socket_options = #socket_options{active = false},
                 bytes_to_read = 0} = State)  when Size =/= 0 ->
    {no_record, State};
flow_ctrl(#state{user_data_buffer = {_,Size,_}, 
                 socket_options = #socket_options{active = false},
                 bytes_to_read = BytesToRead} = State) when (Size >= BytesToRead) andalso
                                                            (BytesToRead > 0) ->
    {no_record, State};
flow_ctrl(State) ->
    activate_socket(State).


activate_socket(#state{protocol_specific = #{active_n_toggle := true, active_n := N} = ProtocolSpec,
                       static_env = #static_env{socket = Socket,
                                                close_tag = CloseTag,
                                                transport_cb = Transport}  
                      } = State) ->                                                                                                            
    case tls_socket:setopts(Transport, Socket, [{active, N}]) of
        ok ->
            {no_record, State#state{protocol_specific = ProtocolSpec#{active_n_toggle => false}}}; 
        _ ->
            self() ! {CloseTag, Socket},
            {no_record, State}
    end.
>>>>>>> cb6ccd90

%% Decipher next record and concatenate consecutive ?APPLICATION_DATA records into one
%%
next_record(State, CipherTexts, ConnectionStates, Check) ->
    next_record(State, CipherTexts, ConnectionStates, Check, []).
%%
next_record(#state{connection_env = #connection_env{negotiated_version = Version}} = State,
            [CT|CipherTexts], ConnectionStates0, Check, Acc) ->
    case tls_record:decode_cipher_text(Version, CT, ConnectionStates0, Check) of
        {#ssl_tls{type = ?APPLICATION_DATA, fragment = Fragment}, ConnectionStates} ->
            case CipherTexts of
                [] ->
                    %% End of cipher texts - build and deliver an ?APPLICATION_DATA record
                    %% from the accumulated fragments
                    next_record_done(State, [], ConnectionStates,
                                     #ssl_tls{type = ?APPLICATION_DATA,
                                              fragment = iolist_to_binary(lists:reverse(Acc, [Fragment]))});
                [_|_] ->
                    next_record(State, CipherTexts, ConnectionStates, Check, [Fragment|Acc])
            end;
        {Record, ConnectionStates} when Acc =:= [] ->
            %% Singelton non-?APPLICATION_DATA record - deliver
            next_record_done(State, CipherTexts, ConnectionStates, Record);
        {_Record, _ConnectionStates_to_forget} ->
            %% Not ?APPLICATION_DATA but we have accumulated fragments
            %% -> build an ?APPLICATION_DATA record with concatenated fragments
            %%    and forget about decrypting this record - we'll decrypt it again next time
            next_record_done(State, [CT|CipherTexts], ConnectionStates0,
                             #ssl_tls{type = ?APPLICATION_DATA, fragment = iolist_to_binary(lists:reverse(Acc))});
        #alert{} = Alert ->
            Alert
    end.

next_record_done(#state{protocol_buffers = Buffers} = State, CipherTexts, ConnectionStates, Record) ->
    {Record,
     State#state{protocol_buffers = Buffers#protocol_buffers{tls_cipher_texts = CipherTexts},
                 connection_states = ConnectionStates}}.

next_event(StateName, Record, State) ->
    next_event(StateName, Record, State, []).
%%
next_event(StateName, no_record, State0, Actions) ->
    case next_record(StateName, State0) of
 	{no_record, State} ->
            {next_state, StateName, State, Actions};
<<<<<<< HEAD
 	{#ssl_tls{} = Record, State} ->
 	    {next_state, StateName, State, [{next_event, internal, {protocol_record, Record}} | Actions]};
	#alert{} = Alert ->
            Version = State0#state.connection_env#connection_env.negotiated_version,
            ssl_connection:handle_own_alert(Alert, Version, StateName, State0)
    end;
next_event(StateName, Record, State, Actions) ->
    case Record of
	no_record ->
	    {next_state, StateName, State, Actions};
	#ssl_tls{} = Record ->
	    {next_state, StateName, State, [{next_event, internal, {protocol_record, Record}} | Actions]};
	#alert{} = Alert ->
            Version = State#state.connection_env#connection_env.negotiated_version,
            ssl_connection:handle_own_alert(Alert, Version, StateName, State)
    end.
=======
        {Record, State} ->
            next_event(StateName, Record, State, Actions)
    end;
next_event(StateName,  #ssl_tls{} = Record, State, Actions) ->
    {next_state, StateName, State, [{next_event, internal, {protocol_record, Record}} | Actions]};
next_event(StateName,  #alert{} = Alert, State, Actions) ->
    {next_state, StateName, State, [{next_event, internal, Alert} | Actions]}.
>>>>>>> cb6ccd90


%%% TLS record protocol level application data messages 
handle_protocol_record(#ssl_tls{type = ?APPLICATION_DATA, fragment = Data}, StateName, 
                       #state{start_or_recv_from = From,
                              socket_options = #socket_options{active = false}} = State0) when From =/= undefined ->
    case ssl_connection:read_application_data(Data, State0) of
       {stop, _, _} = Stop->
            Stop;
       {Record, #state{start_or_recv_from = Caller} = State1} ->
            TimerAction = case Caller of
                              undefined -> %% Passive recv complete cancel timer
                                  [{{timeout, recv}, infinity, timeout}];
                              _ ->
                                  []
                          end,
            {next_state, StateName, State, Actions} = next_event(StateName, Record, State1, TimerAction), 
            ssl_connection:hibernate_after(StateName, State, Actions)
    end;
handle_protocol_record(#ssl_tls{type = ?APPLICATION_DATA, fragment = Data}, StateName, State0) ->
    case ssl_connection:read_application_data(Data, State0) of
	{stop, _, _} = Stop->
            Stop;
	{Record, State1} ->
            case next_event(StateName, Record, State1) of
                {next_state, StateName, State, Actions} ->
                    ssl_connection:hibernate_after(StateName, State, Actions);
                {stop, _, _} = Stop ->
                    Stop
            end
    end;
%%% TLS record protocol level handshake messages 
handle_protocol_record(#ssl_tls{type = ?HANDSHAKE, fragment = Data}, 
		    StateName, #state{protocol_buffers =
					  #protocol_buffers{tls_handshake_buffer = Buf0} = Buffers,
                                      connection_env = #connection_env{negotiated_version = Version},
				      ssl_options = Options} = State0) ->
    try
	EffectiveVersion = effective_version(Version, Options),
	{Packets, Buf} = tls_handshake:get_tls_handshake(EffectiveVersion,Data,Buf0, Options),
	State =
	    State0#state{protocol_buffers =
			     Buffers#protocol_buffers{tls_handshake_buffer = Buf}},
	case Packets of
            [] -> 
                assert_buffer_sanity(Buf, Options),
                next_event(StateName, no_record, State);
            _ ->                
                Events = tls_handshake_events(Packets),
                case StateName of
                    connection ->
                        ssl_connection:hibernate_after(StateName, State, Events);
                    _ ->
                        HsEnv = State#state.handshake_env,
                        {next_state, StateName, 
                         State#state{protocol_buffers = Buffers,
                                     handshake_env = 
                                         HsEnv#handshake_env{unprocessed_handshake_events 
                                                             = unprocessed_events(Events)}}, Events}
                end
        end
    catch throw:#alert{} = Alert ->
            ssl_connection:handle_own_alert(Alert, Version, StateName, State0)
    end;
%%% TLS record protocol level change cipher messages
handle_protocol_record(#ssl_tls{type = ?CHANGE_CIPHER_SPEC, fragment = Data}, StateName, State) ->
    {next_state, StateName, State, [{next_event, internal, #change_cipher_spec{type = Data}}]};
%%% TLS record protocol level Alert messages
handle_protocol_record(#ssl_tls{type = ?ALERT, fragment = EncAlerts}, StateName,
                       #state{connection_env = #connection_env{negotiated_version = Version}} = State) ->
    try decode_alerts(EncAlerts) of	
	Alerts = [_|_] ->
	    handle_alerts(Alerts,  {next_state, StateName, State});
	[] ->
	    ssl_connection:handle_own_alert(?ALERT_REC(?FATAL, ?HANDSHAKE_FAILURE, empty_alert), 
					    Version, StateName, State)
    catch
	_:_ ->
	    ssl_connection:handle_own_alert(?ALERT_REC(?FATAL, ?HANDSHAKE_FAILURE, alert_decode_error),
					    Version, StateName, State)  

    end;
%% Ignore unknown TLS record level protocol messages
handle_protocol_record(#ssl_tls{type = _Unknown}, StateName, State) ->
    {next_state, StateName, State, []}.
%%====================================================================
%% Handshake handling
%%====================================================================
renegotiation(Pid, WriteState) ->
    gen_statem:call(Pid, {user_renegotiate, WriteState}).

renegotiate(#state{static_env = #static_env{role = client},
                   handshake_env = HsEnv} = State, Actions) ->
    %% Handle same way as if server requested
    %% the renegotiation
    Hs0 = ssl_handshake:init_handshake_history(),
    {next_state, connection, State#state{handshake_env = HsEnv#handshake_env{tls_handshake_history = Hs0}}, 
     [{next_event, internal, #hello_request{}} | Actions]};
renegotiate(#state{static_env = #static_env{role = server,
                                            socket = Socket,
                                            transport_cb = Transport},
                   handshake_env = HsEnv,
                   connection_env = #connection_env{negotiated_version = Version},
		   connection_states = ConnectionStates0} = State0, Actions) ->
    HelloRequest = ssl_handshake:hello_request(),
    Frag = tls_handshake:encode_handshake(HelloRequest, Version),
    Hs0 = ssl_handshake:init_handshake_history(),
    {BinMsg, ConnectionStates} = 
	tls_record:encode_handshake(Frag, Version, ConnectionStates0),
    tls_socket:send(Transport, Socket, BinMsg),
    State = State0#state{connection_states = 
			     ConnectionStates,
			 handshake_env = HsEnv#handshake_env{tls_handshake_history = Hs0}},
    next_event(hello, no_record, State, Actions).
	     
send_handshake(Handshake, State) ->
    send_handshake_flight(queue_handshake(Handshake, State)).


queue_handshake(Handshake, #state{handshake_env = #handshake_env{tls_handshake_history = Hist0} = HsEnv,
				  connection_env = #connection_env{negotiated_version = Version},
                                  flight_buffer = Flight0,
                                  ssl_options = SslOpts,
				  connection_states = ConnectionStates0} = State0) ->
    {BinHandshake, ConnectionStates, Hist} =
	encode_handshake(Handshake, Version, ConnectionStates0, Hist0),
    ssl_logger:debug(SslOpts#ssl_options.log_level, outbound, 'handshake', Handshake),
    ssl_logger:debug(SslOpts#ssl_options.log_level, outbound, 'record', BinHandshake),

    State0#state{connection_states = ConnectionStates,
                 handshake_env = HsEnv#handshake_env{tls_handshake_history = Hist},
		 flight_buffer = Flight0 ++ [BinHandshake]}.

send_handshake_flight(#state{static_env = #static_env{socket = Socket,
                                                      transport_cb = Transport},
			     flight_buffer = Flight} = State0) ->
    tls_socket:send(Transport, Socket, Flight),
    {State0#state{flight_buffer = []}, []}.


queue_change_cipher(Msg, #state{connection_env = #connection_env{negotiated_version = Version},
                                flight_buffer = Flight0,
                                ssl_options = SslOpts,
                                connection_states = ConnectionStates0} = State0) ->
    {BinChangeCipher, ConnectionStates} =
	encode_change_cipher(Msg, Version, ConnectionStates0),
    ssl_logger:debug(SslOpts#ssl_options.log_level, outbound, 'record', BinChangeCipher),
    State0#state{connection_states = ConnectionStates,
		 flight_buffer = Flight0 ++ [BinChangeCipher]}.

reinit(#state{protocol_specific = #{sender := Sender},
              connection_env = #connection_env{negotiated_version = Version},
              connection_states = #{current_write := Write}} = State) -> 
    tls_sender:update_connection_state(Sender, Write, Version),
    reinit_handshake_data(State).

reinit_handshake_data(#state{handshake_env = HsEnv} =State) ->
    %% premaster_secret, public_key_info and tls_handshake_info 
    %% are only needed during the handshake phase. 
    %% To reduce memory foot print of a connection reinitialize them.
     State#state{
       handshake_env = HsEnv#handshake_env{tls_handshake_history = ssl_handshake:init_handshake_history(),
                                           public_key_info = undefined,
                                           premaster_secret = undefined}
     }.

select_sni_extension(#client_hello{extensions = #{sni := SNI}}) ->
    SNI;
select_sni_extension(_) ->
    undefined.

empty_connection_state(ConnectionEnd, BeastMitigation) ->
    ssl_record:empty_connection_state(ConnectionEnd, BeastMitigation).

%%====================================================================
%% Alert and close handling
%%====================================================================	     

%%--------------------------------------------------------------------
-spec encode_alert(#alert{}, ssl_record:ssl_version(), ssl_record:connection_states()) -> 
		    {iolist(), ssl_record:connection_states()}.
%%
%% Description: Encodes an alert
%%--------------------------------------------------------------------
encode_alert(#alert{} = Alert, Version, ConnectionStates) ->
    tls_record:encode_alert_record(Alert, Version, ConnectionStates).

send_alert(Alert, #state{static_env = #static_env{socket = Socket,
                                                  transport_cb = Transport},
                         connection_env = #connection_env{negotiated_version = Version},
                         ssl_options = SslOpts,
                         connection_states = ConnectionStates0} = StateData0) ->
    {BinMsg, ConnectionStates} =
        encode_alert(Alert, Version, ConnectionStates0),
    tls_socket:send(Transport, Socket, BinMsg),
    ssl_logger:debug(SslOpts#ssl_options.log_level, outbound, 'record', BinMsg),
    StateData0#state{connection_states = ConnectionStates}.

%% If an ALERT sent in the connection state, should cause the TLS
%% connection to end, we need to synchronize with the tls_sender
%% process so that the ALERT if possible (that is the tls_sender process is
%% not blocked) is sent before the connection process terminates and
%% thereby closes the transport socket.
send_alert_in_connection(#alert{level = ?FATAL} = Alert, State) ->
    send_sync_alert(Alert, State);
send_alert_in_connection(#alert{description = ?CLOSE_NOTIFY} = Alert, State) ->
    send_sync_alert(Alert, State);
send_alert_in_connection(Alert,
                         #state{protocol_specific = #{sender := Sender}}) ->
    tls_sender:send_alert(Sender, Alert).
send_sync_alert(
  Alert, #state{protocol_specific = #{sender := Sender}} = State) ->
    try tls_sender:send_and_ack_alert(Sender, Alert)
    catch
        _:_ ->
            throw({stop, {shutdown, own_alert}, State})
    end.

%% User closes or recursive call!
close({close, Timeout}, Socket, Transport = gen_tcp, _,_) ->
    tls_socket:setopts(Transport, Socket, [{active, false}]),
    Transport:shutdown(Socket, write),
    _ = Transport:recv(Socket, 0, Timeout),
    ok;
%% Peer closed socket
close({shutdown, transport_closed}, Socket, Transport = gen_tcp, ConnectionStates, Check) ->
    close({close, 0}, Socket, Transport, ConnectionStates, Check);
%% We generate fatal alert
close({shutdown, own_alert}, Socket, Transport = gen_tcp, ConnectionStates, Check) ->
    %% Standard trick to try to make sure all
    %% data sent to the tcp port is really delivered to the
    %% peer application before tcp port is closed so that the peer will
    %% get the correct TLS alert message and not only a transport close.
    %% Will return when other side has closed or after timout millisec
    %% e.g. we do not want to hang if something goes wrong
    %% with the network but we want to maximise the odds that
    %% peer application gets all data sent on the tcp connection.
    close({close, ?DEFAULT_TIMEOUT}, Socket, Transport, ConnectionStates, Check);
close(downgrade, _,_,_,_) ->
    ok;
%% Other
close(_, Socket, Transport, _,_) -> 
    Transport:close(Socket).
protocol_name() ->
    "TLS".

%%====================================================================
%% Data handling
%%====================================================================	     

socket(Pids,  Transport, Socket, Tracker) ->
    tls_socket:socket(Pids, Transport, Socket, ?MODULE, Tracker).

setopts(Transport, Socket, Other) ->
    tls_socket:setopts(Transport, Socket, Other).

getopts(Transport, Socket, Tag) ->
    tls_socket:getopts(Transport, Socket, Tag).

%%--------------------------------------------------------------------
%% State functions
%%--------------------------------------------------------------------
%%--------------------------------------------------------------------
-spec init(gen_statem:event_type(),
	   {start, timeout()} | term(), #state{}) ->
		   gen_statem:state_function_result().
%%--------------------------------------------------------------------

init({call, From}, {start, Timeout}, 
     #state{static_env = #static_env{role = client,
                                     host = Host,
                                     port = Port,
                                     transport_cb = Transport,
                                     socket = Socket,
                                     session_cache = Cache,
                                     session_cache_cb = CacheCb},
            handshake_env = #handshake_env{renegotiation = {Renegotiation, _}} = HsEnv,
            connection_env = CEnv,
	    ssl_options = SslOpts,
	    session = #session{own_certificate = Cert} = Session0,
	    connection_states = ConnectionStates0
	   } = State0) ->
    KeyShare = maybe_generate_client_shares(SslOpts),
    Hello = tls_handshake:client_hello(Host, Port, ConnectionStates0, SslOpts,
				       Cache, CacheCb, Renegotiation, Cert, KeyShare),

    HelloVersion = tls_record:hello_version(SslOpts#ssl_options.versions),
    Handshake0 = ssl_handshake:init_handshake_history(),
    {BinMsg, ConnectionStates, Handshake} =
        encode_handshake(Hello,  HelloVersion, ConnectionStates0, Handshake0),
    tls_socket:send(Transport, Socket, BinMsg),
    ssl_logger:debug(SslOpts#ssl_options.log_level, outbound, 'handshake', Hello),
    ssl_logger:debug(SslOpts#ssl_options.log_level, outbound, 'record', BinMsg),

    State = State0#state{connection_states = ConnectionStates,
                         connection_env = CEnv#connection_env{negotiated_version = HelloVersion}, %% Requested version
                         session =
                             Session0#session{session_id = Hello#client_hello.session_id},
                         handshake_env = HsEnv#handshake_env{tls_handshake_history = Handshake},
                         start_or_recv_from = From,
                         key_share = KeyShare},
    next_event(hello, no_record, State, [{{timeout, handshake}, Timeout, close}]);

init(Type, Event, State) ->
    gen_handshake(?FUNCTION_NAME, Type, Event, State).
 
%%--------------------------------------------------------------------
-spec error(gen_statem:event_type(),
	   {start, timeout()} | term(), #state{}) ->
		   gen_statem:state_function_result().
%%--------------------------------------------------------------------
error({call, From}, {start, _Timeout}, 
      #state{protocol_specific = #{error := Error}} = State) ->
    {stop_and_reply, {shutdown, normal}, 
     [{reply, From, {error, Error}}], State};

error({call, _} = Call, Msg, State) ->
    gen_handshake(?FUNCTION_NAME, Call, Msg, State);
error(_, _, _) ->
     {keep_state_and_data, [postpone]}.
 
%%--------------------------------------------------------------------
-spec hello(gen_statem:event_type(),
	    #hello_request{} | #client_hello{} | #server_hello{} | term(),
	    #state{}) ->
		   gen_statem:state_function_result().
%%--------------------------------------------------------------------
hello(internal, #client_hello{extensions = Extensions} = Hello, 
      #state{ssl_options = #ssl_options{handshake = hello},
             handshake_env = HsEnv,
             start_or_recv_from = From} = State) ->
    {next_state, user_hello, State#state{start_or_recv_from = undefined,
                                         handshake_env = HsEnv#handshake_env{hello = Hello}},
     [{reply, From, {ok, Extensions}}]};
hello(internal, #server_hello{extensions = Extensions} = Hello, 
      #state{ssl_options = #ssl_options{handshake = hello},
             handshake_env = HsEnv,
             start_or_recv_from = From} = State) ->
    {next_state, user_hello, State#state{start_or_recv_from = undefined,
                                         handshake_env = HsEnv#handshake_env{hello = Hello}},
     [{reply, From, {ok, Extensions}}]};     

hello(internal, #client_hello{client_version = ClientVersion} = Hello,
      #state{connection_states = ConnectionStates0,
             static_env = #static_env{
                             port = Port,
                             session_cache = Cache,
                             session_cache_cb = CacheCb},
             handshake_env = #handshake_env{kex_algorithm = KeyExAlg,
                                            renegotiation = {Renegotiation, _},
                                            negotiated_protocol = CurrentProtocol} = HsEnv,
             connection_env = CEnv,
             session = #session{own_certificate = Cert} = Session0,
	     ssl_options = SslOpts} = State) ->

    case choose_tls_version(SslOpts, Hello) of
        'tls_v1.3' ->
            %% Continue in TLS 1.3 'start' state
            {next_state, start, State, [{next_event, internal, Hello}]};
        'tls_v1.2' ->
            case tls_handshake:hello(Hello,
                                     SslOpts,
                                     {Port, Session0, Cache, CacheCb,
                                      ConnectionStates0, Cert, KeyExAlg},
                                     Renegotiation) of
                #alert{} = Alert ->
                    ssl_connection:handle_own_alert(Alert, ClientVersion, hello,
                                                    State#state{connection_env = CEnv#connection_env{negotiated_version
                                                                                                     = ClientVersion}});
                {Version, {Type, Session},
                 ConnectionStates, Protocol0, ServerHelloExt, HashSign} ->
                    Protocol = case Protocol0 of
                                   undefined -> CurrentProtocol;
                                   _ -> Protocol0
                               end,
                    gen_handshake(?FUNCTION_NAME,
                                  internal,
                                  {common_client_hello, Type, ServerHelloExt},
                                  State#state{connection_states  = ConnectionStates,
                                              connection_env = CEnv#connection_env{negotiated_version = Version},
                                              handshake_env = HsEnv#handshake_env{
                                                                hashsign_algorithm = HashSign,
                                                                client_hello_version = ClientVersion,
                                                                negotiated_protocol = Protocol},
                                              session = Session
                                             })
            end

    end;
hello(internal, #server_hello{} = Hello,      
      #state{connection_states = ConnectionStates0,
             connection_env = #connection_env{negotiated_version = ReqVersion} = CEnv,
	     static_env = #static_env{role = client},
             handshake_env = #handshake_env{renegotiation = {Renegotiation, _}},
	     ssl_options = SslOptions} = State) ->
    case tls_handshake:hello(Hello, SslOptions, ConnectionStates0, Renegotiation) of
	#alert{} = Alert -> %%TODO
	    ssl_connection:handle_own_alert(Alert, ReqVersion, hello,
                                            State#state{connection_env = CEnv#connection_env{negotiated_version = ReqVersion}});
	{Version, NewId, ConnectionStates, ProtoExt, Protocol} ->
	    ssl_connection:handle_session(Hello, 
					  Version, NewId, ConnectionStates, ProtoExt, Protocol, State)
    end;
hello(info, Event, State) ->
    gen_info(Event, ?FUNCTION_NAME, State);
hello(Type, Event, State) ->
    gen_handshake(?FUNCTION_NAME, Type, Event, State).

user_hello(Type, Event, State) ->
    gen_handshake(?FUNCTION_NAME, Type, Event, State).

%%--------------------------------------------------------------------
-spec abbreviated(gen_statem:event_type(), term(), #state{}) ->
			 gen_statem:state_function_result().
%%--------------------------------------------------------------------
abbreviated(info, Event, State) ->
    gen_info(Event, ?FUNCTION_NAME, State);
abbreviated(Type, Event, State) ->
    gen_handshake(?FUNCTION_NAME, Type, Event, State).

%%--------------------------------------------------------------------
-spec certify(gen_statem:event_type(), term(), #state{}) ->
		     gen_statem:state_function_result().
%%--------------------------------------------------------------------
certify(info, Event, State) ->
    gen_info(Event, ?FUNCTION_NAME, State);
certify(Type, Event, State) ->
    gen_handshake(?FUNCTION_NAME, Type, Event, State).

%%--------------------------------------------------------------------
-spec cipher(gen_statem:event_type(), term(), #state{}) ->
		    gen_statem:state_function_result().
%%--------------------------------------------------------------------
cipher(info, Event, State) ->
    gen_info(Event, ?FUNCTION_NAME, State);
cipher(Type, Event, State) ->
     gen_handshake(?FUNCTION_NAME, Type, Event, State).

%%--------------------------------------------------------------------
-spec connection(gen_statem:event_type(),  
		 #hello_request{} | #client_hello{}| term(), #state{}) ->
			gen_statem:state_function_result().
%%--------------------------------------------------------------------
connection(info, Event, State) ->
    gen_info(Event, ?FUNCTION_NAME, State);
connection({call, From}, {user_renegotiate, WriteState}, 
           #state{connection_states = ConnectionStates} = State) ->
    {next_state,  ?FUNCTION_NAME, State#state{connection_states = ConnectionStates#{current_write => WriteState}}, 
     [{next_event,{call, From}, renegotiate}]};
connection({call, From}, 
           {close, {Pid, _Timeout}}, 
           #state{connection_env = #connection_env{terminated = closed} =CEnv} = State) ->
    {next_state, downgrade, State#state{connection_env = 
                                            CEnv#connection_env{terminated = true, 
                                                                downgrade = {Pid, From}}}, 
     [{next_event, internal, ?ALERT_REC(?WARNING, ?CLOSE_NOTIFY)}]};
connection({call, From}, 
           {close,{Pid, Timeout}},
           #state{connection_states = ConnectionStates,
                  protocol_specific = #{sender := Sender},
                  connection_env = CEnv
                 } = State0) ->
    case tls_sender:downgrade(Sender, Timeout) of
        {ok, Write} ->
            %% User downgrades connection
            %% When downgrading an TLS connection to a transport connection
            %% we must recive the close alert from the peer before releasing the 
            %% transport socket.
            State = send_alert(?ALERT_REC(?WARNING, ?CLOSE_NOTIFY), 
                               State0#state{connection_states =
                                                ConnectionStates#{current_write => Write}}),
            {next_state, downgrade, State#state{connection_env = 
                                                    CEnv#connection_env{downgrade = {Pid, From},
                                                                        terminated = true}}, 
             [{timeout, Timeout, downgrade}]};
        {error, timeout} ->
            {stop_and_reply, {shutdown, downgrade_fail}, [{reply, From, {error, timeout}}]}
    end;
connection(internal, #hello_request{},
	   #state{static_env = #static_env{role = client,
                                           host = Host,
                                           port = Port,
                                           session_cache = Cache,
                                           session_cache_cb = CacheCb},
                  handshake_env = #handshake_env{renegotiation = {Renegotiation, peer}},
		  session = #session{own_certificate = Cert} = Session0,
		  ssl_options = SslOpts, 
                  protocol_specific = #{sender := Pid},
		  connection_states = ConnectionStates} = State0) ->
    try tls_sender:peer_renegotiate(Pid) of
        {ok, Write} ->
            Hello = tls_handshake:client_hello(Host, Port, ConnectionStates, SslOpts,
                                               Cache, CacheCb, Renegotiation, Cert, undefined),
            {State, Actions} = send_handshake(Hello, State0#state{connection_states = ConnectionStates#{current_write => Write}}),
            next_event(hello, no_record, State#state{session = Session0#session{session_id
                                                                      = Hello#client_hello.session_id}}, Actions)
        catch 
            _:_ ->
                {stop, {shutdown, sender_blocked}, State0}
        end;
connection(internal, #hello_request{},
	   #state{static_env = #static_env{role = client,
                                           host = Host,
                                           port = Port,
                                           session_cache = Cache,
                                           session_cache_cb = CacheCb},
                  handshake_env = #handshake_env{renegotiation = {Renegotiation, _}},
		  session = #session{own_certificate = Cert} = Session0,
		  ssl_options = SslOpts, 
		  connection_states = ConnectionStates} = State0) ->
    Hello = tls_handshake:client_hello(Host, Port, ConnectionStates, SslOpts,
				       Cache, CacheCb, Renegotiation, Cert, undefined),

    {State, Actions} = send_handshake(Hello, State0),
    next_event(hello, no_record, State#state{session = Session0#session{session_id
                                                                        = Hello#client_hello.session_id}}, Actions);
connection(internal, #client_hello{} = Hello, 
	   #state{static_env = #static_env{role = server},
                  handshake_env = #handshake_env{allow_renegotiate = true}= HsEnv,
                  connection_states = CS,
                  protocol_specific = #{sender := Sender}
                 } = State) ->
    %% Mitigate Computational DoS attack
    %% http://www.educatedguesswork.org/2011/10/ssltls_and_computational_dos.html
    %% http://www.thc.org/thc-ssl-dos/ Rather than disabling client
    %% initiated renegotiation we will disallow many client initiated
    %% renegotiations immediately after each other.
    erlang:send_after(?WAIT_TO_ALLOW_RENEGOTIATION, self(), allow_renegotiate),
    {ok, Write} = tls_sender:renegotiate(Sender),
    next_event(hello, no_record, State#state{connection_states = CS#{current_write => Write},
                                             handshake_env = HsEnv#handshake_env{renegotiation = {true, peer},
                                                                                 allow_renegotiate = false}
                                            }, 
               [{next_event, internal, Hello}]);
connection(internal, #client_hello{}, 
	   #state{static_env = #static_env{role = server},
                  handshake_env = #handshake_env{allow_renegotiate = false}} = State0) ->
    Alert = ?ALERT_REC(?WARNING, ?NO_RENEGOTIATION),
    send_alert_in_connection(Alert, State0),
    State = reinit_handshake_data(State0),
    next_event(?FUNCTION_NAME, no_record, State);

connection(Type, Event, State) ->
    ssl_connection:?FUNCTION_NAME(Type, Event, State, ?MODULE).

%%--------------------------------------------------------------------
-spec downgrade(gen_statem:event_type(), term(), #state{}) ->
		       gen_statem:state_function_result().
%%--------------------------------------------------------------------
downgrade(internal, #alert{description = ?CLOSE_NOTIFY},
	  #state{static_env = #static_env{transport_cb = Transport,
                                          socket = Socket},
		 connection_env = #connection_env{downgrade = {Pid, From}}} = State) ->
    tls_socket:setopts(Transport, Socket, [{active, false}, {packet, 0}, {mode, binary}]),
    Transport:controlling_process(Socket, Pid),
    {stop_and_reply, {shutdown, downgrade},[{reply, From, {ok, Socket}}], State};
downgrade(timeout, downgrade, #state{ connection_env = #connection_env{downgrade = {_, From}}} = State) ->
    {stop_and_reply, {shutdown, normal},[{reply, From, {error, timeout}}], State};
downgrade(info, {CloseTag, Socket},
          #state{static_env = #static_env{socket = Socket, 
                                          close_tag = CloseTag},
                 connection_env = #connection_env{downgrade = {_, From}}} =
              State) ->
    {stop_and_reply, {shutdown, normal},[{reply, From, {error, CloseTag}}], State};
downgrade(info, Info, State) ->
    handle_info(Info, ?FUNCTION_NAME, State);
downgrade(Type, Event, State) ->
     ssl_connection:?FUNCTION_NAME(Type, Event, State, ?MODULE).

%%--------------------------------------------------------------------
%% TLS 1.3 state functions
%%--------------------------------------------------------------------
%%--------------------------------------------------------------------
-spec start(gen_statem:event_type(), term(), #state{}) ->
			 gen_statem:state_function_result().
%%--------------------------------------------------------------------
start(info, Event, State) ->
    gen_info_1_3(Event, ?FUNCTION_NAME, State);
start(Type, Event, State) ->
    gen_handshake_1_3(?FUNCTION_NAME, Type, Event, State).

%%--------------------------------------------------------------------
-spec negotiated(gen_statem:event_type(), term(), #state{}) ->
			 gen_statem:state_function_result().
%%--------------------------------------------------------------------
negotiated(info, Event, State) ->
    gen_info_1_3(Event, ?FUNCTION_NAME, State);
negotiated(Type, Event, State) ->
    gen_handshake_1_3(?FUNCTION_NAME, Type, Event, State).

%%--------------------------------------------------------------------
-spec recvd_ch(gen_statem:event_type(), term(), #state{}) ->
			 gen_statem:state_function_result().
%%--------------------------------------------------------------------
recvd_ch(info, Event, State) ->
    gen_info_1_3(Event, ?FUNCTION_NAME, State);
recvd_ch(Type, Event, State) ->
    gen_handshake_1_3(?FUNCTION_NAME, Type, Event, State).

%%--------------------------------------------------------------------
-spec wait_cert(gen_statem:event_type(), term(), #state{}) ->
			 gen_statem:state_function_result().
%%--------------------------------------------------------------------
wait_cert(info, Event, State) ->
    gen_info_1_3(Event, ?FUNCTION_NAME, State);
wait_cert(Type, Event, State) ->
    gen_handshake_1_3(?FUNCTION_NAME, Type, Event, State).

%%--------------------------------------------------------------------
-spec wait_cv(gen_statem:event_type(), term(), #state{}) ->
			 gen_statem:state_function_result().
%%--------------------------------------------------------------------
wait_cv(info, Event, State) ->
    gen_info_1_3(Event, ?FUNCTION_NAME, State);
wait_cv(Type, Event, State) ->
    gen_handshake_1_3(?FUNCTION_NAME, Type, Event, State).

%%--------------------------------------------------------------------
-spec wait_eoed(gen_statem:event_type(), term(), #state{}) ->
			 gen_statem:state_function_result().
%%--------------------------------------------------------------------
wait_eoed(info, Event, State) ->
    gen_info_1_3(Event, ?FUNCTION_NAME, State);
wait_eoed(Type, Event, State) ->
    gen_handshake_1_3(?FUNCTION_NAME, Type, Event, State).

%%--------------------------------------------------------------------
-spec wait_finished(gen_statem:event_type(), term(), #state{}) ->
			 gen_statem:state_function_result().
%%--------------------------------------------------------------------
wait_finished(info, Event, State) ->
    gen_info_1_3(Event, ?FUNCTION_NAME, State);
wait_finished(Type, Event, State) ->
    gen_handshake_1_3(?FUNCTION_NAME, Type, Event, State).

%%--------------------------------------------------------------------
-spec wait_flight2(gen_statem:event_type(), term(), #state{}) ->
			 gen_statem:state_function_result().
%%--------------------------------------------------------------------
wait_flight2(info, Event, State) ->
    gen_info_1_3(Event, ?FUNCTION_NAME, State);
wait_flight2(Type, Event, State) ->
    gen_handshake_1_3(?FUNCTION_NAME, Type, Event, State).

%%--------------------------------------------------------------------
-spec connected(gen_statem:event_type(), term(), #state{}) ->
			 gen_statem:state_function_result().
%%--------------------------------------------------------------------
connected(info, Event, State) ->
    gen_info_1_3(Event, ?FUNCTION_NAME, State);
connected(Type, Event, State) ->
    gen_handshake_1_3(?FUNCTION_NAME, Type, Event, State).

%%--------------------------------------------------------------------
-spec wait_cert_cr(gen_statem:event_type(), term(), #state{}) ->
			 gen_statem:state_function_result().
%%--------------------------------------------------------------------
wait_cert_cr(info, Event, State) ->
    gen_info_1_3(Event, ?FUNCTION_NAME, State);
wait_cert_cr(Type, Event, State) ->
    gen_handshake_1_3(?FUNCTION_NAME, Type, Event, State).

%%--------------------------------------------------------------------
-spec wait_ee(gen_statem:event_type(), term(), #state{}) ->
			 gen_statem:state_function_result().
%%--------------------------------------------------------------------
wait_ee(info, Event, State) ->
    gen_info_1_3(Event, ?FUNCTION_NAME, State);
wait_ee(Type, Event, State) ->
    gen_handshake_1_3(?FUNCTION_NAME, Type, Event, State).

%%--------------------------------------------------------------------
-spec wait_sh(gen_statem:event_type(), term(), #state{}) ->
			 gen_statem:state_function_result().
%%--------------------------------------------------------------------
wait_sh(info, Event, State) ->
    gen_info_1_3(Event, ?FUNCTION_NAME, State);
wait_sh(Type, Event, State) ->
    gen_handshake_1_3(?FUNCTION_NAME, Type, Event, State).

%--------------------------------------------------------------------
%% gen_statem callbacks
%%--------------------------------------------------------------------
callback_mode() ->
    state_functions.

terminate({shutdown, {sender_died, Reason}}, _StateName,
          #state{static_env = #static_env{socket = Socket, 
                                          transport_cb = Transport}} 
          = State) ->
    ssl_connection:handle_trusted_certs_db(State),
    close(Reason, Socket, Transport, undefined, undefined);
terminate(Reason, StateName, State) ->
    catch ssl_connection:terminate(Reason, StateName, State),
    ensure_sender_terminate(Reason, State).

format_status(Type, Data) ->
    ssl_connection:format_status(Type, Data).

code_change(_OldVsn, StateName, State, _) ->
    {ok, StateName, State}.

%%--------------------------------------------------------------------
%%% Internal functions
%%--------------------------------------------------------------------
initial_state(Role, Sender, Host, Port, Socket, {SSLOptions, SocketOptions, Tracker}, User,
	      {CbModule, DataTag, CloseTag, ErrorTag, PassiveTag}) ->
    #ssl_options{beast_mitigation = BeastMitigation,
                 erl_dist = IsErlDist} = SSLOptions,
    ConnectionStates = tls_record:init_connection_states(Role, BeastMitigation),
    SessionCacheCb = case application:get_env(ssl, session_cb) of
			 {ok, Cb} when is_atom(Cb) ->
			    Cb;
			 _  ->
			     ssl_session_cache
		     end,
    InternalActiveN =  case application:get_env(ssl, internal_active_n) of
                           {ok, N} when is_integer(N) andalso (not IsErlDist) ->
                               N;
                           _  ->
                               ?INTERNAL_ACTIVE_N
                       end,
    UserMonitor = erlang:monitor(process, User),
    InitStatEnv = #static_env{
                     role = Role,
                     transport_cb = CbModule,
                     protocol_cb = ?MODULE,
                     data_tag = DataTag,
                     close_tag = CloseTag,
                     error_tag = ErrorTag,
                     passive_tag = PassiveTag,
                     host = Host,
                     port = Port,
                     socket = Socket,
                     session_cache_cb = SessionCacheCb,
                     tracker = Tracker
                    },
    #state{
       static_env = InitStatEnv,
       handshake_env = #handshake_env{
                          tls_handshake_history = ssl_handshake:init_handshake_history(),
                          renegotiation = {false, first},
                          allow_renegotiate = SSLOptions#ssl_options.client_renegotiation
                         },
       connection_env = #connection_env{user_application = {UserMonitor, User}},
       socket_options = SocketOptions,
       ssl_options = SSLOptions,
       session = #session{is_resumable = new},
       connection_states = ConnectionStates,
       protocol_buffers = #protocol_buffers{},
       user_data_buffer = {[],0,[]},
       start_or_recv_from = undefined,
       flight_buffer = [],
       protocol_specific = #{sender => Sender,
                             active_n => InternalActiveN,
                             active_n_toggle => true
                            }
      }.

initialize_tls_sender(#state{static_env = #static_env{
                                             role = Role,
                                             transport_cb = Transport,
                                             socket = Socket,
                                             tracker = Tracker
                                            },
                             connection_env = #connection_env{negotiated_version = Version},
                             socket_options = SockOpts, 
                             ssl_options = #ssl_options{renegotiate_at = RenegotiateAt,
                                                        log_level = LogLevel},
                             connection_states = #{current_write := ConnectionWriteState},
                             protocol_specific = #{sender := Sender}}) ->
    Init = #{current_write => ConnectionWriteState,
             role => Role,
             socket => Socket,
             socket_options => SockOpts,
             tracker => Tracker,
             transport_cb => Transport,
             negotiated_version => Version,
             renegotiate_at => RenegotiateAt,
             log_level => LogLevel},
    tls_sender:initialize(Sender, Init).

next_tls_record(Data, StateName,
                         #state{protocol_buffers =
                                    #protocol_buffers{tls_record_buffer = Buf0,
                                                      tls_cipher_texts = CT0} = Buffers,
                                ssl_options = SslOpts} = State0) ->
    Versions =
        %% TLS 1.3 Client/Server
        %% - Ignore TLSPlaintext.legacy_record_version
        %% - Verify that TLSCiphertext.legacy_record_version is set to  0x0303 for all records
        %%   other than an initial ClientHello, where it MAY also be 0x0301.
        case StateName of
            hello ->
                [tls_record:protocol_version(Vsn) || Vsn <- ?ALL_AVAILABLE_VERSIONS];
            _ ->
                State0#state.connection_env#connection_env.negotiated_version
        end,
    case tls_record:get_tls_records(Data, Versions, Buf0, SslOpts) of
	{Records, Buf1} ->
	    CT1 = CT0 ++ Records,
	    next_record(StateName, State0#state{protocol_buffers =
					 Buffers#protocol_buffers{tls_record_buffer = Buf1,
								  tls_cipher_texts = CT1}});
	#alert{} = Alert ->
	    handle_record_alert(Alert, State0)
    end.


handle_record_alert(Alert, _) ->
    Alert.

tls_handshake_events(Packets) ->
    lists:map(fun(Packet) ->
		      {next_event, internal, {handshake, Packet}}
	      end, Packets).

%% raw data from socket, upack records
handle_info({Protocol, _, Data}, StateName,
            #state{static_env = #static_env{data_tag = Protocol}} = State0) ->
    case next_tls_record(Data, StateName, State0) of
	{Record, State} ->
	    next_event(StateName, Record, State);
	#alert{} = Alert ->
	    ssl_connection:handle_normal_shutdown(Alert, StateName, State0), 
	    {stop, {shutdown, own_alert}, State0}
    end;
handle_info({PassiveTag, Socket},  StateName, 
            #state{static_env = #static_env{socket = Socket,
                                            passive_tag = PassiveTag},
                   protocol_specific = PS
                  } = State) ->
    next_event(StateName, no_record, 
               State#state{protocol_specific = PS#{active_n_toggle => true}});
handle_info({CloseTag, Socket}, StateName,
            #state{static_env = #static_env{socket = Socket, close_tag = CloseTag},
                   connection_env = #connection_env{negotiated_version = Version},
                   socket_options = #socket_options{active = Active},
                   protocol_buffers = #protocol_buffers{tls_cipher_texts = CTs},
                   user_data_buffer = {_,BufferSize,_},
                   protocol_specific = PS} = State) ->

    %% Note that as of TLS 1.1,
    %% failure to properly close a connection no longer requires that a
    %% session not be resumed.  This is a change from TLS 1.0 to conform
    %% with widespread implementation practice.

    case (Active == false) andalso ((CTs =/= []) or (BufferSize =/= 0)) of
        false ->
            case Version of
                {1, N} when N >= 1 ->
                    ok;
                _ ->
                    %% As invalidate_sessions here causes performance issues,
                    %% we will conform to the widespread implementation
                    %% practice and go aginst the spec
                    %%invalidate_session(Role, Host, Port, Session)
                    ok
            end,

            ssl_connection:handle_normal_shutdown(?ALERT_REC(?FATAL, ?CLOSE_NOTIFY), StateName, State),
            {stop, {shutdown, transport_closed}, State};
        true ->
            %% Fixes non-delivery of final TLS record in {active, once}.
            %% Basically allows the application the opportunity to set {active, once} again
            %% and then receive the final message. Set internal active_n to zero 
            %% to ensure socket close message is sent if there is not enough data to deliver.
            next_event(StateName, no_record, State#state{protocol_specific = PS#{active_n_toggle => true}})
    end;
handle_info({'EXIT', Sender, Reason}, _,
            #state{protocol_specific = #{sender := Sender}} = State) ->
    {stop, {shutdown, {sender_died, Reason}}, State};
handle_info(Msg, StateName, State) ->
    ssl_connection:StateName(info, Msg, State, ?MODULE).

handle_alerts([], Result) ->
    Result;
handle_alerts(_, {stop, _, _} = Stop) ->
    Stop;
handle_alerts([#alert{level = ?WARNING, description = ?CLOSE_NOTIFY} | _Alerts], 
              {next_state, connection = StateName, #state{connection_env = CEnv, 
                                                          socket_options = #socket_options{active = false},
                                                          user_data_buffer = {_,BufferSize,_},
                                                          protocol_buffers = #protocol_buffers{tls_cipher_texts = CTs}} = 
                   State}) when (BufferSize =/= 0) orelse
                                (CTs =/= []) -> 
    {next_state, StateName, State#state{connection_env = CEnv#connection_env{terminated = true}}};
handle_alerts([Alert | Alerts], {next_state, StateName, State}) ->
     handle_alerts(Alerts, ssl_connection:handle_alert(Alert, StateName, State));
handle_alerts([Alert | Alerts], {next_state, StateName, State, _Actions}) ->
     handle_alerts(Alerts, ssl_connection:handle_alert(Alert, StateName, State)).

encode_handshake(Handshake, Version, ConnectionStates0, Hist0) ->
    Frag = tls_handshake:encode_handshake(Handshake, Version),
    Hist = ssl_handshake:update_handshake_history(Hist0, Frag),
    {Encoded, ConnectionStates} =
        tls_record:encode_handshake(Frag, Version, ConnectionStates0),
    {Encoded, ConnectionStates, Hist}.

encode_change_cipher(#change_cipher_spec{}, Version, ConnectionStates) ->
    tls_record:encode_change_cipher_spec(Version, ConnectionStates).

-spec decode_alerts(binary()) -> list().
decode_alerts(Bin) ->
    ssl_alert:decode(Bin).

gen_handshake(StateName, Type, Event, 
	      #state{connection_env = #connection_env{negotiated_version = Version}} = State) ->
    try ssl_connection:StateName(Type, Event, State, ?MODULE) of
	Result ->
	    Result
    catch 
	_:_ ->
 	    ssl_connection:handle_own_alert(?ALERT_REC(?FATAL, ?HANDSHAKE_FAILURE, 
						       malformed_handshake_data),
					    Version, StateName, State)  
    end.


gen_handshake_1_3(StateName, Type, Event,
	      #state{connection_env = #connection_env{negotiated_version = Version}} = State) ->
    try tls_connection_1_3:StateName(Type, Event, State, ?MODULE) of
	Result ->
	    Result
    catch
	_:_ ->
            ssl_connection:handle_own_alert(?ALERT_REC(?FATAL, ?HANDSHAKE_FAILURE,
						       malformed_handshake_data),
					    Version, StateName, State)
    end.


gen_info(Event, connection = StateName,  #state{connection_env = #connection_env{negotiated_version = Version}} = State) ->
    try handle_info(Event, StateName, State) of
	Result ->
	    Result
    catch 
        _:_ ->
	    ssl_connection:handle_own_alert(?ALERT_REC(?FATAL, ?INTERNAL_ERROR, 
						       malformed_data), 
					    Version, StateName, State)  
    end;

gen_info(Event, StateName, #state{connection_env = #connection_env{negotiated_version = Version}} = State) ->
    try handle_info(Event, StateName, State) of
	Result ->
	    Result
    catch 
        _:_ ->
	    ssl_connection:handle_own_alert(?ALERT_REC(?FATAL, ?HANDSHAKE_FAILURE, 
						       malformed_handshake_data), 
					    Version, StateName, State)  
    end.

gen_info_1_3(Event, connected = StateName,  #state{connection_env = #connection_env{negotiated_version = Version}} = State) ->
    try handle_info(Event, StateName, State) of
	Result ->
	    Result
    catch
        _:_ ->
	    ssl_connection:handle_own_alert(?ALERT_REC(?FATAL, ?INTERNAL_ERROR,
						       malformed_data),
					    Version, StateName, State)
    end;

gen_info_1_3(Event, StateName, #state{connection_env = #connection_env{negotiated_version = Version}} = State) ->
    try handle_info(Event, StateName, State) of
	Result ->
	    Result
    catch
        _:_ ->
	    ssl_connection:handle_own_alert(?ALERT_REC(?FATAL, ?HANDSHAKE_FAILURE,
						       malformed_handshake_data),
					    Version, StateName, State)
    end.

	    
unprocessed_events(Events) ->
    %% The first handshake event will be processed immediately
    %% as it is entered first in the event queue and
    %% when it is processed there will be length(Events)-1
    %% handshake events left to process before we should
    %% process more TLS-records received on the socket. 
    erlang:length(Events)-1.


assert_buffer_sanity(<<?BYTE(_Type), ?UINT24(Length), Rest/binary>>, 
                     #ssl_options{max_handshake_size = Max}) when 
      Length =< Max ->  
    case size(Rest) of
        N when N < Length ->
            true;
        N when N > Length ->       
            throw(?ALERT_REC(?FATAL, ?HANDSHAKE_FAILURE, 
                             too_big_handshake_data));
        _ ->
            throw(?ALERT_REC(?FATAL, ?HANDSHAKE_FAILURE, 
                             malformed_handshake_data))  
    end;  
assert_buffer_sanity(Bin, _) ->
    case size(Bin) of
        N when N < 3 ->
            true;
        _ ->       
            throw(?ALERT_REC(?FATAL, ?HANDSHAKE_FAILURE, 
                             malformed_handshake_data))
    end.  

ensure_sender_terminate(downgrade, _) ->
    ok; %% Do not terminate sender during downgrade phase 
ensure_sender_terminate(_,  #state{protocol_specific = #{sender := Sender}}) ->
    %% Make sure TLS sender dies when connection process is terminated normally
    %% This is needed if the tls_sender is blocked in prim_inet:send 
    Kill = fun() -> 
                   receive 
                   after 5000 ->
                           catch (exit(Sender, kill))
                   end
           end,
    spawn(Kill).

maybe_generate_client_shares(#ssl_options{
                            versions = [Version|_],
                            supported_groups =
                                #supported_groups{
                                  supported_groups = Groups}})
  when Version =:= {3,4} ->
    ssl_cipher:generate_client_shares(Groups);
maybe_generate_client_shares(_) ->
    undefined.

choose_tls_version(#ssl_options{versions = Versions},
                   #client_hello{
                      extensions = #{client_hello_versions :=
                                         #client_hello_versions{versions = ClientVersions}
                                    }
                     }) ->
    case ssl_handshake:select_supported_version(ClientVersions, Versions) of
        {3,4} ->
            'tls_v1.3';
        _Else ->
            'tls_v1.2'
    end;
choose_tls_version(_, _) ->
    'tls_v1.2'.


effective_version(undefined, #ssl_options{versions = [Version|_]}) ->
    Version;
effective_version(Version, _) ->
    Version.<|MERGE_RESOLUTION|>--- conflicted
+++ resolved
@@ -171,23 +171,7 @@
                       connection_states = ConnectionStates,
                       ssl_options = #ssl_options{padding_check = Check}} = State) ->
     next_record(State, CipherTexts, ConnectionStates, Check);
-<<<<<<< HEAD
-next_record(#state{protocol_buffers = #protocol_buffers{tls_cipher_texts = []},
-                   protocol_specific = #{active_n_toggle := true, active_n := N} = ProtocolSpec,
-                   static_env = #static_env{socket = Socket,
-                                            close_tag = CloseTag,
-                                            transport_cb = Transport}  
-                  } = State) ->
-    case tls_socket:setopts(Transport, Socket, [{active, N}]) of
- 	ok ->
-             {no_record, State#state{protocol_specific = ProtocolSpec#{active_n_toggle => false}}}; 
- 	_ ->
-             self() ! {CloseTag, Socket},
-             {no_record, State}
-     end;
-next_record(State) ->
-    {no_record, State}.
-=======
+
 next_record(connection, #state{protocol_buffers = #protocol_buffers{tls_cipher_texts = []},
                                protocol_specific = #{active_n_toggle := true}
                               } = State) ->
@@ -231,7 +215,6 @@
             self() ! {CloseTag, Socket},
             {no_record, State}
     end.
->>>>>>> cb6ccd90
 
 %% Decipher next record and concatenate consecutive ?APPLICATION_DATA records into one
 %%
@@ -277,24 +260,6 @@
     case next_record(StateName, State0) of
  	{no_record, State} ->
             {next_state, StateName, State, Actions};
-<<<<<<< HEAD
- 	{#ssl_tls{} = Record, State} ->
- 	    {next_state, StateName, State, [{next_event, internal, {protocol_record, Record}} | Actions]};
-	#alert{} = Alert ->
-            Version = State0#state.connection_env#connection_env.negotiated_version,
-            ssl_connection:handle_own_alert(Alert, Version, StateName, State0)
-    end;
-next_event(StateName, Record, State, Actions) ->
-    case Record of
-	no_record ->
-	    {next_state, StateName, State, Actions};
-	#ssl_tls{} = Record ->
-	    {next_state, StateName, State, [{next_event, internal, {protocol_record, Record}} | Actions]};
-	#alert{} = Alert ->
-            Version = State#state.connection_env#connection_env.negotiated_version,
-            ssl_connection:handle_own_alert(Alert, Version, StateName, State)
-    end.
-=======
         {Record, State} ->
             next_event(StateName, Record, State, Actions)
     end;
@@ -302,8 +267,6 @@
     {next_state, StateName, State, [{next_event, internal, {protocol_record, Record}} | Actions]};
 next_event(StateName,  #alert{} = Alert, State, Actions) ->
     {next_state, StateName, State, [{next_event, internal, Alert} | Actions]}.
->>>>>>> cb6ccd90
-
 
 %%% TLS record protocol level application data messages 
 handle_protocol_record(#ssl_tls{type = ?APPLICATION_DATA, fragment = Data}, StateName, 
