%%
%% %CopyrightBegin%
%%
%% Copyright Ericsson AB 2007-2024. All Rights Reserved.
%%
%% Licensed under the Apache License, Version 2.0 (the "License");
%% you may not use this file except in compliance with the License.
%% You may obtain a copy of the License at
%%
%%     http://www.apache.org/licenses/LICENSE-2.0
%%
%% Unless required by applicable law or agreed to in writing, software
%% distributed under the License is distributed on an "AS IS" BASIS,
%% WITHOUT WARRANTIES OR CONDITIONS OF ANY KIND, either express or implied.
%% See the License for the specific language governing permissions and
%% limitations under the License.
%%
%% %CopyrightEnd%
%%
%%
%%----------------------------------------------------------------------
%% Purpose: Provide help function to handle generic parts of TLS
%% connection fsms
%%----------------------------------------------------------------------

-module(ssl_gen_statem).
-moduledoc false.

-include("ssl_api.hrl").
-include("ssl_internal.hrl").
-include("ssl_connection.hrl").
-include("ssl_alert.hrl").
-include("tls_handshake.hrl").
-include("tls_connection.hrl").

%% Initial Erlang process setup
-export([tls_start_link/7,
         dtls_start_link/7,
         init/1]).

%% TLS connection setup
-export([opposite_role/1,
         init_ssl_config/3,
         ssl_config/3,
         handshake/2,
         handshake/3,
         handshake_continue/3,
         handshake_cancel/1,
         handle_sni_extension/2,
	 socket_control/1,
         prepare_connection/2]).

%% User Events
-export([send/2,
         recv/3,
         close/2,
         shutdown/2,
	 new_user/2,
         get_opts/2,
         set_opts/2,
	 peer_certificate/1,
         negotiated_protocol/1,
	 connection_information/2,
         ktls_handover/1
	]).

%% Erlang Distribution export
-export([dist_handshake_complete/2]).

%% Generic fsm states
-export([initial_hello/3,
         config_error/3,
         connection/3,
         downgrade/3]).

-export([call/2,
         handle_common_event/4,
         handle_call/4,
         handle_info/3
        ]).

-export([hibernate_after/3]).

%% Data handling
-export([read_application_data/2]).

%% Alert and close handling
-export([send_alert/3,
         handle_own_alert/3,
         handle_alert/3,
	 handle_normal_shutdown/3,
         handle_trusted_certs_db/1,
         maybe_invalidate_session/6,
         maybe_invalidate_session/5,
         terminate/3]).

%% Log handling
-export([format_status/2]).

%% Tracing
-export([handle_trace/3]).

-export_type([secret_printout/0]).

-type secret_printout() :: iodata().

%%--------------------------------------------------------------------
%%% Initial Erlang process setup
%%--------------------------------------------------------------------
%%--------------------------------------------------------------------
-spec tls_start_link(client | server, ssl:host(), inet:port_number(), port(), tuple(), pid(), tuple()) ->
    {ok, pid()} | ignore |  {error, ssl:reason()}.
%%
%% Description: Creates a process which calls Module:init/1 to
%% choose appropriat gen_statem and initialize.
%%--------------------------------------------------------------------
tls_start_link(Role, Host, Port, Socket, {SslOpts, _, _} = Options, User, CbInfo) ->
    ReceiverOpts = maps:get(receiver_spawn_opts, SslOpts, []),
    Opts = [link | proplists:delete(link, ReceiverOpts)],
    Pid = proc_lib:spawn_opt(?MODULE, init, [[Role, self(), Host, Port, Socket, Options, User, CbInfo]], Opts),
    {ok, Pid}.

%%--------------------------------------------------------------------
-spec dtls_start_link(client | server, ssl:host(), inet:port_number(), port(), tuple(), pid(), tuple()) ->
			{ok, pid()} | ignore |  {error, ssl:reason()}.
%%
%% Description: Creates a gen_statem process which calls Module:init/1 to
%% initialize.
%%--------------------------------------------------------------------
dtls_start_link(Role, Host, Port, Socket, {SslOpts, _, _} = Options, User, CbInfo) ->
    ReceiverOpts = maps:get(receiver_spawn_opts, SslOpts, []),
    Opts = [link | proplists:delete(link, ReceiverOpts)],
    Pid = proc_lib:spawn_opt(?MODULE, init, [[Role, Host, Port, Socket, Options, User, CbInfo]], Opts),
    {ok, Pid}.


%%--------------------------------------------------------------------
-spec init(list()) -> no_return().
%% Description: Initialization
%%--------------------------------------------------------------------
init([Role, Sup | [Host, Port, _Socket, {TLSOpts, _, _}, _User, _CbInfo] = InitArgs]) ->
    process_flag(trap_exit, true),

    {ok, {_, Sender,_,_}} = supervisor:which_child(Sup, sender),

    case maps:get(erl_dist, TLSOpts, false) of
        true ->
            process_flag(priority, max);
        _ ->
            ok
    end,

    init_label(Role, Host, Port, TLSOpts),
    Tab = ets:new(tls_socket, []),

    case Role of
        ?CLIENT_ROLE ->
            case TLSOpts of
                #{versions := [?TLS_1_3]} ->
                    tls_client_connection_1_3:init([Role, Sender, Tab|InitArgs]);
                _  ->
                    tls_client_connection:init([Role, Sender, Tab | InitArgs])
            end;
        ?SERVER_ROLE ->
            case TLSOpts of
                #{versions := [?TLS_1_3]} ->
                    tls_server_connection_1_3:init([Role, Sender, Tab|InitArgs]);
                _ ->
                    tls_server_connection:init([Role, Sender, Tab|InitArgs])
            end
    end;
init([Role | [Host, Port, _Socket, {DTLSOpts,_,_}, _User, _CbInfo] = InitArgs]) ->
    process_flag(trap_exit, true),

    init_label(Role, Host, Port, DTLSOpts),
    Tab = ets:new(tls_socket, []),

    case Role of
        ?CLIENT_ROLE ->
            dtls_client_connection:init([Role, Tab|InitArgs]);
        ?SERVER_ROLE ->
            dtls_server_connection:init([Role, Tab|InitArgs])
    end.

init_label(?CLIENT_ROLE = Role, Host, _, Options) ->
    Protocol = maps:get(protocol, Options),
    SNIStr =
        case maps:get(server_name_indication, Options, undefined) of
            undefined ->
                host_str(Host);
            SNIOpt ->
                host_str(SNIOpt)
        end,
    SNI = erlang:iolist_to_binary(SNIStr),
    proc_lib:set_label({Protocol, Role, SNI});
init_label(?SERVER_ROLE = Role, _, Port, Options) ->
    Protocol = maps:get(protocol, Options),
    proc_lib:set_label({Protocol, Role, Port}).

host_str(Host) when is_list(Host) ->
    Host;
host_str({local, File}) when is_list(File); is_binary(File) ->
    File;
host_str(IPv4) when tuple_size(IPv4) =:= 4 ->
    IPStrs = [erlang:integer_to_list(I) || I <- tuple_to_list(IPv4)],
    lists:join(".", IPStrs);
host_str(IPv6) when tuple_size(IPv6) =:= 8 ->
    IPStrs = [erlang:integer_to_list(I, 16) || I <- tuple_to_list(IPv6)],
    lists:join(":", IPStrs);
host_str(Host) when is_atom(Host) ->
    atom_to_list(Host).

%%====================================================================
%% TLS connection setup
%%====================================================================

%%--------------------------------------------------------------------
-spec opposite_role(client | server) ->  client | server.
%%--------------------------------------------------------------------
opposite_role(client) ->
    server;
opposite_role(server) ->
    client.

%%--------------------------------------------------------------------
-spec init_ssl_config(ssl_options(), client | server, #state{}) -> #state{}.
%%--------------------------------------------------------------------
init_ssl_config(Opts, Role, #state{ssl_options = #{handshake := Handshake},
                                   handshake_env = HsEnv} = State0) ->
     ContinueStatus = case Handshake of
                          hello ->
                             %% Will pause handshake after hello message to
                             %% enable user to react to hello extensions
                             pause;
                         full ->
                             Handshake
                      end,
    ssl_config(Opts, Role,
               State0#state{handshake_env =
                                HsEnv#handshake_env{continue_status = ContinueStatus}}).

%%--------------------------------------------------------------------
-spec ssl_config(ssl_options(), client | server, #state{}) -> #state{}.
%%--------------------------------------------------------------------
ssl_config(Opts, Role, #state{static_env = InitStatEnv0,
                              handshake_env = HsEnv,
                              connection_env = CEnv} = State0) ->
    {ok, #{cert_db_ref := Ref,
           cert_db_handle := CertDbHandle,
           fileref_db_handle := FileRefHandle,
           session_cache := CacheHandle,
           crl_db_info := CRLDbHandle,
           cert_key_alts := CertKeyAlts,
           dh_params := DHParams}} =
	ssl_config:init(Opts, Role),
    TimeStamp = erlang:monotonic_time(),
    Session = State0#state.session,

    State0#state{session = Session#session{time_stamp = TimeStamp},
                 static_env = InitStatEnv0#static_env{
                                file_ref_db = FileRefHandle,
                                cert_db_ref = Ref,
                                cert_db = CertDbHandle,
                                crl_db = CRLDbHandle,
                                session_cache = CacheHandle
                               },
                 handshake_env =
                     HsEnv#handshake_env{diffie_hellman_params = DHParams},
                 connection_env = CEnv#connection_env{cert_key_alts = CertKeyAlts},
                 ssl_options = Opts}.

%%--------------------------------------------------------------------
-spec handshake(#sslsocket{}, timeout()) ->  {ok, #sslsocket{}} |
                                             {ok,  #sslsocket{}, map()}| {error, ssl:reason()}.
%%
%% Description: Starts ssl handshake.
%%--------------------------------------------------------------------
handshake(#sslsocket{connection_handler = Pid} = Socket, Timeout) ->
    case call(Pid, {start, Timeout}) of
	connected ->
	    {ok, Socket};
        {ok, Ext} ->
            {ok, Socket, no_records(Ext)};
	Error ->
	    Error
    end.

%%--------------------------------------------------------------------
-spec handshake(#sslsocket{}, {SSLOpts::list(), #socket_options{}}, timeout()) ->
          {ok, #sslsocket{}} | {ok, #sslsocket{}, map()} | {error, ssl:reason()}.
%%
%% Description: Starts ssl handshake with some new options
%%--------------------------------------------------------------------
handshake(#sslsocket{connection_handler = Pid} = Socket, SslOptions, Timeout) ->
    case call(Pid, {start, SslOptions, Timeout}) of
	connected ->
	    {ok, Socket};
	Error ->
	    Error
    end.

%%--------------------------------------------------------------------
-spec handshake_continue(#sslsocket{}, [ssl:tls_server_option()],
                         timeout()) ->  {ok,  #sslsocket{}}| {error, ssl:reason()}.
%%
%% Description: Continues handshake with new options
%%--------------------------------------------------------------------
handshake_continue(#sslsocket{connection_handler = Pid} = Socket, SslOptions, Timeout) ->
    case call(Pid, {handshake_continue, SslOptions, Timeout}) of
	connected ->
	    {ok, Socket};
	Error ->
	    Error
    end.
%%--------------------------------------------------------------------
-spec handshake_cancel(#sslsocket{}) ->  ok | {error, ssl:reason()}.
%%
%% Description: Cancels connection
%%--------------------------------------------------------------------
handshake_cancel(#sslsocket{connection_handler = Pid}) ->
    case call(Pid, cancel) of
	closed ->
            ok;
        Error ->
	    Error
    end.
%--------------------------------------------------------------------

-spec socket_control(#sslsocket{}) ->
          {ok, #sslsocket{}} | {error, ssl:reason()}.

socket_control(#sslsocket{connection_cb = dtls_gen_connection,
                          listener_config = Config} = SslSocket)
  when Config =/= undefined ->
    %% dtls listener process must have the socket control
    {ok, SslSocket};
socket_control(#sslsocket{connection_cb = dtls_gen_connection,
                          transport_cb = Transport,
                          socket_handle = {_, Socket},
                          connection_handler = Pid} = SslSocket) ->
    case Transport:controlling_process(Socket, Pid) of
 	ok ->
            {ok, SslSocket};
        {error, Reason}	->
 	    {error, Reason}
    end;
socket_control(#sslsocket{transport_cb = Transport,
                          socket_handle = Socket,
                          connection_handler = Pid} = SslSocket) ->
    case Transport:controlling_process(Socket, Pid) of
 	ok ->
            {ok, SslSocket};
        {error, Reason}	->
 	    {error, Reason}
    end.

prepare_connection(#state{handshake_env = #handshake_env{renegotiation = Renegotiate},
                          recv = #recv{from = RecvFrom}} = State0, Connection)
  when Renegotiate =/= {false, first},
       RecvFrom =/= undefined ->
    State = Connection:reinit(State0),
    {no_record, ack_connection(State)};
prepare_connection(State0, Connection) ->
    State = Connection:reinit(State0),
    {no_record, ack_connection(State)}.

%%====================================================================
%% User events
%%====================================================================

%%--------------------------------------------------------------------
-spec send(pid(), iodata()) -> ok | {error, ssl:reason()}.
%%
%% Description: Sends data over the ssl connection
%%--------------------------------------------------------------------
send(Pid, Data) ->
    call(Pid, {application_data,
				    %% iolist_to_iovec should really
				    %% be called iodata_to_iovec()
				    erlang:iolist_to_iovec(Data)}).

%%--------------------------------------------------------------------
-spec recv(pid(), integer(), timeout()) ->
    {ok, binary() | list()} | {error, ssl:reason()}.
%%
%% Description:  Receives data when active = false
%%--------------------------------------------------------------------
recv(Pid, Length, Timeout) ->
    call(Pid, {recv, Length, Timeout}).

%%--------------------------------------------------------------------
-spec connection_information(pid(), boolean()) -> {ok, list()} | {error, ssl:reason()}.
%%
%% Description: Get connection information
%%--------------------------------------------------------------------
connection_information(Pid, IncludeSecrityInfo) when is_pid(Pid) ->
    case call(Pid, {connection_information, IncludeSecrityInfo}) of
        {ok, Info} when IncludeSecrityInfo == true ->
            {ok, maybe_add_keylog(Info)};
        Other ->
            Other
    end.

%%--------------------------------------------------------------------
-spec close(pid(), {close, Timeout::integer() |
				    {NewController::pid(), Timeout::integer()}}) ->
		   ok | {ok, port()} | {error, ssl:reason()}.
%%
%% Description:  Close an ssl connection
%%--------------------------------------------------------------------
close(ConnectionPid, How) ->
    case call(ConnectionPid, How) of
	{error, closed} ->
	    ok;
	Other ->
	    Other
    end.
%%--------------------------------------------------------------------
-spec shutdown(pid(), atom()) -> ok | {error, ssl:reason()}.
%%
%% Description: Same as gen_tcp:shutdown/2
%%--------------------------------------------------------------------
shutdown(ConnectionPid, How) ->
    call(ConnectionPid, {shutdown, How}).

%%--------------------------------------------------------------------
-spec new_user(pid(), pid()) ->  ok | {error, ssl:reason()}.
%%
%% Description:  Changes process that receives the messages when active = true
%% or once.
%%--------------------------------------------------------------------
new_user(ConnectionPid, User) ->
    call(ConnectionPid, {new_user, User}).

%%--------------------------------------------------------------------
-spec get_opts(pid(), list()) -> {ok, list()} | {error, ssl:reason()}.
%%
%% Description: Same as inet:getopts/2
%%--------------------------------------------------------------------
get_opts(ConnectionPid, OptTags) ->
    call(ConnectionPid, {get_opts, OptTags}).
%%--------------------------------------------------------------------
-spec set_opts(pid(), list()) -> ok | {error, ssl:reason()}.
%%
%% Description:  Same as inet:setopts/2
%%--------------------------------------------------------------------
set_opts(ConnectionPid, Options) ->
    call(ConnectionPid, {set_opts, Options}).

%%--------------------------------------------------------------------
-spec peer_certificate(pid()) -> {ok, binary()| undefined} | {error, ssl:reason()}.
%%
%% Description: Returns the peer cert
%%--------------------------------------------------------------------
peer_certificate(ConnectionPid) ->
    call(ConnectionPid, peer_certificate).

%%--------------------------------------------------------------------
-spec negotiated_protocol(pid()) -> {ok, binary()} | {error, ssl:reason()}.
%%
%% Description:  Returns the negotiated protocol
%%--------------------------------------------------------------------
negotiated_protocol(ConnectionPid) ->
    call(ConnectionPid, negotiated_protocol).

%%--------------------------------------------------------------------
-spec ktls_handover(pid()) -> {ok, map()} | {error, ssl:reason()}.
%%
%% Description:  Returns the negotiated protocol
%%--------------------------------------------------------------------
ktls_handover(ConnectionPid) ->
    call(ConnectionPid, ktls_handover).

dist_handshake_complete(ConnectionPid, DHandle) ->
    gen_statem:cast(ConnectionPid, {dist_handshake_complete, DHandle}).

handle_sni_extension(undefined, State) ->
    {ok, State};
handle_sni_extension(#sni{hostname = Hostname}, #state{static_env = #static_env{port = Port},
                                                       ssl_options = #{protocol := Protocol}} = State0) ->
    case check_hostname(Hostname) of
        ok ->

            proc_lib:set_label({Protocol, ?SERVER_ROLE, erlang:iolist_to_binary(Hostname), Port}),
            {ok, handle_sni_hostname(Hostname, State0)};
        #alert{} = Alert ->
            {error, Alert}
    end.

%%====================================================================
%% Generic states
%%====================================================================
%%--------------------------------------------------------------------
-spec initial_hello(gen_statem:event_type(),
                    {start, timeout()} |  {start, {list(), list()}, timeout()}| term(),
                    #state{}) ->
          gen_statem:state_function_result().
%%--------------------------------------------------------------------
initial_hello({call, From}, {new_user, _} = Msg, State) ->
    handle_call(Msg, From, ?STATE(initial_hello), State);
initial_hello(info, {'DOWN', _, _, _, _} = Event, State) ->
    handle_info(Event, ?STATE(initial_hello), State);
initial_hello(_Type, _Event, _State) ->
    {keep_state_and_data, [postpone]}.

%%--------------------------------------------------------------------
-spec config_error(gen_statem:event_type(),
                   {start, timeout()} | term(), #state{}) ->
          gen_statem:state_function_result().
%%--------------------------------------------------------------------
config_error({call, From}, {start, _Timeout},
      #state{protocol_specific = #{error := Error}} = State) ->
    {stop_and_reply, {shutdown, normal},
     [{reply, From, {error, Error}}], State};
config_error({call, From}, {close, _}, State) ->
    {stop_and_reply, {shutdown, normal}, {reply, From, ok}, State};
config_error({call, From}, _Msg, State) ->
    {next_state, ?STATE(config_error), State, [{reply, From, {error, closed}}]};
config_error(info, {'DOWN', _, _, _, _} = Event, State) ->
    handle_info(Event, ?STATE(config_error), State);
config_error(_Type, _Event, _State) ->
    {keep_state_and_data, [postpone]}.

%%--------------------------------------------------------------------
-spec connection(gen_statem:event_type(), term(), #state{}) ->
			gen_statem:state_function_result().
%%--------------------------------------------------------------------
connection({call, RecvFrom}, {recv, N, Timeout},
	   #state{recv = Recv,
                  socket_options = #socket_options{active = false}
                 } = State0) ->
    passive_receive(State0#state{recv = Recv#recv{from = RecvFrom,
                                                  bytes_to_read = N}},
                    ?STATE(connection), [{{timeout, recv}, Timeout, timeout}]);
connection({call, From}, peer_certificate,
	   #state{session = #session{peer_certificate = Cert}} = State) ->
    hibernate_after(?STATE(connection), State, [{reply, From,  {ok, Cert}}]);
connection({call, From}, {connection_information, true}, State) ->
    Info = connection_info(State) ++ security_info(State),
    hibernate_after(?STATE(connection), State, [{reply, From, {ok, Info}}]);
connection({call, From}, {connection_information, false}, State) ->
    Info = connection_info(State),
    hibernate_after(?STATE(connection), State, [{reply, From, {ok, Info}}]);
connection({call, From}, negotiated_protocol,
	   #state{handshake_env = #handshake_env{alpn = undefined,
                                                 negotiated_protocol = undefined}} = State) ->
    hibernate_after(?STATE(connection), State, [{reply, From, {error, protocol_not_negotiated}}]);
connection({call, From}, negotiated_protocol,
	   #state{handshake_env = #handshake_env{alpn = undefined,
                                                 negotiated_protocol = SelectedProtocol}} = State) ->
    hibernate_after(?STATE(connection), State,
		    [{reply, From, {ok, SelectedProtocol}}]);
connection({call, From}, negotiated_protocol,
	   #state{handshake_env = #handshake_env{alpn = SelectedProtocol,
                                                 negotiated_protocol = undefined}} = State) ->
    hibernate_after(?STATE(connection), State,
		    [{reply, From, {ok, SelectedProtocol}}]);
connection({call, From}, 
           {close,{_NewController, _Timeout}},
           #state{static_env = #static_env{role = Role,
                                           user_socket = UserSocket,
                                           protocol_cb = Connection},
                  connection_env = #connection_env{socket_tls_closed = #alert{} = Alert}
                 } = State) ->
    alert_user(UserSocket, From, Alert, Role, ?STATE(connection), Connection),
    {stop, {shutdown, normal}, State};
connection({call, From}, 
           {close,{NewController, Timeout}},
           #state{connection_states = ConnectionStates,
                  static_env = #static_env{protocol_cb = Connection},
                  protocol_specific = #{sender := Sender} = PS,
                  connection_env = #connection_env{socket_tls_closed = PeerClosedTLS} = CEnv
                 } = State0) ->
    Action = case PeerClosedTLS of
                 true ->
                     %%Close Alert already received from peer, "replay" in downgrade state.
                     [{next_event, internal, ?ALERT_REC(?WARNING, ?CLOSE_NOTIFY)}];
                 false ->
                     [{timeout, Timeout, downgrade}]
             end,
    case tls_sender:downgrade(Sender, Timeout) of
        {ok, Write} ->
            %% User downgrades connection
            %% When downgrading an TLS connection to a transport connection
            %% we must receive the close alert from the peer before releasing the
            %% transport socket. Also after sending our close alert nothing 
            %% more may be sent by the tls_sender process.
            State = Connection:send_alert(?ALERT_REC(?WARNING, ?CLOSE_NOTIFY),
                                          State0#state{connection_states =
                                                           ConnectionStates#{current_write => Write}}),
            {next_state, downgrade, State#state{connection_env =
                                                    CEnv#connection_env{downgrade = {NewController, From}},
                                                protocol_specific = PS#{active_n_toggle => true,
                                                                        active_n => 1}
                                               },
             Action};
        {error, timeout} ->
            {stop_and_reply, {shutdown, downgrade_fail}, [{reply, From, {error, timeout}}]}
    end;
connection({call, From}, ktls_handover, #state{
    static_env = #static_env{
        transport_cb = Transport,
        socket = Socket
    },
    connection_env = #connection_env{
        user_application = {_Mon, Pid},
        negotiated_version = TlsVersion
    },
    ssl_options = #{ktls := true},
    socket_options = SocketOpts,
    connection_states = #{
        current_write := #{
            security_parameters := #security_parameters{cipher_suite = CipherSuite},
            cipher_state := WriteState,
            sequence_number := WriteSeq
        },
        current_read := #{
            cipher_state := ReadState,
            sequence_number := ReadSeq
        }
    }
}) ->
    Reply = case Transport:controlling_process(Socket, Pid) of
        ok ->
            {ok, #{
                socket => Socket,
                tls_version => TlsVersion,
                cipher_suite => CipherSuite,
                socket_options => SocketOpts,
                write_state => WriteState,
                write_seq => WriteSeq,
                read_state => ReadState,
                read_seq => ReadSeq
            }};
        {error, Reason} ->
            {error, Reason}
    end,
    {stop_and_reply, {shutdown, ktls}, [{reply, From, Reply}]};
connection({call, From}, Msg, State) ->
    handle_call(Msg, From, ?STATE(connection), State);
connection(cast, {dist_handshake_complete, DHandle},
           #state{ssl_options = #{erl_dist := true},
                  static_env = #static_env{protocol_cb = Connection},
                  connection_env = CEnv,
                  recv = Recv,
                  socket_options = SockOpts} = State0) ->
    process_flag(priority, normal),
    State1 =
        State0#state{
          socket_options = SockOpts#socket_options{active = true},
          connection_env = CEnv#connection_env{erl_dist_handle = DHandle},
          recv = Recv#recv{bytes_to_read = undefined}
         },
    {Record, State} = read_application_data(<<>>, State1),
    Connection:next_event(?STATE(connection), Record, State);
connection(info, Msg, #state{static_env = #static_env{protocol_cb = Connection}} = State) ->
    Connection:handle_info(Msg, ?STATE(connection), State);
connection(internal, {recv, RecvFrom},
           #state{recv = #recv{from=RecvFrom}} = State) ->
    passive_receive(State, ?STATE(connection), []);
connection(Type, Msg, State) ->
    handle_common_event(Type, Msg, ?STATE(connection), State).

%%--------------------------------------------------------------------
-spec downgrade(gen_statem:event_type(), term(), #state{}) ->
		       gen_statem:state_function_result().
%%--------------------------------------------------------------------
downgrade(internal, #alert{description = ?CLOSE_NOTIFY},
	  #state{static_env = #static_env{transport_cb = Transport,
                                          socket = Socket},
		 connection_env = #connection_env{downgrade = {Pid, From}},
                 protocol_buffers = #protocol_buffers{tls_record_buffer = TlsRecordBuffer}
                } = State) ->
    tls_socket:setopts(Transport, Socket, [{active, false}, {packet, 0}, {mode, binary}]),
    Transport:controlling_process(Socket, Pid),
    ReturnValue = case TlsRecordBuffer of
                      {undefined,{[Bin] = _Front, _Size, []}} ->
                          %% Buffered non TLS data returned to downgrade caller
                          {ok, Socket, Bin};
                      _ ->
                          {ok, Socket}
                  end,
    {stop_and_reply, {shutdown, downgrade},[{reply, From, ReturnValue}], State};
downgrade(timeout, downgrade, #state{ connection_env = #connection_env{downgrade = {_, From}}} = State) ->
    {stop_and_reply, {shutdown, normal},[{reply, From, {error, timeout}}], State};
downgrade(info, {CloseTag, Socket},
          #state{static_env = #static_env{socket = Socket, 
                                          close_tag = CloseTag},
                 connection_env = #connection_env{downgrade = {_, From}}} =
              State) ->
    {stop_and_reply, {shutdown, normal},[{reply, From, {error, CloseTag}}], State};
downgrade(info, Info, State) ->
    tls_gen_connection:handle_info(Info, ?STATE(downgrade), State);
downgrade(Type, Event, State) ->
    try
        tls_dtls_gen_connection:downgrade(Type, Event, State)
    catch throw:#alert{} = Alert ->
            handle_own_alert(Alert, ?STATE(downgrade), State)
    end.

%%====================================================================
%%  Event/Msg handling
%%====================================================================
handle_common_event(internal, {handshake, {Handshake, Raw}}, StateName,
		    #state{handshake_env = #handshake_env{tls_handshake_history = Hist0} = HsEnv,
                           connection_env = #connection_env{negotiated_version = _Version}} = State0) ->
    Hist = ssl_handshake:update_handshake_history(Hist0, Raw),
    {next_state, StateName,
     State0#state{handshake_env =
                      HsEnv#handshake_env{tls_handshake_history = Hist}},
     [{next_event, internal, Handshake}]};
handle_common_event(internal, {protocol_record, TLSorDTLSRecord}, StateName,
                    #state{static_env = #static_env{protocol_cb = Connection}} = State) ->
    Connection:handle_protocol_record(TLSorDTLSRecord, StateName, State);
handle_common_event(timeout, hibernate, _, _) ->
    {keep_state_and_data, [hibernate]};
handle_common_event({timeout, handshake}, close, _StateName,
                    #state{recv = #recv{from = StartFrom} = Recv} = State) ->
    {stop_and_reply,
     {shutdown, user_timeout},
     {reply, StartFrom, {error, timeout}}, State#state{recv = Recv#recv{from = undefined}}};
handle_common_event({timeout, recv}, timeout, StateName,
                    #state{recv = #recv{from = RecvFrom} = Recv} = State) ->
    {next_state, StateName,
     State#state{recv = Recv#recv{from = undefined, bytes_to_read = undefined}},
     [{reply, RecvFrom, {error, timeout}}]};
handle_common_event(internal, {recv, RecvFrom}, StateName,
                    #state{recv = #recv{from = RecvFrom}})
  when StateName =/= connection ->
    {keep_state_and_data, [postpone]};
handle_common_event(internal, new_connection, StateName, State) ->
    {next_state, StateName, State};
handle_common_event(Type, Msg, StateName, State) ->
    Alert =  ?ALERT_REC(?FATAL,?UNEXPECTED_MESSAGE, {unexpected_msg, {Type, Msg}}),
    handle_own_alert(Alert, StateName, State).

handle_call({application_data, _Data}, _, _, _) ->
    %% In renegotiation priorities handshake, send data when handshake is finished
    {keep_state_and_data, [postpone]};
handle_call({close, _} = Close, From, StateName, #state{connection_env = CEnv} = State) ->
    %% Run terminate before returning so that the reuseaddr
    %% inet-option works properly
    Result = terminate(Close, StateName, State),
    {stop_and_reply,
     {shutdown, normal},
     {reply, From, Result}, State#state{connection_env = CEnv#connection_env{socket_terminated = true}}};
handle_call({shutdown, read_write = How}, From, StateName,
	    #state{static_env = #static_env{transport_cb = Transport,
                                            socket = Socket},
                   connection_env = CEnv} = State) ->
    try send_alert(?ALERT_REC(?WARNING, ?CLOSE_NOTIFY),
                   StateName, State) of
        _ ->
            try Transport:shutdown(Socket, How) of
                ok ->
                    {next_state, StateName, State#state{connection_env =
                                                            CEnv#connection_env{socket_terminated = true}},
                     [{reply, From, ok}]};
                Error ->
                    {stop_and_reply, {shutdown, normal}, {reply, From, Error},
                     State#state{connection_env = CEnv#connection_env{socket_terminated = true}}}
            catch error:{undef, _} ->
                    {stop_and_reply, {shutdown, normal}, {reply, From, {error, notsup}},
                     State#state{connection_env = CEnv#connection_env{socket_terminated = true}}}
            end
    catch
        throw:Return ->
            Return
    end;
handle_call({shutdown, How0}, From, StateName,
	    #state{static_env = #static_env{transport_cb = Transport,
                                            socket = Socket}} = State) ->
    case Transport:shutdown(Socket, How0) of
	ok ->
	    {next_state, StateName, State, [{reply, From, ok}]};
	Error ->
            {stop_and_reply, {shutdown, normal}, {reply, From, Error}, State}
    end;
handle_call({recv, _N, _Timeout}, From, _,
		  #state{socket_options =
			     #socket_options{active = Active}}) when Active =/= false ->
    {keep_state_and_data, [{reply, From, {error, einval}}]};
handle_call({recv, N, Timeout}, RecvFrom, StateName, #state{recv = Recv} = State) ->
    %% Doing renegotiate wait with handling request until renegotiate is
    %% finished.
    {next_state, StateName, State#state{recv = Recv#recv{from=RecvFrom, bytes_to_read = N}},
     [{next_event, internal, {recv, RecvFrom}} , {{timeout, recv}, Timeout, timeout}]};
handle_call({new_user, User}, From, StateName,
            State = #state{connection_env = #connection_env{user_application = {OldMon, _}} = CEnv}) ->
    NewMon = erlang:monitor(process, User),
    erlang:demonitor(OldMon, [flush]),
    {next_state, StateName, State#state{connection_env = CEnv#connection_env{user_application = {NewMon, User}}},
     [{reply, From, ok}]};
handle_call({get_opts, OptTags}, From, _,
            #state{static_env = #static_env{protocol_cb = Connection,
                                            socket = Socket,
                                            transport_cb = Transport},
                   socket_options = SockOpts}) ->
    OptsReply = get_socket_opts(Connection, Transport, Socket, OptTags, SockOpts, []),
    {keep_state_and_data, [{reply, From, OptsReply}]};
handle_call({set_opts, Opts0}, From, StateName,
	    #state{static_env =  #static_env{user_socket = UserSocket,
                                             protocol_cb = Connection,
                                             socket = Socket,
                                             transport_cb = Transport},
                   connection_env =
                       #connection_env{user_application = {_Mon, Pid}},
                   socket_options = Opts1,
                   tab = Tab
                  } = State0) ->
    {Reply, Opts} = set_socket_opts(Connection, Transport, Socket, Tab, Opts0, Opts1, []),
    case {proplists:lookup(active, Opts0), Opts} of
        {{_, N}, #socket_options{active=false}} when is_integer(N) ->
            send_user(Pid,{ssl_passive,UserSocket});
        _ ->
            ok
    end,
    State = State0#state{socket_options = Opts},
    handle_active_option(Opts#socket_options.active, StateName, From, Reply, State);

handle_call(renegotiate, From, StateName, _) when StateName =/= connection ->
    {keep_state_and_data, [{reply, From, {error, already_renegotiating}}]};

handle_call(_,_,_,_) ->
    {keep_state_and_data, [postpone]}.

handle_info({ErrorTag, Socket, econnaborted}, StateName,
	    #state{static_env = #static_env{role = Role,
                                            host = Host,
                                            port = Port,
                                            socket = Socket,
                                            user_socket = UserSocket,
                                            error_tag = ErrorTag,
                                            protocol_cb = Connection},
                   handshake_env = #handshake_env{renegotiation = Type},
                   connection_env = #connection_env{negotiated_version = Version},
                   session = Session,
                   recv = #recv{from = StartFrom}
                  } = State)  when StateName =/= connection ->
    maybe_invalidate_session(Version, Type, Role, Host, Port, Session),
<<<<<<< HEAD
    alert_user(UserSocket, StartFrom, ?ALERT_REC(?FATAL, ?CLOSE_NOTIFY), Role, StateName, Connection),
    {stop, {shutdown, normal}, State};
=======
    Pids = Connection:pids(State),
    alert_user(Pids, Transport, Trackers, Socket,
               StartFrom, ?ALERT_REC(?FATAL, ?CLOSE_NOTIFY), Role, StateName, Connection),
    {stop, {shutdown, transport_closed}, State};
>>>>>>> 59c42832

handle_info({ErrorTag, Socket, Reason}, StateName, #state{static_env = #static_env{
                                                                          role = Role,
                                                                          socket = Socket,
                                                                          error_tag = ErrorTag}
                                                         } = State)  ->
    ?SSL_LOG(info, "Socket error", [{error_tag, ErrorTag}, {description, Reason}]),
    Alert = ?ALERT_REC(?FATAL, ?CLOSE_NOTIFY, {transport_error, Reason}),
    handle_normal_shutdown(Alert#alert{role = Role}, StateName, State),
    {stop, {shutdown, transport_closed}, State};
handle_info({'DOWN', MonitorRef, _, _, Reason}, _,
            #state{connection_env = #connection_env{user_application = {MonitorRef, _Pid}},
                   ssl_options = #{erl_dist := true}}) ->
    {stop, {shutdown, Reason}};
handle_info({'DOWN', MonitorRef, _, _, _}, connection,
            #state{connection_env = #connection_env{user_application = {MonitorRef, _Pid}}}) ->
    {stop, {shutdown, normal}};
handle_info({'DOWN', MonitorRef, _, _, _}, _,
            #state{recv = Recv,
                   connection_env = #connection_env{user_application = {MonitorRef, _Pid}}} = State) ->
    %% Receiver has died
    {stop, {shutdown, cancel_hs}, State#state{recv = Recv#recv{from = undefined}}};
handle_info({'EXIT', Pid, _Reason}, StateName,
            #state{connection_env = #connection_env{user_application = {_MonitorRef, Pid}}} = State) ->
    %% It seems the user application has linked to us
    %% - ignore that and let the monitor handle this
    {next_state, StateName, State};
%%% So that terminate will be run when supervisor issues shutdown
handle_info({'EXIT', _Sup, shutdown}, connection, State) ->
    {stop, shutdown, State};
handle_info({'EXIT', _Sup, shutdown}, _, #state{recv = #recv{from = StartFrom} = Recv} = State) ->
    gen_statem:reply(StartFrom, {error, closed}),
    {stop, {shutdown, cancel_hs},  State#state{recv = Recv#recv{from = undefined}}};
handle_info({'EXIT', Socket, normal}, _StateName, #state{static_env = #static_env{socket = Socket}} = State) ->
    %% Handle as transport close"
    {stop,{shutdown, transport_closed}, State};
handle_info({'EXIT', Socket, Reason}, _StateName, #state{static_env = #static_env{socket = Socket}} = State) ->
    ?SSL_LOG(info, socket_error, [{error, Reason}]),
    {stop,{shutdown, transport_closed}, State};
handle_info(allow_renegotiate, StateName, #state{handshake_env = HsEnv} = State) -> %% PRE TLS-1.3
    {next_state, StateName, State#state{handshake_env = HsEnv#handshake_env{allow_renegotiate = true}}};
handle_info(Msg, StateName, #state{static_env = #static_env{socket = Socket, error_tag = ErrorTag}} = State) ->
    ?SSL_LOG(notice, "Unexpected INFO message",
             [{message, Msg}, {socket, Socket}, {error_tag, ErrorTag}]),
    {next_state, StateName, State}.

%%====================================================================
%% Application Data
%%====================================================================
read_application_data(Data,
                      #state{user_data_buffer =
                                 {Front0,BufferSize0,Rear0},
                             connection_env =
                                 #connection_env{erl_dist_handle = DHandle}}
                      = State) ->
    Front = Front0,
    BufferSize = BufferSize0 + byte_size(Data),
    Rear = [Data|Rear0],
    case DHandle of
        undefined ->
            read_application_data(State, Front, BufferSize, Rear);
        _ ->
            try read_application_dist_data(DHandle, Front, BufferSize, Rear) of
                Buffer ->
                    {no_record, State#state{user_data_buffer = Buffer}}
            catch
                error:notsup ->
                    %% Distribution controller has shut down
                    %% so we are no longer input handler and therefore
                    %% erlang:dist_ctrl_put_data/2 raises this exception
                    {stop, {shutdown, dist_closed},
                     %% This buffers known data, but we might have delivered
                     %% some of it to the VM, which makes buffering all
                     %% incorrect, as would be wasting all.
                     %% But we are stopping the server so
                     %% user_data_buffer is not important at all...
                     State#state{
                       user_data_buffer = {Front,BufferSize,Rear}}};
                error:Reason:Stacktrace ->
                    %% Unforeseen exception in parsing application data
                    {stop,
                     {disconnect,{error,Reason,Stacktrace}},
                     State#state{
                       user_data_buffer = {Front,BufferSize,Rear}}}
            end
    end.

passive_receive(#state{static_env = #static_env{role = Role,
                                                user_socket = UserSocket,
                                                protocol_cb = Connection},
                       recv = #recv{from = RecvFrom},
                       connection_env = #connection_env{socket_tls_closed = #alert{} = Alert}} = State, 
                StateName, _) ->
    alert_user(UserSocket, RecvFrom, Alert, Role, StateName, Connection),
    {stop, {shutdown, normal}, State};
passive_receive(#state{user_data_buffer = {Front,BufferSize,Rear},
                       %% Assert! Erl distribution uses active sockets
                       static_env = #static_env{protocol_cb = Connection},
                       connection_env = #connection_env{erl_dist_handle = undefined}}
                = State0, StateName, StartTimerAction) ->
    case BufferSize of
	0 ->
	    Connection:next_event(StateName, no_record, State0, StartTimerAction);
	_ ->
	    case read_application_data(State0, Front, BufferSize, Rear) of
                {stop, _, _} = ShutdownError ->
                    ShutdownError;
                {Record, #state{recv = #recv{from = undefined}} = State} ->
                    Connection:next_event(StateName, Record, State,
                                          [{{timeout, recv}, infinity, timeout}]);
                {Record, State} ->
                    Connection:next_event(StateName, Record, State, StartTimerAction)
            end
    end.

%%====================================================================
%% Hibernation
%%====================================================================

hibernate_after(connection = StateName,
		#state{ssl_options= #{hibernate_after := HibernateAfter}} = State,
                Actions) when HibernateAfter =/= infinity ->
    {next_state, StateName, State,
     [{timeout, HibernateAfter, hibernate} | Actions]};
hibernate_after(StateName, State, []) ->
    {next_state, StateName, State};
hibernate_after(StateName, State, Actions) ->
    {next_state, StateName, State, Actions}.

%%====================================================================
%% Alert and close handling
%%====================================================================
send_alert(Alert, connection, #state{static_env = #static_env{protocol_cb = Connection}} = State) ->
     Connection:send_alert_in_connection(Alert, State);
send_alert(Alert, _, #state{static_env = #static_env{protocol_cb = Connection}} = State) ->
    Connection:send_alert(Alert, State).

handle_own_alert(Alert0, StateName,
		 #state{static_env = #static_env{role = Role,
                                                 protocol_cb = Connection},
                        ssl_options = #{log_level := LogLevel}} = State) ->
    try %% Try to tell the other side
        send_alert(Alert0, StateName, State)
    catch _:_ ->  %% Can crash if we are in a uninitialized state
	    ignore
    end,
    try %% Try to tell the local user
        Alert = Alert0#alert{role = Role},
	log_alert(LogLevel, Role, Connection:protocol_name(), StateName, Alert),
	handle_normal_shutdown(Alert,StateName, State)
    catch _:_ ->
	    ok
    end,
    {stop, {shutdown, own_alert}, State}.

handle_normal_shutdown(Alert, StateName,
                       #state{static_env = #static_env{role = Role,
                                                       user_socket = UserSocket,
                                                       protocol_cb = Connection},
                              handshake_env = #handshake_env{renegotiation = {false, first}},
                              recv = #recv{from = StartFrom}
                             }) ->
    alert_user(UserSocket, StartFrom, Alert, Role, StateName, Connection);

handle_normal_shutdown(Alert, StateName,
                       #state{static_env = #static_env{role = Role,
                                                       user_socket = UserSocket,
                                                       protocol_cb = Connection},
                              connection_env  = #connection_env{user_application = {_Mon, Pid}},
                              handshake_env = #handshake_env{renegotiation = Type},
                              socket_options = Opts,
                              recv = #recv{from = RecvFrom}
                             }) ->
    alert_user(UserSocket, Type, Opts, Pid, RecvFrom, Alert, Role, StateName, Connection).

handle_alert(#alert{level = ?FATAL} = Alert, StateName, State) ->
    handle_fatal_alert(Alert, StateName, State);
handle_alert(#alert{level = ?WARNING, description = ?CLOSE_NOTIFY} = Alert,
	     downgrade= StateName, State) ->
    {next_state, StateName, State, [{next_event, internal, Alert}]};
handle_alert(#alert{level = ?WARNING, description = ?CLOSE_NOTIFY} = Alert0,
             StateName, #state{static_env = #static_env{role = Role}} = State) ->
    Alert = Alert0#alert{role = opposite_role(Role)},
    handle_normal_shutdown(Alert, StateName, State),
    {stop,{shutdown, peer_close}, State};
handle_alert(#alert{level = ?WARNING, description = ?NO_RENEGOTIATION} = Alert, StateName,
	     #state{static_env = #static_env{role = server = Role,
                                             protocol_cb = Connection},
                    handshake_env = #handshake_env{renegotiation = {false, first}},
                    ssl_options = #{log_level := LogLevel}
		   } = State) when StateName == intial_hello;
                                   StateName == hello;
                                   StateName == certify;
                                   StateName == abbreviated;
                                   StateName == cipher ->
    log_alert(LogLevel, Role,
              Connection:protocol_name(), StateName, Alert#alert{role = opposite_role(Role)}),
    OwnAlert = ?ALERT_REC(?FATAL, ?UNEXPECTED_MESSAGE, unexpected_renegotiate_alert_during_initial_handshake),
    handle_own_alert(OwnAlert, StateName, State);
handle_alert(#alert{} = Alert, StateName,
	     #state{static_env = #static_env{role = server = Role,
                                             protocol_cb = Connection},
                    handshake_env = #handshake_env{renegotiation = {false, first}},
                    ssl_options = #{log_level := LogLevel}} = State) when StateName == start;
                                                                          StateName == intial_hello;
                                                                          StateName == hello ->
    log_alert(LogLevel, Role,
              Connection:protocol_name(), StateName, Alert#alert{role = opposite_role(Role)}),
    OwnAlert = ?ALERT_REC(?FATAL, ?UNEXPECTED_MESSAGE, unexpected_alert),
    handle_own_alert(OwnAlert, StateName, State);
handle_alert(#alert{level = ?WARNING, description = ?NO_RENEGOTIATION} = Alert0, StateName,
	     #state{static_env = #static_env{role = Role,
                                             protocol_cb = Connection},
                    handshake_env = #handshake_env{renegotiation = {true, internal}},
                    ssl_options = #{log_level := LogLevel}} = State) ->
    Alert = Alert0#alert{role = opposite_role(Role)},
    log_alert(LogLevel, Role,
              Connection:protocol_name(), StateName, Alert),
    handle_normal_shutdown(Alert, StateName, State),
    {stop,{shutdown, peer_close}, State};
handle_alert(#alert{level = ?WARNING, description = ?NO_RENEGOTIATION} = Alert, connection = StateName,
	     #state{static_env = #static_env{role = Role,
                                             protocol_cb = Connection},
                    handshake_env = #handshake_env{renegotiation = {true, From}} = HsEnv,
                    ssl_options = #{log_level := LogLevel}
		   } = State0) ->
    log_alert(LogLevel, Role,
              Connection:protocol_name(), StateName, Alert#alert{role = opposite_role(Role)}),
    gen_statem:reply(From, {error, renegotiation_rejected}),
    State = Connection:reinit_handshake_data(State0),
    Connection:next_event(connection, no_record,
                          State#state{handshake_env = HsEnv#handshake_env{renegotiation = undefined}});
handle_alert(#alert{level = ?WARNING, description = ?NO_RENEGOTIATION} = Alert, StateName,
	     #state{static_env = #static_env{role = Role,
                                             protocol_cb = Connection},
                    handshake_env = #handshake_env{renegotiation = {true, From}} = HsEnv,
                    ssl_options = #{log_level := LogLevel}
                   } = State0) ->
    log_alert(LogLevel, Role,
              Connection:protocol_name(), StateName, Alert#alert{role = opposite_role(Role)}),
    gen_statem:reply(From, {error, renegotiation_rejected}),
    %% Go back to connection!
    State = Connection:reinit(State0#state{handshake_env = HsEnv#handshake_env{renegotiation = undefined}}),
    Connection:next_event(connection, no_record, State);
handle_alert(#alert{level = ?WARNING, description = ?USER_CANCELED} = Alert, StateName,
	     #state{static_env = #static_env{role = Role,
                                             protocol_cb = Connection},
                    ssl_options = #{log_level := LogLevel}} = State) when StateName =/= connection ->
    log_alert(LogLevel, Role,
              Connection:protocol_name(), StateName,
              Alert#alert{role = opposite_role(Role)}),
    %% Wait for close alert that should follow or handshake timeout
    Connection:next_event(StateName, no_record, State);
%% Gracefully log and ignore all other warning alerts pre TLS-1.3
handle_alert(#alert{level = ?WARNING} = Alert, StateName,
	     #state{static_env = #static_env{role = Role,
                                             protocol_cb = Connection},
                    connection_env = #connection_env{negotiated_version = Version},
                    ssl_options = #{log_level := LogLevel}} = State) when ?TLS_LT(Version, ?TLS_1_3) ->
    log_alert(LogLevel, Role,
              Connection:protocol_name(), StateName,
              Alert#alert{role = opposite_role(Role)}),
    Connection:next_event(StateName, no_record, State);
handle_alert(Alert, StateName, State) ->
    %% In TLS-1.3 all error alerts are fatal not matter of legacy level
    %% but keep the level for the log so that users looking at what is
    %% sent and what is logged are not confused! Or if some one sends
    %% user cancel alert in connection which is inappropriate!
    handle_fatal_alert(Alert, StateName, State).

handle_fatal_alert(Alert0, StateName,
                   #state{static_env = #static_env{role = Role,
                                                   user_socket = UserSocket,
                                                   host = Host,
                                                   port = Port,
                                                   protocol_cb = Connection},
                          connection_env  = #connection_env{user_application = {_Mon, Pid}},
                          ssl_options = #{log_level := LogLevel},
                          recv = #recv{from = From},
                          session = Session,
                          socket_options = Opts} = State) ->
    invalidate_session(Role, Host, Port, Session),
    Alert = Alert0#alert{role = opposite_role(Role)},
    log_alert(LogLevel, Role, Connection:protocol_name(),
              StateName, Alert),
    alert_user(UserSocket, StateName, Opts, Pid, From, Alert, Role, StateName, Connection),
    {stop, {shutdown, normal}, State}.

handle_trusted_certs_db(#state{ssl_options =#{cacerts := []} = Opts})
  when not is_map_key(cacertfile, Opts) ->
    %% No trusted certs specified
    ok;
handle_trusted_certs_db(#state{static_env = #static_env{cert_db_ref = Ref,
                                                        cert_db = CertDb},
                               ssl_options = Opts})
  when CertDb =/= undefined, not is_map_key(cacertfile, Opts) ->
    %% Certs provided as DER directly can not be shared
    %% with other connections and it is safe to delete them when the connection ends.
    ssl_pkix_db:remove_trusted_certs(Ref, CertDb);
handle_trusted_certs_db(#state{static_env = #static_env{file_ref_db = undefined}}) ->
    %% Something went wrong early (typically cacertfile does not
    %% exist) so there is nothing to handle
    ok;
handle_trusted_certs_db(#state{static_env = #static_env{cert_db_ref = Ref,
                                                        file_ref_db = RefDb},
			       ssl_options = #{cacertfile := File}}) ->
    case ssl_pkix_db:ref_count(Ref, RefDb, -1) of
	0 ->
	    ssl_manager:clean_cert_db(Ref, File);
	_ ->
	    ok
    end.

maybe_invalidate_session(?TLS_1_3,_, _, _, _, _) ->
    ok;
maybe_invalidate_session(Version, Type, Role, Host, Port, Session) when ?TLS_LT(Version, ?TLS_1_3) ->
    maybe_invalidate_session(Type, Role, Host, Port, Session).

maybe_invalidate_session({false, first}, server = Role, Host, Port, Session) ->
    invalidate_session(Role, Host, Port, Session);
maybe_invalidate_session(_, _, _, _, _) ->
    ok.

terminate({shutdown, ktls}, connection, State) ->
    %% Socket shall not be closed as it should be returned to user
    handle_trusted_certs_db(State);
terminate({shutdown, downgrade}, downgrade, State) ->
    %% Socket shall not be closed as it should be returned to user
    handle_trusted_certs_db(State);
terminate(_, _, #state{connection_env = #connection_env{socket_terminated = true}}) ->
    %% Happens when user closes the connection using ssl:close/1 e.i. terminate
    %% is called explicitly beforehand to to guarantee that Transport:close has been called
    %% when ssl:close/1 returns. Or when using ssl:shutdown/2 with read_write
    ok;
terminate({shutdown, transport_closed} = Reason,
	  _StateName, #state{static_env = #static_env{protocol_cb = Connection,
                                                      socket = Socket,
                                                      transport_cb = Transport}} = State) ->
    handle_trusted_certs_db(State),
    Connection:close(Reason, Socket, Transport, undefined);
terminate({shutdown, own_alert}, _StateName, #state{
						static_env = #static_env{protocol_cb = Connection,
                                                                         socket = Socket,
                                                                         transport_cb = Transport}} = State) ->
    handle_trusted_certs_db(State),
    case application:get_env(ssl, alert_timeout) of
	{ok, Timeout} when is_integer(Timeout) ->
	    Connection:close({close, Timeout}, Socket, Transport, undefined);
	_ ->
	    Connection:close({close, ?DEFAULT_TIMEOUT}, Socket, Transport, undefined)
    end;
terminate(Reason, connection, #state{static_env = #static_env{
                                                     protocol_cb = Connection,
                                                     transport_cb = Transport,
                                                     socket = Socket},
                                     connection_states = ConnectionStates
                                    } = State) ->
    
    handle_trusted_certs_db(State),
    Alert = terminate_alert(Reason),
    %% Send the termination ALERT if possible
    catch Connection:send_alert_in_connection(Alert, State),
    Connection:close({close, ?DEFAULT_TIMEOUT}, Socket, Transport, ConnectionStates);
terminate({shutdown, cancel_hs} = Reason , _StateName,
          #state{static_env = #static_env{transport_cb = Transport,
                                          protocol_cb = Connection,
                                          socket = Socket}
                } = State0) ->
    handle_trusted_certs_db(State0),
    CancelAlert = ?ALERT_REC(?WARNING, ?USER_CANCELED),
    CloseAlert = ?ALERT_REC(?WARNING, ?CLOSE_NOTIFY),
    State = Connection:send_alert(CancelAlert, State0),
    Connection:send_alert(CloseAlert, State),
    Connection:close(Reason, Socket, Transport, undefined);
terminate(Reason, _StateName, #state{static_env = #static_env{transport_cb = Transport,
                                                              protocol_cb = Connection,
                                                              socket = Socket}
                                    } = State) ->
    handle_trusted_certs_db(State),
    Connection:close(Reason, Socket, Transport, undefined).
%%====================================================================
%% Log handling
%%====================================================================
format_status(normal, [_, StateName, State]) ->
    [{data, [{"State", {StateName, State}}]}];
format_status(terminate, [_, StateName, State]) ->
    SslOptions = (State#state.ssl_options),
    NewOptions = SslOptions#{
                             certs_keys => ?SECRET_PRINTOUT,
                             cacerts => ?SECRET_PRINTOUT,
                             dh => ?SECRET_PRINTOUT,
                             psk_identity => ?SECRET_PRINTOUT,
                             srp_identity => ?SECRET_PRINTOUT},
    [{data, [{"State", {StateName, State#state{connection_states = ?SECRET_PRINTOUT,
					       protocol_buffers =  ?SECRET_PRINTOUT,
					       user_data_buffer = ?SECRET_PRINTOUT,
					       handshake_env =  ?SECRET_PRINTOUT,
                                               connection_env = ?SECRET_PRINTOUT,
					       session =  ?SECRET_PRINTOUT,
					       ssl_options = NewOptions}
		       }}]}].
%%--------------------------------------------------------------------
%%% Internal functions
%%--------------------------------------------------------------------
call(FsmPid, Event) ->
    try gen_statem:call(FsmPid, Event)
    catch
	exit:{noproc, _} ->
	    {error, closed};
	exit:{normal, _} ->
	    {error, closed};
	exit:{shutdown,_} ->
	    {error, closed};
	exit:{{shutdown, _},_} ->
	    {error, closed}
    end.

check_hostname("") ->
    ?ALERT_REC(?FATAL, ?UNRECOGNIZED_NAME, empty_sni);
check_hostname(Hostname) ->
    case lists:reverse(Hostname) of
        [$.|_] ->
            ?ALERT_REC(?FATAL, ?UNRECOGNIZED_NAME, {sni_included_trailing_dot, Hostname});
        _ ->
            ok
    end.

handle_sni_hostname(Hostname,
                    #state{static_env = InitStatEnv0,
                           handshake_env = HsEnv,
                           connection_env = CEnv,
                           ssl_options = Opts} = State0) ->
    case update_ssl_options_from_sni(Opts, Hostname) of
        undefined ->
            %% RFC6060:  "If the server understood the ClientHello extension but
            %%  does not recognize the server name, the server SHOULD take one of two
            %%  actions: either abort the handshake by sending a fatal-level
            %%  unrecognized_name(112) alert or continue the handshake."
            State0#state{handshake_env = HsEnv#handshake_env{sni_hostname = Hostname}};
        NewOptions ->
	    {ok, #{cert_db_ref := Ref,
                   cert_db_handle := CertDbHandle,
                   fileref_db_handle := FileRefHandle,
                   session_cache := CacheHandle,
                   crl_db_info := CRLDbHandle,
                   cert_key_alts := CertKeyAlts,
                   dh_params := DHParams}} =
                ssl_config:init(NewOptions, server),
            State0#state{
              static_env = InitStatEnv0#static_env{
                             file_ref_db = FileRefHandle,
                             cert_db_ref = Ref,
                             cert_db = CertDbHandle,
                             crl_db = CRLDbHandle,
                             session_cache = CacheHandle
                            },
              connection_env = CEnv#connection_env{cert_key_alts = CertKeyAlts},
              ssl_options = NewOptions,
              handshake_env = HsEnv#handshake_env{sni_hostname = Hostname,
                                                  sni_guided_cert_selection = true,
                                                  diffie_hellman_params = DHParams}
             }
    end.

update_ssl_options_from_sni(#{sni_fun := SNIFun} = OrigSSLOptions, SNIHostname) ->
    case SNIFun(SNIHostname) of
        undefined ->
            undefined;
        SSLOptions ->
            VersionsOpt = proplists:get_value(versions, SSLOptions, []),
            FallBackOptions = filter_for_versions(VersionsOpt, OrigSSLOptions),
            ssl_config:update_options(SSLOptions, server, FallBackOptions)
    end.

filter_for_versions([], OrigSSLOptions) ->
    OrigSSLOptions;
filter_for_versions(['tlsv1.3'], OrigSSLOptions) ->
    Opts = ?'PRE_TLS-1_3_ONLY_OPTIONS' ++ ?'TLS-1_0_ONLY_OPTIONS',
    maps:without(Opts, OrigSSLOptions);
filter_for_versions(['tlsv1.3', 'tlsv1.2'| Rest], OrigSSLOptions) ->
    maybe_exclude_tlsv1(Rest, OrigSSLOptions);
filter_for_versions(['tlsv1.2'], OrigSSLOptions) ->
    Opts = ?'TLS-1_3_ONLY_OPTIONS' ++ ?'TLS-1_0_ONLY_OPTIONS',
    maps:without(Opts, OrigSSLOptions);
filter_for_versions(['tlsv1.2' | Rest], OrigSSLOptions) ->
    Opts = ?'TLS-1_3_ONLY_OPTIONS',
    maybe_exclude_tlsv1(Rest, maps:without(Opts, OrigSSLOptions));
filter_for_versions(['tlsv1.1'], OrigSSLOptions) ->
    Opts = ?'TLS-1_3_ONLY_OPTIONS' ++ ?'FROM_TLS-1_2_ONLY_OPTIONS'++ ?'TLS-1_0_ONLY_OPTIONS',
    maps:without(Opts, OrigSSLOptions);
filter_for_versions(['tlsv1.1'| Rest], OrigSSLOptions) ->
    Opts = ?'TLS-1_3_ONLY_OPTIONS' ++ ?'FROM_TLS-1_2_ONLY_OPTIONS',
    maybe_exclude_tlsv1(Rest, maps:without(Opts, OrigSSLOptions));
filter_for_versions(['tlsv1'], OrigSSLOptions) ->
    OrigSSLOptions.

maybe_exclude_tlsv1(Versions, Options) ->
    case lists:member('tlsv1', Versions) of
        false ->
            Opts = ?'TLS-1_0_ONLY_OPTIONS',
            maps:without(Opts, Options);
        true ->
            Options
    end.

ack_connection(#state{handshake_env = #handshake_env{renegotiation = {true, Initiater}} =
                          HsEnv} = State) when Initiater == peer;
                                               Initiater == internal ->
    State#state{handshake_env = HsEnv#handshake_env{renegotiation = undefined}};
ack_connection(#state{handshake_env = #handshake_env{renegotiation = {true, From}} = HsEnv} = State) ->
    gen_statem:reply(From, ok),
    State#state{handshake_env = HsEnv#handshake_env{renegotiation = undefined}};
ack_connection(#state{handshake_env = #handshake_env{renegotiation = {false, first}} = HsEnv,
                      recv = #recv{from = StartFrom} = Recv} = State)
  when StartFrom =/= undefined ->
    gen_statem:reply(StartFrom, connected),
    State#state{handshake_env = HsEnv#handshake_env{renegotiation = undefined},
                recv = Recv#recv{from = undefined}};
ack_connection(State) ->
    State.

no_records(Extensions) ->
    maps:map(fun(_, Value) ->
                     ssl_handshake:extension_value(Value)
             end, Extensions).

handle_active_option(false, connection = StateName, To, Reply, State) ->
    gen_statem:reply(To, Reply),
    hibernate_after(StateName, State, []);

handle_active_option(_, connection = StateName, To, Reply,
                     #state{static_env = #static_env{role = Role},
                            connection_env = #connection_env{socket_tls_closed = true},
                            user_data_buffer = {_,0,_}} = State) ->
    Alert = ?ALERT_REC(?FATAL, ?CLOSE_NOTIFY, all_data_delivered),
    handle_normal_shutdown(Alert#alert{role = Role}, StateName, State),
    {stop_and_reply,{shutdown, peer_close}, [{reply, To, Reply}]};
handle_active_option(_, connection = StateName, To, _Reply,
                     #state{static_env = #static_env{role = Role,
                                                     user_socket = UserSocket,
                                                     protocol_cb = Connection},
                            connection_env =
                                #connection_env{socket_tls_closed = Alert = #alert{}},
                            user_data_buffer = {_,0,_}} = State) ->
    alert_user(UserSocket, To, Alert, Role, StateName, Connection),
    {stop, {shutdown, normal}, State};
handle_active_option(_, connection = StateName0, To, Reply,
                     #state{static_env = #static_env{protocol_cb = Connection},
                            user_data_buffer = {_,0,_}} = State0) ->
    case Connection:next_event(StateName0, no_record, State0) of
	{next_state, StateName, State} ->
            gen_statem:reply(To, Reply),
	    hibernate_after(StateName, State, []);
	{next_state, StateName, State, Actions} ->
            gen_statem:reply(To, Reply),
	    hibernate_after(StateName, State, Actions);
	{stop, _, _} = Stop ->
	    Stop
    end;
handle_active_option(_, StateName, To, Reply, #state{user_data_buffer = {_,0,_}} = State) ->
    %% Active once already set
    gen_statem:reply(To, Reply),
    {next_state, StateName, State};

%% user_data_buffer nonempty
handle_active_option(_, StateName0, To, Reply,
                     #state{static_env = #static_env{protocol_cb = Connection}} = State0) ->
    case read_application_data(<<>>, State0) of
	{stop, _, _} = Stop ->
	    Stop;
	{Record, State1} ->
	    %% Note: Renogotiation may cause StateName0 =/= StateName
	    case Connection:next_event(StateName0, Record, State1) of
		{next_state, StateName, State} ->
                    gen_statem:reply(To, Reply),
		    hibernate_after(StateName, State, []);
		{next_state, StateName, State, Actions} ->
                    gen_statem:reply(To, Reply),
		    hibernate_after(StateName, State, Actions);
		{stop, _, _} = Stop ->
		    Stop
	    end
    end.

read_application_data(#state{socket_options = SocketOpts,
                             recv = #recv{from = RecvFrom,
                                          bytes_to_read = BytesToRead}} = State,
                      Front, BufferSize, Rear) ->
    read_application_data(State, Front, BufferSize, Rear, SocketOpts, RecvFrom, BytesToRead).

%% Pick binary from queue front, if empty wait for more data
read_application_data(State, [Bin|Front], BufferSize, Rear, SocketOpts, RecvFrom, BytesToRead) ->
    read_application_data_bin(State, Front, BufferSize, Rear, SocketOpts, RecvFrom, BytesToRead, Bin);
read_application_data(State, [] = Front, BufferSize, [] = Rear, SocketOpts, RecvFrom, BytesToRead) ->
    0 = BufferSize, % Assert
    {no_record, State#state{socket_options = SocketOpts,
                            recv = State#state.recv#recv{from = RecvFrom,
                                                         bytes_to_read = BytesToRead
                                                        },
                            user_data_buffer = {Front,BufferSize,Rear}}};
read_application_data(State, [], BufferSize, Rear, SocketOpts, RecvFrom, BytesToRead) ->
    [Bin|Front] = lists:reverse(Rear),
    read_application_data_bin(State, Front, BufferSize, [], SocketOpts, RecvFrom, BytesToRead, Bin).

read_application_data_bin(State, Front, BufferSize, Rear, SocketOpts, RecvFrom, BytesToRead, <<>>) ->
    %% Done with this binary - get next
    read_application_data(State, Front, BufferSize, Rear, SocketOpts, RecvFrom, BytesToRead);
read_application_data_bin(State, Front0, BufferSize0, Rear0, SocketOpts0, RecvFrom, BytesToRead, Bin0) ->
    %% Decode one packet from a binary
    case get_data(SocketOpts0, BytesToRead, Bin0) of
	{ok, Data, Bin} -> % Send data
            BufferSize = BufferSize0 - (byte_size(Bin0) - byte_size(Bin)),
            read_application_data_deliver(
              State, [Bin|Front0], BufferSize, Rear0, SocketOpts0, RecvFrom, Data);
        {more, undefined} ->
            %% We need more data, do not know how much
            if
                byte_size(Bin0) < BufferSize0 ->
                    %% We have more data in the buffer besides the first binary - concatenate all and retry
                    Bin = iolist_to_binary([Bin0,Front0|lists:reverse(Rear0)]),
                    read_application_data_bin(
                      State, [], BufferSize0, [], SocketOpts0, RecvFrom, BytesToRead, Bin);
                true ->
                    %% All data is in the first binary, no use to retry - wait for more
                    {no_record, State#state{socket_options = SocketOpts0,
                                            recv = State#state.recv#recv{from = RecvFrom,
                                                                         bytes_to_read = BytesToRead},
                                            user_data_buffer = {[Bin0|Front0],BufferSize0,Rear0}}}
            end;
        {more, Size} when Size =< BufferSize0 ->
            %% We have a packet in the buffer - collect it in a binary and decode
            {Data,Front,Rear} = iovec_from_front(Size - byte_size(Bin0), Front0, Rear0, [Bin0]),
            Bin = iolist_to_binary(Data),
            read_application_data_bin(
              State, Front, BufferSize0, Rear, SocketOpts0, RecvFrom, BytesToRead, Bin);
        {more, _Size} ->
            %% We do not have a packet in the buffer - wait for more
            {no_record, State#state{socket_options = SocketOpts0,
                                    recv = State#state.recv#recv{from = RecvFrom,
                                                                bytes_to_read = BytesToRead},
                                    user_data_buffer = {[Bin0|Front0],BufferSize0,Rear0}}};
        passive ->
            {no_record, State#state{socket_options = SocketOpts0,
                                    recv = State#state.recv#recv{from = RecvFrom,
                                                                 bytes_to_read = BytesToRead},
                                    user_data_buffer = {[Bin0|Front0],BufferSize0,Rear0}}};
	{error,_Reason} ->
            %% Invalid packet in packet mode
            #state{
               static_env = #static_env{user_socket = UserSocket},
               connection_env = #connection_env{user_application = {_Mon, Pid}}} = State,
            Buffer = iolist_to_binary([Bin0,Front0|lists:reverse(Rear0)]),
	    deliver_packet_error(UserSocket, SocketOpts0, Buffer, Pid, RecvFrom),
            {stop, {shutdown, normal},
             State#state{socket_options = SocketOpts0,
                         recv = State#state.recv#recv{from = RecvFrom,
                                                      bytes_to_read = BytesToRead},
                         user_data_buffer = {[Buffer],BufferSize0,[]}}}
    end.

read_application_data_deliver(State, Front, BufferSize, Rear, SocketOpts0, RecvFrom, Data) ->
    #state{
       static_env = #static_env{user_socket = UserSocket},
       connection_env = #connection_env{user_application = {_Mon, Pid}}} = State,
    SocketOpts = deliver_app_data(UserSocket, SocketOpts0, Data, Pid, RecvFrom),
    if
        SocketOpts#socket_options.active =:= false ->
            %% Passive mode, wait for active once or recv
            {no_record,
             State#state{
               user_data_buffer = {Front,BufferSize,Rear},
               recv = State#state.recv#recv{from = undefined, bytes_to_read = undefined},
               socket_options = SocketOpts
              }};
        true -> %% Try to deliver more data
            %% Process early data if it is accepted.
            case (State#state.handshake_env)#handshake_env.early_data_accepted of
                false ->
                    read_application_data(State, Front, BufferSize, Rear, SocketOpts, undefined, undefined);
                true ->
                    read_application_data(State, Front, BufferSize, Rear, SocketOpts, RecvFrom, undefined)
            end
    end.


read_application_dist_data(DHandle, [Bin|Front], BufferSize, Rear) ->
    read_application_dist_data(DHandle, Front, BufferSize, Rear, Bin);
read_application_dist_data(_DHandle, [] = Front, BufferSize, [] = Rear) ->
    BufferSize = 0,
    {Front,BufferSize,Rear};
read_application_dist_data(DHandle, [], BufferSize, Rear) ->
    [Bin|Front] = lists:reverse(Rear),
    read_application_dist_data(DHandle, Front, BufferSize, [], Bin).

%% We suppress opacity warnings because we've violated the opacity of
%% `erlang:dist_handle() :: atom()` previously in the code, mixing it with
%% the magic atom 'undefined' caused the opacity to be removed leading to
%% warnings in calls to erlang:dist_ctrl_put_data/2
-dialyzer({no_opaque, [read_application_dist_data/5]}).
read_application_dist_data(DHandle, Front0, BufferSize, Rear0, Bin0) ->
    case Bin0 of
        %%
        %% START Optimization
        %% It is cheaper to match out several packets in one match operation than to loop for each
        <<SizeA:32, DataA:SizeA/binary,
          SizeB:32, DataB:SizeB/binary,
          SizeC:32, DataC:SizeC/binary,
          SizeD:32, DataD:SizeD/binary, Rest/binary>>
          when 0 < SizeA, 0 < SizeB, 0 < SizeC, 0 < SizeD ->
            %% We have 4 complete packets in the first binary
            erlang:dist_ctrl_put_data(DHandle, DataA),
            erlang:dist_ctrl_put_data(DHandle, DataB),
            erlang:dist_ctrl_put_data(DHandle, DataC),
            erlang:dist_ctrl_put_data(DHandle, DataD),
            read_application_dist_data(
              DHandle, Front0, BufferSize - (4*4+SizeA+SizeB+SizeC+SizeD), Rear0, Rest);
        <<SizeA:32, DataA:SizeA/binary,
          SizeB:32, DataB:SizeB/binary,
          SizeC:32, DataC:SizeC/binary, Rest/binary>>
          when 0 < SizeA, 0 < SizeB, 0 < SizeC ->
            %% We have 3 complete packets in the first binary
            erlang:dist_ctrl_put_data(DHandle, DataA),
            erlang:dist_ctrl_put_data(DHandle, DataB),
            erlang:dist_ctrl_put_data(DHandle, DataC),
            read_application_dist_data(
              DHandle, Front0, BufferSize - (3*4+SizeA+SizeB+SizeC), Rear0, Rest);
        <<SizeA:32, DataA:SizeA/binary,
          SizeB:32, DataB:SizeB/binary, Rest/binary>>
          when 0 < SizeA, 0 < SizeB ->
            %% We have 2 complete packets in the first binary
            erlang:dist_ctrl_put_data(DHandle, DataA),
            erlang:dist_ctrl_put_data(DHandle, DataB),
            read_application_dist_data(
              DHandle, Front0, BufferSize - (2*4+SizeA+SizeB), Rear0, Rest);
        %% END Optimization
        %%
        %% Basic one packet code path
        <<Size:32, Data:Size/binary, Rest/binary>> ->
            %% We have a complete packet in the first binary
            0 < Size andalso erlang:dist_ctrl_put_data(DHandle, Data),
            read_application_dist_data(DHandle, Front0, BufferSize - (4+Size), Rear0, Rest);
        <<Size:32, FirstData/binary>> when 4+Size =< BufferSize ->
            %% We have a complete packet in the buffer
            %% - fetch the missing content from the buffer front
            {Data,Front,Rear} = iovec_from_front(Size - byte_size(FirstData), Front0, Rear0, [FirstData]),
            0 < Size andalso erlang:dist_ctrl_put_data(DHandle, Data),
            read_application_dist_data(DHandle, Front, BufferSize - (4+Size), Rear);
        <<Bin/binary>> ->
            %% In OTP-21 the match context reuse optimization fails if we use Bin0 in recursion, so here we
            %% match out the whole binary which will trick the optimization into keeping the match context
            %% for the first binary contains complete packet code above
            case Bin of
                <<_Size:32, _InsufficientData/binary>> ->
                    %% We have a length field in the first binary but there is not enough data
                    %% in the buffer to form a complete packet - await more data
                    {[Bin|Front0],BufferSize,Rear0};
                <<IncompleteLengthField/binary>> when 4 < BufferSize ->
                    %% We do not have a length field in the first binary but the buffer
                    %% contains enough data to maybe form a packet
                    %% - fetch a tiny binary from the buffer front to complete the length field
                    {LengthField,Front,Rear} =
                        case IncompleteLengthField of
                            <<>> ->
                                iovec_from_front(4, Front0, Rear0, []);
                            _ ->
                                iovec_from_front(
                                  4 - byte_size(IncompleteLengthField), Front0, Rear0, [IncompleteLengthField])
                        end,
                    LengthBin = iolist_to_binary(LengthField),
                    read_application_dist_data(DHandle, Front, BufferSize, Rear, LengthBin);
                <<IncompleteLengthField/binary>> ->
                    %% We do not have enough data in the buffer to even form a length field - await more data
                    case IncompleteLengthField of
                        <<>> ->
                            {Front0,BufferSize,Rear0};
                        _ ->
                            {[IncompleteLengthField|Front0],BufferSize,Rear0}
                    end
            end
    end.

iovec_from_front(0, Front, Rear, Acc) ->
    {lists:reverse(Acc),Front,Rear};
iovec_from_front(Size, [], Rear, Acc) ->
    case Rear of
        %% Avoid lists:reverse/1 for simple cases.
        %% Case clause for [] to avoid infinite loop.
        [_] ->
            iovec_from_front(Size, Rear, [], Acc);
        [Bin2,Bin1] ->
            iovec_from_front(Size, [Bin1,Bin2], [], Acc);
        [Bin3,Bin2,Bin1] ->
            iovec_from_front(Size, [Bin1,Bin2,Bin3], [], Acc);
        [_,_,_|_] = Rear ->
            iovec_from_front(Size, lists:reverse(Rear), [], Acc)
    end;
iovec_from_front(Size, [Bin|Front], Rear, []) ->
    case Bin of
        <<Last:Size/binary>> -> % Just enough
            {[Last],Front,Rear};
        <<Last:Size/binary, Rest/binary>> -> % More than enough, split here
            {[Last],[Rest|Front],Rear};
        <<>> -> % Not enough, skip empty binaries
            iovec_from_front(Size, Front, Rear, []);
        <<_/binary>> -> % Not enough
            BinSize = byte_size(Bin),
            iovec_from_front(Size - BinSize, Front, Rear, [Bin])
    end;
iovec_from_front(Size, [Bin|Front], Rear, Acc) ->
    case Bin of
        <<Last:Size/binary>> -> % Just enough
            {lists:reverse(Acc, [Last]),Front,Rear};
        <<Last:Size/binary, Rest/binary>> -> % More than enough, split here
            {lists:reverse(Acc, [Last]),[Rest|Front],Rear};
        <<>> -> % Not enough, skip empty binaries
            iovec_from_front(Size, Front, Rear, Acc);
        <<_/binary>> -> % Not enough
            BinSize = byte_size(Bin),
            iovec_from_front(Size - BinSize, Front, Rear, [Bin|Acc])
    end.
%% Picks ClientData
get_data(#socket_options{active=false}, undefined, _Bin) ->
    %% Recv timed out save buffer data until next recv
    passive;
get_data(#socket_options{active=Active, packet=Raw}, BytesToRead, Bin)
  when Raw =:= raw; Raw =:= 0 ->   %% Raw Mode
    case Bin of
        <<_/binary>> when Active =/= false orelse BytesToRead =:= 0 ->
	    %% Active true or once, or passive mode recv(0)
	    {ok, Bin, <<>>};
        <<Data:BytesToRead/binary, Rest/binary>> ->
	    %% Passive Mode, recv(Bytes)
            {ok, Data, Rest};
        <<_/binary>> ->
	    %% Passive Mode not enough data
            {more, BytesToRead}
    end;
get_data(#socket_options{packet=Type, packet_size=Size}, _, Bin) ->
    PacketOpts = [{packet_size, Size}],
    decode_packet(Type, Bin, PacketOpts).

decode_packet({http, headers}, Buffer, PacketOpts) ->
    decode_packet(httph, Buffer, PacketOpts);
decode_packet({http_bin, headers}, Buffer, PacketOpts) ->
    decode_packet(httph_bin, Buffer, PacketOpts);
decode_packet(Type, Buffer, PacketOpts) ->
    erlang:decode_packet(Type, Buffer, PacketOpts).

%% Just like with gen_tcp sockets, an ssl socket that has been configured with
%% {packet, http} (or {packet, http_bin}) will automatically switch to expect
%% HTTP headers after it sees a HTTP Request or HTTP Response line. We
%% represent the current state as follows:
%%    #socket_options.packet =:= http: Expect a HTTP Request/Response line
%%    #socket_options.packet =:= {http, headers}: Expect HTTP Headers
%% Note that if the user has explicitly configured the socket to expect
%% HTTP headers using the {packet, httph} option, we don't do any automatic
%% switching of states.
deliver_app_data(UserSocket, #socket_options{active=Active, packet=Type} = SOpts,
                 Data, Pid, From) ->
    send_or_reply(Active, Pid, From,
                  format_reply(UserSocket, SOpts, Data)),
    SO =
        case Data of
            {P, _, _, _}
              when ((P =:= http_request) or (P =:= http_response)),
                   ((Type =:= http) or (Type =:= http_bin)) ->
                SOpts#socket_options{packet={Type, headers}};
            http_eoh when tuple_size(Type) =:= 2 ->
                %% End of headers - expect another Request/Response line
                {Type1, headers} = Type,
                SOpts#socket_options{packet=Type1};
            _ ->
                SOpts
        end,
    case Active of
        once ->
            SO#socket_options{active=false};
        1 ->
            send_user(Pid, {ssl_passive, UserSocket}),
            SO#socket_options{active=false};
        N when is_integer(N) ->
            SO#socket_options{active=N - 1};
	_ ->
	    SO
    end.

format_reply(_UserSocket, #socket_options{active = false, mode = Mode, packet = Packet,
                                          header = Header}, Data) ->
    {ok, do_format_reply(Mode, Packet, Header, Data)};
format_reply(UserSocket, #socket_options{active = _, mode = Mode, packet = Packet, header = Header},
             Data) ->
    {ssl, UserSocket, do_format_reply(Mode, Packet, Header, Data)}.

deliver_packet_error(UserSocket, SO= #socket_options{active = Active}, Data, Pid, From) ->
    send_or_reply(Active, Pid, From, format_packet_error(UserSocket, SO, Data)).

format_packet_error(_, #socket_options{active = false, mode = Mode}, Data) ->
    {error, {invalid_packet, do_format_reply(Mode, raw, 0, Data)}};
format_packet_error(UserSocket, #socket_options{active = _, mode = Mode}, Data) ->
    {ssl_error, UserSocket,
     {invalid_packet, do_format_reply(Mode, raw, 0, Data)}}.

do_format_reply(binary, _, N, Data) when N > 0 ->  % Header mode
    header(N, Data);
do_format_reply(binary, _, _, Data) ->
    Data;
do_format_reply(list, Packet, _, Data)
  when Packet == http; Packet == {http, headers};
       Packet == http_bin; Packet == {http_bin, headers};
       Packet == httph; Packet == httph_bin ->
    Data;
do_format_reply(list, _,_, Data) ->
    binary_to_list(Data).

header(0, <<>>) ->
    <<>>;
header(_, <<>>) ->
    [];
header(0, Binary) ->
    Binary;
header(N, Binary) ->
    <<?BYTE(ByteN), NewBinary/binary>> = Binary,
    [ByteN | header(N-1, NewBinary)].

send_or_reply(false, _Pid, From, Data) when From =/= undefined ->
    gen_statem:reply(From, Data);
send_or_reply(false, Pid, undefined, _) when is_pid(Pid) ->
    ok;
send_or_reply(_, no_pid, _, _) ->
    ok;
send_or_reply(_, Pid, _, Data) ->
    send_user(Pid, Data).

send_user(Pid, Msg) ->
    Pid ! Msg,
    ok.

alert_user(UserSocket, _, Opts, Pid, From, Alert, Role, connection = StateName, Connection) ->
    alert_user(UserSocket, Opts#socket_options.active, Pid, From, Alert, Role, StateName, Connection);
alert_user(UserSocket, {true, internal}, Opts, Pid, From, Alert, Role, StateName, Connection) ->
    alert_user(UserSocket, Opts#socket_options.active, Pid, From, Alert, Role, StateName, Connection);
alert_user(UserSocket, _, _, _, From, Alert, Role, StateName, Connection) ->
    alert_user(UserSocket, From, Alert, Role, StateName, Connection).

alert_user(UserSocket, From, Alert, Role, StateName, Connection) ->
    alert_user(UserSocket, false, no_pid, From, Alert, Role, StateName, Connection).

alert_user(_UserSocket, false = Active, Pid, From,  Alert, Role, StateName, Connection)
  when From =/= undefined ->
    %% If there is an outstanding handshake | recv
    %% From will be defined and send_or_reply will
    %% send the appropriate error message.
    ReasonCode = ssl_alert:reason_code(Alert, Role, Connection:protocol_name(), StateName),
    send_or_reply(Active, Pid, From, {error, ReasonCode});
alert_user(UserSocket, Active, Pid, From, Alert, Role, StateName, Connection) ->
    case ssl_alert:reason_code(Alert, Role, Connection:protocol_name(), StateName) of
	closed ->
	    send_or_reply(Active, Pid, From, {ssl_closed, UserSocket});
	ReasonCode ->
	    send_or_reply(Active, Pid, From, {ssl_error, UserSocket, ReasonCode})
    end.

log_alert(Level, Role, ProtocolName, StateName, #alert{role = Role} = Alert) ->
    ssl_logger:log(notice, Level, #{protocol => ProtocolName,
                                    role => Role,
                                    statename => StateName,
                                    alert => Alert,
                                    alerter => own}, Alert#alert.where);
log_alert(Level, Role, ProtocolName, StateName,  Alert) ->
    ssl_logger:log(notice, Level, #{protocol => ProtocolName,
                                    role => Role,
                                    statename => StateName,
                                    alert => Alert,
                                    alerter => peer}, Alert#alert.where).
terminate_alert(Reason) when Reason == normal;
                             Reason == shutdown;
                             Reason == close ->
    ?ALERT_REC(?WARNING, ?CLOSE_NOTIFY);
terminate_alert({Reason, _}) ->
    terminate_alert(Reason);
terminate_alert(_) ->
    ?ALERT_REC(?FATAL, ?INTERNAL_ERROR).

invalidate_session(client, Host, Port, Session) ->
    ssl_manager:invalidate_session(Host, Port, Session);
invalidate_session(server, _, _, _) ->
    ok.

connection_info(#state{handshake_env = #handshake_env{sni_hostname = SNIHostname,
                                                      resumption = Resumption},
                       session = #session{session_id = SessionId,
                                          cipher_suite = CipherSuite,
                                          srp_username = SrpUsername,
                                          ecc = ECCCurve} = Session,
                       connection_states = ConnectionStates,
		       connection_env = #connection_env{negotiated_version =  {_,_} = Version},
		       ssl_options = #{protocol := Protocol} = Opts}) ->
    RecordCB = record_cb(Protocol),
    CipherSuiteDef = #{key_exchange := KexAlg} = ssl_cipher_format:suite_bin_to_map(CipherSuite),
    IsNamedCurveSuite = lists:member(KexAlg,
                                     [ecdh_ecdsa, ecdhe_ecdsa, ecdh_rsa, ecdhe_rsa, ecdh_anon]),
    CurveInfo = case ECCCurve of
		    {namedCurve, Curve} when IsNamedCurveSuite ->
			[{ecc, {named_curve, pubkey_cert_records:namedCurves(Curve)}}];
		    _ ->
			[]
		end,
    MFLInfo = case maps:get(max_fragment_length, ConnectionStates, undefined) of
                  MaxFragmentLength when is_integer(MaxFragmentLength) ->
                      [{max_fragment_length, MaxFragmentLength}];
                  _ ->
                      []
              end,
    [{protocol, RecordCB:protocol_version(Version)},
     {session_id, SessionId},
     {session_data, term_to_binary(Session)},
     {session_resumption, Resumption},
     {selected_cipher_suite, CipherSuiteDef},
     {sni_hostname, SNIHostname},
     {srp_username, SrpUsername} | CurveInfo] ++ MFLInfo ++ ssl_options_list(Opts).

security_info(#state{connection_states = ConnectionStates,
                     static_env = #static_env{role = Role},
                     ssl_options = Opts,
                     protocol_specific = ProtocolSpecific}) ->
    ReadState = ssl_record:current_connection_state(ConnectionStates, read),
    #{security_parameters :=
	  #security_parameters{client_random = ClientRand,
                               server_random = ServerRand,
                               master_secret = MasterSecret,
                               application_traffic_secret = AppTrafSecretRead,
                               client_early_data_secret = ServerEarlyData
                              }} = ReadState,
    BaseSecurityInfo = [{client_random, ClientRand}, {server_random, ServerRand}, {master_secret, MasterSecret}],

    KeepSecrets = maps:get(keep_secrets, Opts, false),
    if KeepSecrets =/= true ->
            BaseSecurityInfo;
       true ->
            #{security_parameters :=
                  #security_parameters{
                     application_traffic_secret = AppTrafSecretWrite0,
                     client_early_data_secret = ClientEarlyData}} =
                ssl_record:current_connection_state(ConnectionStates, write),
            Sender = maps:get(sender, ProtocolSpecific, undefined),
            AppTrafSecretWrite = {Sender, AppTrafSecretWrite0},
            if Role == server ->
                    if ServerEarlyData =/= undefined ->
                            [{server_traffic_secret_0, AppTrafSecretWrite},
                             {client_traffic_secret_0, AppTrafSecretRead},
                             {client_early_data_secret, ServerEarlyData}];
                       true ->
                            [{server_traffic_secret_0, AppTrafSecretWrite},
                             {client_traffic_secret_0, AppTrafSecretRead}]
                    end;
               true ->
                    if ClientEarlyData =/= undefined ->
                            [{client_traffic_secret_0, AppTrafSecretWrite},
                             {server_traffic_secret_0, AppTrafSecretRead},
                             {client_early_data_secret, ClientEarlyData}];
                       true ->
                            [{client_traffic_secret_0, AppTrafSecretWrite},
                             {server_traffic_secret_0, AppTrafSecretRead}]
                    end
            end ++
                case ReadState of
                    #{client_handshake_traffic_secret := ClientHSTrafficSecret,
                      server_handshake_traffic_secret := ServerHSTrafficSecret} ->
                        [{client_handshake_traffic_secret, ClientHSTrafficSecret},
                         {server_handshake_traffic_secret, ServerHSTrafficSecret}];
                    _ ->
                        []
                end ++ BaseSecurityInfo
    end.

record_cb(tls) ->
    tls_record;
record_cb(dtls) ->
    dtls_record.

get_socket_opts(_, _,_,[], _, Acc) ->
    {ok, Acc};
get_socket_opts(Connection, Transport, Socket, [mode | Tags], SockOpts, Acc) ->
    get_socket_opts(Connection, Transport, Socket, Tags, SockOpts,
		    [{mode, SockOpts#socket_options.mode} | Acc]);
get_socket_opts(Connection, Transport, Socket, [packet | Tags], SockOpts, Acc) ->
    case SockOpts#socket_options.packet of
	{Type, headers} ->
	    get_socket_opts(Connection, Transport, Socket, Tags, SockOpts, [{packet, Type} | Acc]);
	Type ->
	    get_socket_opts(Connection, Transport, Socket, Tags, SockOpts, [{packet, Type} | Acc])
    end;
get_socket_opts(Connection, Transport, Socket, [header | Tags], SockOpts, Acc) ->
    get_socket_opts(Connection, Transport, Socket, Tags, SockOpts,
		    [{header, SockOpts#socket_options.header} | Acc]);
get_socket_opts(Connection, Transport, Socket, [active | Tags], SockOpts, Acc) ->
    get_socket_opts(Connection, Transport, Socket, Tags, SockOpts,
		    [{active, SockOpts#socket_options.active} | Acc]);
get_socket_opts(Connection, Transport, Socket, [packet_size | Tags], SockOpts, Acc) ->
    get_socket_opts(Connection, Transport, Socket, Tags, SockOpts,
		    [{packet_size, SockOpts#socket_options.packet_size} | Acc]);
get_socket_opts(Connection, Transport, Socket, [Tag | Tags], SockOpts, Acc) ->
    case Connection:getopts(Transport, Socket, [Tag]) of
        {ok, [Opt]} ->
            get_socket_opts(Connection, Transport, Socket, Tags, SockOpts, [Opt | Acc]);
        {ok, []} ->
            get_socket_opts(Connection, Transport, Socket, Tags, SockOpts, Acc);
        {error, Reason} ->
            {error, {options, {socket_options, Tag, Reason}}}
    end;
get_socket_opts(_,_, _,Opts, _,_) ->
    {error, {options, {socket_options, Opts, function_clause}}}.

set_socket_opts(_,_,_, _Tab, [], SockOpts, []) ->
    {ok, SockOpts};
set_socket_opts(ConnectionCb, Transport, Socket, _Tab, [], SockOpts, Other) ->
    %% Set non emulated options
    try ConnectionCb:setopts(Transport, Socket, Other) of
	ok ->
	    {ok, SockOpts};
	{error, InetError} ->
	    {{error, {options, {socket_options, Other, InetError}}}, SockOpts}
    catch
	_:Error ->
	    %% So that inet behavior does not crash our process
	    {{error, {options, {socket_options, Other, Error}}}, SockOpts}
    end;

set_socket_opts(ConnectionCb, Transport, Socket, Tab, [{active, Active}| Opts], SockOpts, Other)
  when Active == once; Active == true; Active == false ->
    set_socket_opts(ConnectionCb, Transport, Socket, Tab, Opts,
		    SockOpts#socket_options{active = Active}, Other);
set_socket_opts(ConnectionCb, Transport, Socket, Tab, [{active, Active1} = Opt| Opts],
                SockOpts=#socket_options{active = Active0}, Other)
  when Active1 >= -32768, Active1 =< 32767 ->
    Active = if
                 is_integer(Active0), Active0 + Active1 < -32768 ->
                     error;
                 is_integer(Active0), Active0 + Active1 =< 0 ->
                     false;
                 is_integer(Active0), Active0 + Active1 > 32767 ->
                     error;
                 Active1 =< 0 ->
                     false;
                 is_integer(Active0) ->
                     Active0 + Active1;
                 true ->
                     Active1
             end,
    case Active of
        error ->
            {{error, {options, {socket_options, Opt}} }, SockOpts};
        _ ->
            set_socket_opts(ConnectionCb, Transport, Socket, Tab, Opts,
                            SockOpts#socket_options{active = Active}, Other)
    end;
set_socket_opts(_,_, _, _Tab, [{active, _} = Opt| _], SockOpts, _) ->
    {{error, {options, {socket_options, Opt}} }, SockOpts};

set_socket_opts(ConnectionCb, Transport, Socket, Tab, [{mode, Mode}| Opts], SockOpts, Other)
  when Mode == list; Mode == binary ->
    set_socket_opts(ConnectionCb, Transport, Socket, Tab, Opts,
		    SockOpts#socket_options{mode = Mode}, Other);
set_socket_opts(_, _, _, _Tab, [{mode, _} = Opt| _], SockOpts, _) ->
    {{error, {options, {socket_options, Opt}}}, SockOpts};
set_socket_opts(tls_gen_connection, Transport, Socket, Tab, [{packet, Packet}| Opts], SockOpts, Other)
  when Packet == raw;
       Packet == 0;
       Packet == 1;
       Packet == 2;
       Packet == 4;
       Packet == asn1;
       Packet == cdr;
       Packet == sunrm;
       Packet == fcgi;
       Packet == tpkt;
       Packet == line;
       Packet == http;
       Packet == httph;
       Packet == http_bin;
       Packet == httph_bin ->
    true = ets:insert(Tab, {{socket_options, packet}, Packet}),
    set_socket_opts(tls_gen_connection, Transport, Socket, Tab, Opts,
		    SockOpts#socket_options{packet = Packet}, Other);
set_socket_opts(_, _, _, _Tab, [{packet, _} = Opt| _], SockOpts, _) ->
    {{error, {options, {socket_options, Opt}}}, SockOpts};
set_socket_opts(tls_gen_connection, Transport, Socket, Tab, [{header, Header}| Opts], SockOpts, Other)
  when is_integer(Header) ->
    set_socket_opts(tls_gen_connection, Transport, Socket, Tab, Opts,
		    SockOpts#socket_options{header = Header}, Other);
set_socket_opts(_, _, _, _Tab, [{header, _} = Opt| _], SockOpts, _) ->
    {{error,{options, {socket_options, Opt}}}, SockOpts};
set_socket_opts(tls_gen_connection, Transport,Socket, Tab, [{packet_size, Size}| Opts], SockOpts, Other)
  when is_integer(Size) ->
    set_socket_opts(tls_gen_connection, Transport, Socket, Tab, Opts,
                    SockOpts#socket_options{packet_size = Size}, Other);
set_socket_opts(_,_, _, _Tab, [{packet_size, _} = Opt| _], SockOpts, _) ->
    {{error, {options, {socket_options, Opt}} }, SockOpts};
set_socket_opts(ConnectionCb, Transport, Socket, Tab, [Opt | Opts], SockOpts, Other) ->
    set_socket_opts(ConnectionCb, Transport, Socket, Tab, Opts, SockOpts, [Opt | Other]).

ssl_options_list(SslOptions) ->
    L = maps:to_list(SslOptions),
    ssl_options_list(L, []).

ssl_options_list([], Acc) ->
    lists:reverse(Acc);
%% Skip internal options, only return user options
ssl_options_list([{protocol, _}| T], Acc) ->
    ssl_options_list(T, Acc);
ssl_options_list([{erl_dist, _}|T], Acc) ->
    ssl_options_list(T, Acc);
ssl_options_list([{renegotiate_at, _}|T], Acc) ->
    ssl_options_list(T, Acc);
ssl_options_list([{max_fragment_length, _}|T], Acc) ->
    %% skip max_fragment_length from options since it is taken above from connection_states
    ssl_options_list(T, Acc);
ssl_options_list([{ciphers = Key, Value}|T], Acc) ->
    ssl_options_list(T,
                     [{Key, lists:map(
                              fun(Suite) ->
                                      ssl_cipher_format:suite_bin_to_map(Suite)
                              end, Value)}
		     | Acc]);
ssl_options_list([{Key, Value}|T], Acc) ->
    ssl_options_list(T, [{Key, Value} | Acc]).

%% Maybe add NSS keylog info according to
%% https://developer.mozilla.org/en-US/docs/Mozilla/Projects/NSS/Key_Log_Format
maybe_add_keylog(Info) ->
    maybe_add_keylog(lists:keyfind(protocol, 1, Info), Info).

maybe_add_keylog({_, 'tlsv1.3'}, Info) ->
    try
        {client_random, ClientRandomBin} = lists:keyfind(client_random, 1, Info),
        %% after traffic key update current traffic secret
        %% is stored in tls_sender process state
        MaybeUpdateTrafficSecret =
            fun({Direction, {Sender, TrafficSecret0}}) ->
                    TrafficSecret =
                        case call(Sender, get_application_traffic_secret) of
                            {ok, SenderAppTrafSecretWrite} ->
                                SenderAppTrafSecretWrite;
                            _ ->
                                TrafficSecret0
                        end,
                    {Direction, TrafficSecret};
               (TrafficSecret0) ->
                    TrafficSecret0
            end,
        {client_traffic_secret_0, ClientTrafficSecret0Bin} =
            MaybeUpdateTrafficSecret(lists:keyfind(client_traffic_secret_0, 1, Info)),
        {server_traffic_secret_0, ServerTrafficSecret0Bin} =
            MaybeUpdateTrafficSecret(lists:keyfind(server_traffic_secret_0, 1, Info)),
        {client_handshake_traffic_secret, ClientHSecretBin} = lists:keyfind(client_handshake_traffic_secret, 1, Info),
        {server_handshake_traffic_secret, ServerHSecretBin} = lists:keyfind(server_handshake_traffic_secret, 1, Info),
        {selected_cipher_suite, #{prf := Prf}} = lists:keyfind(selected_cipher_suite, 1, Info),
        ClientRandom = binary:decode_unsigned(ClientRandomBin),
        ClientTrafficSecret0 = keylog_secret(ClientTrafficSecret0Bin, Prf),
        ServerTrafficSecret0 = keylog_secret(ServerTrafficSecret0Bin, Prf),
        ClientHSecret = keylog_secret(ClientHSecretBin, Prf),
        ServerHSecret = keylog_secret(ServerHSecretBin, Prf),
        Keylog0 = [io_lib:format("CLIENT_HANDSHAKE_TRAFFIC_SECRET ~64.16.0B ", [ClientRandom]) ++ ClientHSecret,
                   io_lib:format("SERVER_HANDSHAKE_TRAFFIC_SECRET ~64.16.0B ", [ClientRandom]) ++ ServerHSecret,
                   io_lib:format("CLIENT_TRAFFIC_SECRET_0 ~64.16.0B ", [ClientRandom]) ++ ClientTrafficSecret0,
                   io_lib:format("SERVER_TRAFFIC_SECRET_0 ~64.16.0B ", [ClientRandom]) ++ ServerTrafficSecret0],
        Keylog = case lists:keyfind(client_early_data_secret, 1, Info) of
                     {client_early_data_secret, EarlySecret} ->
                         ClientEarlySecret = keylog_secret(EarlySecret, Prf),
                         [io_lib:format("CLIENT_EARLY_TRAFFIC_SECRET ~64.16.0B ", [ClientRandom]) ++ ClientEarlySecret
                         | Keylog0];
                     _ ->
                         Keylog0
                 end,
        Info ++ [{keylog,Keylog}]
    catch
        _Cxx:_Exx ->
            Info
    end;
maybe_add_keylog({_, _}, Info) ->
    try
        {client_random, ClientRandomBin} = lists:keyfind(client_random, 1, Info),
        {master_secret, MasterSecretBin} = lists:keyfind(master_secret, 1, Info),
        ClientRandom = binary:decode_unsigned(ClientRandomBin),
        MasterSecret = binary:decode_unsigned(MasterSecretBin),
        Keylog = [io_lib:format("CLIENT_RANDOM ~64.16.0B ~96.16.0B", [ClientRandom, MasterSecret])],
        Info ++ [{keylog,Keylog}]
    catch
        _Cxx:_Exx ->
            Info
    end;
maybe_add_keylog(_, Info) ->
    Info.

keylog_secret(SecretBin, sha256) ->
    io_lib:format("~64.16.0B", [binary:decode_unsigned(SecretBin)]);
keylog_secret(SecretBin, sha384) ->
    io_lib:format("~96.16.0B", [binary:decode_unsigned(SecretBin)]);
keylog_secret(SecretBin, sha512) ->
    io_lib:format("~128.16.0B", [binary:decode_unsigned(SecretBin)]).


%%%################################################################
%%%#
%%%# Tracing
%%%#
handle_trace(api,
             {call, {?MODULE, connect, [Connection | _]}}, Stack0) ->
    {io_lib:format("Connection = ~w", [Connection]), Stack0};
handle_trace(rle,
             {call, {?MODULE, init, Args = [[Role | _]]}}, Stack0) ->
    {io_lib:format("(*~w) Args = ~W", [Role, Args, 3]), [{role, Role} | Stack0]};
handle_trace(hbn,
             {call, {?MODULE, hibernate_after,
                     [_StateName = connection, State, Actions]}},
             Stack) ->
    #state{ssl_options= #{hibernate_after := HibernateAfter}} = State,
    {io_lib:format("* * * maybe hibernating in ~w ms * * * Actions = ~W ",
                   [HibernateAfter, Actions, 10]), Stack};
handle_trace(hbn,
             {return_from, {?MODULE, hibernate_after, 3},
              {Cmd, Arg,_State, Actions}},
             Stack) ->
    {io_lib:format("Cmd = ~w Arg = ~w Actions = ~W", [Cmd, Arg, Actions, 10]), Stack};
handle_trace(hbn,
             {call, {?MODULE, handle_common_event, [timeout, hibernate, connection | _]}}, Stack) ->
    {io_lib:format("* * * hibernating * * *", []), Stack}.<|MERGE_RESOLUTION|>--- conflicted
+++ resolved
@@ -838,16 +838,8 @@
                    recv = #recv{from = StartFrom}
                   } = State)  when StateName =/= connection ->
     maybe_invalidate_session(Version, Type, Role, Host, Port, Session),
-<<<<<<< HEAD
     alert_user(UserSocket, StartFrom, ?ALERT_REC(?FATAL, ?CLOSE_NOTIFY), Role, StateName, Connection),
-    {stop, {shutdown, normal}, State};
-=======
-    Pids = Connection:pids(State),
-    alert_user(Pids, Transport, Trackers, Socket,
-               StartFrom, ?ALERT_REC(?FATAL, ?CLOSE_NOTIFY), Role, StateName, Connection),
     {stop, {shutdown, transport_closed}, State};
->>>>>>> 59c42832
-
 handle_info({ErrorTag, Socket, Reason}, StateName, #state{static_env = #static_env{
                                                                           role = Role,
                                                                           socket = Socket,
