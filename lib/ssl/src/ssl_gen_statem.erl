--- conflicted
+++ resolved
@@ -944,19 +944,9 @@
             end
     end.
 
-<<<<<<< HEAD
-passive_receive(#state{static_env = #static_env{role = Role,
-                                                user_socket = UserSocket,
-                                                protocol_cb = Connection},
-                       recv = #recv{from = RecvFrom},
-                       connection_env = #connection_env{socket_tls_closed = #alert{} = Alert}} = State, 
-                StateName, _) ->
-    alert_user(UserSocket, RecvFrom, Alert, Role, StateName, Connection),
-=======
 passive_receive(#state{connection_env = #connection_env{socket_tls_closed = #alert{} = Alert}} = State,
                 StateName, _) ->
     handle_normal_shutdown(Alert, StateName, State),
->>>>>>> 46baa344
     {stop, {shutdown, normal}, State};
 passive_receive(#state{user_data_buffer = {Front,BufferSize,Rear},
                        %% Assert! Erl distribution uses active sockets
@@ -1019,14 +1009,14 @@
     end,
     {stop, {shutdown, own_alert}, State}.
 
-<<<<<<< HEAD
 handle_normal_shutdown(Alert, StateName,
                        #state{static_env = #static_env{role = Role,
                                                        user_socket = UserSocket,
                                                        protocol_cb = Connection},
                               handshake_env = #handshake_env{renegotiation = {false, first}},
                               recv = #recv{from = StartFrom}
-                             }) ->
+                             } = State) ->
+    maybe_keylog_hs_callback(Alert, StateName, State),
     alert_user(UserSocket, StartFrom, Alert, Role, StateName, Connection);
 
 handle_normal_shutdown(Alert, StateName,
@@ -1037,35 +1027,9 @@
                               handshake_env = #handshake_env{renegotiation = Type},
                               socket_options = Opts,
                               recv = #recv{from = RecvFrom}
-                             }) ->
+                             } = State) ->
+    maybe_keylog_hs_callback(Alert, StateName, State),
     alert_user(UserSocket, Type, Opts, Pid, RecvFrom, Alert, Role, StateName, Connection).
-=======
-handle_normal_shutdown(Alert, StateName, #state{static_env = #static_env{role = Role,
-                                                                         socket = Socket,
-                                                                         transport_cb = Transport,
-                                                                         protocol_cb = Connection,
-                                                                         trackers = Trackers},
-                                                handshake_env = #handshake_env{renegotiation = {false, first}},
-                                                recv = #recv{from = StartFrom}
-                                               } = State) ->
-    Pids = Connection:pids(State),
-    maybe_keylog_hs_callback(Alert, StateName, State),
-    alert_user(Pids, Transport, Trackers, Socket, StartFrom, Alert, Role, StateName, Connection);
-
-handle_normal_shutdown(Alert, StateName, #state{static_env = #static_env{role = Role,
-                                                                         socket = Socket,
-                                                                         transport_cb = Transport,
-                                                                         protocol_cb = Connection,
-                                                                         trackers = Trackers},
-                                                connection_env  = #connection_env{user_application = {_Mon, Pid}},
-                                                handshake_env = #handshake_env{renegotiation = Type},
-                                                socket_options = Opts,
-                                                recv = #recv{from = RecvFrom}
-                                               } = State) ->
-    Pids = Connection:pids(State),
-    maybe_keylog_hs_callback(Alert, StateName, State),
-    alert_user(Pids, Transport, Trackers, Socket, Type, Opts, Pid, RecvFrom, Alert, Role, StateName, Connection).
->>>>>>> 46baa344
 
 handle_alert(#alert{level = ?FATAL} = Alert, StateName, State) ->
     handle_fatal_alert(Alert, StateName, State);
@@ -1164,10 +1128,6 @@
 
 handle_fatal_alert(Alert0, StateName,
                    #state{static_env = #static_env{role = Role,
-<<<<<<< HEAD
-                                                   user_socket = UserSocket,
-=======
->>>>>>> 46baa344
                                                    host = Host,
                                                    port = Port,
                                                    protocol_cb = Connection},
@@ -1177,11 +1137,7 @@
     Alert = Alert0#alert{role = opposite_role(Role)},
     log_alert(LogLevel, Role, Connection:protocol_name(),
               StateName, Alert),
-<<<<<<< HEAD
-    alert_user(UserSocket, StateName, Opts, Pid, From, Alert, Role, StateName, Connection),
-=======
     handle_normal_shutdown(Alert, StateName, State),
->>>>>>> 46baa344
     {stop, {shutdown, normal}, State}.
 
 handle_trusted_certs_db(#state{ssl_options =#{cacerts := []} = Opts})
@@ -1814,22 +1770,12 @@
 	    SO
     end.
 
-<<<<<<< HEAD
 format_reply(_UserSocket, #socket_options{active = false, mode = Mode, packet = Packet,
                                           header = Header}, Data) ->
     {ok, do_format_reply(Mode, Packet, Header, Data)};
 format_reply(UserSocket, #socket_options{active = _, mode = Mode, packet = Packet, header = Header},
              Data) ->
     {ssl, UserSocket, do_format_reply(Mode, Packet, Header, Data)}.
-=======
-format_reply(_, _, _,#socket_options{active = false, mode = Mode, packet = Packet,
-                                     header = Header}, Data, _, _) ->
-    {ok, do_format_reply(Mode, Packet, Header, Data)};
-format_reply(CPids, Transport, Socket, #socket_options{active = _, mode = Mode, packet = Packet,
-                                                       header = Header}, Data, Trackers, Connection) ->
-    {ssl, Connection:socket(CPids, Transport, Socket, Trackers),
-     do_format_reply(Mode, Packet, Header, Data)}.
->>>>>>> 46baa344
 
 deliver_packet_error(UserSocket, SO= #socket_options{active = Active}, Data, Pid, From) ->
     send_or_reply(Active, Pid, From, format_packet_error(UserSocket, SO, Data)).
@@ -1972,45 +1918,6 @@
     SecInfo = [{client_random, ClientRand},
                {server_random, ServerRand}, {master_secret, MasterSecret}],
     KeepSecrets = maps:get(keep_secrets, Opts, false),
-<<<<<<< HEAD
-    if KeepSecrets =/= true ->
-            BaseSecurityInfo;
-       true ->
-            #{security_parameters :=
-                  #security_parameters{
-                     application_traffic_secret = AppTrafSecretWrite0,
-                     client_early_data_secret = ClientEarlyData}} =
-                ssl_record:current_connection_state(ConnectionStates, write),
-            Sender = maps:get(sender, ProtocolSpecific, undefined),
-            AppTrafSecretWrite = {Sender, AppTrafSecretWrite0},
-            if Role == server ->
-                    if ServerEarlyData =/= undefined ->
-                            [{server_traffic_secret_0, AppTrafSecretWrite},
-                             {client_traffic_secret_0, AppTrafSecretRead},
-                             {client_early_data_secret, ServerEarlyData}];
-                       true ->
-                            [{server_traffic_secret_0, AppTrafSecretWrite},
-                             {client_traffic_secret_0, AppTrafSecretRead}]
-                    end;
-               true ->
-                    if ClientEarlyData =/= undefined ->
-                            [{client_traffic_secret_0, AppTrafSecretWrite},
-                             {server_traffic_secret_0, AppTrafSecretRead},
-                             {client_early_data_secret, ClientEarlyData}];
-                       true ->
-                            [{client_traffic_secret_0, AppTrafSecretWrite},
-                             {server_traffic_secret_0, AppTrafSecretRead}]
-                    end
-            end ++
-                case ReadState of
-                    #{client_handshake_traffic_secret := ClientHSTrafficSecret,
-                      server_handshake_traffic_secret := ServerHSTrafficSecret} ->
-                        [{client_handshake_traffic_secret, ClientHSTrafficSecret},
-                         {server_handshake_traffic_secret, ServerHSTrafficSecret}];
-                    _ ->
-                        []
-                end ++ BaseSecurityInfo
-=======
     case KeepSecrets of
         false ->
             %% Need to include {keep_secrets, false} for maybe_add_keylog
@@ -2019,7 +1926,6 @@
         _  -> %% true or keylog fun tuple
             maybe_security_info_1_3(Version, ReadState, ProtocolSpecific, Role)
                 ++ SecInfo
->>>>>>> 46baa344
     end.
 
 maybe_security_info_1_3(Version, #{security_parameters :=
@@ -2161,18 +2067,11 @@
 		    SockOpts#socket_options{header = Header}, Other);
 set_socket_opts(_, _, _, _Tab, [{header, _} = Opt| _], SockOpts, _) ->
     {{error,{options, {socket_options, Opt}}}, SockOpts};
-<<<<<<< HEAD
 set_socket_opts(tls_gen_connection, Transport,Socket, Tab, [{packet_size, Size}| Opts], SockOpts, Other)
   when is_integer(Size) ->
     set_socket_opts(tls_gen_connection, Transport, Socket, Tab, Opts,
                     SockOpts#socket_options{packet_size = Size}, Other);
 set_socket_opts(_,_, _, _Tab, [{packet_size, _} = Opt| _], SockOpts, _) ->
-=======
-set_socket_opts(ConnectionCb, Transport,Socket, [{packet_size, Size}| Opts], SockOpts, Other) when is_integer(Size) -> 
-    set_socket_opts(ConnectionCb, Transport, Socket, Opts,
-                    SockOpts#socket_options{packet_size = Size}, Other);
-set_socket_opts(_,_, _, [{packet_size, _} = Opt| _], SockOpts, _) ->
->>>>>>> 46baa344
     {{error, {options, {socket_options, Opt}} }, SockOpts};
 set_socket_opts(ConnectionCb, Transport, Socket, Tab, [Opt | Opts], SockOpts, Other) ->
     set_socket_opts(ConnectionCb, Transport, Socket, Tab, Opts, SockOpts, [Opt | Other]).
@@ -2202,8 +2101,6 @@
 		     | Acc]);
 ssl_options_list([{Key, Value}|T], Acc) ->
     ssl_options_list(T, [{Key, Value} | Acc]).
-<<<<<<< HEAD
-=======
 
 keylog_1_3(Info) ->
     {client_random, ClientRandomBin} = lists:keyfind(client_random, 1, Info),
@@ -2251,60 +2148,10 @@
     {client_random, ClientRandom} = lists:keyfind(client_random, 1, Info),
     {master_secret, MasterSecret} = lists:keyfind(master_secret, 1, Info),
     ssl_logger:keylog_traffic_pre_1_3(ClientRandom, MasterSecret).
->>>>>>> 46baa344
 
 %% Maybe add NSS keylog info according to
 %% https://developer.mozilla.org/en-US/docs/Mozilla/Projects/NSS/Key_Log_Format
 maybe_add_keylog(Info) ->
-<<<<<<< HEAD
-    maybe_add_keylog(lists:keyfind(protocol, 1, Info), Info).
-
-maybe_add_keylog({_, 'tlsv1.3'}, Info) ->
-    try
-        {client_random, ClientRandomBin} = lists:keyfind(client_random, 1, Info),
-        %% after traffic key update current traffic secret
-        %% is stored in tls_sender process state
-        MaybeUpdateTrafficSecret =
-            fun({Direction, {Sender, TrafficSecret0}}) ->
-                    TrafficSecret =
-                        case call(Sender, get_application_traffic_secret) of
-                            {ok, SenderAppTrafSecretWrite} ->
-                                SenderAppTrafSecretWrite;
-                            _ ->
-                                TrafficSecret0
-                        end,
-                    {Direction, TrafficSecret};
-               (TrafficSecret0) ->
-                    TrafficSecret0
-            end,
-        {client_traffic_secret_0, ClientTrafficSecret0Bin} =
-            MaybeUpdateTrafficSecret(lists:keyfind(client_traffic_secret_0, 1, Info)),
-        {server_traffic_secret_0, ServerTrafficSecret0Bin} =
-            MaybeUpdateTrafficSecret(lists:keyfind(server_traffic_secret_0, 1, Info)),
-        {client_handshake_traffic_secret, ClientHSecretBin} = lists:keyfind(client_handshake_traffic_secret, 1, Info),
-        {server_handshake_traffic_secret, ServerHSecretBin} = lists:keyfind(server_handshake_traffic_secret, 1, Info),
-        {selected_cipher_suite, #{prf := Prf}} = lists:keyfind(selected_cipher_suite, 1, Info),
-        ClientRandom = binary:decode_unsigned(ClientRandomBin),
-        ClientTrafficSecret0 = keylog_secret(ClientTrafficSecret0Bin, Prf),
-        ServerTrafficSecret0 = keylog_secret(ServerTrafficSecret0Bin, Prf),
-        ClientHSecret = keylog_secret(ClientHSecretBin, Prf),
-        ServerHSecret = keylog_secret(ServerHSecretBin, Prf),
-        Keylog0 = [io_lib:format("CLIENT_HANDSHAKE_TRAFFIC_SECRET ~64.16.0B ", [ClientRandom]) ++ ClientHSecret,
-                   io_lib:format("SERVER_HANDSHAKE_TRAFFIC_SECRET ~64.16.0B ", [ClientRandom]) ++ ServerHSecret,
-                   io_lib:format("CLIENT_TRAFFIC_SECRET_0 ~64.16.0B ", [ClientRandom]) ++ ClientTrafficSecret0,
-                   io_lib:format("SERVER_TRAFFIC_SECRET_0 ~64.16.0B ", [ClientRandom]) ++ ServerTrafficSecret0],
-        Keylog = case lists:keyfind(client_early_data_secret, 1, Info) of
-                     {client_early_data_secret, EarlySecret} ->
-                         ClientEarlySecret = keylog_secret(EarlySecret, Prf),
-                         [io_lib:format("CLIENT_EARLY_TRAFFIC_SECRET ~64.16.0B ", [ClientRandom]) ++ ClientEarlySecret
-                         | Keylog0];
-                     _ ->
-                         Keylog0
-                 end,
-        Info ++ [{keylog,Keylog}]
-    catch
-        _Cxx:_Exx ->
-=======
     case lists:keyfind(keep_secrets, 1, Info) of
         {keep_secrets, true} ->
             case lists:keyfind(protocol, 1, Info) of
@@ -2314,7 +2161,6 @@
                     Info ++ [{keylog, keylog_pre_1_3(Info)}]
             end;
         {keep_secrets, false} ->
->>>>>>> 46baa344
             Info
     end.
 
