%%
%% %CopyrightBegin%
%%
%% Copyright Ericsson AB 2007-2018. All Rights Reserved.
%%
%% Licensed under the Apache License, Version 2.0 (the "License");
%% you may not use this file except in compliance with the License.
%% You may obtain a copy of the License at
%%
%%     http://www.apache.org/licenses/LICENSE-2.0
%%
%% Unless required by applicable law or agreed to in writing, software
%% distributed under the License is distributed on an "AS IS" BASIS,
%% WITHOUT WARRANTIES OR CONDITIONS OF ANY KIND, either express or implied.
%% See the License for the specific language governing permissions and
%% limitations under the License.
%%
%% %CopyrightEnd%
%%

%%----------------------------------------------------------------------
%% Purpose: Help funtions for handling the TLS (specific parts of)
%%% SSL/TLS/DTLS handshake protocol
%%----------------------------------------------------------------------

-module(tls_handshake).

-include("tls_handshake.hrl").
-include("tls_handshake_1_3.hrl").
-include("tls_record.hrl").
-include("ssl_alert.hrl").
-include("ssl_internal.hrl").
-include("ssl_cipher.hrl").
-include("ssl_api.hrl").
-include_lib("public_key/include/public_key.hrl").
-include_lib("kernel/include/logger.hrl").

%% Handshake handling
-export([client_hello/9, hello/4]).

%% Handshake encoding
-export([encode_handshake/2]).

%% Handshake decodeing
-export([get_tls_handshake/4, decode_handshake/3]).

-type tls_handshake() :: #client_hello{} | ssl_handshake:ssl_handshake().

%%====================================================================
%% Handshake handling
%%====================================================================
%%--------------------------------------------------------------------
<<<<<<< HEAD
-spec client_hello(host(), inet:port_number(), ssl_record:connection_states(),
		   #ssl_options{}, integer(), atom(), boolean(), der_cert(),
                   #key_share_client_hello{} | undefined) ->
=======
-spec client_hello(ssl:host(), inet:port_number(), ssl_record:connection_states(),
		   #ssl_options{}, integer(), atom(), boolean(), der_cert()) ->
>>>>>>> c2126443
			  #client_hello{}.
%%
%% Description: Creates a client hello message.
%%--------------------------------------------------------------------
client_hello(Host, Port, ConnectionStates,
	     #ssl_options{versions = Versions,
			  ciphers = UserSuites,
			  fallback = Fallback
			 } = SslOpts,
	     Cache, CacheCb, Renegotiation, OwnCert, KeyShare) ->
    Version = tls_record:highest_protocol_version(Versions),

    %% In TLS 1.3, the client indicates its version preferences in the
    %% "supported_versions" extension (Section 4.2.1) and the
    %% legacy_version field MUST be set to 0x0303, which is the version
    %% number for TLS 1.2.
    LegacyVersion =
        case tls_record:is_higher(Version, {3,2}) of
            true ->
                {3,3};
            false ->
                Version
        end,
    #{security_parameters := SecParams} = 
        ssl_record:pending_connection_state(ConnectionStates, read),
    AvailableCipherSuites = ssl_handshake:available_suites(UserSuites, Version),     
    Extensions = ssl_handshake:client_hello_extensions(Version, 
						       AvailableCipherSuites,
						       SslOpts, ConnectionStates, 
                                                       Renegotiation,
                                                       KeyShare),
    CipherSuites = ssl_handshake:cipher_suites(AvailableCipherSuites, Renegotiation, Fallback),
    Id = ssl_session:client_id({Host, Port, SslOpts}, Cache, CacheCb, OwnCert),    
    #client_hello{session_id = Id,
		  client_version = LegacyVersion,
		  cipher_suites = CipherSuites,
		  compression_methods = ssl_record:compressions(),
		  random = SecParams#security_parameters.client_random,
		  extensions = Extensions
		 }.

%%--------------------------------------------------------------------
-spec hello(#server_hello{} | #client_hello{}, #ssl_options{},
	    ssl_record:connection_states() | {inet:port_number(), #session{}, db_handle(),
				    atom(), ssl_record:connection_states(), 
				    binary() | undefined, ssl:key_algo()},
	    boolean()) ->
		   {tls_record:tls_version(), ssl:session_id(), 
		    ssl_record:connection_states(), alpn | npn, binary() | undefined}|
		   {tls_record:tls_version(), {resumed | new, #session{}}, 
		    ssl_record:connection_states(), binary() | undefined, 
<<<<<<< HEAD
                    HelloExt::map(), {ssl_cipher_format:hash(), ssl_cipher_format:sign_algo()} | 
=======
		    #hello_extensions{}, {ssl:hash(), ssl:sign_algo()} | 
>>>>>>> c2126443
                    undefined} | #alert{}.
%%
%% Description: Handles a received hello message
%%--------------------------------------------------------------------


%% TLS 1.3 - Section 4.1.3
%% TLS 1.3 clients receiving a ServerHello indicating TLS 1.2 or below
%% MUST check that the last eight bytes are not equal to either of these
%% values.
hello(#server_hello{server_version = {Major, Minor},
                    random = <<_:24/binary,Down:8/binary>>},
      #ssl_options{versions = [{M,N}|_]}, _, _)
  when (M > 3 orelse M =:= 3 andalso N >= 4) andalso  %% TLS 1.3 client
       (Major =:= 3 andalso Minor =:= 3 andalso       %% Negotiating TLS 1.2
        Down =:= ?RANDOM_OVERRIDE_TLS12) orelse

       (M > 3 orelse M =:= 3 andalso N >= 4) andalso  %% TLS 1.3 client
       (Major =:= 3 andalso Minor < 3 andalso         %% Negotiating TLS 1.1 or prior
        Down =:= ?RANDOM_OVERRIDE_TLS11) ->
    ?ALERT_REC(?FATAL, ?ILLEGAL_PARAMETER);

%% TLS 1.2 clients SHOULD also check that the last eight bytes are not
%% equal to the second value if the ServerHello indicates TLS 1.1 or below.
hello(#server_hello{server_version = {Major, Minor},
                    random = <<_:24/binary,Down:8/binary>>},
      #ssl_options{versions = [{M,N}|_]}, _, _)
  when (M =:= 3 andalso N =:= 3) andalso              %% TLS 1.2 client
       (Major =:= 3 andalso Minor < 3 andalso         %% Negotiating TLS 1.1 or prior
        Down =:= ?RANDOM_OVERRIDE_TLS11) ->
    ?ALERT_REC(?FATAL, ?ILLEGAL_PARAMETER);


%% TLS 1.3 - 4.2.1.  Supported Versions
%% If the "supported_versions" extension in the ServerHello contains a
%% version not offered by the client or contains a version prior to TLS
%% 1.3, the client MUST abort the handshake with an "illegal_parameter"
%% alert.
%%--------------------------------------------------------------------
%% TLS 1.2 Client
%%
%% - If "supported_version" is present (ServerHello):
%%   - Abort handshake with an "illegal_parameter" alert
hello(#server_hello{server_version = Version,
                    extensions = #{server_hello_selected_version :=
                                       #server_hello_selected_version{selected_version = Version}}
                   },
      #ssl_options{versions = SupportedVersions},
      _ConnectionStates0, _Renegotiation) ->
    case tls_record:is_higher({3,4}, Version) of
        true ->
            ?ALERT_REC(?FATAL, ?ILLEGAL_PARAMETER);
        false ->
            case tls_record:is_acceptable_version(Version, SupportedVersions) of
                true ->
                    %% Implement TLS 1.3 statem ???
                    ?ALERT_REC(?FATAL, ?PROTOCOL_VERSION);
                false ->
                    ?ALERT_REC(?FATAL, ?ILLEGAL_PARAMETER)
            end
    end;

hello(#server_hello{server_version = Version, random = Random,
		    cipher_suite = CipherSuite,
		    compression_method = Compression,
		    session_id = SessionId, extensions = HelloExt},
      #ssl_options{versions = SupportedVersions} = SslOpt,
      ConnectionStates0, Renegotiation) ->
    case tls_record:is_acceptable_version(Version, SupportedVersions) of
	true ->
	    handle_server_hello_extensions(Version, SessionId, Random, CipherSuite,
					   Compression, HelloExt, SslOpt, 
                                           ConnectionStates0, Renegotiation);
	false ->
	    ?ALERT_REC(?FATAL, ?PROTOCOL_VERSION)
    end;


%% TLS 1.2 Server
%% - If "supported_versions" is present (ClientHello):
%%   - Select version from "supported_versions" (ignore ClientHello.legacy_version)
%%   - If server only supports versions greater than "supported_versions":
%%     - Abort handshake with a "protocol_version" alert (*)
%% - If "supported_versions" is absent (ClientHello):
%%   - Negotiate the minimum of ClientHello.legacy_version and TLS 1.2 (**)
%%   - If server only supports versions greater than ClientHello.legacy_version:
%%     - Abort handshake with a "protocol_version" alert
%%
%% (*)  Sends alert even if there is a gap in supported versions
%%      e.g. Server 1.0,1.2 Client 1.1,1.3
%% (**) Current implementation can negotiate a version not supported by the client
%%      e.g. Server 1.0,1.2 Client 1.1 -> ServerHello 1.0
hello(#client_hello{client_version = _ClientVersion,
		    cipher_suites = CipherSuites,
                    extensions = #{client_hello_versions :=
                                       #client_hello_versions{versions = ClientVersions}
                                  }} = Hello,
      #ssl_options{versions = Versions} = SslOpts,
      Info, Renegotiation) ->
    try
        Version = ssl_handshake:select_supported_version(ClientVersions, Versions),
        do_hello(Version, Versions, CipherSuites, Hello, SslOpts, Info, Renegotiation)
    catch
	_:_ ->
	    ?ALERT_REC(?FATAL, ?HANDSHAKE_FAILURE, malformed_handshake_data)
    end;
			       
hello(#client_hello{client_version = ClientVersion,
		    cipher_suites = CipherSuites} = Hello,
      #ssl_options{versions = Versions} = SslOpts,
      Info, Renegotiation) ->
    try
	Version = ssl_handshake:select_version(tls_record, ClientVersion, Versions),
        do_hello(Version, Versions, CipherSuites, Hello, SslOpts, Info, Renegotiation)
    catch
        error:{case_clause,{asn1, Asn1Reason}} ->
	    %% ASN-1 decode of certificate somehow failed
            ?ALERT_REC(?FATAL, ?INTERNAL_ERROR, {failed_to_decode_own_certificate, Asn1Reason});
	_:_ ->
	    ?ALERT_REC(?FATAL, ?HANDSHAKE_FAILURE, malformed_handshake_data)
    end.  


%%--------------------------------------------------------------------
%%% Handshake encodeing
%%--------------------------------------------------------------------

%%--------------------------------------------------------------------
-spec encode_handshake(tls_handshake() | tls_handshake_1_3:tls_handshake_1_3(),
                       tls_record:tls_version()) -> iolist().
%%     
%% Description: Encode a handshake packet
%%--------------------------------------------------------------------
encode_handshake(Package, Version) ->
    {MsgType, Bin} = enc_handshake(Package, Version),
    Len = byte_size(Bin),
    [MsgType, ?uint24(Len), Bin].


%%--------------------------------------------------------------------
%%% Handshake decodeing
%%--------------------------------------------------------------------

%%--------------------------------------------------------------------
-spec get_tls_handshake(tls_record:tls_version(), binary(), binary() | iolist(), 
                        #ssl_options{}) ->
     {[tls_handshake()], binary()}.
%%
%% Description: Given buffered and new data from ssl_record, collects
%% and returns it as a list of handshake messages, also returns leftover
%% data.
%%--------------------------------------------------------------------
get_tls_handshake(Version, Data, <<>>, Options) ->
    get_tls_handshake_aux(Version, Data, Options, []);
get_tls_handshake(Version, Data, Buffer, Options) ->
    get_tls_handshake_aux(Version, list_to_binary([Buffer, Data]), Options, []).

%%--------------------------------------------------------------------
%%% Internal functions
%%--------------------------------------------------------------------
handle_client_hello(Version, 
                    #client_hello{session_id = SugesstedId,
                                  cipher_suites = CipherSuites,
                                  compression_methods = Compressions,
                                  random = Random,
                                  extensions = HelloExt},
		    #ssl_options{versions = Versions,
				 signature_algs = SupportedHashSigns,
				 eccs = SupportedECCs,
				 honor_ecc_order = ECCOrder} = SslOpts,
		    {Port, Session0, Cache, CacheCb, ConnectionStates0, Cert, _}, 
                    Renegotiation) ->
    case tls_record:is_acceptable_version(Version, Versions) of
	true ->
            Curves = maps:get(elliptic_curves, HelloExt, undefined),
            ClientHashSigns = maps:get(signature_algs, HelloExt, undefined),
            ClientSignatureSchemes = maps:get(signature_algs_cert, HelloExt, undefined),
	    AvailableHashSigns = ssl_handshake:available_signature_algs(
				   ClientHashSigns, SupportedHashSigns, Cert, Version),
	    ECCCurve = ssl_handshake:select_curve(Curves, SupportedECCs, ECCOrder),
	    {Type, #session{cipher_suite = CipherSuite} = Session1}
		= ssl_handshake:select_session(SugesstedId, CipherSuites, 
                                               AvailableHashSigns, Compressions,
					       Port, Session0#session{ecc = ECCCurve}, 
                                               Version, SslOpts, Cache, CacheCb, Cert),
	    case CipherSuite of 
		no_suite ->
                    ?ALERT_REC(?FATAL, ?INSUFFICIENT_SECURITY, no_suitable_ciphers);
		_ ->
		    #{key_exchange := KeyExAlg} = ssl_cipher_format:suite_definition(CipherSuite),
		    case ssl_handshake:select_hashsign({ClientHashSigns, ClientSignatureSchemes},
                                                       Cert, KeyExAlg,
                                                       SupportedHashSigns,
                                                       Version) of
			#alert{} = Alert ->
			    Alert;
			HashSign ->
			    handle_client_hello_extensions(Version, Type, Random, 
                                                           CipherSuites, HelloExt,
							   SslOpts, Session1, 
                                                           ConnectionStates0,
							   Renegotiation, HashSign)
		    end
	    end;
	false ->
	    ?ALERT_REC(?FATAL, ?PROTOCOL_VERSION)
    end.

handle_client_hello_extensions(Version, Type, Random, CipherSuites,
                               HelloExt, SslOpts, Session0, ConnectionStates0, 
                               Renegotiation, HashSign) ->
    try ssl_handshake:handle_client_hello_extensions(tls_record, Random, CipherSuites,
						     HelloExt, Version, SslOpts,
						     Session0, ConnectionStates0, 
                                                     Renegotiation) of
	{Session, ConnectionStates, Protocol, ServerHelloExt} ->
	    {Version, {Type, Session}, ConnectionStates, Protocol, 
             ServerHelloExt, HashSign}
    catch throw:Alert ->
	    Alert
    end.


handle_server_hello_extensions(Version, SessionId, Random, CipherSuite,
			Compression, HelloExt, SslOpt, ConnectionStates0, Renegotiation) ->
    try ssl_handshake:handle_server_hello_extensions(tls_record, Random, CipherSuite,
						      Compression, HelloExt, Version,
						      SslOpt, ConnectionStates0, 
                                                     Renegotiation) of
	{ConnectionStates, ProtoExt, Protocol} ->
	    {Version, SessionId, ConnectionStates, ProtoExt, Protocol}
    catch throw:Alert ->
	    Alert
    end.


do_hello(undefined, _Versions, _CipherSuites, _Hello, _SslOpts, _Info, _Renegotiation) ->
    ?ALERT_REC(?FATAL, ?PROTOCOL_VERSION);
do_hello(Version, Versions, CipherSuites, Hello, SslOpts, Info, Renegotiation) ->
    case ssl_cipher:is_fallback(CipherSuites) of
        true ->
            Highest = tls_record:highest_protocol_version(Versions),
            case tls_record:is_higher(Highest, Version) of
                true ->
                    ?ALERT_REC(?FATAL, ?INAPPROPRIATE_FALLBACK);
                false ->
                    handle_client_hello(Version, Hello, SslOpts, Info, Renegotiation)
            end;
        false ->
            handle_client_hello(Version, Hello, SslOpts, Info, Renegotiation)
    end.

%%--------------------------------------------------------------------
enc_handshake(#hello_request{}, {3, N}) when N < 4 ->
    {?HELLO_REQUEST, <<>>};
enc_handshake(#client_hello{client_version = {Major, Minor},
		     random = Random,
		     session_id = SessionID,
		     cipher_suites = CipherSuites,
		     compression_methods = CompMethods, 
		     extensions = HelloExtensions}, _Version) ->
    SIDLength = byte_size(SessionID),
    BinCompMethods = list_to_binary(CompMethods),
    CmLength = byte_size(BinCompMethods),
    BinCipherSuites = list_to_binary(CipherSuites),
    CsLength = byte_size(BinCipherSuites),
    ExtensionsBin = ssl_handshake:encode_hello_extensions(HelloExtensions),

    {?CLIENT_HELLO, <<?BYTE(Major), ?BYTE(Minor), Random:32/binary,
		      ?BYTE(SIDLength), SessionID/binary,
		      ?UINT16(CsLength), BinCipherSuites/binary,
		      ?BYTE(CmLength), BinCompMethods/binary, ExtensionsBin/binary>>};
enc_handshake(HandshakeMsg, {3, 4}) ->
    tls_handshake_1_3:encode_handshake(HandshakeMsg);
enc_handshake(HandshakeMsg, Version) ->
    ssl_handshake:encode_handshake(HandshakeMsg, Version).

%%--------------------------------------------------------------------
get_tls_handshake_aux(Version, <<?BYTE(Type), ?UINT24(Length),
				 Body:Length/binary,Rest/binary>>, 
                      Opts,  Acc) ->
    Raw = <<?BYTE(Type), ?UINT24(Length), Body/binary>>,
    try decode_handshake(Version, Type, Body) of
	Handshake ->
            ssl_logger:debug(Opts#ssl_options.log_level, inbound, 'handshake', Handshake),
	    get_tls_handshake_aux(Version, Rest, Opts, [{Handshake,Raw} | Acc])
    catch
	_:_ ->
	    throw(?ALERT_REC(?FATAL, ?HANDSHAKE_FAILURE, handshake_decode_error))
    end;
get_tls_handshake_aux(_Version, Data, _, Acc) ->
    {lists:reverse(Acc), Data}.

decode_handshake({3, N}, ?HELLO_REQUEST, <<>>) when N < 4 ->
    #hello_request{};
decode_handshake(Version, ?CLIENT_HELLO,
                 <<?BYTE(Major), ?BYTE(Minor), Random:32/binary,
                   ?BYTE(SID_length), Session_ID:SID_length/binary,
                   ?UINT16(Cs_length), CipherSuites:Cs_length/binary,
                   ?BYTE(Cm_length), Comp_methods:Cm_length/binary,
                   Extensions/binary>>) ->
    Exts = ssl_handshake:decode_vector(Extensions),
    DecodedExtensions = ssl_handshake:decode_hello_extensions(Exts, Version, {Major, Minor},
                                                              client_hello),
    #client_hello{
       client_version = {Major,Minor},
       random = Random,
       session_id = Session_ID,
       cipher_suites = ssl_handshake:decode_suites('2_bytes', CipherSuites),
       compression_methods = erlang:binary_to_list(Comp_methods),
       extensions = DecodedExtensions
      };
decode_handshake({3, 4}, Tag, Msg) ->
    tls_handshake_1_3:decode_handshake(Tag, Msg);
decode_handshake(Version, Tag, Msg) ->
    ssl_handshake:decode_handshake(Version, Tag, Msg).<|MERGE_RESOLUTION|>--- conflicted
+++ resolved
@@ -50,14 +50,9 @@
 %% Handshake handling
 %%====================================================================
 %%--------------------------------------------------------------------
-<<<<<<< HEAD
--spec client_hello(host(), inet:port_number(), ssl_record:connection_states(),
+-spec client_hello(ssl:host(), inet:port_number(), ssl_record:connection_states(),
 		   #ssl_options{}, integer(), atom(), boolean(), der_cert(),
                    #key_share_client_hello{} | undefined) ->
-=======
--spec client_hello(ssl:host(), inet:port_number(), ssl_record:connection_states(),
-		   #ssl_options{}, integer(), atom(), boolean(), der_cert()) ->
->>>>>>> c2126443
 			  #client_hello{}.
 %%
 %% Description: Creates a client hello message.
@@ -109,11 +104,7 @@
 		    ssl_record:connection_states(), alpn | npn, binary() | undefined}|
 		   {tls_record:tls_version(), {resumed | new, #session{}}, 
 		    ssl_record:connection_states(), binary() | undefined, 
-<<<<<<< HEAD
-                    HelloExt::map(), {ssl_cipher_format:hash(), ssl_cipher_format:sign_algo()} | 
-=======
-		    #hello_extensions{}, {ssl:hash(), ssl:sign_algo()} | 
->>>>>>> c2126443
+                    HelloExt::map(), {ssl:hash(), ssl:sign_algo()} | 
                     undefined} | #alert{}.
 %%
 %% Description: Handles a received hello message
