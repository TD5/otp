--- conflicted
+++ resolved
@@ -3534,25 +3534,11 @@
 -doc(#{title => <<"Utility Functions">>,
        since => <<"OTP 21.0">>}).
 -spec suite_to_str(CipherSuite) -> string() when
-<<<<<<< HEAD
-      CipherSuite :: erl_cipher_suite();
-                  (CipherSuite) -> string() when
-      %% For internal use!
-      CipherSuite :: #{key_exchange := null,
-                       cipher := null,
-                       mac := null,
-                       prf := null}.
-=======
       CipherSuite :: erl_cipher_suite().
->>>>>>> 3730479c
 -doc """
 Converts an [`erl_cipher_suite()`](`t:erl_cipher_suite/0`) value to an RFC
 name string.
 """.
-<<<<<<< HEAD
-=======
-
->>>>>>> 3730479c
 %%--------------------------------------------------------------------
 suite_to_str(Cipher) ->
     ssl_cipher_format:suite_map_to_str(Cipher).
