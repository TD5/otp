--- conflicted
+++ resolved
@@ -223,16 +223,8 @@
 		    TBSCertificate#'OTPTBSCertificate'.issuer),
 	 insert({Ref, SerialNumber, Issuer}, {Cert,ErlCert}, CertsDb)
     catch
-<<<<<<< HEAD
-	error:Reason ->
-	    Report = io_lib:format("SSL WARNING: Ignoring CA cert: ~p~n Due to decoding error:~p ~n",
-				   [Cert, Reason]),
-	    error_logger:info_report(Report)
-    end.
-=======
 	error:_ ->
 	    Report = io_lib:format("SSL WARNING: Ignoring a CA cert as "
 				   "it could not be correctly decoded.~n", []),
 	    error_logger:info_report(Report)
-    end.
->>>>>>> 266ea359
+    end.