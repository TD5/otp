--- conflicted
+++ resolved
@@ -6674,11 +6674,7 @@
         end,
     ?P("[setup] get (\"proper\")local address"),
     {ok, Addr} = ?LIB:which_local_addr(inet),
-<<<<<<< HEAD
-    %% Host = get_hostname(node()),
-=======
 %%%     Host = get_hostname(node()),
->>>>>>> f998174c
     ?P("[setup] create listen socket (with ~p)", [Addr]),
     L = case ?LISTEN(Config, 0, [{ip, Addr}, {active,false},{packet,2}]) of
             {ok, LSock} ->
