%%
%% %CopyrightBegin%
%%
%% Copyright Ericsson AB 1998-2025. All Rights Reserved.
%%
%% Licensed under the Apache License, Version 2.0 (the "License");
%% you may not use this file except in compliance with the License.
%% You may obtain a copy of the License at
%%
%%     http://www.apache.org/licenses/LICENSE-2.0
%%
%% Unless required by applicable law or agreed to in writing, software
%% distributed under the License is distributed on an "AS IS" BASIS,
%% WITHOUT WARRANTIES OR CONDITIONS OF ANY KIND, either express or implied.
%% See the License for the specific language governing permissions and
%% limitations under the License.
%%
%% %CopyrightEnd%
%%

%% Run the entire test suite:
%% ts:run(kernel, gen_tcp_misc_SUITE, [batch]).
%%
%% Run a specific group:
%% ts:run(kernel, gen_tcp_misc_SUITE, {group, foo}, [batch]).
%%
%% Run a specific test case:
%% ts:run(kernel, gen_tcp_misc_SUITE, foo, [batch]).
%%
%% (cd /mnt/c/$LOCAL_TESTS/26/kernel_test/ && $ERL_TOP/bin/win32/erl.exe -sname kernel-26-tester -pa c:$LOCAL_TESTS/26/test_server)
%% application:set_env(kernel, test_inet_backends, true).
%% S = fun() -> ts:run(kernel, gen_tcp_misc_SUITE, [batch]) end.
%% S = fun(SUITE) -> ts:run(kernel, SUITE, [batch]) end.
%% S = fun() -> ct:run_test([{suite, gen_tcp_misc_SUITE}]) end.
%% S = fun(SUITE) -> ct:run_test([{suite, SUITE}]) end.
%% G = fun(GROUP) -> ts:run(kernel, gen_tcp_misc_SUITE, {group, GROUP}, [batch]) end.
%% G = fun(SUITE, GROUP) -> ts:run(kernel, SUITE, {group, GROUP}, [batch]) end.
%% G = fun(GROUP) -> ct:run_test([{suite, gen_tcp_misc_SUITE}, {group, GROUP}]) end.
%% G = fun(SUITE, GROUP) -> ct:run_test([{suite, SUITE}, {group, GROUP}]) end.
%% T = fun(TC) -> ts:run(kernel, gen_tcp_misc_SUITE, TC, [batch]) end.
%% T = fun(TC) -> ct:run_test([{suite, gen_tcp_misc_SUITE}, {testcase, TC}]) end.
%% T = fun(TC) -> ct:run_test([{suite, gen_tcp_misc_SUITE}, {group, inet_backend_socket}, {testcase, TC}]) end.
%% T = fun(S, TC) -> ct:run_test([{suite, S}, {testcase, TC}]) end.
%% T = fun(S, G, TC) -> ct:run_test([{suite, S}, {group, G}, {testcase, TC}]) end.
%%
%%
%%


-module(gen_tcp_misc_SUITE).

-include_lib("common_test/include/ct.hrl").
-include("kernel_test_lib.hrl").

-export([
	 all/0, suite/0,groups/0,init_per_suite/1, end_per_suite/1, 
	 init_per_group/2,end_per_group/2, 
	 controlling_process/1, controlling_process_self/1,
	 no_accept/1, close_with_pending_output/1, active_n/1,
         active_n_closed/1,
	 data_before_close/1,
	 iter_max_socks/1,
	 get_status/1,
	 passive_sockets/1, accept_closed_by_other_process/1,
	 init_per_testcase/2, end_per_testcase/2,
	 otp_3924/1, closed_socket/1,
	 shutdown_active/1, shutdown_passive/1, shutdown_pending/1,
	 show_econnreset_active/1, show_econnreset_active_once/1,
	 show_econnreset_passive/1, econnreset_after_sync_send/1,
	 econnreset_after_async_send_active/1,
	 econnreset_after_async_send_active_once/1,
	 econnreset_after_async_send_passive/1,
         linger_zero/1, linger_zero_sndbuf/1,
	 default_options/1, http_bad_packet/1, 
	 busy_send/1, busy_disconnect_passive/1, busy_disconnect_active/1,
	 fill_sendq/1, partial_recv_and_close/1, 
	 partial_recv_and_close_2/1,partial_recv_and_close_3/1,so_priority/1,
         recvtos/1, recvttl/1, recvtosttl/1, recvtclass/1,
	 %% Accept tests
	 primitive_accept/1,multi_accept_close_listen/1,accept_timeout/1,
	 accept_timeouts_in_order/1,accept_timeouts_in_order2/1,
	 accept_timeouts_in_order3/1,accept_timeouts_in_order4/1,
	 accept_timeouts_in_order5/1,accept_timeouts_in_order6/1,
	 accept_timeouts_in_order7/1,accept_timeouts_mixed/1,
	 killing_acceptor/1,
         killing_multi_acceptors/1,
         killing_multi_acceptors2/1,
	 several_accepts_in_one_go/1, accept_system_limit/1,
	 active_once_closed/1,
         send_timeout_basic_wo_autoclose/1,
         send_timeout_basic_w_autoclose/1,
         send_timeout_check_length/1,
         send_timeout_para_wo_autoclose/1,
         send_timeout_para_w_autoclose/1,
         send_timeout_active/1,
         send_timeout_resume/1,
         otp_7731/1, zombie_sockets/1, otp_7816/1, otp_8102/1,
         wrapping_oct/0, wrapping_oct/1, otp_9389/1, otp_13939/1,
         otp_12242/1, delay_send_error/1, bidirectional_traffic/1,
	 socket_monitor1/1,
	 socket_monitor1_manys/1,
	 socket_monitor1_manyc/1,
	 socket_monitor1_demon_after/1,
	 socket_monitor2/1,
	 socket_monitor2_manys/1,
	 socket_monitor2_manyc/1,
	 otp_17492/1,
	 otp_18357/1,
         otp_18883/1,
	 otp_18707/1,
         send_block_unblock/1
	]).

%% Internal exports.
-export([sender/5,
         not_owner/1,
         passive_sockets_server/3,
         priority_server/3, 
	 %% oct_acceptor/1,
         otp_3924_sender/5,
         zombie_server/4]).

init_per_testcase(_Func, Config) ->
    ?P("init_per_testcase -> entry with"
       "~n   Config:   ~p"
       "~n   Nodes:    ~p"
       "~n   Links:    ~p"
       "~n   Monitors: ~p",
       [Config, erlang:nodes(), links(), monitors()]),

    kernel_test_global_sys_monitor:reset_events(),

    ?P("init_per_testcase -> done when"
       "~n   Nodes:    ~p"
       "~n   Links:    ~p"
       "~n   Monitors: ~p", [erlang:nodes(), links(), monitors()]),
    Config.

end_per_testcase(_Func, Config) ->
    ?P("end_per_testcase -> entry with"
       "~n   Config:   ~p"
       "~n   Nodes:    ~p"
       "~n   Links:    ~p"
       "~n   Monitors: ~p",
       [Config, erlang:nodes(), links(), monitors()]),

    SysEvs = kernel_test_global_sys_monitor:events(),

    ?P("system events during test: "
       "~n   ~p", [SysEvs]),

    ?P("end_per_testcase -> done with"
       "~n   Nodes:    ~p"
       "~n   Links:    ~p"
       "~n   Monitors: ~p", [erlang:nodes(), pi(links), pi(monitors)]),
    ok.

suite() ->
    [{ct_hooks,[ts_install_cth]},
     {timetrap,{minutes,4}}].

all() ->
    %% This is a temporary measure to ensure that we can 
    %% test the socket backend without effecting *all*
    %% applications on *all* machines.
    %% This flag is set only for *one* host.
    case ?TEST_INET_BACKENDS() of
        true ->
            [
             {group, inet_backend_default},
             {group, inet_backend_inet},
             {group, inet_backend_socket},
             {group, tickets}
            ];
        _ ->
            [
             {group, inet_backend_default},
             {group, tickets}
            ]
    end.

groups() -> 
    [
     {inet_backend_default,   [], inet_backend_default_cases()},
     {inet_backend_inet,      [], inet_backend_inet_cases()},
     {inet_backend_socket,    [], inet_backend_socket_cases()},

     {tickets,                [], ticket_cases()},

     {ctrl_proc,              [], ctrl_proc_cases()},
     {close,                  [], close_cases()},
     {active,                 [], active_cases()},
     {shutdown,               [], shutdown_cases()},
     {econnreset,             [], econnreset_cases()},
     {linger_zero,            [], linger_zero_cases()},
     {busy_disconnect,        [], busy_disconnect_cases()},
     {partial_recv_and_close, [], partial_recv_and_close_cases()},
     {pktoptions,             [], pktoptions_cases()},
     {accept,                 [], accept_cases()},
     {send_timeout,           [], send_timeout_cases()},
     {socket_monitor,         [], socket_monitor_cases()}
    ].

inet_backend_default_cases() ->
    all_std_cases().

inet_backend_inet_cases() ->
    all_std_cases().

inet_backend_socket_cases() ->
    all_std_cases().

all_std_cases() ->
    [
     {group, ctrl_proc},
     iter_max_socks,
     {group, close},
     {group, active},
     {group, shutdown},
     {group, econnreset},
     {group, linger_zero},
     default_options, http_bad_packet, busy_send,
     {group, busy_disconnect},
     fill_sendq,
     {group, partial_recv_and_close},
     so_priority,
     {group, pktoptions},
     {group, accept},
     {group, send_timeout},
     otp_7731,
     wrapping_oct,
     zombie_sockets,
     otp_7816,
     otp_8102, otp_9389,
     otp_12242, delay_send_error,
     bidirectional_traffic,
     {group, socket_monitor},
     otp_17492,
     otp_18707,
     send_block_unblock
    ].

ticket_cases() ->
    [
     otp_18357,
     otp_18883
    ].

close_cases() ->
    [
     no_accept,
     close_with_pending_output,
     data_before_close,
     accept_closed_by_other_process,
     otp_3924,
     closed_socket
    ].

ctrl_proc_cases() ->
    [
     controlling_process,
     controlling_process_self
    ].

active_cases() ->
    [
     passive_sockets,
     active_n,
     active_n_closed,
     active_once_closed
    ].

shutdown_cases() ->
    [
     shutdown_active,
     shutdown_passive,
     shutdown_pending
    ].

econnreset_cases() ->
    [
     show_econnreset_active,
     show_econnreset_active_once,
     show_econnreset_passive,
     econnreset_after_sync_send,
     econnreset_after_async_send_active,
     econnreset_after_async_send_active_once,
     econnreset_after_async_send_passive
    ].

linger_zero_cases() ->
    [
     linger_zero,
     linger_zero_sndbuf
    ].

busy_disconnect_cases() ->
    [
     busy_disconnect_passive,
     busy_disconnect_active
    ].

partial_recv_and_close_cases() ->
    [
     partial_recv_and_close,
     partial_recv_and_close_2,
     partial_recv_and_close_3
    ].

pktoptions_cases() ->
    [
     recvtos,
     recvttl,
     recvtosttl,
     recvtclass
    ].

accept_cases() ->
    [
     primitive_accept,
     multi_accept_close_listen,
     accept_timeout,
     accept_timeouts_in_order,
     accept_timeouts_in_order2,
     accept_timeouts_in_order3,
     accept_timeouts_in_order4,
     accept_timeouts_in_order5,
     accept_timeouts_in_order6,
     accept_timeouts_in_order7,
     accept_timeouts_mixed,
     killing_acceptor,
     killing_multi_acceptors,
     killing_multi_acceptors2,
     several_accepts_in_one_go,
     accept_system_limit
    ].

send_timeout_cases() ->
    [
     send_timeout_basic_wo_autoclose,
     send_timeout_basic_w_autoclose,
     send_timeout_check_length,
     send_timeout_para_wo_autoclose,
     send_timeout_para_w_autoclose,
     send_timeout_active,
     send_timeout_resume
    ].

socket_monitor_cases() ->
    [
     socket_monitor1,
     socket_monitor1_manys,
     socket_monitor1_manyc,
     socket_monitor1_demon_after,
     socket_monitor2,
     socket_monitor2_manys,
     socket_monitor2_manyc
    ].

init_per_suite(Config0) ->

    ?P("init_per_suite -> entry with"
       "~n      Config: ~p"
       "~n      Nodes:  ~p", [Config0, erlang:nodes()]),

    case ?LIB:init_per_suite(Config0) of
        {skip, _} = SKIP ->
            SKIP;

        Config1 when is_list(Config1) ->
            
            ?P("init_per_suite -> end when "
               "~n      Config: ~p", [Config1]),
            
            %% We need a monitor on this node also
            kernel_test_sys_monitor:start(),

            Config1
    end.

end_per_suite(Config0) ->

    ?P("end_per_suite -> entry with"
       "~n      Config: ~p"
       "~n      Nodes:  ~p", [Config0, erlang:nodes()]),

    %% Stop the local monitor
    kernel_test_sys_monitor:stop(),

    Config1 = ?LIB:end_per_suite(Config0),

    ?P("end_per_suite -> "
       "~n      Nodes: ~p", [erlang:nodes()]),

    Config1.

init_per_group(inet_backend_default = _GroupName, Config) ->
    [{socket_create_opts, []} | Config];
init_per_group(inet_backend_inet = _GroupName, Config) ->
    case ?EXPLICIT_INET_BACKEND() of
        true ->
            %% The environment trumps us,
            %% so only the default group should be run!
            {skip, "explicit inet backend"};
        false ->
            [{socket_create_opts, [{inet_backend, inet}]} | Config]
    end;
init_per_group(inet_backend_socket = _GroupName, Config) ->
    case ?EXPLICIT_INET_BACKEND() of
        true ->
            %% The environment trumps us,
            %% so only the default group should be run!
            {skip, "explicit inet backend"};
        false ->
            [{socket_create_opts, [{inet_backend, socket}]} | Config]
    end;
init_per_group(_GroupName, Config) ->
    Config.

end_per_group(_GroupName, Config) ->
    Config.


%% Tests kernel application variables inet_default_listen_options and
%% inet_default_connect_options.
default_options(Config) when is_list(Config) ->
    Cond = fun() -> ok end,
    Pre  = fun() -> case ?WHICH_LOCAL_ADDR(inet) of
                        {ok, Addr} ->
                            Addr;
                        {error, Reason} ->
                            throw({skip, Reason})
                    end
           end,
    TC   = fun(Addr) -> do_default_options(Config, Addr) end,
    Post = fun(_) -> ok end,
    ?TC_TRY(?FUNCTION_NAME, Cond, Pre, TC, Post).

do_default_options(Config, Addr) ->
    %% First check the delay_send option
    {true,  true,  true}  = do_delay_send_1(Config, Addr),
    {false, false, false} = do_delay_send_2(Config, Addr),
    {true,  false, false} = do_delay_send_3(Config, Addr),
    {false, false, false} = do_delay_send_4(Config, Addr),
    {false, false, false} = do_delay_send_5(Config, Addr),
    {false, true,  true}  = do_delay_send_6(Config, Addr),
    %% Now lets start some nodes with different combinations of options:
    {true,true,true} =
        do_delay_on_other_node("", fun() -> do_delay_send_1(Config, Addr) end),
    {true,false,false} =
	do_delay_on_other_node("-kernel inet_default_connect_options "
			       "\"[{delay_send,true}]\"",
			       fun() -> do_delay_send_2(Config, Addr) end),
    
    {false,true,true} =
	do_delay_on_other_node("-kernel inet_default_listen_options "
			       "\"[{delay_send,true}]\"",
			       fun() -> do_delay_send_2(Config, Addr) end),
    
    {true,true,true} =
	do_delay_on_other_node("-kernel inet_default_listen_options "
			       "\"[{delay_send,true}]\"",
			       fun() -> do_delay_send_3(Config, Addr) end),
    {true,true,true} =
	do_delay_on_other_node("-kernel inet_default_connect_options "
			       "\"[{delay_send,true}]\"",
			       fun() -> do_delay_send_6(Config, Addr) end),
    {false,false,false} =
	do_delay_on_other_node("-kernel inet_default_connect_options "
			       "\"[{delay_send,true}]\"",
			       fun() -> do_delay_send_5(Config, Addr) end),
    {false,true,true} =
	do_delay_on_other_node("-kernel inet_default_connect_options "
			       "\"[{delay_send,true}]\" "
			       "-kernel inet_default_listen_options "
			       "\"[{delay_send,true}]\"",
			       fun() -> do_delay_send_5(Config, Addr) end),
    {true,false,false} =
	do_delay_on_other_node("-kernel inet_default_connect_options "
			       "\"[{delay_send,true}]\" "
			       "-kernel inet_default_listen_options "
			       "\"[{delay_send,true}]\"",
			       fun() -> do_delay_send_4(Config, Addr) end),
    {true,true,true} =
	do_delay_on_other_node("-kernel inet_default_connect_options "
			       "\"{delay_send,true}\" "
			       "-kernel inet_default_listen_options "
			       "\"{delay_send,true}\"",
			       fun() -> do_delay_send_2(Config, Addr) end),
    %% Active is to dangerous and is suppressed
    {true,true,true} =
	do_delay_on_other_node("-kernel inet_default_connect_options "
			       "\"{active,false}\" "
			       "-kernel inet_default_listen_options "
			       "\"{active,false}\"",
			       fun() -> do_delay_send_7(Config, Addr) end),
    {true,true,true} =
	do_delay_on_other_node("-kernel inet_default_connect_options "
			       "\"[{active,false},{delay_send,true}]\" "
			       "-kernel inet_default_listen_options "
			       "\"[{active,false},{delay_send,true}]\"",
			       fun() -> do_delay_send_7(Config, Addr) end),
    {true,true,true} =
	do_delay_on_other_node("-kernel inet_default_connect_options "
			       "\"[{active,false},{delay_send,true}]\" "
			       "-kernel inet_default_listen_options "
			       "\"[{active,false},{delay_send,true}]\"",
			       fun() -> do_delay_send_2(Config, Addr) end),
    ok.


do_delay_on_other_node(XArgs, Function) ->
    Dir = filename:dirname(code:which(?MODULE)),
    {ok, Node} = ?START_NODE(?UNIQ_NODE_NAME,
                             "-pa " ++ Dir ++ " " ++ XArgs),
    Res = rpc:call(Node, erlang, apply, [Function,[]]),
    ?STOP_NODE(Node),
    Res.

do_delay_send_1(Config, Addr) ->
    {ok, LS} = ?LISTEN(Config, 0, [{ip, Addr}, {delay_send,true}]),
    {ok, {_,PortNum}} = inet:sockname(LS),
    S = case ?CONNECT(Config, Addr, PortNum, [{ip, Addr}, {delay_send,true}]) of
            {ok, Sock} ->
                Sock;
            {error, eaddrnotavail = Reason} ->
                ?SKIPT(connect_failed_str(Reason))
        end,
    {ok,S2}= gen_tcp:accept(LS),
    {ok,[{delay_send,B1}]}=inet:getopts(S,[delay_send]),
    {ok,[{delay_send,B2}]}=inet:getopts(LS,[delay_send]),
    {ok,[{delay_send,B3}]}=inet:getopts(S2,[delay_send]),
    gen_tcp:close(S2),
    gen_tcp:close(S),
    gen_tcp:close(LS),
    {B1,B2,B3}.

do_delay_send_2(Config, Addr) ->
    {ok, LS} = ?LISTEN(Config, 0, [{ip, Addr}]),
    {ok, {_, PortNum}} = inet:sockname(LS),
    {ok, S}  = ?CONNECT(Config, Addr, PortNum, [{ip, Addr}]),
    {ok, S2} = gen_tcp:accept(LS),
    {ok, [{delay_send,B1}]} = inet:getopts(S,[delay_send]),
    {ok, [{delay_send,B2}]} = inet:getopts(LS,[delay_send]),
    {ok, [{delay_send,B3}]} = inet:getopts(S2,[delay_send]),
    gen_tcp:close(S2),
    gen_tcp:close(S),
    gen_tcp:close(LS),
    {B1,B2,B3}.

do_delay_send_3(Config, Addr) ->
    {ok, LS} = ?LISTEN(Config, 0, [{ip, Addr}]),
    {ok, {_, PortNum}} = inet:sockname(LS),
    {ok,S} = ?CONNECT(Config, Addr, PortNum, [{ip, Addr}, {delay_send,true}]),
    {ok,S2}= gen_tcp:accept(LS),
    {ok,[{delay_send,B1}]}=inet:getopts(S,[delay_send]),
    {ok,[{delay_send,B2}]}=inet:getopts(LS,[delay_send]),
    {ok,[{delay_send,B3}]}=inet:getopts(S2,[delay_send]),
    gen_tcp:close(S2),
    gen_tcp:close(S),
    gen_tcp:close(LS),
    {B1,B2,B3}.
    
do_delay_send_4(Config, Addr) ->
    {ok, LS} = ?LISTEN(Config, 0, [{ip, Addr}, {delay_send,false}]),
    {ok, {_, PortNum}} = inet:sockname(LS),
    {ok, S}  = ?CONNECT(Config, Addr, PortNum, [{ip, Addr}]),
    {ok, S2} = gen_tcp:accept(LS),
    {ok,[{delay_send,B1}]}=inet:getopts(S,[delay_send]),
    {ok,[{delay_send,B2}]}=inet:getopts(LS,[delay_send]),
    {ok,[{delay_send,B3}]}=inet:getopts(S2,[delay_send]),
    gen_tcp:close(S2),
    gen_tcp:close(S),
    gen_tcp:close(LS),
    {B1,B2,B3}.
    
do_delay_send_5(Config, Addr) ->
    {ok, LS} = ?LISTEN(Config, 0, [{ip, Addr}]),
    {ok, {_, PortNum}} = inet:sockname(LS),
    {ok,S}   = ?CONNECT(Config, Addr, PortNum, [{ip, Addr}, {delay_send,false}]),
    {ok,S2}  = gen_tcp:accept(LS),
    {ok,[{delay_send,B1}]}=inet:getopts(S,[delay_send]),
    {ok,[{delay_send,B2}]}=inet:getopts(LS,[delay_send]),
    {ok,[{delay_send,B3}]}=inet:getopts(S2,[delay_send]),
    gen_tcp:close(S2),
    gen_tcp:close(S),
    gen_tcp:close(LS),
    {B1,B2,B3}.
    
do_delay_send_6(Config, Addr) ->
    {ok, LS} = ?LISTEN(Config, 0, [{ip, Addr}, {delay_send,true}]),
    {ok, {_, PortNum}} = inet:sockname(LS),
    {ok, S}  = ?CONNECT(Config, Addr, PortNum, [{ip, Addr}]),
    {ok, S2} = gen_tcp:accept(LS),
    {ok,[{delay_send,B1}]}=inet:getopts(S,[delay_send]),
    {ok,[{delay_send,B2}]}=inet:getopts(LS,[delay_send]),
    {ok,[{delay_send,B3}]}=inet:getopts(S2,[delay_send]),
    gen_tcp:close(S2),
    gen_tcp:close(S),
    gen_tcp:close(LS),
    {B1,B2,B3}.
    
do_delay_send_7(Config, Addr) ->
    {ok, LS} = ?LISTEN(Config, 0, [{ip, Addr}]),
    {ok,{_, PortNum}} = inet:sockname(LS),
    {ok,S}   = ?CONNECT(Config, Addr, PortNum, [{ip, Addr}]),
    {ok,S2}  = gen_tcp:accept(LS),
    {ok,[{active,B1}]}=inet:getopts(S,[active]),
    {ok,[{active,B2}]}=inet:getopts(LS,[active]),
    {ok,[{active,B3}]}=inet:getopts(S2,[active]),
    gen_tcp:close(S2),
    gen_tcp:close(S),
    gen_tcp:close(LS),
    {B1,B2,B3}.

%% Open a listen port and change controlling_process for it
%% The result should be ok of done by the owner process,
%% Otherwise is should return {error,not_owner} or similar.
controlling_process(Config) when is_list(Config) ->
    Cond = fun() -> ok end,
    Pre  = fun() -> case ?WHICH_LOCAL_ADDR(inet) of
                        {ok, Addr} ->
                            Addr;
                        {error, Reason} ->
                            throw({skip, Reason})
                    end
           end,
    TC   = fun(Addr) -> do_controlling_process(Config, Addr) end,
    Post = fun(_) -> ok end,
    ?TC_TRY(?FUNCTION_NAME, Cond, Pre, TC, Post).

do_controlling_process(Config, Addr) ->
    ?P("create listen socket with:"
       "~n   Addr: ~p", [Addr]),
    {ok, S} = ?LISTEN(Config, 0, [{ip, Addr}]),
    Pid2    = spawn(?MODULE, not_owner, [S]),
    Pid2 ! {self(),2,control},
    {error, E} = receive {2,_E} ->
			      _E
		      after 10000 -> timeout
		      end,
    io:format("received ~p~n",[E]),
    Pid = spawn(?MODULE,not_owner,[S]),
    ok = gen_tcp:controlling_process(S,Pid),
    Pid ! {self(),1,control},
    ok = receive {1,ok} ->
                     ok
         after 1000 -> timeout
         end,
    Pid ! close.

not_owner(S) ->
    receive
	{From,Tag,control} ->
	    From ! {Tag,gen_tcp:controlling_process(S,self())};
	close ->
	    gen_tcp:close(S)
    after 1000 ->
	    ok
    end.

%% Open a listen port and assign the controlling process to
%% it self, then exit and make sure the port is closed properly.
controlling_process_self(Config) when is_list(Config) ->
    Cond = fun() -> ok end,
    Pre  = fun() -> case ?WHICH_LOCAL_ADDR(inet) of
                        {ok, Addr} ->
                            Addr;
                        {error, Reason} ->
                            throw({skip, Reason})
                    end
           end,
    TC   = fun(Addr) -> do_controlling_process_self(Config, Addr) end,
    Post = fun(_) -> ok end,
    ?TC_TRY(?FUNCTION_NAME, Cond, Pre, TC, Post).

do_controlling_process_self(Config, Addr) ->
    S = self(),
    process_flag(trap_exit,true),
    spawn_link(fun() ->
		       {ok,Sock} = ?LISTEN(Config, 0, [{ip, Addr}]),
		       S ! {socket, Sock},
		       ok = gen_tcp:controlling_process(Sock,self()),
		       S ! done
	       end),
    receive
	done ->
	    receive
		{socket,Sock} ->
		    process_flag(trap_exit,false),
		    %% Make sure the port is invalid after process crash
                    receive after 500 -> ok end,
                    case inet:port(Sock) of
                        {error,einval} -> ok;
                        {error,closed} -> ok % XXX gen_tcp_socket
                    end

	    end;
	Msg when element(1,Msg) /= socket ->
	    process_flag(trap_exit,false),
	    exit({unknown_msg,Msg})
    end.
    

%% Open a listen port and connect to it, then close the listen port
%% without doing any accept.  The connected socket should receive
%% a tcp_closed message.
no_accept(Config) when is_list(Config) ->
    Cond = fun() -> ok end,
    Pre  = fun() -> case ?WHICH_LOCAL_ADDR(inet) of
                        {ok, Addr} ->
                            Addr;
                        {error, Reason} ->
                            throw({skip, Reason})
                    end
           end,
    TC   = fun(Addr) -> do_no_access(Config, Addr) end,
    Post = fun(_) -> ok end,
    ?TC_TRY(?FUNCTION_NAME, Cond, Pre, TC, Post).

do_no_access(Config, Addr) ->
    ?P("create listen socket with Addr: ~p", [Addr]),
    %% LOpts = [{debug, true}],
    LOpts = [],
    {ok, L}         = ?LISTEN(Config, 0, [{ip, Addr} | LOpts]),
    {ok, {_, Port}} = inet:sockname(L),
    ?P("create connection socket"),
    %% COpts = [{debug, true}],
    COpts = [],
    ?P("connect to"
       "~n   Addr: ~p"
       "~n   Port: ~p", [Addr, Port]),
    {ok, Client}    = ?CONNECT(Config, Addr, Port, [{ip, Addr} | COpts]),
    ?P("close listen socket"),
    ok = gen_tcp:close(L),
    ?P("await connection socket closed"),
    receive
        {tcp_closed, Client} ->
            ?P("connection socket closed message received => OK"),
            ok
    after 5000 ->
            ?P("connection socket closed message *not* received => FAIL"),
            ct:fail(never_closed)    
    end.

%% Send several packets to a socket and close it.  All packets should
%% arrive to the other end.
close_with_pending_output(Config) when is_list(Config) ->
    ?P("~w -> entry with"
       "~n      Config: ~p"
       "~n      Nodes:  ~p", [?FUNCTION_NAME, Config, nodes()]),
    Pre = fun() ->
                  ?P("~w:pre -> try start node", [?FUNCTION_NAME]),
                  case start_remote_node(?FUNCTION_NAME,
					 ?WHICH_INET_BACKEND(Config)) of
                      {ok, Node} ->
                          ?P("~w:pre -> node ~p started",
                             [?FUNCTION_NAME, Node]),
                          Node;
                      {error, {no_connection,timeout}} ->
                          ?P("~w:pre -> [ERROR] no connection : timeout",
                             [?FUNCTION_NAME]),
                          ?SKIPT("node start timeout");
                      {error, Other} ->
                          %% Node starting is not what this test case is about.
                          %% so, if this fails, skip
                          ?P("~w:pre -> [ERROR] Unexpected error:"
                             "~n      ~p", [?FUNCTION_NAME, Other]),
                          ?SKIPT({failed_starting_remote_node, Other})
                  end
          end,
    TC   = fun(Node) ->
                   do_close_with_pending_output(Node, Config)
           end,
    Post = fun(Node) when is_atom(Node) ->
                   ?P("~w:post -> try stop 'remote' node ~p",
                      [?FUNCTION_NAME, Node]),
                   ?STOP_NODE(Node)   
           end,
    ?TC_TRY(?FUNCTION_NAME, Pre, TC, Post).

do_close_with_pending_output(Node, Config) ->
    {ok, Addr}      = ?WHICH_LOCAL_ADDR(inet),
    ?P("~w -> try create listen socket", [?FUNCTION_NAME]),
    {ok, L}         = ?LISTEN(Config, 0, [binary, {ip, Addr}, {active, false}]),
    ?P("~w -> try get port", [?FUNCTION_NAME]),
    {ok, {_, Port}} = inet:sockname(L),
    Packets         = 16,
    Total           = 2048*Packets,

    Self = self(),

    ?P("~w -> try spawn sender (on ~p): "
       "~n   Config:  ~p"
       "~n   Addr:    ~p"
       "~n   Port:    ~p"
       "~n   packets: ~p", [?FUNCTION_NAME, Node, Config, Addr, Port, Packets]),
    Sender = spawn_link(Node, ?MODULE, sender,
			[Config, Self, Addr, Port, Packets]),
    ?P("~w -> sender spawned (~p) - spawn reader",
       [?FUNCTION_NAME, Sender]),
    Reader = spawn_link(
	       fun() ->
		       Self ! {self(), "Starting - try accept"},
		       {ok, A} = gen_tcp:accept(L),
		       ?P("~w -> connection accepted - recv ~w data",
			  [?FUNCTION_NAME, Total]),
		       ok = inet:setopts(A, [{debug, true}]),    
		       Self ! {self(), "Accepted - try read"},
		       case gen_tcp:recv(A, Total) of
			   {ok, Bin} when (byte_size(Bin) =:= Total) ->
			       ?P("~w -> [OK] received expected ~w "
				  "bytes of data - "
				  "close sockets", [?FUNCTION_NAME, Total]),
			       ok = inet:setopts(A, [{debug, false}]),    
			       Self ! {self(), "read - expected amount of data - close socket(s)"},
			       gen_tcp:close(A),
			       gen_tcp:close(L),
			       ?P("~w -> [OK] done", [?FUNCTION_NAME]),
			       exit(ok);
			   {ok, Bin} ->
			       ?P("~w -> [ERROR] unexpected amount "
				  "of data recv - "
				  "close sockets: "
				  "~n      Expected: ~p"
				  "~n      Received: ~p",
				  [?FUNCTION_NAME, Total, byte_size(Bin)]),
			       ok = inet:setopts(A, [{debug, false}]),    
			       Self ! {self(), "read - *unexpected* amount of data - close socket(s)"},
			       gen_tcp:close(A),
			       gen_tcp:close(L),
			       ?P("~w -> [ERROR] done", [?FUNCTION_NAME]),
			       ct:fail({small_packet, byte_size(Bin)});
			   Error ->
			       ?P("~w -> [ERROR] recv failed - "
				  "close sockets: "
				  "~n      Error: ~p", [?FUNCTION_NAME, Error]),
			       ok = inet:setopts(A, [{debug, false}]),    
			       Self ! {self(), ?P("read failed - ~p - close socket(s)", [Error])},
			       (catch gen_tcp:close(A)),
			       (catch gen_tcp:close(L)),
			       ?P("~w -> [ERROR] done", [?FUNCTION_NAME]),
			       ct:fail({unexpected, Error})
		       end
	       end
	      ),
    await_reader_result(Node, Sender, Reader).


await_reader_result(Node, Sender, Reader) ->
    erlang:monitor_node(Node, true),
    do_await_reader_result(Node, Sender, Reader).

do_await_reader_result(Node, Sender, Reader) ->
    receive
	{'EXIT', Reader, ok} ->
	    ?P("reader terminated with success"),
	    ok;
	{'EXIT', Reader, RError} ->
	    ?P("reader terminated with failure: "
	       "~n   ~p", [RError]),
	    ct:fail({reader, RError});

	{'EXIT', Sender, ok} ->
	    ?P("sender terminated with success"),
	    do_await_reader_result(Node, undefined, Reader);
	{'EXIT', Sender, SError} ->
	    ?P("sender terminated with failure: "
	       "~n   ~p", [SError]),
	    ct:fail({sender, SError});

	{nodedown, Node} = NODEDOWN ->
	    ?P("sender node down"),
	    ct:fail(NODEDOWN);

	{Sender, Msg} ->
	    ?P("sender: ~s~n", [Msg]),
	    do_await_reader_result(Node, Sender, Reader);

	{Reader, Msg} ->
	    ?P("reader: ~s~n", [Msg]),
	    do_await_reader_result(Node, Sender, Reader)
    end.

sender(Config, Parent, ServerAddr, ServerPort, Packets) ->
    Parent ! {self(), "starting - get local address"},
    case ?WHICH_LOCAL_ADDR(inet) of
	{ok, LocalAddr} ->
	    Parent ! {self(), ?P("got local address ~p", [LocalAddr])},
	    X256 = lists:seq(0, 255),
	    X512 = [X256|X256],
	    X1K = [X512|X512],
	    Bin = list_to_binary([X1K|X1K]),
	    Parent ! {self(), "try connect to server"},
	    {ok, Sock} = ?CONNECT(Config, ServerAddr, ServerPort,
				  [{ip, LocalAddr}]),
	    Parent ! {self(), "connected - begin sending"},
	    send_loop(Sock, Bin, Packets),
	    Parent ! {self(), "sent - close socket"},
	    ok = gen_tcp:close(Sock),
	    Parent ! {self(), "done"},
	    exit(ok);
	Else ->
	    exit({skip, ?F("Failed get local address: ~p", [Else])})
    end.

send_loop(_Sock, _Data, 0) -> ok;
send_loop(Sock, Data, Left) ->
    %% ok = gen_tcp:send(Sock, Data),
    case gen_tcp:send(Sock, Data) of
	ok ->
	    ok;
        {error, Reason} ->
            ?P("[send_loop] failed send data when:"
	       "~n   Left:        ~p"
	       "~n   Reason:      ~p"
	       "~n   Socket Info: ~p", [Left, Reason, (catch inet:info(Sock))]),
            exit({failed_send, Left, Reason})
    end,
    send_loop(Sock, Data, Left-1).

%% Test {active,N} option
%% Verify operation of the {active,N} option.
active_n(Config) when is_list(Config) ->
    Cond = fun() -> ok end,
    Pre  = fun() -> case ?WHICH_LOCAL_ADDR(inet) of
                        {ok, Addr} ->
                            Addr;
                        {error, Reason} ->
                            throw({skip, Reason})
                    end
           end,
    TC   = fun(Addr) -> do_active_n(Config, Addr) end,
    Post = fun(_) -> ok end,
    ?TC_TRY(?FUNCTION_NAME, Cond, Pre, TC, Post).

do_active_n(Config, Addr) ->
    N = 3,
    LS = ok(?LISTEN(Config, 0, [{active,N}, {ip, Addr}])),
    [{active,N}] = ok(inet:getopts(LS, [active])),
    %% ok = inet:setopts(LS, [{active,-N}]),
    %% The point of this is to "demonstrate" that its possible to 
    %% enable and then later disable debug in one (setopts) call!
    %% Note the order! Its reversed!!
    ok = inet:setopts(LS, [{debug, false}, {active,-N}, {debug, true}]),
    receive
        {tcp_passive, LS} -> ok
    after
        5000 ->
            exit({error,tcp_passive_failure})
    end,
    [{active,false}] = ok(inet:getopts(LS, [active])),
    ok = inet:setopts(LS, [{active,0}]),
    receive
        {tcp_passive, LS} -> ok
    after
        5000 ->
            exit({error,tcp_passive_failure})
    end,
    ok = inet:setopts(LS, [{active,32767}]),
    {error,einval} = inet:setopts(LS, [{active,1}]),
    {error,einval} = inet:setopts(LS, [{active,-32769}]),
    ok = inet:setopts(LS, [{active,-32768}]),
    receive
        {tcp_passive, LS} -> ok
    after
        5000 ->
            exit({error,tcp_passive_failure})
    end,
    [{active,false}] = ok(inet:getopts(LS, [active])),
    ok = inet:setopts(LS, [{active,N}]),
    ok = inet:setopts(LS, [{active,true}]),
    [{active,true}] = ok(inet:getopts(LS, [active])),
    receive
        _ -> exit({error,active_n})
    after
        0 ->
            ok
    end,
    ok = inet:setopts(LS, [{active,N}]),
    ok = inet:setopts(LS, [{active,once}]),
    [{active,once}] = ok(inet:getopts(LS, [active])),
    receive
        _ -> exit({error,active_n})
    after
        0 ->
            ok
    end,
    {error,einval} = inet:setopts(LS, [{active,32768}]),
    ok = inet:setopts(LS, [{active,false}]),
    [{active,false}] = ok(inet:getopts(LS, [active])),
    Port = ok(inet:port(LS)),
    C = case ?CONNECT(Config, Addr, Port, [{active,N}, {ip, Addr}]) of
            {ok, CS} ->
                CS;
            {error, eaddrnotavail = Reason} ->
                ?SKIPT(connect_failed_str(Reason))
        end,
    [{active,N}] = ok(inet:getopts(C, [active])),
    S = ok(gen_tcp:accept(LS)),
    ok = inet:setopts(S, [{active,N}]),
    [{active,N}] = ok(inet:getopts(S, [active])),
    repeat(3,
           fun(I) ->
                   Msg = "message "++integer_to_list(I),
                   ok = gen_tcp:send(C, Msg),
                   receive
                       {tcp,S,Msg} ->
                           ok = gen_tcp:send(S, Msg)
                   after
                       5000 ->
                           exit({error,timeout})
                   end,
                   receive
                       {tcp,C,Msg} ->
                           ok
                   after
                       5000 ->
                           exit({error,timeout})
                   end
           end),
    receive
        {tcp_passive,S} ->
            [{active,false}] = ok(inet:getopts(S, [active]))
    after
        5000 ->
            exit({error,tcp_passive})
    end,
    receive
        {tcp_passive,C} ->
            [{active,false}] = ok(inet:getopts(C, [active]))
    after
        5000 ->
            exit({error,tcp_passive})
    end,
    LS2 = ok(?LISTEN(Config, 0, [{ip, Addr}, {active,0}])),
    receive
        {tcp_passive,LS2} ->
            [{active,false}] = ok(inet:getopts(LS2, [active]))
    after
        5000 ->
            exit({error,tcp_passive})
    end,
    ok = gen_tcp:close(LS2),
    ok = gen_tcp:close(C),
    ok = gen_tcp:close(S),
    ok = gen_tcp:close(LS),
    ok.

-define(OTP_3924_MAX_DELAY,  100).
-define(OTP_3924_MIN_FACTOR, 4).
%% Taken out of the blue, but on intra host connections
%% I expect propagation of a close to be quite fast
%% so 100 ms seems reasonable.

%% Tests that a socket can be closed fast enough.
otp_3924(Config) when is_list(Config) ->
    ?P("~w -> entry with"
       "~n      Config: ~p"
       "~n      Nodes:  ~p", [?FUNCTION_NAME, Config, nodes()]),
    Cond = fun() ->
                   case lists:keysearch(kernel_factor, 1, Config) of
                       %% Only run this on machines that are "fast enough"...
                       {value, {kernel_factor, Factor}}
                         when (Factor =< ?OTP_3924_MIN_FACTOR) ->
                           ?P("~w:condition -> "
                              "*fast* enough (~w)", [?FUNCTION_NAME, Factor]),
                           ok;
                       _ ->
                           ?P("~w:condition -> "
                              "*not* fast enough", [?FUNCTION_NAME]),
                           {skip, "Too slow for this test"}
                   end
           end,
    Pre = fun() ->
                  ?P("~w:pre -> which local address", [?FUNCTION_NAME]),
		  Addr = case ?WHICH_LOCAL_ADDR(inet) of
			     {ok, A} ->
				 A;
			     {error, Reason} ->
				 throw({skip, Reason})
			 end,
                  ?P("~w:pre -> calculate max delay", [?FUNCTION_NAME]),
                  MaxDelay = (case has_superfluous_schedulers() of
                                  true -> 4;
                                  false -> 1
                              end
                              * case {erlang:system_info(debug_compiled),
                                      erlang:system_info(lock_checking)} of
                                    {true, _} -> 6;
                                    {_, true} -> 2;
                                    _ -> 1
                                end * ?OTP_3924_MAX_DELAY),
                  ?P("~w:pre -> try start node", [?FUNCTION_NAME]),
                  {ok, Node} = start_node(?UNIQ_NODE_NAME),
                  ?P("~w:pre -> done with: "
                     "~n      Node:     ~p"
                     "~n      MaxDelay: ~p", [?FUNCTION_NAME, Node, MaxDelay]),
                  #{addr      => Addr,
		    node      => Node,
		    max_delay => MaxDelay}
          end,
    TC  = fun(#{addr      := Addr,
		node      := Node,
		max_delay := MaxDelay}) ->
                  ?P("~w:tc -> begin", [?FUNCTION_NAME]),
                  Res = do_otp_3924(Config, Addr, Node, MaxDelay),
                  ?P("~w:tc -> done", [?FUNCTION_NAME]),
                  Res
          end,
    Post = fun(#{node := Node}) ->
                   ?P("~w:post -> try stop node ~p", [?FUNCTION_NAME, Node]),
                   ?STOP_NODE(Node)
           end,
    ?TC_TRY(?FUNCTION_NAME, Cond, Pre, TC, Post).

do_otp_3924(Config, Addr, Node, MaxDelay) ->
    DataLen = 100*1024,
    Data    = otp_3924_data(DataLen),
    %% Repeat the test a couple of times to prevent the test from passing
    %% by chance.
    repeat(10, fun(N) ->
                       ok = otp_3924(Config, Addr, MaxDelay, Node, Data, DataLen, N)
               end),
    ok.

otp_3924(Config, Addr, MaxDelay, Node, Data, DataLen, N) ->
    {ok, L}         = ?LISTEN(Config, 0, [list, {ip, Addr}, {active, false}]),
    {ok, {_, Port}} = inet:sockname(L),
    Sender          = spawn_link(Node,
				 ?MODULE,
				 otp_3924_sender,
				 [Config, self(), Addr, Port, Data]),
    Data = otp_3924_receive_data(L, Sender, MaxDelay, DataLen, N),
    ok = gen_tcp:close(L).

otp_3924_receive_data(LSock, Sender, MaxDelay, Len, N) ->
    OP = process_flag(priority, max),
    OTE = process_flag(trap_exit, true),
    TimeoutRef = make_ref(),
    Data = (catch begin
                      Sender ! start,
                      {ok, Sock} = gen_tcp:accept(LSock),
                      D = otp_3924_receive_data(Sock,
                                                TimeoutRef,
                                                MaxDelay,
                                                Len,
                                                [],
                                                0),
                      ok = gen_tcp:close(Sock),
                      D
                  end),
    unlink(Sender),
    process_flag(trap_exit, OTE),
    process_flag(priority, OP),
    receive
	{'EXIT', _, TimeoutRef} ->
	    ct:fail({close_not_fast_enough,MaxDelay,N});
	{'EXIT', Sender, Reason} ->
	    ct:fail({sender_exited, Reason});
	{'EXIT', _Other, Reason} ->
	    ct:fail({linked_process_exited, Reason})
    after 0 ->
	    case Data of
		{'EXIT', {A,B}} ->
		    ct:fail({A,B,N});
		{'EXIT', Failure} ->
		    ct:fail(Failure);
		_ ->
		    Data
	    end
    end.
    

otp_3924_receive_data(Sock, TimeoutRef, MaxDelay, Len, Acc, AccLen) ->
    case gen_tcp:recv(Sock, 0) of
	{ok, Data} ->
	    NewAccLen = AccLen + length(Data),
	    if
		NewAccLen == Len ->
		    {ok, TRef} = timer:exit_after(MaxDelay,
                                                  self(),
                                                  TimeoutRef),
		    {error, closed} = gen_tcp:recv(Sock, 0),
		    timer:cancel(TRef),
		    lists:flatten([Acc, Data]);
		NewAccLen > Len ->
		    exit({received_too_much, NewAccLen});
		true ->
		    otp_3924_receive_data(Sock,
					  TimeoutRef,
					  MaxDelay,
					  Len,
					  [Acc, Data],
					  NewAccLen)
	    end;
	{error, closed} ->
	    exit({premature_close, AccLen});
	Error ->
	    exit({unexpected_error, Error})
    end.
    
otp_3924_data(Size) ->
    Block =
	"This is a sequence of characters that will be repeated "
	"again and again and again and again and again and ...  ",
    L = length(Block), 
    otp_3924_data(Block, [], Size div L, Size rem L).

otp_3924_data(_, Acc, 0, 0) ->
    lists:flatten(Acc);
otp_3924_data(_, Acc, 0, SingleLeft) ->
    otp_3924_data(false, ["."|Acc], 0, SingleLeft-1);
otp_3924_data(Block, Acc, BlockLeft, SingleLeft) ->
    otp_3924_data(Block, [Block|Acc], BlockLeft-1, SingleLeft).

otp_3924_sender(Config, Receiver, Addr, Port, Data) ->
    receive
	start ->
	    %% {ok, Sock} = ?CONNECT(Config, Addr, Port, [list, {ip, Addr}]),
	    case ?CONNECT(Config, Addr, Port, [list, {ip, Addr}]) of
		{ok, Sock} ->
		    gen_tcp:send(Sock, Data),
		    ok = gen_tcp:close(Sock),
		    unlink(Receiver);
		{error, eaddrinuse = Reason} ->
		    exit({skip, Reason})
	    end
    end.


%% Tests that a huge amount of data can be received before a close.
data_before_close(Config) when is_list(Config) ->
    Cond = fun() -> ok end,
    Pre  = fun() -> case ?WHICH_LOCAL_ADDR(inet) of
                        {ok, Addr} ->
                            Addr;
                        {error, Reason} ->
                            throw({skip, Reason})
                    end
           end,
    TC   = fun(Addr) -> do_data_before_close(Config, Addr) end,
    Post = fun(_) -> ok end,
    ?TC_TRY(?FUNCTION_NAME, Cond, Pre, TC, Post).

do_data_before_close(Config, Addr) ->
    ?P("create listen socket"),
    {ok, L} = ?LISTEN(Config, 0, [binary, {ip, Addr}]),
    {ok, {_, TcpPort}} = inet:sockname(L),
    Bytes = 256*1024,
    ?P("create 'huge sender' process"),
    spawn_link(fun() -> huge_sender(Config, Addr, TcpPort, Bytes) end),
    ?P("accept connection"),
    {ok, A} = gen_tcp:accept(L),
    ?P("receive and count data"),
    case count_bytes_recv(A, 0) of
        {Bytes, Result} ->
            ?P("Success: "
               "~n   Result: ~p", [Result]);
        {Wrong, Result} ->
            ?P("Wrong Number of Bytes:"
               "~n   Expected: ~p"
               "~n   Got:      ~p"
               "~n   Result:   ~p", [Bytes, Wrong, Result]),
            ct:fail({wrong_count, Wrong})
    end,
    ok.

count_bytes_recv(Sock, Total) ->
    receive
	{tcp, Sock, Bin} ->
            Sz = byte_size(Bin),
            ?P("count_bytes_recv -> received ~w bytes of data", [Sz]),
	    count_bytes_recv(Sock, Total+Sz);
	Other ->
            ?P("count_bytes_recv -> received 'other': "
               "~n   ~p", [Other]),
	    {Total, Other}
    end.

huge_sender(Config, Addr, TcpPort, Bytes) ->
    ?P("huge_sender -> connect to"
       "~n   Addr: ~p"
       "~n   Port: ~p", [Addr, TcpPort]),
    %% {ok, Client} = ?CONNECT(Config, Addr, TcpPort, [{ip, Addr}]),
    case ?CONNECT(Config, Addr, TcpPort, [{ip, Addr}]) of
	{ok, Client} ->
	    ?P("huge_sender -> connected: sleep some"),
	    receive after 500 -> ok end,
	    ?P("huge_sender -> try send ~w bytes", [Bytes]),
	    ok = gen_tcp:send(Client, make_zero_packet(Bytes)),
	    ?P("huge_sender -> data sent: sleep some"),
	    receive after 500 -> ok end,
	    ?P("huge_sender -> close socket"),
	    _ = gen_tcp:close(Client),
	    ?P("huge_sender -> done"),
	    ok;
	{error, Reason} when (Reason =:= duplicate_name) ->
	    ?P("huge_sender -> connect failed: "
	       "~n   ~p", [Reason]),
	    exit({skip, ?F("connect failed: ~p", [Reason])})
    end.

make_zero_packet(0) -> [];
make_zero_packet(N) when N rem 2 == 0 ->
    P = make_zero_packet(N div 2),
    [P|P];
make_zero_packet(N) ->
    P = make_zero_packet(N div 2),
    [0, P|P].

%% OTP-2924. Test that the socket process does not crash when
%% sys:get_status(Pid) is called.
get_status(Config) when is_list(Config) ->
    {ok,{socket,Pid,_,_}} = ?LISTEN(Config, 5678,[]),
    {status,Pid,_,_} = sys:get_status(Pid).

-define(RECOVER_SLEEP, 60000).
-define(RETRY_SLEEP,   15000).

%% Open as many sockets as possible. Do this several times and check
%% that we get the same number of sockets every time.
%% Guess: This is "supposed to" test for socket leakage
%% This works badly with the socket inet_backend, so make
%% some "checks" and "adjustments"...
iter_max_socks(Config) when is_list(Config) ->
    ct:timetrap(?MINS(30)),
    Cond = fun() -> iter_max_socks_condition(Config) end,
    Pre  = fun() ->
                   %% This is not *nearly* enough
                   %% We have some crap machines,
                   %% which we need to "handle with care"...
                   Tries =
                       case os:type() of
                           {win32, _} ->
			       7;
                           {unix, darwin} ->
                               10;
                           _ ->
                               20
                       end,
                   %% Run on a different node in order to
                   %% limit the effect if this test fails.
                   Dir = filename:dirname(code:which(?MODULE)),
                   {ok, Node} = ?START_NODE(test_iter_max_socks,
                                            "+Q 2048 -pa " ++ Dir),
                   {ok, Addr} = ?WHICH_LOCAL_ADDR(inet),
                   #{addr  => Addr,
                     tries => Tries,
                     node  => Node}
           end,
    Case = fun(#{addr  := Addr,
                 tries := Tries,
                 node  := Node}) ->
                   do_iter_max_socks(Config, Addr, Tries, Node)
           end,
    Post = fun(#{node := Node}) ->
                   ?STOP_NODE(Node)
           end,
    ?TC_TRY(?FUNCTION_NAME, Cond, Pre, Case, Post).

-define(IMS_MAX_ULIMIT, 4096).

iter_max_socks_condition(Config) -> 
    case ?IS_SOCKET_BACKEND(Config) of
        true ->
            case os:type() of
                {unix, _} ->
                    MaxNumOpenFilesStr =
                        string:trim(os:cmd("ulimit -n")),
                    try list_to_integer(MaxNumOpenFilesStr) of
                        MaxNumOpenFile when
                              (MaxNumOpenFile =< ?IMS_MAX_ULIMIT) ->
                            ok;
                        MaxNumOpenFile ->
                            {skip, ?F("ulimit -n: ~w (> ~w)",
                                      [MaxNumOpenFile, ?IMS_MAX_ULIMIT])}
                    catch
                        _:_:_ ->
                            %% Skip just to be on the safe side
                            {skip, "Works badly with the socket inet_backend"}
                    end;
                _ ->
                    ok
            end;
        false ->
            ok
    end.

   
do_iter_max_socks(Config, Addr, Tries, Node) ->
    Self = self(),
    L = iter_max_socks_run(
          Node,
          fun() ->
                  exit(iter_max_socks_runner(Config, Addr, Self, Tries, initialize))
          end),
    ?P("Result: "
       "~n   ~p", [L]),
    all_equal(L),
    {comment, "Max sockets: " ++ integer_to_list(hd(L))}.

iter_max_socks_run(Node, F) ->
    try erlang:spawn_opt(Node, F, [monitor]) of
        {Pid, MRef} when is_pid(Pid) andalso is_reference(MRef) ->
            iter_max_socks_await_runner(Node, Pid, MRef);
        _Any ->
            ?P("Unexpected process start result: "
               "~n   ~p", [_Any]),
            {skip, "Failed starting iterator (remote) process"}
    catch
        C:E:S ->
            ?P("Failed starting iterator (remote) process: "
               "~n   Class: ~p"
               "~n   Error: ~p"
               "~n   Stack: ~p", [C, E, S]),
            {skip, "Failed starting iterator (remote) process"}
    end.

iter_max_socks_await_runner(Node, Pid, MRef) ->
    erlang:monitor_node(Node, true),
    Start = millis(),
    iter_max_socks_await_runner2(Node, Pid, MRef, Start, Start).

iter_max_socks_await_runner2(Node, Pid, MRef, Start, Timestamp) ->
    receive
        {'DOWN', MRef, process, Pid, Res} ->
            T = millis(),
            ?P("received runner result after ~w ms "
                 "(~w ms since last status)", [T - Start, T - Timestamp]),
            erlang:monitor_node(Node, false),
            Res;

        {nodedown, Node} = NODEDOWN ->
            ?P("Received unexpected ~p 'nodedown'", [Node]),
            NODEDOWN;

        {status, Action, Info} ->
            T = millis(),
            ?P("Received status message (after ~w ms) from the runner ~p: "
               "~n   ~p => ~p", [T - Timestamp, Pid, Action, Info]),
            iter_max_socks_await_runner2(Node, Pid, MRef, Start, T);

        Any ->
            ?P("Received unexpected message while waiting for the runner ~p: "
               "~n   ~p", [Pid, Any]),
            iter_max_socks_await_runner2(Node, Pid, MRef, Start, Timestamp)

    after 5000 ->
            ?P("timeout while waiting for the runner ~p", [Pid]),
            iter_max_socks_await_runner2(Node, Pid, MRef, Start, Timestamp)
    end.

             
iter_max_socks_runner(_Config, _Addr, _Parent, 0, _) ->
    ?P("iter_max_socks_runner(0,-) -> done"),
    [];
iter_max_socks_runner(Config, Addr, Parent, N, initialize = First) ->
    ?P("iter_max_socks_runner(~w,~w) -> entry", [N, First]),
    Parent ! {status, start_socks_counting, First},
    MS = max_socks(Config, Addr),
    [MS|iter_max_socks_runner(Config, Addr, Parent, N-1, MS)];
iter_max_socks_runner(Config, Addr, Parent, N, failed = First) ->
    ?P("iter_max_socks_runner(~w,~w) -> entry", [N, First]),
    Parent ! {status, start_socks_counting, First},
    MS = max_socks(Config, Addr),
    [MS|iter_max_socks_runner(Config, Addr, Parent, N-1, First)];
iter_max_socks_runner(Config, Addr, Parent, N, First) when is_integer(First) ->
    ?P("iter_max_socks_runner(~w,~w) -> entry", [N, First]),
    Parent ! {status, start_socks_counting, First},
    MS = max_socks(Config, Addr),
    if
        (MS =:= First) -> 
	    [MS|iter_max_socks_runner(Config, Addr, Parent, N-1, First)];
       true ->
	    ?P("~w =/= ~w => sleeping for ~p seconds...",
               [MS, First, ?RETRY_SLEEP/1000]), 
	    receive after ?RETRY_SLEEP -> ok end,
	    ?P("iter_max_socks_runner(~w,~w) -> trying again", [N, First]),
            Parent ! {status, retry_socks_counting, {First, MS}},
	    RetryMS = max_socks(Config, Addr),
	    if RetryMS == First ->
                    [RetryMS|iter_max_socks_runner(Config, Addr, Parent, N-1, First)];
               true ->
                    [RetryMS|iter_max_socks_runner(Config, Addr, Parent, N-1, failed)]
            end
    end.

all_equal({skip, _} = SKIP) ->
    throw(SKIP);
all_equal([]) ->
    ok;
all_equal([Rule | T]) ->
    all_equal(Rule, T).

all_equal(Rule, [Rule | T]) ->
    all_equal(Rule, T);
all_equal(_, [_ | _]) ->
    ct:sleep(?RECOVER_SLEEP), % Wait a while and *hope* that we'll
                              % recover so other tests won't be
                              % affected.
    ct:fail(max_socket_mismatch);
all_equal(_Rule, []) ->
    ok.

max_socks(Config, Addr) ->
    put(state, open),
    Socks = case ?IS_SOCKET_BACKEND(Config) of
		true ->
		    case os:type() of
			{win32, nt} ->
			    %% 'socket' behaves differently
			    %% on Windows, so this test case
			    %% needs a lot of tweaking...
			    open_socks(Config,
				       ?IMS_MAX_ULIMIT div 2,
				       Addr);
			_ ->
			    open_socks(Config, ?IMS_MAX_ULIMIT, Addr)
		    end;
		_ ->
		    open_socks(Config, ?IMS_MAX_ULIMIT, Addr)

	    end,			    
    N = length(Socks),
    put(state, close),
    lists:foreach(fun(S) -> ok = gen_tcp:close(S) end, Socks),
    put(state, ready),
    ?P("Got ~p sockets", [N]),
    N.

%% We loop *either* until:
%% a) We cannot create more sockets
%% b) We have reached the max number of open sockets.
%%    Going passed this limit will make the system unstable
open_socks(Config, N, Addr) ->
    case ?LISTEN(Config, 0, [{ip, Addr}]) of
	{ok, L} ->
	    {ok, {_, Port}} = inet:sockname(L),
	    [L | connect_accept(Config, N-1, L, Addr, Port)];
	_ ->
	    []
    end.


connect_accept(Config, N, L, Addr, Port) when (N > 0) ->
    case ?CONNECT(Config, Addr, Port, [{ip, Addr}]) of
	{ok, C} ->
	    [C | do_accept(Config, N-1, L, Addr, Port)];
	_ ->
	    []
    end;
connect_accept(_, _, _, _, _) ->
    [].


do_accept(Config, N, L, Addr, Port) ->
    case gen_tcp:accept(L) of
	{ok, A} -> [A | connect_accept(Config, N-1, L, Addr, Port)];
	_ -> []
    end.

start_node(Name) ->
    Pa = filename:dirname(code:which(?MODULE)),
    ?START_NODE(Name, "-pa " ++ Pa).

%% start_node(Name0, InetBackend) ->
%%     Name = list_to_atom(?F("~w_~w", [Name0, InetBackend])),
%%     start_node(Name).

start_remote_node(Name0, InetBackend) ->
     Name = list_to_atom(?F("~w_~w", [Name0, InetBackend])),
     Pa = filename:dirname(code:which(?MODULE)),
     Opts = [{remote, true}, {fail_on_error, false}],
     ?START_NODE(Name, "-pa " ++ Pa, Opts).

%% Tests that when 'the other side' on a passive socket closes, the
%% connecting side can still read until the end of data.
passive_sockets(Config) when is_list(Config) ->
    Cond = fun() -> ok end,
    Pre  = fun() -> case ?WHICH_LOCAL_ADDR(inet) of
                        {ok, Addr} ->
                            Addr;
                        {error, Reason} ->
                            throw({skip, Reason})
                    end
           end,
    TC   = fun(Addr) -> do_passive_sockets(Config, Addr) end,
    Post = fun(_) -> ok end,
    ?TC_TRY(?FUNCTION_NAME, Cond, Pre, TC, Post).


do_passive_sockets(Config, Addr) ->
    ME = self(),
    spawn_link(fun() ->
                       passive_sockets_server(Config,
                                              [{active, false}, {ip, Addr}],
                                              ME)
               end),
    receive
        {socket,Port} -> ok
    end,
    ct:sleep(500),
    case ?CONNECT(Config, Addr, Port, [{active, false}, {ip, Addr}]) of
        {ok, Sock} ->
            passive_sockets_read(Sock);
        {error, eaddrnotavail = Reason} ->
            {skip, connect_failed_str(Reason)};
        Error ->
            ct:fail({"Could not connect to server", Error})
    end.

%%
%% Read until we get an {error, closed}. If we get another error, this test case
%% should fail.
%%
passive_sockets_read(Sock) ->
    case gen_tcp:recv(Sock, 0, 2000) of
	{ok, Data} ->
	    io:format("Received ~p bytes~n", [length(Data)]),
	    passive_sockets_read(Sock);
	{error, closed} ->
	    gen_tcp:close(Sock);
	Error ->
	    gen_tcp:close(Sock),
	    ct:fail({"Did not get {error, closed} before other error", Error})
    end.

passive_sockets_server(Config, Opts, Parent) ->
    case ?LISTEN(Config, 0, Opts) of
        {ok, LSock} ->
            {ok,{_,Port}} = inet:sockname(LSock),
            Parent ! {socket,Port},
            passive_sockets_server_accept(LSock);
        Error ->
            ct:fail({"Could not create listen socket", Error})
    end.

passive_sockets_server_accept(Sock) ->
    case gen_tcp:accept(Sock) of
        {ok, Socket} ->
            timer:sleep(500),			% Simulate latency
            passive_sockets_server_send(Socket, 5),
            passive_sockets_server_accept(Sock);
        Error ->
            ct:fail({"Could not accept connection", Error})
    end.

passive_sockets_server_send(Socket, 0) ->
    io:format("Closing other end..~n", []),
    gen_tcp:close(Socket);
passive_sockets_server_send(Socket, X) ->
    Data = lists:duplicate(1024*X, $a),
    case gen_tcp:send(Socket, Data) of
        ok ->
            ct:sleep(50),   % Simulate some processing.
            passive_sockets_server_send(Socket, X-1);
        {error, _Reason} ->
            ct:fail("Failed to send data")
    end.


%% Tests the return value from gen_tcp:accept when
%% the socket is closed from another process. (OTP-3817)
accept_closed_by_other_process(Config) when is_list(Config) ->
    Cond = fun() -> ok end,
    Pre  = fun() -> case ?WHICH_LOCAL_ADDR(inet) of
                        {ok, Addr} ->
                            Addr;
                        {error, Reason} ->
                            throw({skip, Reason})
                    end
           end,
    TC   = fun(Addr) -> do_accept_closed_by_other_process(Config, Addr) end,
    Post = fun(_) -> ok end,
    ?TC_TRY(?FUNCTION_NAME, Cond, Pre, TC, Post).

do_accept_closed_by_other_process(Config, Addr) ->
    Parent = self(),
    {ok, ListenSocket} = ?LISTEN(Config, 0, [{ip, Addr}]),
    Child =
	spawn_link(
	  fun() ->
		  Parent ! {self(), gen_tcp:accept(ListenSocket)}
	  end),
    receive after 1000 -> ok end,
    ok = gen_tcp:close(ListenSocket),
    receive
        {Child, {error, closed}} ->
            ok;
        {Child, Other} ->
            ct:fail({"Wrong result of gen_tcp:accept", Other})
    end.

repeat(N, Fun) ->
    repeat(N, N, Fun).

repeat(N, T, Fun) when is_integer(N), N > 0 ->
    Fun(T-N),
    repeat(N-1, T, Fun);
repeat(_, _, _) ->
    ok.


%% Tests the response when using a closed socket as argument.
closed_socket(Config) when is_list(Config) ->
    Cond = fun() -> ok end,
    Pre  = fun() -> case ?WHICH_LOCAL_ADDR(inet) of
                        {ok, Addr} ->
                            Addr;
                        {error, Reason} ->
                            throw({skip, Reason})
                    end
           end,
    TC   = fun(Addr) -> do_closed_socket(Config, Addr) end,
    Post = fun(_) -> ok end,
    ?TC_TRY(?FUNCTION_NAME, Cond, Pre, TC, Post).

do_closed_socket(Config, Addr) ->
    {ok, LS1} = ?LISTEN(Config, 0, [{ip, Addr}]),
    erlang:yield(),
    ok = gen_tcp:close(LS1),
    %% If the following delay is uncommented, the result error values
    %% below will change from {error, einval} to {error, closed} since
    %% inet_db then will have noticed that the socket is closed.
    %% This is a scheduling issue, i.e when the gen_server in 
    %% in inet_db processes the 'EXIT' message from the port,
    %% the socket is unregistered.
    %%
    %% ct:sleep({seconds,2})
    %%
    {error, R_send}   = gen_tcp:send(LS1, "data"),
    {error, R_recv}   = gen_tcp:recv(LS1, 17),
    {error, R_accept} = gen_tcp:accept(LS1),
    {error, R_controlling_process} =
	gen_tcp:controlling_process(LS1, self()),
    %%
    ok = ?P("R_send = ~p", [R_send]),
    ok = ?P("R_recv = ~p", [R_recv]),
    ok = ?P("R_accept = ~p", [R_accept]),
    ok = ?P("R_controlling_process = ~p", [R_controlling_process]),
    ok.

%%%
%%% Test using the gen_tcp:shutdown/2 function using a sort server.
%%% 

shutdown_active(Config) when is_list(Config) ->
    Cond = fun() -> ok end,
    Pre  = fun() -> case ?WHICH_LOCAL_ADDR(inet) of
                        {ok, Addr} ->
                            Addr;
                        {error, Reason} ->
                            throw({skip, Reason})
                    end
           end,
    TC   = fun(Addr) -> shutdown_common(Config, Addr, true) end,
    Post = fun(_) -> ok end,
    ?TC_TRY(?FUNCTION_NAME, Cond, Pre, TC, Post).

shutdown_passive(Config) when is_list(Config) ->
    Cond = fun() -> ok end,
    Pre  = fun() -> case ?WHICH_LOCAL_ADDR(inet) of
                        {ok, Addr} ->
                            Addr;
                        {error, Reason} ->
                            throw({skip, Reason})
                    end
           end,
    TC   = fun(Addr) -> shutdown_common(Config, Addr, false) end,
    Post = fun(_) -> ok end,
    ?TC_TRY(?FUNCTION_NAME, Cond, Pre, TC, Post).

shutdown_common(Config, Addr, Active) ->
    ?P("start sort server"),
    P = sort_server(Config, Addr, Active),
    ?P("Sort server port: ~p", [P]),


    do_sort(Config, Addr, P, []),
    do_sort(Config, Addr, P, ["glurf"]),
    do_sort(Config, Addr, P, ["abc","nisse","dum"]),

    do_sort(Config, Addr, P, [lists:reverse(integer_to_list(I)) || I <- lists:seq(25, 255)]),
    do_sort(Config, Addr, P, [lists:reverse(integer_to_list(I)) || I <- lists:seq(77, 999)]),
    do_sort(Config, Addr, P, [lists:reverse(integer_to_list(I)) || I <- lists:seq(25, 55)]),
    do_sort(Config, Addr, P, []),
    do_sort(Config, Addr, P, ["apa"]),
    do_sort(Config, Addr, P, ["kluns","gorilla"]),
    do_sort(Config, Addr, P, [lists:reverse(integer_to_list(I)) || I <- lists:seq(25, 1233)]),
    do_sort(Config, Addr, P, []),
    receive
	Any ->
	    ct:fail({unexpected_message,Any})
    after 0 -> ok
    end.

do_sort(Config, Addr, P, List0) ->
    ?P("Sort: "
       "~n   ~p", [List0]),
    List = [El++"\n" || El <- List0],
    S = case ?CONNECT(Config, Addr, P, [{ip, Addr}, {packet,line}]) of
            {ok, Socket} ->
                Socket;
            {error, eaddrnotavail = Reason} ->
                ?SKIPT(connect_failed_str(Reason))
        end,
    %% ok = inet:setopts(S, [{debug, true}]),
    ?P("Send Lines: "
       "~n   ~p", [List]),
    send_lines(S, List),
    ok = gen_tcp:shutdown(S, write),
    Lines = collect_lines(S, true),
    ?P("Collected: "
       "~n   ~p", [Lines]),
    SortedLines = lists:sort(List),
    ?P("Sorted: "
       "~n   ~p", [SortedLines]),
    case SortedLines of
        Lines ->
            ok;
        _ ->
            LmSL = Lines -- SortedLines,
            SLmL = SortedLines -- Lines,
            ?P("Not identical after sorting:"
               "~n   Lines -- SortedLines: "
               "~n      ~p"
               "~n   SortedLines -- Lines: "
               "~n      ~p", [LmSL, SLmL]),
            Lines = SortedLines
    end,
    ok = gen_tcp:close(S).

sort_server(Config, Addr, Active) ->
    Opts = [{ip, Addr}, {exit_on_close,false},{packet,line},{active,Active}],
    {ok,L} = ?LISTEN(Config, 0, Opts),
    Go = make_ref(),
    Pid = spawn_link(fun() ->
                             receive Go -> sort_server_1(L, Active) end
                     end),
    ok = gen_tcp:controlling_process(L, Pid),
    Pid ! Go,
    {ok,Port} = inet:port(L),
    Port.

%% Acceptor loop
sort_server_1(L, Active) ->
    {ok,S} = gen_tcp:accept(L),
    Go = make_ref(),
    Sorter = spawn(fun() -> receive Go -> sorter(S, Active) end end),
    ok = gen_tcp:controlling_process(S, Sorter),
    Sorter ! Go,
    sort_server_1(L, Active).

%% Sorter
sorter(S, Active) ->
    ?P("[sorter] try receive lines for sorting"),
    Lines = collect_lines(S, Active),
    SortedLines = lists:sort(Lines),
    ?P("[sorter]"
       "~n   received Lines: "
       "~n      ~p"
       "~n   (send) sorted Lines: "
       "~n      ~p", [Lines, SortedLines]),
    send_lines(S, SortedLines),
    gen_tcp:shutdown(S, write),
    gen_tcp:close(S).

collect_lines(S, true) ->
    collect_lines_1(S, []);
collect_lines(S, false) ->
    passive_collect_lines_1(S, []).

collect_lines_1(S, Acc) ->
    receive
	{tcp,S,Line} ->
            ?P("collect_lines_1(~w): ~p", [S, Line]),
            collect_lines_1(S, [Line|Acc]);
	{tcp_closed,S} ->
            ?P("collect_lines_1(~w): tcp_closed", [S]),
            lists:reverse(Acc)
    end.

passive_collect_lines_1(S, Acc) ->
    case gen_tcp:recv(S, 0) of
	{ok,Line} -> passive_collect_lines_1(S, [Line|Acc]);
	{error,closed} -> lists:reverse(Acc)
    end.


send_lines(S, Lines) ->    
    lists:foreach(fun(Line) ->
                          ?P("send_line(~w): ~p", [S, Line]),
			  ok = gen_tcp:send(S, Line)
		  end, Lines).

%%%
%%% Shutdown pending.
%%%

shutdown_pending(Config) when is_list(Config) ->
    Cond = fun() -> ok end,
    Pre  = fun() -> case ?WHICH_LOCAL_ADDR(inet) of
                        {ok, Addr} ->
                            Addr;
                        {error, Reason} ->
                            throw({skip, Reason})
                    end
           end,
    TC   = fun(Addr) -> do_shutdown_pending(Config, Addr) end,
    Post = fun(_) -> ok end,
    ?TC_TRY(?FUNCTION_NAME, Cond, Pre, TC, Post).

do_shutdown_pending(Config, Addr) ->
    N = 512*1024+17,
    ?P("N: ~p", [N]),
    Data = [<<N:32>>,ones(N),42],
    {Port, Pid} = a_server(Config, Addr),
    ?P("try connect to server (port: ~p)", [Port]),
    S = case ?CONNECT(Config, Addr, Port, [{ip, Addr}]) of
            {ok, Socket} ->
                ?P("connected"),
                Socket;
            {error, eaddrnotavail = Reason} ->
                ?SKIPT(connect_failed_str(Reason))
        end,
    ?P("send"),
    gen_tcp:send(S, Data),
    ?P("shutdown(write)"),
    gen_tcp:shutdown(S, write),
    ?P("await data message"),
    case sp_await_data(Pid, S) of
        N ->
            ok;
        InvalidN ->
            ?P("Invalid message: "
               "~n   Expected: ~p"
               "~n   Received: ~p", [N, InvalidN]),
            ct:fail({unexpected_msg, N, InvalidN})
    end,
    ?P("done"),
    ok.

sp_await_data(Pid, Sock) ->
    receive
        {tcp, Sock, Msg} ->
            ?P("got tcp (data) message: ~p", [Msg]),
            list_to_integer(Msg) - 5;
        {'EXIT', Pid, normal} ->
            ?P("server exited normal"),
            sp_await_data(Pid, Sock);
        Other ->
            ?P("UNEXPECTED: "
               "~n   ~p", [Other]),
            ct:fail({unexpected, Other})
    end.

 ones(0) -> [];
 ones(1) -> [1];
 ones(N) ->
     Half = N div 2,
     Ones = ones(Half),
     case 2*Half of
	 N -> [Ones|Ones];
	 _ -> [1,Ones|Ones]
     end.

a_server(Config, Addr) ->
     {ok, L}    = ?LISTEN(Config, 0, [{ip, Addr}, {exit_on_close,false},{active,false}]),
     Pid        = spawn_link(fun() -> a_server2(L) end),
     ok         = gen_tcp:controlling_process(L, Pid),
     {ok, Port} = inet:port(L),
     {Port, Pid}.

a_server2(L) ->
     {ok,S} = gen_tcp:accept(L),
     do_recv(S, []).

 do_recv(S, Bs0) ->
     case gen_tcp:recv(S, 0) of
	 {ok,B} ->
	     do_recv(S, [Bs0,B]);
	 {error,closed} ->
	     Bs = list_to_binary(Bs0),
	     gen_tcp:send(S, integer_to_list(byte_size(Bs))),
	     gen_tcp:close(S)
     end.

%%
%% Test 'show_econnreset' option
%%

show_econnreset_active(Config) when is_list(Config) ->
    Cond = fun() -> ok end,
    Pre  = fun() -> case ?WHICH_LOCAL_ADDR(inet) of
                        {ok, Addr} ->
                            Addr;
                        {error, Reason} ->
                            throw({skip, Reason})
                    end
           end,
    TC   = fun(Addr) -> do_show_econnreset_active(Config, Addr) end,
    Post = fun(_) -> ok end,
    ?TC_TRY(?FUNCTION_NAME, Cond, Pre, TC, Post).

do_show_econnreset_active(Config, Addr) ->
    %% First confirm everything works with option turned off.
    ?P("test with option switched off (default)"),
    {ok, L0} = ?LISTEN(Config, 0, [{ip, Addr}]),
    {ok, Port0} = inet:port(L0),
    Client0 = case ?CONNECT(Config, Addr, Port0,
                            [{active, false}, {ip, Addr}]) of
                 {ok, CSock0} ->
                     CSock0;
                  {error, eaddrnotavail = Reason0} ->
                      ?SKIPT(connect_failed_str(Reason0))
              end,
    {ok, S0} = gen_tcp:accept(L0),
    ok = gen_tcp:close(L0),
    ok = inet:setopts(Client0, [{linger, {true, 0}}]),
    ok = gen_tcp:close(Client0),
    receive
       {tcp_closed, S0} ->
	   ok;
       Other0 ->
	   ct:fail({unexpected, off, closed, Other0})
    after 1000 ->
	ct:fail({timeout, {server, no_tcp_closed}})
    end,

    %% Now test with option switched on.
    %% Note: We are also testing that the show_econnreset option is
    %% inherited from the listening socket by the accepting socket.
    ?P("test with option explicitly switched on"),
    {ok, L1} = ?LISTEN(Config, 0, [{show_econnreset, true}, {ip, Addr}]),
    {ok, Port1} = inet:port(L1),
    Client1 = case ?CONNECT(Config, Addr, Port1,
                            [{active, false}, {ip, Addr}]) of
                  {ok, CSock1} ->
                      CSock1;
                  {error, eaddrnotavail = Reason1} ->
                      ?SKIPT(connect_failed_str(Reason1))
              end,
    {ok, S1} = gen_tcp:accept(L1),
    ok = gen_tcp:close(L1),
    ok = inet:setopts(Client1, [{linger, {true, 0}}]),
    ok = gen_tcp:close(Client1),
    receive
	{tcp_error, S1, econnreset} ->
	    receive
		{tcp_closed, S1} ->
                    ?P("done"),
		    ok;
		Other1 ->
                    ?P("UNEXPECTED (expected closed):"
                       "~n   ~p", [Other1]),
		    ct:fail({unexpected, on, closed, Other1})
	    after 1 ->
                    ?P("UNEXPECTED timeout (expected closed)"),
                    ct:fail({timeout, {server, no_tcp_closed}})
	    end;
	Other2 ->
            ?P("UNEXPECTED (expected error:econnreset):"
               "~n   ~p", [Other2]),
	    ct:fail({unexpected, on, econnreset, Other2})
    after 1000 ->
            ?P("UNEXPECTED timeout (expected error:econnreset)"),
            ct:fail({timeout, {server, no_tcp_error}})
    end.

show_econnreset_active_once(Config) when is_list(Config) ->
    Cond = fun() -> ok end,
    Pre  = fun() -> case ?WHICH_LOCAL_ADDR(inet) of
                        {ok, Addr} ->
                            Addr;
                        {error, Reason} ->
                            throw({skip, Reason})
                    end
           end,
    TC   = fun(Addr) -> do_show_econnreset_active_once(Config, Addr) end,
    Post = fun(_) -> ok end,
    ?TC_TRY(?FUNCTION_NAME, Cond, Pre, TC, Post).

do_show_econnreset_active_once(Config, Addr) ->
    %% Now test using {active, once}
    {ok, L} = ?LISTEN(Config, 0,
                      [{active, false},
                       {show_econnreset, true},
                       {ip, Addr}]),
    {ok, Port} = inet:port(L),
    Client = case ?CONNECT(Config, Addr, Port,
                           [{active, false}, {ip, Addr}]) of
                 {ok, CSock} ->
                     CSock;
                  {error, eaddrnotavail = Reason} ->
                      ?SKIPT(connect_failed_str(Reason))
              end,
    {ok, S} = gen_tcp:accept(L),
    ok = gen_tcp:close(L),
    ok = inet:setopts(Client, [{linger, {true, 0}}]),
    ok = gen_tcp:close(Client),
    ok = ct:sleep(20),
    ok = receive Msg -> {unexpected_msg, Msg} after 0 -> ok end,
    ok = inet:setopts(S, [{active, once}]),
    receive
	{tcp_error, S, econnreset} ->
	    receive
		{tcp_closed, S} ->
		    ok;
		Other1 ->
		    ct:fail({unexpected1, Other1})
	    after 1 ->
		ct:fail({timeout, {server, no_tcp_closed}})
	    end;
	Other2 ->
	    ct:fail({unexpected2, Other2})
    after 1000 ->
	ct:fail({timeout, {server, no_tcp_error}})
    end.

show_econnreset_passive(Config) when is_list(Config) ->
    Cond = fun() -> ok end,
    Pre  = fun() -> case ?WHICH_LOCAL_ADDR(inet) of
                        {ok, Addr} ->
                            Addr;
                        {error, Reason} ->
                            throw({skip, Reason})
                    end
           end,
    TC   = fun(Addr) -> do_show_econnreset_passive(Config, Addr) end,
    Post = fun(_) -> ok end,
    ?TC_TRY(?FUNCTION_NAME, Cond, Pre, TC, Post).

do_show_econnreset_passive(Config, Addr) ->
    %% First confirm everything works with option turned off.
    {ok, L} = ?LISTEN(Config, 0, [{active, false}, {ip, Addr}]),
    {ok, Port} = inet:port(L),
    Client = case ?CONNECT(Config, Addr, Port, [{active, false}, {ip, Addr}]) of
                 {ok, CSock} ->
                     CSock;
                 {error, eaddrnotavail = Reason} ->
                     ?SKIPT(connect_failed_str(Reason))
             end,
    {ok, S} = gen_tcp:accept(L),
    ok = gen_tcp:close(L),
    ok = inet:setopts(S, [{linger, {true, 0}}]),
    ok = gen_tcp:close(S),
    ok = ct:sleep(1),
    {error, closed} = gen_tcp:recv(Client, 0),

    %% Now test with option switched on.
    {ok, L1} = ?LISTEN(Config, 0, [{active, false}, {ip, Addr}]),
    {ok, Port1} = inet:port(L1),
    Client1 =
        case ?CONNECT(Config, Addr, Port1,
                      [{active,          false},
                       {show_econnreset, true},
                       {ip,              Addr}]) of
            {ok, CSock1} ->
                CSock1;
            {error, eaddrnotavail = Reason1} ->
                ?SKIPT(connect_failed_str(Reason1))
        end,            
    {ok, S1} = gen_tcp:accept(L1),
    ok = gen_tcp:close(L1),
    ok = inet:setopts(S1, [{linger, {true, 0}}]),
    ok = gen_tcp:close(S1),
    ok = ct:sleep(1),
    {error, econnreset} = gen_tcp:recv(Client1, 0),
    ?P("done"),
    ok.

econnreset_after_sync_send(Config) when is_list(Config) ->
    Cond = fun() -> ok end,
    Pre  = fun() -> case ?WHICH_LOCAL_ADDR(inet) of
                        {ok, Addr} ->
                            Addr;
                        {error, Reason} ->
                            throw({skip, Reason})
                    end
           end,
    TC   = fun(Addr) -> do_econnreset_after_sync_send(Config, Addr) end,
    Post = fun(_) -> ok end,
    ?TC_TRY(?FUNCTION_NAME, Cond, Pre, TC, Post).

do_econnreset_after_sync_send(Config, Addr) ->
    %% First confirm everything works with option turned off.
    ?P("test with option switched off (default)"),
    {ok, L}    = ?LISTEN(Config, 0, [{active, false}, {ip, Addr}]),
    {ok, Port} = inet:port(L),
    Client = case ?CONNECT(Config, Addr, Port,
			   [{active,          false},
			    {show_econnreset, false},
			    {ip,              Addr}]) of
                 {ok, CSock} ->
                     CSock;
            {error, eaddrnotavail = Reason} ->
                ?SKIPT(connect_failed_str(Reason))
        end,
    {ok, S} = gen_tcp:accept(L),
    ok = gen_tcp:close(L),
    ok = inet:setopts(S, [{linger, {true, 0}}]),
    ok = gen_tcp:close(S),
    ok = ct:sleep(20),
    %% _ = inet:setopts(Client, [{debug, true}]),
    %% {error, closed} = gen_tcp:send(Client, "Whatever"),
    ok = ecr_ass_send(Config, Client, closed),
    %% _ = inet:setopts(Client, [{debug, false}]),

    %% Now test with option switched on.
    ?P("test with option explicitly switched on"),
    {ok, L1}    = ?LISTEN(Config, 0, [{active, false}, {ip, Addr}]),
    {ok, Port1} = inet:port(L1),
    Client1 =
        case ?CONNECT(Config, Addr, Port1,
                      [{active,          false},
                       {show_econnreset, true},
                       {ip,              Addr}]) of
            {ok, CSock1} ->
                CSock1;
            {error, eaddrnotavail = Reason1} ->
                ?SKIPT(connect_failed_str(Reason1))
        end,            
    {ok, S1} = gen_tcp:accept(L1),
    ok = gen_tcp:close(L1),
    ok = inet:setopts(S1, [{linger, {true, 0}}]),
    ok = gen_tcp:close(S1),
    ok = ct:sleep(20),
    %% {error, econnreset} = gen_tcp:send(Client1, "Whatever"),
    ok = ecr_ass_send(Config, Client1, econnreset),
    ?P("done"),
    ok.


ecr_ass_send(Config, Sock, Expected) ->
    case os:type() of
	{win32, nt} ->
	    case ?IS_SOCKET_BACKEND(Config) of
		true ->
		    do_ecr_ass_send(Sock, Expected, 2);
		false ->
		    do_ecr_ass_send(Sock, Expected, 1)
	    end;
	_ ->
	    do_ecr_ass_send(Sock, Expected, 1)
    end.

do_ecr_ass_send(Sock, Expected, N) when (N > 0) ->
    case gen_tcp:send(Sock, "Whatever") of
	{error, Expected} ->
	    ?P("[~w] expected send result", [N]),
	    ok;
	{error, Unexpected} ->
	    ?P("[~w] unexpected send error: "
	       "~n   Expected:   ~p"
	       "~n   Unexpected: ~p", [N, Expected, Unexpected]),
	    do_ecr_ass_send(Sock, Expected, N-1);
	ok ->
	    ?P("[~w] unexpected send success", [N]),
	    do_ecr_ass_send(Sock, Expected, N-1)
    end;
do_ecr_ass_send(_Sock, _Expected, _) ->
    error.


econnreset_after_async_send_active(Config) when is_list(Config) ->
    Cond = fun() -> ok end,
    Pre  = fun() -> case ?WHICH_LOCAL_ADDR(inet) of
                        {ok, Addr} ->
                            Addr;
                        {error, Reason} ->
                            throw({skip, Reason})
                    end
           end,
    TC   = fun(Addr) -> do_econnreset_after_async_send_active(Config, Addr) end,
    Post = fun(_) -> ok end,
    ?TC_TRY(?FUNCTION_NAME, Cond, Pre, TC, Post).

do_econnreset_after_async_send_active(Config, Addr) ->
    {OS, _}         = os:type(),
    IsSocketBackend = ?IS_SOCKET_BACKEND(Config),
    CPayload        = craasa_mk_payload(),
    SPayload        = "Whatever",

    %% First confirm everything works with option turned off.
    ?P("pre 1 (default)"),
    {Client1, Server1} = craasa_pre(Config, Addr, default),

    ?P("populate 1 (default)"),
    {ok, Sender1} = craasa_populate(OS, IsSocketBackend, default,
                                    Client1, Server1, CPayload, SPayload),
    ?P("sleep some"),
    ok = ct:sleep(20),

    ?P("[server] set linger true:0"),
    ok = inet:setopts(Server1, [{linger, {true, 0}}]),
    ?P("[server] close socket"),
    ok = gen_tcp:close(Server1),
    ?P("sleep some"),
    ok = ct:sleep(20),

    ?P("verify 1 (default)"),
    craasa_verify(default, Client1, SPayload),

    ?P("cleanup 1 (default)"),
    craasa_cleanup(Client1, Sender1),

    %% Now test with option switched on.
    ?P("pre 2 (true)"),
    {Client2, Server2} = craasa_pre(Config, Addr, true),

    ?P("populate 2 (true)"),
    {ok, Sender2} = craasa_populate(OS, IsSocketBackend, true,
                                    Client2, Server2, CPayload, SPayload),
    ?P("sleep some"),
    ok = ct:sleep(20),

    ?P("[server] set linger true:0"),
    ok = inet:setopts(Server2, [{linger, {true, 0}}]),
    ?P("[server] close socket"),
    ok = gen_tcp:close(Server2),
    ?P("sleep some"),
    ok = ct:sleep(20),

    ?P("verify 2 (true)"),
    craasa_verify(true, Client2, SPayload),

    ?P("cleanup 2 (true)"),
    craasa_cleanup(Client2, Sender2),

    ?P("done"),
    ok.

craasa_mk_payload() ->
    list_to_binary(lists:duplicate(1024 * 1024, $.)).

craasa_pre(Config, Addr, EConnReset)
  when is_boolean(EConnReset) orelse (EConnReset =:= default) ->
    ?P("create listen socket (server) with active = false"),
    {ok, L}    = ?LISTEN(Config, 0, [{active, false},
                                     {recbuf, 4096},
                                     {ip,     Addr}]),
    {ok, Port} = inet:port(L),
    ?P("[client] create connect socket with show_econnreset: ~p", [EConnReset]),
    Opts = if (EConnReset =:= default) -> [];
              is_boolean(EConnReset)   -> [{show_econnreset, EConnReset}]
           end,
    Client = case ?CONNECT(Config, Addr, Port,
                           [{ip, Addr}, {sndbuf, 4096}] ++ Opts) of
                 {ok, CSock} ->
                     CSock;
            {error, eaddrnotavail = Reason} ->
                ?SKIPT(connect_failed_str(Reason))
        end,
    ?P("create accept socket (server)"),
    {ok, S} = gen_tcp:accept(L),
    ?P("close listen socket"),
    ok = gen_tcp:close(L),
    {Client, S}.

craasa_populate(OS, _ISB, _EConnReset, Client, Server, CPayload, SPayload)
  when is_port(Client) andalso is_port(Server) ->
    ?P("send payload (~w bytes) from client to server", [byte_size(CPayload)]),
    ok = gen_tcp:send(Client, CPayload),
    ?P("verify client socket queue size"),
    case erlang:port_info(Client, queue_size) of
	{queue_size, N} when N > 0 -> ok;
	{queue_size, 0} when OS =:= win32 -> ok;
	{queue_size, 0} = T -> ct:fail(T)
    end,
    ?P("[server] send something"),
    ok = gen_tcp:send(Server, SPayload),
    {ok, undefined};
craasa_populate(OS, ISB,
		EConnReset, Client, Server, CPayload, SPayload) ->
    ExpectedSendRes = if (EConnReset =:= default) -> closed;
                         (EConnReset =:= true)    -> econnreset
                      end,
    Sender = spawn_link(fun() ->
                                craasa_populate_sender(
				  if (OS =:= win32) andalso ISB -> 2;
				     true                       -> 1
				  end,
				  Client,
				  ExpectedSendRes,
				  CPayload)
                        end),
    receive
        {'EXIT', Sender, Reason} when (Reason =/= normal) ->
            {error, {unexpected_exit, Sender, Reason}}
    after 2000 ->
            ?P("[server] send something"),
            ok = gen_tcp:send(Server, SPayload),
            {ok, Sender}
    end.

craasa_populate_sender(N, Client, ExpectedSendReason, Payload) when (N > 0) ->
    ?P("[socket, ~w] send payload (expect failure ~p)",
       [N, ExpectedSendReason]), 
    case gen_tcp:send(Client, Payload) of
        {error, ExpectedSendReason} ->
            ?P("[socket, ~w] expected payload send failure", [N]), 
            exit(normal);
        {error, UnexpectedSendReason} ->
            ?P("[socket, ~w] unexpected payload send failure: "
	       "~n   ~p", [N, UnexpectedSendReason]), 
	    craasa_populate_sender(N-1,
				   Client, ExpectedSendReason, Payload);
	ok ->
            ?P("[socket, ~w] unexpected payload send success", [N]), 
	    craasa_populate_sender(N-1,
				   Client, ExpectedSendReason, Payload)
    end;
craasa_populate_sender(_, _, _, _) ->
    exit(failed_sending_payload).

craasa_cleanup(Client, Sender) ->
    (catch gen_tcp:close(Client)),
    craasa_cleanup(Sender).

craasa_cleanup(Sender) when is_pid(Sender) ->
    exit(Sender, kill),
    receive
        {'EXIT', Sender, _} ->
            ok
    after 0 ->
            ok
    end;
craasa_cleanup(_) ->
    ok.

craasa_verify(default, Client, Payload) ->
    ?P("[verify-default] client await server data"),
    receive
	{tcp, Client, Payload} ->
            ?P("[verify-default] "
               "client received expected server data - "
               "now await socket closed"),
	    receive
		{tcp_closed, Client} ->
                    ?P("[verify-default] "
                       "received client socket closed"),
		    ok;
		Other1 ->
                    ?P("[verify-default] "
                       "awaiting client socket closed - received upexpected: "
                       "~n      ~p", [Other1]),
		    ct:fail({unexpected, tcp_closed, Other1})
	    end;

        {tcp_closed, Client} ->
            ?P("[verify-default] client awaiting socket data - unexpected close"),
            ct:fail({unexpected, tcp_closed, Client});

	Other2 ->
            ?P("[verify-default] "
               "awaiting client socket data - received upexpected: "
               "~n      ~p", [Other2]),
	    ct:fail({unexpected, tcp, Other2})
    end;
craasa_verify(true, Client, Payload) ->
    ?P("[verify-true] client await server data"),
    receive
	{tcp, Client, Payload} ->
            ?P("[verify-true] "
               "client received expected server data - now await socket error"),
	    receive
		{tcp_error, Client, econnreset} ->
                    ?P("[verify-true] "
                       "client received expected socket error - "
                       "now await socket closed"),
		    receive
			{tcp_closed, Client} ->
                            ?P("[verify-true] "
                               "client received expected socket closed"),
			    ok;
			Other1 ->
                            ?P("[verify-true] "
                               "client awaiting socket closed - "
                               "received upexpected: "
                               "~n      ~p", [Other1]),
			    ct:fail({unexpected, tcp_closed, Other1})
		    end;
		Other2 ->
                    ?P("[verify-true] "
                       "client awaiting socket error - received upexpected: "
                       "~n      ~p", [Other2]),
		    ct:fail({unexpected, tcp_error, Other2})
	    end;

        {tcp_closed, Client} ->
            ?P("[verify-true] client awaiting socket data - unexpected close"),
            ct:fail({unexpected, tcp_closed, Client});

	Other3 ->
            ?P("[verify-true] "
               "client awaiting socket data - received upexpected: "
               "~n      ~p", [Other3]),
            ct:fail({unexpected, tcp, Other3})
    end.


%% --------------------------------------------------------------------------

econnreset_after_async_send_active_once(Config) when is_list(Config) ->
    Cond = fun() -> ok end,
    Pre  = fun() -> case ?WHICH_LOCAL_ADDR(inet) of
                        {ok, Addr} ->
                            Addr;
                        {error, Reason} ->
                            throw({skip, Reason})
                    end
           end,
    TC   = fun(Addr) ->
                   do_econnreset_after_async_send_active_once(Config, Addr)
           end,
    Post = fun(_) -> ok end,
    ?TC_TRY(?FUNCTION_NAME, Cond, Pre, TC, Post).

do_econnreset_after_async_send_active_once(Config, Addr) ->
    ?P("[ctrl] pre"),
    {Client, Server, CPayload, SPayload} = craasao_pre(Config, Addr),

    {OS, _} = os:type(),
    ISB     = ?IS_SOCKET_BACKEND(Config),

    ?P("[ctrl] populate"),
    {ok, Sender} = craasao_populate(OS, ISB,
				    Client, Server, CPayload, SPayload),

    ?P("[ctrl] set server socket option linger: {true, 0}"),
    ok = inet:setopts(Server, [{linger, {true, 0}}]),
    ?P("[ctrl] close server socket"),
    ok = gen_tcp:close(Server),
    ?P("[ctrl] sleep some"),
    ok = ct:sleep(20),

    ?P("[ctrl] verify"),
    craasao_verify(Client, Sender),

    ?P("[ctrl] cleanup"),
    craasao_cleanup(Client),

    ?P("[ctrl] done"),
    ok.

craasao_pre(Config, Addr) ->
    ?P("[pre] create listen socket with active = false"),
    {ok, L}    = ?LISTEN(Config, 0,
                         [{active, false},
                          {recbuf, 4096},
                          {ip,     Addr}]),
    ?P("[pre] listen socket: "
       "~n      ~p", [L]),
    {ok, Port} = inet:port(L),
    ?P("[pre] create connect socket (~w)", [Port]),
    Client     = case ?CONNECT(Config, Addr, Port,
                               [{active,          false},
                                {sndbuf,          4096},
                                {show_econnreset, true},
                                {ip,              Addr}]) of
                     {ok, CSock} ->
                         ?P("[pre] connect socket created:"
                              "~n      ~p", [CSock]),
                         CSock;
                     {error, eaddrnotavail = Reason} ->
                         ?SKIPT(connect_failed_str(Reason))
                 end,
    ?P("[pre] create accept socket"),
    {ok, Server} = gen_tcp:accept(L),
    ?P("[pre] close listen socket"),
    ok = gen_tcp:close(L),
    {Client, Server, craasao_mk_payload(), "Whatever"}.

craasao_populate(OS, _ISB, Client, Server, CPayload, SPayload)
  when is_port(Client) andalso is_port(Server) ->
    ?P("[populate,inet] client send data when"
       "~n      Client: ~p"
       "~n      Server: ~p", [Client, Server]),
    ok      = gen_tcp:send(Client, CPayload),
    ?P("[populate,inet] verify client socket queue size"),
    case erlang:port_info(Client, queue_size) of
	{queue_size, N} when N > 0 -> ok;
	{queue_size, 0} when OS =:= win32 -> ok;
	{queue_size, 0} = T -> ct:fail(T)
    end,
    ?P("[populate,inet] server send data"),
    ok = gen_tcp:send(Server, SPayload),
    ?P("[populate,inet] sleep some"),
    ok = ct:sleep(20),
    {ok, undefined};
craasao_populate(OS, ISB, Client, Server, CPayload, SPayload) ->
    ?P("[populate,socket] entry when"
       "~n      Client: ~p"
       "~n      Server: ~p", [Client, Server]),
    Sender = spawn_link(fun() ->
                                craasao_populate_sender(
				  if ((OS =:= win32) andalso ISB) -> 2;
				     true                         -> 1
				  end,
				  Client, CPayload)
                        end),
    receive
        {'EXIT', Sender, Reason} ->
	    ?P("unexpected sender exit: "
	       "~n   ~p", [Reason]),
            {error, {unexpected_exit, Sender, Reason}}
    after 2000 ->
            ?P("[populate,socket] send something"),
            ok = gen_tcp:send(Server, SPayload),
            {ok, Sender}
    end.

craasao_populate_sender(N, Client, Payload) when (N > 0) ->
    ?P("[populate,sender,~w] send payload (expect failure)", [N]),
    ExpectedSendRes = econnreset,
    case gen_tcp:send(Client, Payload) of
	{error, ExpectedSendRes} ->
	    ?P("[populate,sender,~w] expected (payload) send failure", [N]), 
	    exit(normal);
	{error, BadReason} ->
	    ?P("[populate,sender,~w] unexpected (payload) send failure reason:"
	       "~n   ~p", [N, BadReason]),
	    craasao_populate_sender(N-1, Client, Payload);
	ok ->
	    ?P("[populate,sender,~w] unexpected send success - "
	       "expected failure with ~p", [N, ExpectedSendRes]),
	    craasao_populate_sender(N-1, Client, Payload)
    end;
craasao_populate_sender(_, _, _) ->
    exit(send_failure).


craasao_mk_payload() ->
    list_to_binary(lists:duplicate(1024 * 1024, $.)).

craasao_verify(Client, Sender) ->
    ?P("[verify] begin with"
       "~n      Client: ~p"
       "~n      Sender: ~p", [Client, Sender]),
    is_pid(Sender) andalso
        craasao_verify_sender(Sender),
    ?P("[verify] ensure no 'unexpected messages' received"),
    ok = receive Msg -> {unexpected_msg, Msg} after 0 -> ok end,
    ?P("[verify] set client socket option active: once"),
    inet:setopts(Client, [{sys_trace, true}]),
    ok = inet:setopts(Client, [{active, once}]),
    ?P("[verify] expect client econnreset"),
    receive
	{tcp_error, Client, econnreset} ->
            ?P("[verify] received client econnreset -> "
               "expect client closed message"),
	    receive
		{tcp_closed, Client} ->
                    ?P("[verify] "
                       "received expected client closed message - done"),
		    ok;
		Other1 ->
                    ?P("[verify] client received unexpected message "
                         "(expected closed): "
                       "~n      ~p", [Other1]),
		    ct:fail({unexpected, tcp_closed, Other1})
	    end;
	Other2 ->
            ?P("[verify] client received unexpected message (expected error): "
               "~n      Unexpected: ~p"
               "~n      Flushed:    ~p", [Other2, craasao_flush()]),
	    ct:fail({unexpected, tcp_error, Other2})
    end.

craasao_flush() ->
    craasao_flush([]).

craasao_flush(Acc) ->
    erlang:yield(),
    receive Msg    -> craasao_flush([Msg|Acc])
    after     1000 -> lists:reverse(Acc)
    end.

craasao_verify_sender(Sender) when is_pid(Sender) ->
    ?P("[verify sender] await termination"),
    receive
        {'EXIT', Sender, normal} ->
	    ?P("[verify sender] expected normal termination received"),
            ok;
        {'EXIT', Sender, Reason} ->
            ?P("[verify sender] unexpected termination: "
               "~n      ~p", [Reason]),
	    ct:fail({unexpected_sender_termination, Sender, Reason})
    after infinity ->
            ok
    end;
craasao_verify_sender(_) ->
    ok.

craasao_cleanup(Client) ->
    (catch gen_tcp:close(Client)).


%% --------------------------------------------------------------------------

econnreset_after_async_send_passive(Config) when is_list(Config) ->
    Cond = fun() -> ok end,
    Pre  = fun() -> case ?WHICH_LOCAL_ADDR(inet) of
                        {ok, Addr} ->
                            Addr;
                        {error, Reason} ->
                            throw({skip, Reason})
                    end
           end,
    TC   = fun(Addr) ->
                   do_econnreset_after_async_send_passive(Config, Addr)
           end,
    Post = fun(_) -> ok end,
    ?TC_TRY(?FUNCTION_NAME, Cond, Pre, TC, Post).

do_econnreset_after_async_send_passive(Config, Addr) ->
    {OS, _}  = os:type(),
    ISB      = ?IS_SOCKET_BACKEND(Config),
    CPayload = craasp_mk_payload(),
    SPayload = "Whatever",

    %% First confirm everything works with option turned off.
    ?P("pre 1 (default)"),
    {Client1, Server1} = craasp_pre(Config, Addr, default),

    ?P("populate 1 (default)"),
    {ok, Sender1} = craasp_populate(OS, ISB, default,
                                    Client1, Server1, CPayload, SPayload),

    ?P("close server socket (1)"),
    ok = gen_tcp:close(Server1),
    ?P("sleep some"),
    ok = ct:sleep(20),

    ?P("verify 1 (default)"),
    ok = craasp_verify(OS, ISB, Client1, default, SPayload),

    ?P("cleanup 1 (default)"),
    craasp_cleanup(Client1, Sender1),

    %% Now test with option switched on.
    ?P("pre 2 (true)"),
    {Client2, Server2} = craasp_pre(Config, Addr, true),

    ?P("populate 2 (default)"),
    {ok, Sender2} = craasp_populate(OS, ISB, true,
                                    Client2, Server2, CPayload, SPayload),


    ?P("close server socket 2"),
    ok = gen_tcp:close(Server2),
    ?P("sleep some"),
    ok = ct:sleep(20),

    ?P("verify 2 (default)"),
    ok = craasp_verify(OS, ISB, Client2, true, SPayload),

    ?P("cleanup 2 (default)"),
    craasp_cleanup(Client2, Sender2),

    ?P("done"),
    ok.


craasp_pre(Config, Addr, EConnReset)
  when is_boolean(EConnReset) orelse (EConnReset =:= default) ->
    ?P("create listen socket *** with option switched off (default)"),
    {ok, L}    = ?LISTEN(Config, 0,
                         [{active, false}, {recbuf, 4096}, {ip, Addr}]),
    {ok, Port} = inet:port(L),
    ?P("[client] create connect socket with show_econnreset: ~p", [EConnReset]),
    COpts = [{active, false}, {sndbuf, 4096}] ++
        if
            (EConnReset =:= default) -> [];
            is_boolean(EConnReset)   -> [{show_econnreset, EConnReset}]
        end,
    Client = case ?CONNECT(Config, Addr, Port, [{ip, Addr} | COpts]) of
                 {ok, CSock} ->
                     CSock;
                 {error, eaddrnotavail = Reason} ->
                     ?SKIPT(connect_failed_str(Reason))
        end,
    ?P("accept connection"),
    {ok, Server} = gen_tcp:accept(L),
    ?P("close listen socket"),
    ok = gen_tcp:close(L),
    {Client, Server}.

craasp_mk_payload() ->
    list_to_binary(lists:duplicate(1024 * 1024, $.)).

craasp_populate(OS, _ISB,
		_EConnReset, Client, Server, CPayload, SPayload)
  when is_port(Client) andalso is_port(Server) ->
    ?P("[port,server] set linger: true:0"),
    ok = inet:setopts(Server, [{linger, {true, 0}}]),
    ?P("[port,server] send some data to client"),
    ok = gen_tcp:send(Server, SPayload),
    ?P("[port,client] send some data to server"),
    ok = gen_tcp:send(Client, CPayload),
    ?P("[port,client] verify (port) queue-size"),
    case erlang:port_info(Client, queue_size) of
	{queue_size, N} when N > 0 -> ok;
	{queue_size, 0} when OS =:= win32 -> ok;
	{queue_size, 0} = T -> ct:fail(T)
    end,
    {ok, undefined};
craasp_populate(OS, ISB,
		EConnReset, Client, Server, CPayload, SPayload) ->
    ExpectedSendRes = if (EConnReset =:= default) -> closed;
                         (EConnReset =:= true)    -> econnreset
                      end,
    Sender = spawn_link(fun() ->
                                craasp_populate_sender(
				  if (OS =:= win32) andalso ISB -> 2;
				     true                       -> 1
				  end,
				  Client,
				  ExpectedSendRes,
				  CPayload)
                        end),
    receive
	{'EXIT', Sender, Reason} when (Reason =/= normal) ->
	    ?P("unexpected sender exit: "
	       "~n   ~p", [Reason]),
	    {error, {unexpected_exit, Sender, Reason}}
    after 2000 ->
            ?P("[server] send something"),
            ok = gen_tcp:send(Server, SPayload),
            {ok, Sender}
    end.
    
craasp_populate_sender(N, Client, ExpectedSendRes, Payload) when (N > 0) ->
    ?P("[socket,~w] send payload (expect failure)", [N]), 
    case gen_tcp:send(Client, Payload) of
	{error, ExpectedSendRes} ->
	    ?P("[socket,~w] payload send failure (as expected)", [N]), 
	    exit(normal);
	{error, BadReason} ->
	    ?P("[socket,~w] unexpected failure reason:"
	       "~n   ~p", [N, BadReason]),
	    craasp_populate_sender(N-1, Client, ExpectedSendRes, Payload);
	ok ->
	    ?P("[socket,~w] unexpected success - expected failure with ~p",
               [N, ExpectedSendRes]),
	    craasp_populate_sender(N-1, Client, ExpectedSendRes, Payload)
    end;
craasp_populate_sender(_, _, _, _) ->
    exit(failed_sending_payload).

craasp_verify(_OS, _ISB,
	      Client, EConnReset, _Payload)
  when (EConnReset =:= default) orelse is_boolean(EConnReset) ->
    ?P("[client,~w] attempt receive and expect error (closed)", [EConnReset]),
    if
        is_port(Client) ->
            ?P("   Port Info:     ~p"
               "~n   Socket Status: ~s",
               [try erlang:port_info(Client)
                catch
                    _:_:_ ->
                        "-"
                end,
                try prim_inet:getstatus(Client) of
                    {ok, CStatus} -> ?F("~p", [CStatus]);
                    _             -> "-"
                catch
                    _:_:_ ->
                        "-"
                end]);
        true ->
            ?P("   Socket Info: ~p", [inet:info(Client)])
    end,
    case gen_tcp:recv(Client, 0) of
        {error, closed}     when (EConnReset =:= default) ->
            ok;
        {error, econnreset} when (EConnReset =:= true)    ->
            ok;
        {error, Reason} ->
            {error, {unexpected_error, Reason}};
        ok ->
            {error, unexpected_success}
    end;
craasp_verify(win32 = _OS, true = _ISB,
	      Client, EConnReset, _Payload)
  when (EConnReset =:= default) orelse is_boolean(EConnReset) ->
    ?P("[client,~w] attempt receive and expect error (closed): "
       "~n   Socket Info:   ~p"
       "~n   Socket Status: ~s",
       [EConnReset, inet:info(Client),
	try prim_inet:getstatus(Client) of
            {ok, CStatus} -> ?F("~p", [CStatus]);
            _             -> "-"
        catch
            _:_:_ ->
                "-"
        end]),
    case gen_tcp:recv(Client, 0) of
        {error, closed}     when (EConnReset =:= default) ->
            ok;
        {error, econnreset} when (EConnReset =:= true)    ->
            ok;
        {error, Reason} ->
            {error, {unexpected_error, Reason}};
        ok ->
            {error, unexpected_success}
    end.

craasp_cleanup(Client, Sender) ->
    (catch gen_tcp:close(Client)),
    craasp_cleanup(Sender).

craasp_cleanup(Sender) when is_pid(Sender) ->
    exit(Sender, kill),
    receive
        {'EXIT', Sender, _} ->
            ok
    after 0 ->
            ok
    end;
craasp_cleanup(_) ->
    ok.



%%
%% Test {linger {true, 0}} aborts a connection
%%

linger_zero(Config) when is_list(Config) ->
    Cond = fun() -> ok end,
    Pre  = fun() -> case ?WHICH_LOCAL_ADDR(inet) of
                        {ok, Addr} ->
                            Addr;
                        {error, Reason} ->
                            throw({skip, Reason})
                    end
           end,
    TC   = fun(Addr) -> do_linger_zero(Config, Addr) end,
    Post = fun(_) -> ok end,
    ?TC_TRY(?FUNCTION_NAME, Cond, Pre, TC, Post).

do_linger_zero(Config, Addr) ->
    %% All the econnreset tests will prove that {linger, {true, 0}} aborts
    %% a connection when the driver queue is empty. We will test here
    %% that it also works when the driver queue is not empty.
    ?P("[ctrl] pre"),
    {OS, ISB, Client, Server} = lz_pre(Config, Addr),

    ?P("[ctrl] populate when"
       "~n   OS:     ~p"
       "~n   ISB:    ~p"
       "~n   Client: ~p"
       "~n   Server: ~p", [OS, ISB, Client, Server]),
    PayloadSize  = 1024 * 1024,
    {ok, Sender} = lz_populate(OS, ISB, Client, PayloadSize),

    ?P("[ctrl] set linger: {true, 0}"),
    %% ok = inet:setopts(Client, [{debug,  true}]),
    ok = inet:setopts(Client, [{linger, {true, 0}}]),
    %% ok = inet:setopts(Client, [{linger, {true, 1}}]),
    ?P("[ctrl] read back the linger option"),
    {ok, [{linger, {true, 0}}]} = inet:getopts(Client, [linger]),
    %% {ok, [{linger, {true, 1}}]} = inet:getopts(Client, [linger]),
    %% ok = inet:setopts(Client, [{debug,  false}]),
    ?P("[ctrl] close client socket"),
    ok = gen_tcp:close(Client),
    ?P("[ctrl] sleep some"),
    ok = ct:sleep(1),

    ?P("[ctrl] verify"),
    lz_verify(Client, Server, PayloadSize),

    ?P("[ctrl] cleanup"), % Just in case
    (catch gen_tcp:close(Server)),
    if is_pid(Sender) -> exit(Sender, kill);
       true           -> ok
    end,

    ?P("[ctrl] done"),
    ok.

lz_pre(Config, Addr) ->
    {OS, _} = os:type(),
    ISB     = ?IS_SOCKET_BACKEND(Config),
    ?P("create listen socket"),
    {ok, L} = ?LISTEN(Config, 0, [{ip,              Addr},
                                  {active,          false},
                                  {recbuf,          4096},
                                  {show_econnreset, true}]),
    ?P("listen socket created"),
    %% inet_backend = inet
    {ok, Port} = inet:port(L),
    ?P("connect (create client socket)"),
    Client = case ?CONNECT(Config, Addr, Port,
                           [{ip,      Addr},
                            {nodelay, true},
                            {active,  false},
                            {sndbuf,  4096}]) of
                 {ok, CSock} ->
                     CSock;
                 {error, eaddrnotavail = Reason} ->
                     ?SKIPT(connect_failed_str(Reason))
             end,
    ?P("accept"),
    {ok, Server} = gen_tcp:accept(L),
    ?P("close listen socket"),
    ok = gen_tcp:close(L),
    {OS, ISB, Client, Server}.

lz_populate(OS, _ISB, Client, PayloadSize) when is_port(Client) ->
    ?P("[inet] create payload"),
    Payload = lz_make_payload(PayloadSize),
    ?P("[inet] ensure non-empty queue"),
    lz_ensure_non_empty_queue(Client, Payload, OS),
    {ok, undefined};
lz_populate(OS, ISB, Client, PayloadSize) ->
    ?P("[socket] send payload"),
    Sender = spawn_link(fun() ->
				lz_populate_sender(OS, ISB, Client, PayloadSize)
			end),
    receive
        {'EXIT', Sender, Reason} ->
            {error, {unexpected_exit, Sender, Reason}}
    after 2000 ->
            {ok, Sender}
    end.

lz_populate_sender(OS, ISB, Client, PayloadSize) ->
    ?P("[socket,~w,~w] create payload", [OS, ISB]),
    Payload = lz_make_payload(PayloadSize),
    if ((OS =:= win32) andalso ISB) ->
	    ?P("[socket] send payload (expect one success and then failure)"),
	    ok              = gen_tcp:send(Client, Payload),
	    {error, closed} = gen_tcp:send(Client, Payload),
	    ?P("[socket] payload send success + failure (as expected)"), 
	    exit(normal);
       true ->
	    ?P("[socket] send payload (expect failure)"),
	    {error, closed} = gen_tcp:send(Client, Payload),
	    ?P("[socket] payload send failed (as expected)"), 
	    exit(normal)
    end.


lz_verify(Client, Server, PayloadSize)
  when is_port(Client) andalso is_port(Server) ->
    ?P("[inet] verify client socket (port) not connected"),
    undefined = erlang:port_info(Client, connected),
    ?P("[inet] try (and fail) recv (on accepted socket)"),
    {error, econnreset} = gen_tcp:recv(Server, PayloadSize),
    ok;
lz_verify(_Client, Server, PayloadSize) ->
    ?P("[socket] try (and fail) recv (on accepted socket)"),
    {error, econnreset} = gen_tcp:recv(Server, PayloadSize),
    ok.

lz_make_payload(PayloadSize) ->
    list_to_binary(lists:duplicate(PayloadSize, $.)).

%% THIS DOES NOT WORK FOR 'SOCKET'
lz_ensure_non_empty_queue(Sock, Payload, OS) when is_port(Sock) ->
    lz_ensure_non_empty_queue(Sock, Payload, OS, 1).

-define(LZ_MAX_SENDS, 3).

lz_ensure_non_empty_queue(Sock, _Payload, _OS, N) when (N > ?LZ_MAX_SENDS) ->
    ?P("queue size verification failed - port info: "
       "~n   Socket:      ~p"
       "~n   Socket info: ~p", [Sock, erlang:port_info(Sock)]),
    ct:fail("Queue size verification failed");
lz_ensure_non_empty_queue(Sock, Payload, OS, N) ->
    ?P("try send payload (~w bytes) ~w (on client socket) when port info:"
       "~n   ~p", [byte_size(Payload), N, erlang:port_info(Sock)]),
    ok = gen_tcp:send(Sock, Payload),
    ?P("try verify client socket queue size"),
    case erlang:port_info(Sock, queue_size) of
	{queue_size, QSz} when QSz > 0 ->
            ?P("queue size verification *successful* (~p) - port info: "
               "~n   ~p", [QSz, erlang:port_info(Sock)]),
            ok;
	{queue_size, 0} when OS =:= win32 ->
            ?P("queue size verification *successful* - port info: "
               "~n   ~p", [erlang:port_info(Sock)]),
            ok;
	{queue_size, 0} ->
            ?P("queue size verification failed - port info: "
               "~n   ~p", [erlang:port_info(Sock)]),
            lz_ensure_non_empty_queue(Sock, Payload, OS, N+1)
    end.


linger_zero_sndbuf(Config) when is_list(Config) ->
    Cond = fun() -> ok end,
    Pre  = fun() -> case ?WHICH_LOCAL_ADDR(inet) of
                        {ok, Addr} ->
                            Addr;
                        {error, Reason} ->
                            throw({skip, Reason})
                    end
           end,
    TC   = fun(Addr) -> do_linger_zero_sndbuf(Config, Addr) end,
    Post = fun(_) -> ok end,
    ?TC_TRY(?FUNCTION_NAME, Cond, Pre, TC, Post).

do_linger_zero_sndbuf(Config, Addr) ->
    %% All the econnreset tests will prove that {linger, {true, 0}} aborts
    %% a connection when the driver queue is empty. We will test here
    %% that it also works when the driver queue is not empty
    %% and the linger zero option is set on the listen socket.
    {OS, ISB, Client, Server} = lzs_pre(Config, Addr),
    inet:setopts(Client, [{sys_trace, true}]),

    PayloadSize = 1024 * 1024,
    {ok, Sender} = lzs_populate(OS, ISB, Client, PayloadSize),

    ?P("verify linger: {true, 0}"),
    {ok, [{linger, {true, 0}}]} = inet:getopts(Server, [linger]),
    ?P("close client socket"),
    ok = gen_tcp:close(Server),
    ok = ct:sleep(1),

    lzs_verify(Client, Server, PayloadSize),

    ?P("cleanup"), % Just in case
    (catch gen_tcp:close(Server)),
    if is_pid(Sender) -> exit(Sender, kill);
       true           -> ok
    end,

    ?P("done"),
    ok.

lzs_pre(Config, Addr) ->
    {OS, _} = os:type(),
    ISB     = ?IS_SOCKET_BACKEND(Config),
    ?P("create listen socket"),
    {ok, Listen} = ?LISTEN(Config, 0, [{ip,              Addr},
                                       {active,          false},
                                       {recbuf,          4096},
                                       {show_econnreset, true},
                                       {linger,          {true, 0}}]),
    {ok, Port} = inet:port(Listen),
    ?P("connect (create client socket)"),
    Client = case ?CONNECT(Config, Addr, Port,
                           [{ip,      Addr},
                            {nodelay, true},
                            {active,  false},
                            {sndbuf,  4096}]) of
            {ok, CSock} ->
                CSock;
            {error, eaddrnotavail = CReason} ->
                ?SKIPT(connect_failed_str(CReason))
        end,
    ?P("accept"),
    {ok, Server} = gen_tcp:accept(Listen),
    %% On *some* platforms, the linger is inherited,
    %% but not all so do not assume...
    ?P("check if linger option was inherited"),
    case inet:getopts(Server, [linger]) of
	{ok, [{linger, {true, 0}}]} ->
	    ?P("linger option was inherited"),
	    ok;
	{ok, [{linger, {true, TO}}]} ->
	    ?P("linger option was *not* inherited: TRUE, ~p", [TO]),
	    ok = inet:setopts(Server, [{linger, {true, 0}}]),
	    ok;
	{ok, [{linger, {false, TO}}]} ->
	    ?P("linger option was *not* inherited: FALSE, ~p", [TO]),
	    ok = inet:setopts(Server, [{linger, {true, 0}}]),
	    ok;
	{error, SReason} ->
	    ?P("FAILED reading linger option: ~p", [SReason]),
	    ok = inet:setopts(Server, [{linger, {true, 0}}]),
	    ok
    end,
    ?P("close listen socket"),
    ok = gen_tcp:close(Listen),
    {OS, ISB, Client, Server}.

lzs_populate(OS, _ISB, Client, PayloadSize) when is_port(Client) ->
    ?P("[inet] create payload"),
    Payload = lzs_make_payload(PayloadSize),
    ?P("[inet] ensure non-empty queue"),
    lz_ensure_non_empty_queue(Client, Payload, OS),
    {ok, undefined};
lzs_populate(OS, ISB, Client, PayloadSize) ->
    ?P("[socket] send payload ( = start payload sender)"),
    Sender = spawn(fun() ->
			   lzs_populate_sender(OS, ISB, Client, PayloadSize)
		   end),
    receive
        {'EXIT', Sender, Reason} ->
            {error, {unexpected_exit, Sender, Reason}}
    after 2000 ->
            {ok, Sender}
    end.

lzs_populate_sender(OS, ISB, Client, PayloadSize) ->
    ?P("[socket,~w,~w] create payload", [OS, ISB]),
    Payload = lzs_make_payload(PayloadSize),
    if ((OS =:= win32) andalso ISB) ->
	    ?P("[socket] send payload (expect one success and then failure)"), 
	    ok              = gen_tcp:send(Client, Payload),
	    {error, closed} = gen_tcp:send(Client, Payload),
	    ?P("[socket] payload send success + failure (as expected)"), 
	    exit(normal);
       true ->
	    ?P("[socket] send payload (expect failure)"), 
	    {error, closed} = gen_tcp:send(Client, Payload),
	    ?P("[socket] payload send failed (as expected)"), 
	    exit(normal)
    end.
    
lzs_make_payload(PayloadSize) ->
    Payload = binary:copy(<<"0123456789ABCDEF">>, 64 * 1024), % 1 MB
    if (PayloadSize =:= byte_size(Payload)) ->
            Payload;
       true ->
            exit({payload_size, PayloadSize, byte_size(Payload)})
    end.

lzs_verify(Client, Server, PayloadSize)
  when is_port(Client) andalso is_port(Server) ->
    ?P("[inet] verify client socket (port) not connected"),
    undefined = erlang:port_info(Server, connected),
    ?P("[inet] try (and fail) recv (on accepted socket)"),
    {error, closed} = gen_tcp:recv(Client, PayloadSize),
    ok;
lzs_verify(Client, _Server, PayloadSize) ->
    ?P("[socket] try (and fail) recv (on accepted socket)"),
    {error, closed} = gen_tcp:recv(Client, PayloadSize),
    ok.
    
%% Thanks to Luke Gorrie. Tests for a very specific problem with 
%% corrupt data. The testcase will be killed by the timetrap timeout
%% if the bug is present.
http_bad_packet(Config) when is_list(Config) ->
    Cond = fun() -> ok end,
    Pre  = fun() -> case ?WHICH_LOCAL_ADDR(inet) of
                        {ok, Addr} ->
                            Addr;
                        {error, Reason} ->
                            throw({skip, Reason})
                    end
           end,
    TC   = fun(Addr) -> do_http_bad_packet(Config, Addr) end,
    Post = fun(_) -> ok end,
    ?TC_TRY(?FUNCTION_NAME, Cond, Pre, TC, Post).

do_http_bad_packet(Config, Addr) ->
    {ok,L} = ?LISTEN(Config, 0, [{ip,        Addr},
                                 {active,    false},
                                 binary,
                                 {reuseaddr, true},
                                 {packet,    http}]),
    {ok,Port} = inet:port(L),
    spawn_link(fun() ->
                       erlang:yield(),
                       http_bad_client(Config, Addr, Port)
               end),
    case gen_tcp:accept(L) of
        {ok,S} ->
            http_worker(S);
        Err ->
            exit({accept,Err})
    end.

http_worker(S) ->
    case gen_tcp:recv(S, 0, 30000) of
	{ok,{http_error,Error}} ->
	     io:format("Http error: ~s\n", [Error]);
	{ok,Data} ->
	    io:format("Data: ~p\n", [Data]),
	    http_worker(S)
    end.

http_bad_client(Config, Addr, Port) ->
    {ok,S} = ?CONNECT(Config, Addr, Port,
                      [{ip, Addr}, {active,false}, binary]),
    ok = gen_tcp:send(S, "\r\n"),
    ok = gen_tcp:close(S).


%% Fill send queue and then start receiving.
%%
busy_send(Config) when is_list(Config) ->
    Cond = fun() -> ok end,
    Pre  = fun() -> case ?WHICH_LOCAL_ADDR(inet) of
                        {ok, Addr} ->
                            Addr;
                        {error, Reason} ->
                            throw({skip, Reason})
                    end
           end,
    TC   = fun(Addr) -> do_busy_send(Config, Addr) end,
    Post = fun(_) -> ok end,
    ?TC_TRY(?FUNCTION_NAME, Cond, Pre, TC, Post).

do_busy_send(Config, Addr) ->
    OldFlag = process_flag(trap_exit, true),
    Master  = self(),
    Msg     = <<"the quick brown fox jumps over a lazy dog~n">>,
    ?P("[master] start server"),
    ServerF =
        fun() ->
                ?P("[server] create listen socket"),
                case ?LISTEN(Config, 0, [binary,
                                         {ip,        Addr},
                                         {active,    false},
                                         {reuseaddr, true},
                                         {packet,    0},
                                         {recbuf,    4096},
                                         {sndbuf,    4096}]) of
                    {ok, L} ->
                        ?P("[server] listen socket created"),
                        {ok, Port} = inet:port(L),
                        Master ! {self(), listen_port, Port},
                        ?P("[server] await continue"),
                        receive
                            {Master, continue} ->
                                ?P("[server] received continue"),
                                busy_send_srv(L, Master, Msg)
                        end;
                    {error, Reason} ->
                        ?P("[server] UNEXPECTED: ~w", [Reason]),
                        ?SKIPE(listen_failed_str(Reason))
                end
        end,
    Server = spawn_link(ServerF),
    ?P("[master] server: ~p", [Server]),
    ListenPort =
        receive
            {'EXIT', Server, {skip, _} = SKIP} ->
                ?P("[master] server issued skip: "
                   "~n      ~p", [SKIP]),
                throw(SKIP);

            {'EXIT', Server, Reason} ->
                ?P("[master] server crashed: "
                   "~n      ~p", [Reason]),
                exit({server, Reason});

            {Server, listen_port, LP} ->
                ?P("listen port: ~p", [LP]),
                LP
        end,
    ?P("[master] start client"),
    ClientF = 
      fun () ->
              ?P("[client] await (connect) server port"),
              Port =
                  receive
                      {Master, connect, P} ->
                          P
                  end,
              ?P("[client] connect to ~w", [Port]),
	      case ?CONNECT(Config, Addr, Port,
                            [binary,
                             {ip,     Addr},
                             {active, false},
                             {packet, 0},
                             {recbuf, 4096},
                             {sndbuf, 4096}]) of
                  {ok, Socket} ->
                      Master ! {self(), connected},
                      ?P("[client] connected - await recv"),
                      receive
                          {Master, recv, N} ->
                              ?P("[client] received recv:~w", [N]),
                              busy_send_client_loop(Socket, Master, Msg, N)
                      end;
                  {error, eaddrnotavail = CReason} ->
                      ?P("[client] UNEXPECTED: ~w", [CReason]),
                      ?SKIPE(connect_failed_str(CReason))
              end
      end,
    Client = spawn_link(ClientF),
    ?P("[master] client: ~p", [Client]),
    Server ! {self(), continue},
    Client ! {self(), connect, ListenPort},
    receive
        {Client, connected} ->
            ?P("[master] client connected"),
            ok
    end,
    busy_send_loop(Server, Client, 0),
    process_flag(trap_exit, OldFlag),
    ?P("[master] done"),
    ok.

busy_send_loop(Server, Client, N) ->
    %% Master
    %%
    receive
        {Server, send} ->
            busy_send_loop(Server, Client, N+1)

    after 2000 ->
            ?P("[master] send timeout: server send queue full (N = ~w+1)", [N]),
            %% Send queue full, sender blocked 
            %% -> stop sender and release client
            Server ! {self(), close},
            Client ! {self(), recv, N+1},
            ?P("[master] await server 'send'..."),
            receive
                {Server, send} ->
                    busy_send_2(Server, Client, N+1)
            after 10000 ->
                    %% If this happens, see busy_send_srv
                    ?P("[master] UNEXPECTED: server send timeout"),
                    ct:fail({timeout,{server,not_send,flush([])}})
            end
    end.

busy_send_2(Server, Client, _N) ->
    %% Master
    %%
    ?P("[master] await (server) closed"),
    receive
        {Server, [closed]} ->
            ?P("[master] received expected (server) closed - "
               "await client closed"),
            receive
                {Client, [0,{error,closed}]} ->
                    ?P("[master] received expected (client) closed"),
                    ok
            end
    after 10000 ->
            ?P("[master] UNEXPECTED: server closed timeout"),
            ct:fail({timeout, {server, not_closed, flush([])}})
    end.

busy_send_srv(L, Master, Msg) ->
    %% Server
    %% Sometimes this accept does not return, do not really know why
    %% but it causes the timeout error in busy_send_loop to be
    %% triggered. Only happens on OS X Leopard?!?
    ?P("[server] try accept"),
    case gen_tcp:accept(L) of
        {ok, Socket} ->
            ?P("[server] accepted"),
            busy_send_srv_loop(Socket, Master, Msg);
        {error, Reason} ->
            ?P("UNEXPECTED: server accept failure: ~p", [Reason]),
            ?SKIPE(accept_failed_str(Reason))
    end.

busy_send_srv_loop(Socket, Master, Msg) ->
    %% Server
    %%
    receive
	{Master, close} ->
            ?P("[server] received close"),
	    ok = gen_tcp:close(Socket),
	    Master ! {self(),flush([closed])}
    after 0 ->
	    ok = gen_tcp:send(Socket, Msg),
	    Master ! {self(), send},
	    busy_send_srv_loop(Socket, Master, Msg)
    end.

busy_send_client_loop(Socket, Master, Msg, N) ->
    %% Client
    %%
    Size = byte_size(Msg),
    case gen_tcp:recv(Socket, Size) of
	{ok, Msg} ->
	    busy_send_client_loop(Socket, Master, Msg, N-1);
	Other ->
            ?P("[client] recv response: "
               "~n      ~p", [Other]),
	    Master ! {self(), flush([Other,N])}
    end.

%%%
%%% Send to a socket whose other end does not read until the port gets busy.
%%% Then close the other end. The writer should get an {error,closed} error.
%%% (Passive mode.)
%%%

busy_disconnect_passive(Config) when is_list(Config) ->
    Cond = fun() -> ok end,
    Pre  = fun() -> case ?WHICH_LOCAL_ADDR(inet) of
                        {ok, Addr} ->
                            Addr;
                        {error, Reason} ->
                            throw({skip, Reason})
                    end
           end,
    TC   = fun(Addr) -> do_busy_disconnect_passive(Config, Addr) end,
    Post = fun(_) -> ok end,
    ?TC_TRY(?FUNCTION_NAME, Cond, Pre, TC, Post).

do_busy_disconnect_passive(Config, Addr) ->
    ?P("[passive] begin"),
    MuchoData = list_to_binary(ones(64*1024)),
    [do_busy_disconnect_passive2(Config, Addr, MuchoData, N) ||
        N <- lists:seq(1, 10)],
    ?P("[passive] done"),
    ok.

do_busy_disconnect_passive2(Config, Addr, MuchoData, N) ->
    ?P("[passive,~w] *** prepare server *** ", [N]),
    {_Server, S} = busy_disconnect_prepare_server(Config, Addr, [{active,false}]),
    ?P("[passive,~w] server prepared - start sending", [N]),
    {_OSFam, OSName} = os:type(),
    busy_disconnect_passive_send(S, MuchoData, OSName).

busy_disconnect_passive_send(S, Data, OS) ->
    case gen_tcp:send(S, Data) of
	ok ->
            busy_disconnect_passive_send(S, Data, OS);
	{error, closed} ->
            ok;
	{error, eprototype = Reason} when (OS =:= darwin) ->
	    ?P("send failed with ~w", [Reason]),
            ok
    end.

%%%
%%% Send to a socket whose other end does not read until the port gets busy.
%%% Then close the other end. The writer should get an {error,closed} error and
%%% a {tcp_closed,Socket} message. (Active mode.)
%%%
busy_disconnect_active(Config) when is_list(Config) ->
    Cond = fun() -> ok end,
    Pre  = fun() -> case ?WHICH_LOCAL_ADDR(inet) of
                        {ok, Addr} ->
                            Addr;
                        {error, Reason} ->
                            throw({skip, Reason})
                    end
           end,
    TC   = fun(Addr) -> do_busy_disconnect_active(Config, Addr) end,
    Post = fun(_) -> ok end,
    ?TC_TRY(?FUNCTION_NAME, Cond, Pre, TC, Post).

do_busy_disconnect_active(Config, Addr) ->
    ?P("[active] begin"),
    MuchoData = list_to_binary(ones(64*1024)),
    [do_busy_disconnect_active2(Config, Addr, MuchoData, N) ||
        N <- lists:seq(1, 10)],
    ?P("[active] done"),
    ok.

do_busy_disconnect_active2(Config, Addr, MuchoData, N) ->
    ?P("[active,~w] *** prepare server *** ", [N]),
    {Server, S} = busy_disconnect_prepare_server(Config, Addr, [{active,true}]),
    ?P("[active,~w] server prepared - start sending", [N]),
    busy_disconnect_active_send(Server, S, MuchoData).

busy_disconnect_active_send(Server, S, Data) ->
    {_OSFam, OSName} = os:type(),
    busy_disconnect_active_send(Server, S, Data, 1, OSName).

busy_disconnect_active_send(Server, S, Data, Iter, OS) ->
    case gen_tcp:send(S, Data) of
	ok ->
            busy_disconnect_active_send(Server, S, Data, Iter+1, OS);
	{error, closed} ->
            ?P("[active-sender,~w] send failed with closed - await tcp-closed",
	       [Iter]),
            busy_disconnect_active_send_await_closed(Server, S);

	{error, eprototype = Reason} when (OS =:= darwin) ->
            ?P("[active-sender,~w] send failed with ~w - await tcp-closed",
	       [Iter, Reason]),
            busy_disconnect_active_send_await_closed(Server, S);

        {error, einval = Reason} ->
            ?P("[active-sender,~w] UNEXPECTED send failure:"
               "~n   ~p", [Iter, Reason]),
            ?SKIPT(send_failed_str(Reason));

        {error, Reason} ->
            ?P("[active-sender,~w] UNEXPECTED send failure:"
               "~n   ~p", [Iter, Reason]),
            ct:fail({unexpected_send_result, Reason, Iter})
    end.

busy_disconnect_active_send_await_closed(Server, S) ->
    busy_disconnect_active_send_await_closed(Server, S, false, false).
busy_disconnect_active_send_await_closed(Server, S, Closed, Stopped) ->
    receive
        {tcp_closed, S} when (Stopped =:= true) ->
            ?P("[active-sender] received tcp-closed - done"),
            ok;

        {tcp_closed, S} ->
            ?P("[active-sender] received tcp-closed"),
            busy_disconnect_active_send_await_closed(Server, S, true, Stopped);

        {'EXIT', Server, normal} when (Closed =:= true) ->
            ?P("[active-sender] received server (normal) exit - done"),
            ok;

        {'EXIT', Server, normal} ->
            ?P("[active-sender] received server (normal) exit"),
            busy_disconnect_active_send_await_closed(Server, S, Closed, true);

        Other ->
            ?P("[active-sender] received UNEXPECTED message:"
               "~n   Expected tcp-close of ~p"
               "~n   Server:               ~p"
               "~n   Unexpected message:   ~p", [S, Server, Other]),
            ct:fail({unexpected, Other, S, flush([])})
    end.
    

busy_disconnect_prepare_server(Config, Addr, ConnectOpts) ->
    Sender = self(),
    ?P("[prep-server] create server"),
    Server = spawn_link(fun() ->
                                busy_disconnect_server(Config, Addr, Sender)
                        end),
    ?P("[prep-server] await port (from server)"),
    receive {port, Server, Port} -> ok end,
    ?P("[prep-server] connect to ~w", [Port]),
    case ?CONNECT(Config, Addr, Port, [{ip, Addr} | ConnectOpts]) of
        {ok, S} ->
            ?P("[prep-server] connected - order server start sending"),
            Server ! {Sender, sending},
            ?P("[prep-server] done"),
            {Server, S};
        {error, eaddrnotavail = Reason} ->
            ?SKIPT(connect_failed_str(Reason))
    end.

busy_disconnect_server(Config, Addr, Sender) ->
    ?P("[server] create listen socket"),
    {ok, L} = ?LISTEN(Config, 0,
                      [binary,
                       {ip,        Addr},
                       {active,    false},
                       {reuseaddr, true},
                       {packet,    0}]),
    ?P("[server] created - get port number"),
    {ok,Port} = inet:port(L),
    ?P("[server] send port ~w (to sender)", [Port]),
    Sender ! {port,self(),Port},
    ?P("[server] try accept"),
    {ok,S} = gen_tcp:accept(L),
    ?P("[server] connection accepted"),
    receive
	{Sender, sending} ->
            ?P("[server] received sending (from sender)"),
	    busy_disconnect_server_wait_for_busy(Sender, S)
    end.

%% Close the socket as soon as the Sender process can't send because of
%% a busy port.
busy_disconnect_server_wait_for_busy(Sender, S) ->
    case process_info(Sender, status) of
	{status, waiting = Status} ->
	    %% We KNOW that the sender will be in state 'waiting' only
	    %% if the port has become busy. (Fallback solution if the
	    %% implementation changes: Watch Sender's reduction count;
	    %% when it stops changing, wait 2 seconds and then close.)
	    ?P("[server] sender status ~p => close socket", [Status]),
	    gen_tcp:close(S);
	{status, Status} ->
	    ?P("[server] sender status ~p", [Status]),
	    timer:sleep(100),
	    busy_disconnect_server_wait_for_busy(Sender, S);
	Other ->
	    ?P("[server] sender status ~p", [Other]),
	    timer:sleep(100),
	    busy_disconnect_server_wait_for_busy(Sender, S)
    end.


%%%
%%% Fill send queue
%%%
fill_sendq(Config) when is_list(Config) ->
    Cond = fun() ->
		   is_windows() andalso ?IS_SOCKET_BACKEND(Config) andalso
		       skip("Unstable for 'socket on Windows'"),
		   ok
	   end,
    Pre  = fun() -> case ?WHICH_LOCAL_ADDR(inet) of
                        {ok, Addr} ->
                            Addr;
                        {error, Reason} ->
                            throw({skip, Reason})
                    end
           end,
    TC   = fun(Addr) -> do_fill_sendq(Config, Addr) end,
    Post = fun(_) -> ok end,
    ?TC_TRY(?FUNCTION_NAME, Cond, Pre, TC, Post).

do_fill_sendq(Config, Addr) ->
    OldFlag = process_flag(trap_exit, true),
    Master  = self(),
    ServerF =
        fun () ->
                ?P("[server] try listen"),
                case ?LISTEN(Config, 0, [{ip, Addr},
                                         {active,false},binary,
                                         {reuseaddr,true},{packet,0}]) of
                    {ok, L} ->
                        ?P("[server] try port"),
                        case inet:port(L) of
                            {ok, Port} ->
                                Master ! {self(), listen_port, Port},
                                fill_sendq_srv(L, Master);
                            {error, PReason} ->
                                ?SKIPE(port_failed_str(PReason))
                        end;
                    {error, LReason} ->
                        ?SKIPE(listen_failed_str(LReason))
                end
        end,
    Server  = spawn_link(ServerF),
    ?P("[master] server: ~p", [Server]),
    ClientF =
        fun () ->
                ?P("[client] await server port"),
                ServerPort =
                    receive
                        {Master, server_port, SP} ->
                            ?P("[client] server port: ~w", [SP]),
                            SP
                    end,
                %% Just close on order
                ?P("[client] try connect"),
                case ?CONNECT(Config, Addr, ServerPort,
                              [{ip, Addr}, {active,false},binary,{packet,0}]) of
                    {ok, S} ->
                        ?P("[client] connected ~p"
                           "~n   when"
                           "~n      buffer sz:         ~p"
                           "~n      receive buffer sz: ~p",
                           [S, which_buffer(S), which_recbuf(S)]),
                        Master ! {self(), connected},
                        receive
                            {Master, close} ->
                                ?P("[client] received close"),
                                ok = gen_tcp:close(S)
                        end;
                    {error, eaddrnotavail = Reason} ->
                        ?SKIPE(connect_failed_str(Reason))
                end
        end,
    Client = spawn_link(ClientF),
    ?P("[master] client: ~p", [client]),
    ListenPort =
        receive
            {Server, listen_port, LP} ->
                ?P("[master] listen port: ~w", [LP]),
                LP
        end,
    Client ! {self(), server_port, ListenPort},
    ?P("[master] await client connected"),
    receive {Client, connected} -> ok end,
    ?P("[master] await reader"),
    Res = receive
              {Server, reader, ServerSock, Reader} ->
                  ?P("[master] reader: ~p", [Reader]),
                  fill_sendq_loop(ServerSock, Server, Reader, Client)
          end,
    process_flag(trap_exit, OldFlag),    
    ?P("[master] done: ~p", [Res]),
    case Res of
        {ok, NumSends} ->
            {comment, "Num Sends: " ++ integer_to_list(NumSends)};
        _ ->
            Res
    end.

fill_sendq_loop(ServerSock, Server, Reader, Client) ->
    fill_sendq_loop(ServerSock, Server, Reader, Client, 0).

%% Server: Writer
%% Client: Connects and then just waits
%% Reader: Reader spawned by the Server
fill_sendq_loop(ServerSock, Server, Reader, Client, NumSent) ->
    %% Master
    %%
    receive
        {Server, send} ->
	    fill_sendq_loop(ServerSock, Server, Reader, Client, NumSent + 1)
    after 2000 ->
	    %% Send queue full, sender blocked -> close client.
	    ?P("[master] send timeout (~p), closing client", [NumSent]),
            _ = inet:setopts(ServerSock, [{debug, true}]),
	    Client ! {self(), close},
	    receive
                {Server, [{error,closed}] = SErrors} ->
                    ?P("[master] got expected server (~p) closed", [Server]),
                    receive
                        {Reader, [{error,closed}]} ->
                            ?P("[master] got expected reader closed"),
                            {ok, NumSent};
                        {Reader, RErrors} when is_list(RErrors) ->
                            ct:fail([{server,   SErrors},
                                     {reader,   RErrors},
                                     {num_sent, NumSent}])
                    after 3000 ->
                            ct:fail({timeout, {closed, reader}, NumSent})
                    end;

                {Server, SErrors} when is_list(SErrors) ->
                    ?P("UNEXPECTED SERVER (~p) ERROR(S): "
                       "~n   ~p"
                       "~n   ~p", [Server, SErrors, flush([])]),
                    ct:fail([{server,   SErrors},
                             {reader,   []},
                             {num_sent, NumSent}]);

                {Reader, [{error,closed}] = RErrors} ->
                    ?P("[master] got expected reader (~p) closed", [Reader]),
                    receive
                        {Server, [{error,closed}]} ->
                            ?P("[master] got expected server (~p) closed",
                               [Server]),
                            {ok, NumSent};
                        {Server, SErrors} when is_list(SErrors) ->
                            ?P("[master] got unexpected server (~p) error(s):"
                               "~n      ~p"
                               "~n   when"
                               "~n      Num Sent: ~p",
                               [Server, SErrors, NumSent]),
                            ct:fail([{server,   SErrors},
                                     {reader,   RErrors},
                                     {num_sent, NumSent}])
                    after 3000 ->
                            ct:fail({timeout, {closed, server}, NumSent})
                    end;

                {Reader, RErrors} when is_list(RErrors) ->
                    ?P("UNEXPECTED READER (~p) ERROR(S): "
                       "~n   ~p"
                       "~n   ~p", [Reader, RErrors, flush([])]),
                    ct:fail([{server,   []},
                             {reader,   RErrors},
                             {num_sent, NumSent}])

            after 3000 ->
                    Msgs = flush([]),
                    ct:fail({timeout, {closed, [server,reader]}, NumSent, Msgs})
            end
    end.

fill_sendq_srv(L, Master) ->
    %% Server
    %%
    ?P("[server] await accept"),
    case gen_tcp:accept(L) of
	{ok, S} ->
            ?P("[server] accepted ~p"
               "~n   when"
               "~n      buffer sz:      ~p"
               "~n      send buffer sz: ~p",
               [S, which_buffer(S), which_sndbuf(S)]),
	    Master ! {self(), reader, S,
		      spawn_link(fun () -> fill_sendq_read(S, Master) end)},
	    Msg = "the quick brown fox jumps over a lazy dog~n",
	    fill_sendq_write(S, Master, [Msg,Msg,Msg,Msg,Msg,Msg,Msg,Msg]);
	E ->
            Error = flush([E]),
	    ?P("[server] accept error: ~p", [E]),
	    Master ! {self(), Error}
    end.

which_recbuf(S) ->
    which_optval(S, recbuf, undefined).

which_buffer(S) ->
    which_optval(S, buffer, undefined).

which_sndbuf(S) ->
    which_optval(S, sndbuf, undefined).

which_optval(S, Tag, Default) ->
    case inet:getopts(S, [Tag]) of
        {ok, [{Tag, Val}]} ->
            Val;
        _ ->
            Default
    end.

fill_sendq_write(S, Master, Msg) ->
    %% Server
    %%
    %% ?P("[server,writer] sending..."),
    case gen_tcp:send(S, Msg) of
	ok ->
            Master ! {self(), send},
	    %% ?P("[server,writer] ok."),
	    fill_sendq_write(S, Master, Msg);
	{error, _} = E ->
	    Error = flush([E]),
	    ?P("[server,writer] send error"
               "~n      Errors:      ~p"
               "~n   when"
               "~n      Socket info: ~p", [Error, inet:info(S)]),
	    Master ! {self(), Error}
    end.

fill_sendq_read(S, Master) ->
    %% Reader
    %% The client never send anything, so we should never receive anything,
    %% but just in case...
    ?P("[server,reader] read infinity..."),
    case gen_tcp:recv(S, 0, infinity) of
	{ok, Data} ->
	    ?P("[server,reader] recv: ~p", [Data]),
	    fill_sendq_read(S, Master);
	E ->
	    Error = flush([E]),
	    ?P("[server,reader] recv error"
               "~n      Errors:      ~p"
               "~n   when"
               "~n      Socket info: ~p", [Error, inet:info(S)]),
	    Master ! {self(), Error}
    end.


%%% Try to receive more than available number of bytes from 
%%% a closed socket.
%%%
partial_recv_and_close(Config) when is_list(Config) ->
    Cond = fun() -> ok end,
    Pre  = fun() -> case ?WHICH_LOCAL_ADDR(inet) of
                        {ok, Addr} ->
                            Addr;
                        {error, Reason} ->
                            throw({skip, Reason})
                    end
           end,
    TC   = fun(Addr) -> do_partial_recv_and_close(Config, Addr) end,
    Post = fun(_) -> ok end,
    ?TC_TRY(?FUNCTION_NAME, Cond, Pre, TC, Post).

do_partial_recv_and_close(Config, Addr) ->
    Msg = "the quick brown fox jumps over a lazy dog 0123456789\n",
    Len = length(Msg),
    {ok,L} = ?LISTEN(Config, 0, [{ip, Addr}, {active,false}]),
    {ok,P} = inet:port(L),
    Sock =
        case ?CONNECT(Config, Addr, P, [{ip, Addr}, {active,false}]) of
            {ok, S} ->
                S;
        {error, eaddrnotavail = Reason} ->
            ?SKIPT(connect_failed_str(Reason))
    end,
    {ok, A} = gen_tcp:accept(L),
    ok = gen_tcp:send(Sock, Msg),
    ok = gen_tcp:close(Sock),
    %% inet:setopts(A, [{debug, true}]),
    case gen_tcp:recv(A, Len+1) of
	{error, closed} ->
	    %% inet:setopts(A, [{debug, false}]),
	    gen_tcp:close(A),
	    ok;
	{error, BadReason} ->
	    ?P("unexpected failure (should be 'closed'): "
	       "~n   ~p", [BadReason]),
	    %% inet:setopts(A, [{debug, false}]),
	    gen_tcp:close(A),
	    error;
	{ok, Msg} ->
	    ?P("unexpected success (with expected message): "
	       "~n   ~p", [Msg]),
	    %% inet:setopts(A, [{debug, false}]),
	    gen_tcp:close(A),
	    error;
	{ok, BadMsg} ->
	    ?P("unexpected success (with unexpected message): "
	       "~n   ~p", [BadMsg]),
	    %% inet:setopts(A, [{debug, false}]),
	    gen_tcp:close(A),
	    error
    end.


%%% Try to receive more than available number of bytes from 
%%% a closed socket, this time waiting in the recv before closing.
%%%
partial_recv_and_close_2(Config) when is_list(Config) ->
    Cond = fun() -> ok end,
    Pre  = fun() -> case ?WHICH_LOCAL_ADDR(inet) of
                        {ok, Addr} ->
                            Addr;
                        {error, Reason} ->
                            throw({skip, Reason})
                    end
           end,
    TC   = fun(Addr) -> do_partial_recv_and_close_2(Config, Addr) end,
    Post = fun(_) -> ok end,
    ?TC_TRY(?FUNCTION_NAME, Cond, Pre, TC, Post).

do_partial_recv_and_close_2(Config, Addr) ->
    Msg = "the quick brown fox jumps over a lazy dog 0123456789\n",
    Len = length(Msg),
    {ok,L} = ?LISTEN(Config, 0, [{ip, Addr}, {active,false}]),
    {ok,P} = inet:port(L),
    Server = self(),
    Client =
	spawn_link(
	  fun () ->
		  receive after 2000 -> ok end,
		  case ?CONNECT(Config, Addr, P, [{ip, Addr}, {active,false}]) of
                      {ok, S} ->
                          ok = gen_tcp:send(S, Msg),
                          receive {Server,close} -> ok end,
                          receive after 2000 -> ok end,
                          ok = gen_tcp:close(S);
                      {error, eaddrnotavail = Reason} ->
                          ?SKIPE(connect_failed_str(Reason))
                  end
	  end),
    {ok, A} = gen_tcp:accept(L),
    Client ! {Server, close},
    %% {error, closed} = gen_tcp:recv(A, Len+1),
    %% inet:setopts(A, [{debug, true}]),
    case gen_tcp:recv(A, Len+1) of
	{error, closed} ->
	    %% inet:setopts(A, [{debug, false}]),
	    gen_tcp:close(A),
	    ok;
	{error, BadReason} ->
	    ?P("unexpected failure (should be 'closed'): "
	       "~n   ~p", [BadReason]),
	    %% inet:setopts(A, [{debug, false}]),
	    gen_tcp:close(A),
	    error;
	{ok, Msg} ->
	    ?P("unexpected success (with 'expected' message): "
	       "~n   ~p", [Msg]),
	    %% inet:setopts(A, [{debug, false}]),
	    gen_tcp:close(A),
	    error;
	{ok, BadMsg} ->
	    ?P("unexpected success (with *unexpected* message): "
	       "~n   ~p", [BadMsg]),
	    %% inet:setopts(A, [{debug, false}]),
	    gen_tcp:close(A),
	    error
    end.

%%% Here we tests that gen_tcp:recv/2 will return {error,closed} following
%%% a send operation of a huge amount data when the other end closed the socket.
%%%
partial_recv_and_close_3(Config) when is_list(Config) ->
    Cond = fun() -> ok end,
    Pre  = fun() -> case ?WHICH_LOCAL_ADDR(inet) of
                        {ok, Addr} ->
                            Addr;
                        {error, Reason} ->
                            throw({skip, Reason})
                    end
           end,
    TC   = fun(Addr) -> do_partial_recv_and_close_3(Config, Addr) end,
    Post = fun(_) -> ok end,
    ?TC_TRY(?FUNCTION_NAME, Cond, Pre, TC, Post).

do_partial_recv_and_close_3(Config, Addr) ->
    [do_partial_recv_and_close_4(Config, Addr) || _ <- lists:seq(0, 20)],
    ok.

do_partial_recv_and_close_4(Config, Addr) ->
    Parent = self(),
    spawn_link(fun() ->
		       {ok,L} = ?LISTEN(Config, 0,
                                        [{ip, Addr}, {active,false}]),
		       {ok, {_,Port}} = inet:sockname(L),
		       Parent ! {port,Port},
		       {ok,S} = gen_tcp:accept(L),
		       gen_tcp:recv(S, 1),
		       gen_tcp:close(S)
	       end),
    receive
	{port,Port} -> ok
    end,
    Much = ones(8*64*1024),
    S = case ?CONNECT(Config, Addr, Port, [{ip, Addr}, {active, false}]) of
            {ok, Sock} ->
                Sock;
        {error, eaddrnotavail = Reason} ->
            ?SKIPT(connect_failed_str(Reason))
    end,

    %% Send a lot of data (most of it will be queued).
    %% The receiver will read one byte and close the connection.
    %% The write operation will fail.
    gen_tcp:send(S, Much),

    %% We should always get {error,closed} here.
    {error, closed} = gen_tcp:recv(S, 0).
    

test_prio_put_get(Config, Addr) ->
    Tos = 3 bsl 5,
    ?P("test_prio_put_get -> create listen socket"),
    {ok,L1} = ?LISTEN(Config, 0, [{ip, Addr}, {active,false}]),
    ?P("test_prio_put_get -> set opts prio (= 3)"),
    ok = inet:setopts(L1,[{priority,3}]),
    ?P("test_prio_put_get -> set opts tos (= ~p)", [Tos]),
    ok = inet:setopts(L1,[{tos,Tos}]),
    ?P("test_prio_put_get -> verify opts prio and tos"),
    {ok,[{priority,3},{tos,Tos}]} = inet:getopts(L1,[priority,tos]),
    ?P("test_prio_put_get -> set opts prio (= 3)"),
    ok = inet:setopts(L1,[{priority,3}]), % Dont destroy each other
    ?P("test_prio_put_get -> verify opts prio and tos"),
    {ok,[{priority,3},{tos,Tos}]} = inet:getopts(L1,[priority,tos]),
    ?P("test_prio_put_get -> set opts reuseaddr (= true)"),
    ok = inet:setopts(L1,[{reuseaddr,true}]), % Dont let others destroy
    ?P("test_prio_put_get -> verify opts prio and tos"),
    {ok,[{priority,3},{tos,Tos}]} = inet:getopts(L1,[priority,tos]),
    ?P("test_prio_put_get -> close listen socket"),
    gen_tcp:close(L1),
    ?P("test_prio_put_get -> done"),
    ok.

test_prio_accept(Config, Addr) ->
    ?P("test_prio_accept -> create listen socket"),
    {ok, Sock} = ?LISTEN(Config, 0, [binary, {ip, Addr}, {packet,0},{active,false},
                                     {reuseaddr,true},{priority,4}]),
    ?P("test_prio_accept -> get port number of listen socket"),
    {ok, Port} = inet:port(Sock),
    ?P("test_prio_accept -> connect to port ~p", [Port]),
    Sock2 = case ?CONNECT(Config, Addr, Port, [binary,
                                               {ip, Addr},
                                               {packet,0},
                                               {active,false},
                                               {reuseaddr,true},
                                               {priority,4}]) of
                {ok, S2} -> 
                    S2;
                {error, eaddrnotavail = Reason} ->
                    ?SKIPT(connect_failed_str(Reason))
            end,
    ?P("test_prio_accept -> connected => accept connection"),
    {ok, Sock3} = gen_tcp:accept(Sock),
    ?P("test_prio_accept -> accepted => getopts prio for listen socket"),
    {ok, [{priority,4}]} = inet:getopts(Sock,  [priority]),
    ?P("test_prio_accept -> getopts prio for connected socket"),
    {ok, [{priority,4}]} = inet:getopts(Sock2, [priority]),
    ?P("test_prio_accept -> getopts prio for accepted socket"),
    {ok, [{priority,4}]} = inet:getopts(Sock3, [priority]),
    ?P("test_prio_accept -> close listen socket"),
    gen_tcp:close(Sock),
    ?P("test_prio_accept -> close connected socket"),
    gen_tcp:close(Sock2),
    ?P("test_prio_accept -> close accepted socket"),
    gen_tcp:close(Sock3),
    ?P("test_prio_accept -> done"),
    ok.

test_prio_accept2(Config, Addr) ->
    Tos1 = 4 bsl 5,
    Tos2 = 3 bsl 5,
    ?P("test_prio_accept2 -> create listen socket"),
    {ok, Sock} = ?LISTEN(Config, 0, [binary, {ip, Addr}, {packet,0},{active,false},
                                    {reuseaddr,true},{priority,4},
                                    {tos,Tos1}]),
    ?P("test_prio_accept2 -> get port number of listen socket"),
    {ok, Port} = inet:port(Sock),
    ?P("test_prio_accept2 -> connect to port ~p", [Port]),
    Sock2 = case ?CONNECT(Config, Addr, Port, [binary,
                                               {ip, Addr},
                                               {packet,0},
                                               {active,false},
                                               {reuseaddr,true},
                                               {priority,4},
                                               {tos,Tos2}]) of
                {ok, S2} ->
                    S2;
                {error, eaddrnotavail = Reason} ->
                    ?SKIPT(connect_failed_str(Reason))
            end,
    ?P("test_prio_accept2 -> connected => accept connection"),
    {ok, Sock3} = gen_tcp:accept(Sock),
    ?P("test_prio_accept2 -> accepted => getopts prio and tos for listen socket"),
    {ok,[{priority,4},{tos,Tos1}]} = inet:getopts(Sock,[priority,tos]),
    ?P("test_prio_accept2 -> getopts prio and tos for connected socket"),
    {ok,[{priority,4},{tos,Tos2}]} = inet:getopts(Sock2,[priority,tos]),
    ?P("test_prio_accept2 -> getopts prio and tos for accepted socket"),
    {ok,[{priority,4},{tos,Tos1}]} = inet:getopts(Sock3,[priority,tos]),
    ?P("test_prio_accept2 -> close listen socket"),
    gen_tcp:close(Sock),
    ?P("test_prio_accept2 -> close connected socket"),
    gen_tcp:close(Sock2),
    ?P("test_prio_accept2 -> close accepted socket"),
    gen_tcp:close(Sock3),
    ?P("test_prio_accept2 -> done"),
    ok.

test_prio_accept3(Config, Addr) ->
    Tos1 = 4 bsl 5,
    Tos2 = 3 bsl 5,
    ?P("test_prio_accept3 -> create listen socket"),
    {ok, Sock} = ?LISTEN(Config, 0,[binary,{ip, Addr},{packet,0},{active,false},
                                    {reuseaddr,true},
                                    {tos,Tos1}]),
    ?P("test_prio_accept3 -> get port number of listen socket"),
    {ok,Port} = inet:port(Sock),
    ?P("test_prio_accept3 -> connect to port ~p", [Port]),
    Sock2 = case ?CONNECT(Config, Addr, Port, [binary,
                                               {ip, Addr},
                                               {packet,0},
                                               {active,false},
                                               {reuseaddr,true},
                                               {tos,Tos2}]) of
                {ok, S2} ->
                    S2;
        {error, eaddrnotavail = Reason} ->
            ?SKIPT(connect_failed_str(Reason))
    end,
    ?P("test_prio_accept3 -> connected => accept connection"),
    {ok, Sock3} = gen_tcp:accept(Sock),
    ?P("test_prio_accept3 -> "
       "accepted => getopts prio and tos for listen socket"),
    {ok, [{priority,0},{tos,Tos1}]} = inet:getopts(Sock,  [priority,tos]),
    ?P("test_prio_accept3 -> getopts prio and tos for connected socket"),
    {ok, [{priority,0},{tos,Tos2}]} = inet:getopts(Sock2, [priority,tos]),
    ?P("test_prio_accept3 -> getopts prio and tos for accepted socket"),
    {ok, [{priority,0},{tos,Tos1}]} = inet:getopts(Sock3, [priority,tos]),
    ?P("test_prio_accept3 -> close listen socket"),
    gen_tcp:close(Sock),
    ?P("test_prio_accept3 -> close connected socket"),
    gen_tcp:close(Sock2),
    ?P("test_prio_accept3 -> close accepted socket"),
    gen_tcp:close(Sock3),
    ?P("test_prio_accept3 -> done"),
    ok.
    
test_prio_accept_async(Config, Addr) ->
    Tos1 = 4 bsl 5,
    Tos2 = 3 bsl 5,
    Ref = make_ref(),
    ?P("test_prio_accept_async -> create prio server"),
    spawn(?MODULE, priority_server, [Config, Addr, {self(),Ref}]),
    Port = receive
               {Ref,P} -> P
           after 5000 -> ct:fail({error,"helper process timeout"})
           end,
    receive
    after 3000 -> ok
    end,
    ?P("test_prio_accept_async -> connect to port ~p", [Port]),
    Sock2 = case ?CONNECT(Config, Addr, Port, [binary,
					      {ip, Addr},
					      {packet,0},
                                              {active,false},
                                              {reuseaddr,true},
                                              {priority,4},
                                              {tos,Tos2}]) of
                {ok, S2} ->
                    S2;
                {error, eaddrnotavail = Reason} ->
                    ?SKIPT(connect_failed_str(Reason))
            end,
    ?P("test_prio_accept_async -> "
       "connected => await prio and tos for listen socket"),
    receive
        {Ref,{ok,[{priority,4},{tos,Tos1}]}} ->
            ok;
        {Ref,Error} ->
            ct:fail({mismatch,Error})
    after 5000 -> ct:fail({error,"helper process timeout"})
    end,
    ?P("test_prio_accept_async -> await prio and tos for accepted socket"),
    receive
        {Ref,{ok,[{priority,4},{tos,Tos1}]}} ->
            ok;
        {Ref,Error2} ->
            ct:fail({mismatch,Error2})
    after 5000 -> ct:fail({error,"helper process timeout"})
    end,

    ?P("test_prio_accept_async -> getopts prio and tos for connected socket"),
    {ok,[{priority,4},{tos,Tos2}]} = inet:getopts(Sock2, [priority,tos]),
    ?P("test_prio_accept_async -> close connected socket"),
    catch gen_tcp:close(Sock2),
    ?P("test_prio_accept_async -> done"),
    ok.

priority_server(Config, Addr, {Parent,Ref}) ->
    Tos1 = 4 bsl 5,
    {ok,Sock}=?LISTEN(Config, 0,[binary, {ip, Addr}, {packet,0},{active,false},
                                {reuseaddr,true},{priority,4},
                                {tos,Tos1}]),
    {ok,Port} = inet:port(Sock),
    Parent ! {Ref,Port},
    {ok,Sock3}=gen_tcp:accept(Sock),
    Parent ! {Ref, inet:getopts(Sock,[priority,tos])},
    Parent ! {Ref, inet:getopts(Sock3,[priority,tos])},
    ok.

test_prio_fail(Config, Addr) ->
    ?P("test_prio_fail -> create listen socket"),
    {ok,L} = ?LISTEN(Config, 0, [{ip, Addr}, {active,false}]),
    ?P("test_prio_fail -> try set (and fail) opts prio (= 1000)"),
    {error,_} = inet:setopts(L,[{priority,1000}]),
    ?P("test_prio_fail -> close listen socket"),
    gen_tcp:close(L),
    ?P("test_prio_fail -> done"),
    ok.

test_prio_udp(Addr) ->
    Tos = 3 bsl 5,
    ?P("test_prio_udp -> create UDP socket (open)"),
    {ok,S} = gen_udp:open(0,[{ip, Addr}, {active,false},binary,{tos, Tos},
                             {priority,3}]),
    ?P("test_prio_udp -> getopts prio and tos"),
    {ok,[{priority,3},{tos,Tos}]} = inet:getopts(S,[priority,tos]),
    ?P("test_prio_fail -> close socket"),
    gen_udp:close(S),
    ?P("test_prio_fail -> done"),
    ok.

%% Tests the so_priority and ip_tos options on sockets when applicable.
so_priority(Config) when is_list(Config) ->
    Cond = fun() ->
		   case ?IS_SOCKET_BACKEND(Config) of
		       true ->
		           is_socket_supported(),
                           has_support_sock_priority();
		       false ->
			   ok
		   end
    	 end,
    Pre  = fun() -> case ?WHICH_LOCAL_ADDR(inet) of
                        {ok, Addr} ->
                            Addr;
                        {error, Reason} ->
                            throw({skip, Reason})
                    end
           end,
    TC   = fun(Addr) -> do_so_priority(Config, Addr) end,
    Post = fun(_) -> ok end,
    ?TC_TRY(?FUNCTION_NAME, Cond, Pre, TC, Post).

do_so_priority(Config, Addr) ->
    ?P("create listen socket"),
    {ok, L} = ?LISTEN(Config, 0, [{ip, Addr}, {active,false}]),
    ?P("set opts on listen socket: prio to 1"),
    ok = inet:setopts(L,[{priority,1}]),
    ?P("verify prio"),
    case inet:getopts(L,[priority]) of
	{ok,[{priority,1}]} ->
            ?P("close listen socket"),
	    gen_tcp:close(L),
	    test_prio_put_get(Config, Addr),
	    test_prio_accept(Config, Addr),
	    test_prio_accept2(Config, Addr),
	    test_prio_accept3(Config, Addr),
	    test_prio_accept_async(Config, Addr),
	    test_prio_fail(Config, Addr),
	    test_prio_udp(Addr),
            ?P("done"),
	    ok;
	_X ->
	    case os:type() of
		{unix,linux} ->
		    case os:version() of
			{X,Y,_} when (X > 2) or ((X =:= 2) and (Y >= 4)) ->
                            ?P("so prio should work on this version: "
                               "~n      ~p", [_X]),
			    ct:fail({error,
					   "so_priority should work on this "
					   "OS, but does not"});
			_ ->
			    {skip, "SO_PRIORITY not suppoorted"}
		    end;
		_ ->
		   {skip, "SO_PRIORITY not suppoorted"}
	    end
    end.



%% IP_RECVTOS and IP_RECVTCLASS for IP_PKTOPTIONS
%% does not seem to be implemented in Linux until kernel 3.1
%%
%% It seems pktoptions does not return valid values
%% for IPv4 connect sockets.  On the accept socket
%% we get valid values, but on the connect socket we get
%% the default values for TOS and TTL.
%%
%% Therefore the argument CheckConnect that enables
%% checking the returned values for the connect socket.
%% It is only used for recvtclass that is an IPv6 option
%% and there we get valid values from both socket ends.

has_support_ip_pktoptions() ->
    has_support_ip_option(pktoptions).

has_support_ip_recvtos() ->
    has_support_ip_option(recvtos).

has_support_ip_recvttl() ->
    has_support_ip_option(recvttl).

has_support_ipv6_pktoptions() ->
    has_support_ipv6_option(pktoptions).

has_support_ipv6_tclass() ->
    has_support_ipv6_option(tclass).

has_support_ip_option(Opt) ->
    has_support_option(ip, Opt).

has_support_ipv6_option(Opt) ->
    has_support_option(ipv6, Opt).

has_support_option(Level, Option) ->
    try socket:is_supported(options, Level, Option)
    catch
	_:_:_ -> false % Any platform that does not support socket!
    end.

has_os_support_recvtos() ->
    has_os_support_recvtos(os:type(), os:version()).

has_os_support_recvtos({unix, linux}, Version) ->
    not semver_lt(Version, {3,1,0});
has_os_support_recvtos(_, _) ->
    true.

has_os_support_recvttl() ->
    has_os_support_recvttl(os:type(), os:version()).

has_os_support_recvttl({unix, linux}, Version) ->
    not semver_lt(Version, {2,7,0});
has_os_support_recvttl(_, _) ->
    %% We should not even get here, but just in case...
    false.

has_os_support_recvtclass() ->
    has_os_support_recvtclass(os:type(), os:version()).

has_os_support_recvtclass({unix, linux}, Version) ->
    not semver_lt(Version, {3,1,0});
has_os_support_recvtclass(_, _) ->
    true.

semver_lt({X1,Y1,Z1} = V1, {X2,Y2,Z2} = V2) ->
    ?P("semver_lt -> OS version check:"
       "~n   (Actual)  Version 1: ~p"
       "~n   (Request) Version 2: ~p", [V1, V2]),
    if
        X1 > X2 -> ?P("semver_lt -> X1 > X2: ~p > ~p", [X1, X2]), false;
        X1 < X2 -> ?P("semver_lt -> X1 < X2: ~p < ~p", [X1, X2]), true;
        Y1 > Y2 -> ?P("semver_lt -> Y1 > Y2: ~p > ~p", [Y1, Y2]), false;
        Y1 < Y2 -> ?P("semver_lt -> Y1 < Y2: ~p < ~p", [Y1, Y2]), true;
        Z1 > Z2 -> ?P("semver_lt -> Z1 > Z2: ~p > ~p", [Z1, Z2]), false;
        Z1 < Z2 -> ?P("semver_lt -> Z1 < Z2: ~p < ~p", [Z1, Z2]), true;
        true    -> ?P("semver_lt -> default"), false
    end;
semver_lt(V1, {_,_,_} = V2) ->
    ?P("semver_lt -> fallback OS version check when: "
       "~n   Version 1: ~p"
       "~n   Version 2: ~p", [V1, V2]),
    false.

recvtos(Config) ->
    test_pktoptions(
      Config,
      inet, [{recvtos,tos,96}],
      fun() ->
              has_support_ip_recvtos() andalso
                  has_os_support_recvtos() 
     end,
      "recvtos",
      false).

recvtosttl(Config) ->
    test_pktoptions(
      Config,
      inet, [{recvtos,tos,96},{recvttl,ttl,33}],
      fun() ->
              has_support_ip_recvtos() andalso
		  has_support_ip_recvttl() andalso
                  has_os_support_recvtos() andalso
                  has_os_support_recvttl()
      end,
      "recvtos and/or recvttl",
      false).

recvttl(Config) ->
    test_pktoptions(
      Config,
      inet, [{recvttl,ttl,33}],
      fun() ->
              has_support_ip_recvttl() andalso
                  has_os_support_recvttl()
      end,
      "recvttl",
      false).

recvtclass(Config) ->
    {ok,IFs} = inet:getifaddrs(),
    case
        [Name ||
            {Name,Opts} <- IFs,
            lists:member({addr,{0,0,0,0,0,0,0,1}}, Opts)]
    of
        [_] ->
            test_pktoptions(
              Config,
              inet6, [{recvtclass,tclass,224}],
              fun() ->
                      has_support_ipv6_tclass() andalso
                          has_os_support_recvtclass()
              end,
              "tclass",
              true);
        [] ->
            {skip,{ipv6_not_supported,IFs}}
    end.

test_pktoptions(Config, Family, Spec, OptCond, OptStr, CheckConnect) ->
    ?P("test_pktoptions -> begin test with"
       "~n   Config:       ~p"
       "~n   Family:       ~p"
       "~n   Spec:         ~p"
       "~n   CheckConnect: ~p",
       [Config, Family, Spec, CheckConnect]),
    PktOptsCond = fun(inet)  -> has_support_ip_pktoptions();
		     (inet6) -> has_support_ipv6_pktoptions()
		  end,
    try PktOptsCond(Family) of
	true ->
	    ?P("pktoptions supported for family ~w", [Family]),
	    case OptCond() of
		true ->
		    ?P("options supported: "
		       "~n   ~p", [Spec]),
		    test_pktoptions(Config, Family, Spec, CheckConnect);
		false ->
		    {skip, ?F("Option(s) ~s not supported", [OptStr])}
	    end;
        false ->
            {skip,
             ?F("Option 'pktoptions' not supported for family ~w", [Family])}
    catch
        _:_:_ ->
            {skip,
             ?F("Option 'pktoptions' not supported for family ~w", [Family])}
    end.
%%
test_pktoptions(Config, Family, Spec, CheckConnect) ->
    ?P("test_pktoptions -> begin test with"
       "~n   Config:       ~p"
       "~n   Family:       ~p"
       "~n   Spec:         ~p"
       "~n   CheckConnect: ~p",
       [Config, Family, Spec, CheckConnect]),
    Timeout = 5000,
    RecvOpts = [RecvOpt || {RecvOpt,_,_} <- Spec],
    TrueRecvOpts = [{RecvOpt,true} || {RecvOpt,_,_} <- Spec],
    FalseRecvOpts = [{RecvOpt,false} || {RecvOpt,_,_} <- Spec],
    Opts = [Opt || {_,Opt,_} <- Spec],
    OptsVals = [{Opt,Val} || {_,Opt,Val} <- Spec],
    Address =
        case Family of
            inet ->
                {127,0,0,1};
            inet6 ->
                {0,0,0,0,0,0,0,1}
        end,
    %%
    %% Set RecvOpts on listen socket
    ?P("try create listen socket with: ~p", [TrueRecvOpts]),
    {ok, L} =
        ?LISTEN(Config, 
                0,
                [Family,binary,{active,false},{send_timeout,Timeout}
                 |TrueRecvOpts]),
    {ok, P} = inet:port(L),
    ?P("get (recv) options for listen socket: "
       "~n   ~p", [RecvOpts]),
    {ok, TrueRecvOpts} = inet:getopts(L, RecvOpts),
    ?P("get options for listen socket: "
       "~n   ~p", [Opts]),
    {ok, OptsValsDefault} = inet:getopts(L, Opts),

    %%
    %% Set RecvOpts and Option values on connect socket
    ?P("create connect socket with"
       "~n   ~p", [TrueRecvOpts ++ OptsVals]),
    {ok, S2} =
        ?CONNECT(Config,
                 Address, P,
                 [Family,binary,{active,false},{send_timeout,Timeout}
                  |TrueRecvOpts ++ OptsVals],
                 Timeout),
    ?P("get (recv) options for connect socket: "
       "~n   ~p", [RecvOpts]),
    {ok, TrueRecvOpts} = inet:getopts(S2, RecvOpts),
    ?P("get options for connect socket: "
       "~n   ~p", [Opts]),
    {ok, OptsVals} = inet:getopts(S2, Opts),

    %%
    %% Accept socket inherits the options from listen socket
    ?P("try create accept socket"),
    {ok, S1} = gen_tcp:accept(L, Timeout),
    ?P("get (recv) options for accept socket: "
       "~n   ~p", [RecvOpts]),
    {ok, TrueRecvOpts} = inet:getopts(S1, RecvOpts),

    ?P("get options for accept socket: "
       "~n   ~p", [Opts]),
    {ok, OptsValsDefault} = inet:getopts(S1, Opts),
    ?P("accept socket option values: "
       "~n   ~p", [OptsValsDefault]),

%%%    %%
%%%    %% Handshake
%%%    ok = gen_tcp:send(S1, <<"hello">>),
%%%    {ok,<<"hello">>} = gen_tcp:recv(S2, 5, Timeout),
%%%    ok = gen_tcp:send(S2, <<"hi">>),
%%%    {ok,<<"hi">>} = gen_tcp:recv(S1, 2, Timeout),

    %%
    %% Verify returned remote options
    VerifyRemOpts =
        fun(S, Role) ->
                case inet:getopts(S, [pktoptions]) of
                    {ok, []} ->
                        ?SKIPT("pktoptions not supported");
                    {ok, [{pktoptions, PktOpts1}]} ->
                        ?P("PktOptions (~w): "
                           "~n      ~p", [Role, PktOpts1]),
                        PktOpts1;
                    {ok, UnexpOK1} ->
                        ?P("Unexpected OK (~w): "
                           "~n   ~p"
                           "~n", [Role, UnexpOK1]),
                        exit({unexpected_getopts_ok,
                              Role,
                              Spec,
                              TrueRecvOpts,
                              OptsVals,
                              OptsValsDefault,
                              UnexpOK1});
                    {error, UnexpERR1} ->
                        ?P("Unexpected ERROR (~w): "
                           "~n   ~p"
                           "~n", [Role, UnexpERR1]),
                        exit({unexpected_getopts_failure,
                              Role,
                              Spec,
                              TrueRecvOpts,
                              OptsVals,
                              OptsValsDefault,
                              UnexpERR1})
                end
        end,
    ?P("verify dest (accept)"),
    OptsVals1 = VerifyRemOpts(S1, dest),
    ?P("verify orig (connect)"),
    OptsVals2 = VerifyRemOpts(S2, orig),
    %% {ok,[{pktoptions,OptsVals1}]} = inet:getopts(S1, [pktoptions]),
    %% {ok,[{pktoptions,OptsVals2}]} = inet:getopts(S2, [pktoptions]),
    (Result1 = sets_eq(OptsVals1, OptsVals))
        orelse ?P("Accept differs: ~p neq ~p", [OptsVals1,OptsVals]),
    (Result2 = sets_eq(OptsVals2, OptsValsDefault))
        orelse ?P("Connect differs: ~p neq ~p",
                  [OptsVals2, OptsValsDefault]),
    %%
    ?P("close connect socket"),
    ok = gen_tcp:close(S2),
    ?P("close accept socket"),
    ok = gen_tcp:close(S1),
    %%
    %%
    %% Clear RecvOpts on listen socket and set Option values
    ?P("clear (recv) options on listen socket"),
    ok = inet:setopts(L, FalseRecvOpts ++ OptsVals),
    {ok,FalseRecvOpts} = inet:getopts(L, RecvOpts),
    ?P("set  options on listen socket"),
    {ok,OptsVals} = inet:getopts(L, Opts),

    %%
    %% Set RecvOpts on connecting socket
    %%
    ?P("create connect socket with"
       "~n   ~p", [TrueRecvOpts]),
    {ok,S4} =
        ?CONNECT(Config, 
          Address, P,
          [Family,binary,{active,false},{send_timeout,Timeout}
          |TrueRecvOpts],
          Timeout),
    ?P("get (recv) options on connect socket"),
    {ok,TrueRecvOpts} = inet:getopts(S4, RecvOpts),
    ?P("get options on connect socket"),
    {ok,OptsValsDefault} = inet:getopts(S4, Opts),

    %%
    %% Accept socket inherits the options from listen socket
    ?P("create accept socket"),
    {ok,S3} = gen_tcp:accept(L, Timeout),
    ?P("get (recv) options on accept socket"),
    {ok,FalseRecvOpts} = inet:getopts(S3, RecvOpts),
    {ok,OptsVals} = inet:getopts(S3, Opts),
    %%
    %% Verify returned remote options
    ?P("verify pktoptions on accept socket"),
    {ok,[{pktoptions,[]}]} = inet:getopts(S3, [pktoptions]),
    ?P("verify pktoptions on connect socket"),
    {ok,[{pktoptions,OptsVals4}]} = inet:getopts(S4, [pktoptions]),
    ?P("verify options set"),
    (Result3 = sets_eq(OptsVals4, OptsVals))
        orelse ?P("Accept2 differs: ~p neq ~p", [OptsVals4, OptsVals]),
    %%
    ?P("close connect socket"),
    ok = gen_tcp:close(S4),
    ?P("close accept socket"),
    ok = gen_tcp:close(S3),
    ?P("close listen socket"),
    ok = gen_tcp:close(L),
    ?P("verify final result"
       "~n   Result1:       ~p"
       "~n   Check Connect: ~p"
       "~n   Result2:       ~p"
       "~n   Result3:       ~p",
      [Result1, CheckConnect, Result2, Result3]),
    (Result1 and ((not CheckConnect) or (Result2 and Result3)))
        orelse
        exit({failed,
              [{OptsVals1,OptsVals4,OptsVals},
               {OptsVals2,OptsValsDefault}]}),
    ?P("done"),
    ok.

sets_eq(L1, L2) ->
    lists:sort(L1) == lists:sort(L2).



%% Accept test utilities (suites are below)

millis() ->
    erlang:monotonic_time(millisecond).

%% Used when we need to convert system time to milli seconds
cmillis(T) ->
    erlang:convert_time_unit(T, native, millisecond).
	
collect_accepts(0, _Tmo) ->
    ?P("~w(~w) -> done (when rest tmo = ~p)", [?FUNCTION_NAME, 0, _Tmo]),
    [];
collect_accepts(N, Tmo) ->
    A = millis(),
    receive
	{accepted, P, {error, eaddrnotavail = Reason}, _} ->
            ?P("~w(~w) -> ~p unacceptable accept failure: ~p",
               [?FUNCTION_NAME, N, P, Reason]),
            ?SKIPT(accept_failed_str(Reason));

        {accepted, P, Msg, Info} ->
            ?P("~w(~w) -> received accept result from ~p: "
               "~n   Msg:  ~p"
               "~n   Info: ~p"
               "~n      accept time:     ~s"
               "~n      processing time: ~s",
               [?FUNCTION_NAME, N, P, Msg, Info,
               begin
                   if
                       is_list(Info) ->
                           {value, {_, TSTryAccept}} =
                               lists:keysearch(try_accept, 1, Info),
                           {value, {_, TSAccept}} =
                               lists:keysearch(accept, 1, Info),
                           ?F("~w msec", [TSAccept - TSTryAccept]);
                       true ->
                           "ignore"
                   end
               end,
               begin
                   if
                       is_list(Info) ->
                           {value, {_, TSStart}} =
                               lists:keysearch(start, 1, Info),
                           {value, {_, TSSent}} =
                               lists:keysearch(sent, 1, Info),
                           ?F("~w msec", [TSSent - TSStart]);
                       true ->
                           "ignore"
                   end
               end]),
            NextN = if N =:= infinity -> N; true -> N - 1 end,
	    [{P,Msg}] ++ collect_accepts(NextN, Tmo - (millis()-A))

    after Tmo ->
            ?P("~w(~w) -> collection done (~w)", [?FUNCTION_NAME, N, Tmo]),
	    []
    end.

-define(EXPECT_ACCEPTS(Pattern,N,Timeout),
	(fun() ->
                 ?P("EXPECT_ACCEPTS(~w) -> begin collecting accepts with"
                    "~n   N:       ~p"
                    "~n   Timeout: ~p",
                    [?FUNCTION_NAME, N, Timeout]),
                 case collect_accepts((N), (Timeout)) of
		     Pattern ->
			 ok;
		     UnexPattern__ ->
			 {error, {unexpected, {UnexPattern__, messages()}}}
		 end
	 end)()).
	
collect_connects(Tmo) ->
    A = millis(),
    receive
	{connected, P, {error, eaddrnotavail = Reason}} ->
            ?P("~p Failed connect: ~p", [P, Reason]),
            ?SKIPT(connect_failed_str(Reason));

	{connected,P,Msg} ->
            ?P("received connected from ~p: "
               "~n      ~p", [P, Msg]),
	    [{P,Msg}] ++ collect_connects(Tmo-(millis() - A))

    after Tmo ->
	    []
    end.
   
-define(EXPECT_CONNECTS(Pattern,Timeout),
	(fun() ->
		 case collect_connects(Timeout) of
		     Pattern ->
			 ok;
		     Other ->
			 {error,{unexpected,Other}}
		 end
	 end)()).

mktmofun(Tmo,Parent,LS) ->
    fun() ->
            TS0 = millis(),
            ?P("[acceptor] mktmofun:fun -> try accept"),
            TS1 = millis(),
            AcceptResult = catch gen_tcp:accept(LS, Tmo),
            TS2 = millis(),
            ?P("[acceptor] mktmofun:fun -> accept result: "
               "~n   ~p"
               "~n   after ~p msec",
               [AcceptResult, TS2-TS1]),
            Parent ! {accepted, self(), AcceptResult,
                      [{start, TS0},
                       {try_accept, TS1}, {accept, TS2},
                       {sent, millis()}]}
    end.

%% Accept tests
%% Test singular accept.
primitive_accept(Config) when is_list(Config) ->
    Cond = fun() -> ok end,
    Pre  = fun() -> case ?WHICH_LOCAL_ADDR(inet) of
                        {ok, Addr} ->
                            Addr;
                        {error, Reason} ->
                            throw({skip, Reason})
                    end
           end,
    TC   = fun(Addr) -> do_primitive_accept(Config, Addr) end,
    Post = fun(_) -> ok end,
    ?TC_TRY(?FUNCTION_NAME, Cond, Pre, TC, Post).

do_primitive_accept(Config, Addr) ->
    LSock =
        case ?LISTEN(Config, 0, [{ip, Addr}]) of
            {ok, LS} ->
                LS;
            {error, LReason} ->
                ?SKIPT(listen_failed_str(LReason))
        end,
    {ok, PortNo} = inet:port(LSock),
    Parent = self(),
    F = fun() -> Parent ! {accepted,self(),gen_tcp:accept(LSock)} end,
    P = spawn(F),
    case ?CONNECT(Config, Addr, PortNo, [{ip, Addr}]) of
        {ok, _} ->
            ok;
        {error, eaddrnotavail = CReason} ->
            ?SKIPT(connect_failed_str(CReason))
    end,        
    receive
        {accepted,P,{ok,P0}} when is_port(P0) ->
            ok;
        {accepted,P,Other0} ->
            {error,Other0}
    after 500 ->
              {error,timeout}
    end.

	
%% Closing listen socket when multi-accepting.
multi_accept_close_listen(Config) when is_list(Config) ->
    Cond = fun() -> ok end,
    Pre  = fun() -> case ?WHICH_LOCAL_ADDR(inet) of
                        {ok, Addr} ->
                            Addr;
                        {error, Reason} ->
                            throw({skip, Reason})
                    end
           end,
    TC   = fun(Addr) -> do_multi_accept_close_listen(Config, Addr) end,
    Post = fun(_) -> ok end,
    ?TC_TRY(?FUNCTION_NAME, Cond, Pre, TC, Post).

do_multi_accept_close_listen(Config, Addr) ->
    ?P("try create listen socket"),
    LS = case ?LISTEN(Config, 0, [{ip, Addr}]) of
             {ok, LSocket} ->
                 LSocket;
             {error, eaddrnotavail = Reason} ->
                 ?SKIPT(listen_failed_str(Reason))
         end,
    Parent = self(),
    F = fun() ->
                TS0 = millis(),
                ?P("started"),
                TS1 = millis(),
                Accepted = gen_tcp:accept(LS),
                TS2 = millis(),
                ?P("accept result: "
                   "~n   ~p"
                   "~n   after ~p msec",
                   [Accepted, TS2-TS1]),
                Parent ! {accepted,self(),Accepted,
                          [{start, TS0},
                           {try_accept, TS1}, {accept, TS2},
                           {sent, millis()}]}
        end,
    ?P("create acceptor processes"),
    spawn(F),
    spawn(F),
    spawn(F),
    spawn(F),
    ?P("sleep some"),
    ct:sleep(?SECS(2)),
    ?P("close (listen) socket"),
    gen_tcp:close(LS),
    ?P("await accepts - expect closed"),
    ok = ?EXPECT_ACCEPTS([{_,{error,closed}},{_,{error,closed}},
                          {_,{error,closed}},{_,{error,closed}}],4,500),
    ?P("done"),
    ok.
	
%% Single accept with timeout.
accept_timeout(Config) when is_list(Config) ->
    Cond = fun() -> ok end,
    Pre  = fun() -> case ?WHICH_LOCAL_ADDR(inet) of
                        {ok, Addr} ->
                            Addr;
                        {error, Reason} ->
                            throw({skip, Reason})
                    end
           end,
    TC   = fun(Addr) -> do_accept_timeout(Config, Addr) end,
    Post = fun(_) -> ok end,
    ?TC_TRY(?FUNCTION_NAME, Cond, Pre, TC, Post).

do_accept_timeout(Config, Addr) ->
    LS = case ?LISTEN(Config, 0, [{ip, Addr}]) of
             {ok, LSocket} ->
                 LSocket;
             {error, eaddrnotavail = Reason} ->
                 ?SKIPT(listen_failed_str(Reason))
         end,
    Parent = self(),
    F = fun() ->
                Parent ! {accepted,self(),gen_tcp:accept(LS,1000),ignore}
        end,
    P = spawn(F),
    ok = ?EXPECT_ACCEPTS([{P,{error,timeout}}],1,2000).

%% Check that multi-accept timeouts happen in the correct order.
accept_timeouts_in_order(Config) when is_list(Config) ->
    Cond = fun() -> ok end,
    Pre  = fun() -> case ?WHICH_LOCAL_ADDR(inet) of
                        {ok, Addr} ->
                            Addr;
                        {error, Reason} ->
                            throw({skip, Reason})
                    end
           end,
    TC   = fun(Addr) -> do_accept_timeouts_in_order(Config, Addr) end,
    Post = fun(_) -> ok end,
    ?TC_TRY(?FUNCTION_NAME, Cond, Pre, TC, Post).

do_accept_timeouts_in_order(Config, Addr) ->
    LS = case ?LISTEN(Config, 0, [{ip, Addr}]) of
             {ok, LSocket} ->
                 LSocket;
             {error, eaddrnotavail = Reason} ->
                 ?SKIPT(listen_failed_str(Reason))
         end,
    Parent = self(),
    P1 = spawn(mktmofun(1000,Parent,LS)),
    P2 = spawn(mktmofun(1200,Parent,LS)),
    P3 = spawn(mktmofun(1300,Parent,LS)),
    P4 = spawn(mktmofun(1400,Parent,LS)),
    ok = ?EXPECT_ACCEPTS([{P1,{error,timeout}},{P2,{error,timeout}},
                          {P3,{error,timeout}},{P4,{error,timeout}}],
                         infinity,2000).

%% Check that multi-accept timeouts happen in the correct order (more).
accept_timeouts_in_order2(Config) when is_list(Config) ->
    Cond = fun() -> ok end,
    Pre  = fun() -> case ?WHICH_LOCAL_ADDR(inet) of
                        {ok, Addr} ->
                            Addr;
                        {error, Reason} ->
                            throw({skip, Reason})
                    end
           end,
    TC   = fun(Addr) -> do_accept_timeouts_in_order2(Config, Addr) end,
    Post = fun(_) -> ok end,
    ?TC_TRY(?FUNCTION_NAME, Cond, Pre, TC, Post).

do_accept_timeouts_in_order2(Config, Addr) ->
    LS = case ?LISTEN(Config, 0, [{ip, Addr}]) of
             {ok, LSocket} ->
                 LSocket;
             {error, eaddrnotavail = Reason} ->
                 ?SKIPT(listen_failed_str(Reason))
         end,
    Parent = self(),
    P1 = spawn(mktmofun(1400,Parent,LS)),
    P2 = spawn(mktmofun(1300,Parent,LS)),
    P3 = spawn(mktmofun(1200,Parent,LS)),
    P4 = spawn(mktmofun(1000,Parent,LS)),
    ok = ?EXPECT_ACCEPTS([{P4,{error,timeout}},{P3,{error,timeout}},
                          {P2,{error,timeout}},{P1,{error,timeout}}],infinity,2000).

%% Check that multi-accept timeouts happen in the correct order (even more).
accept_timeouts_in_order3(Config) when is_list(Config) ->
    Cond = fun() -> ok end,
    Pre  = fun() -> case ?WHICH_LOCAL_ADDR(inet) of
                        {ok, Addr} ->
                            Addr;
                        {error, Reason} ->
                            throw({skip, Reason})
                    end
           end,
    TC   = fun(Addr) -> do_accept_timeouts_in_order3(Config, Addr) end,
    Post = fun(_) -> ok end,
    ?TC_TRY(?FUNCTION_NAME, Cond, Pre, TC, Post).

do_accept_timeouts_in_order3(Config, Addr) ->
    LS = case ?LISTEN(Config, 0, [{ip, Addr}]) of
             {ok, LSocket} ->
                 LSocket;
             {error, eaddrnotavail = Reason} ->
                 ?SKIPT(listen_failed_str(Reason))
         end,
    Parent = self(),
    P1 = spawn(mktmofun(1200,Parent,LS)),
    P2 = spawn(mktmofun(1400,Parent,LS)),
    P3 = spawn(mktmofun(1300,Parent,LS)),
    P4 = spawn(mktmofun(1000,Parent,LS)),
    ok = ?EXPECT_ACCEPTS([{P4,{error,timeout}},{P1,{error,timeout}},
                          {P3,{error,timeout}},{P2,{error,timeout}}],infinity,2000).

%% Check that multi-accept timeouts happen in the correct order after
%% mixing millsec and sec timeouts.
accept_timeouts_in_order4(Config) when is_list(Config) ->
    Cond = fun() -> ok end,
    Pre  = fun() -> case ?WHICH_LOCAL_ADDR(inet) of
                        {ok, Addr} ->
                            Addr;
                        {error, Reason} ->
                            throw({skip, Reason})
                    end
           end,
    TC   = fun(Addr) -> do_accept_timeouts_in_order4(Config, Addr) end,
    Post = fun(_) -> ok end,
    ?TC_TRY(?FUNCTION_NAME, Cond, Pre, TC, Post).

do_accept_timeouts_in_order4(Config, Addr) ->
    LS = case ?LISTEN(Config, 0, [{ip, Addr}]) of
             {ok, LSocket} ->
                 LSocket;
             {error, eaddrnotavail = Reason} ->
                 ?SKIPT(listen_failed_str(Reason))
         end,
    Parent = self(),
    P1 = spawn(mktmofun(200,Parent,LS)),
    P2 = spawn(mktmofun(400,Parent,LS)),
    P3 = spawn(mktmofun(1000,Parent,LS)),
    P4 = spawn(mktmofun(600,Parent,LS)),
    Pattern = [{P1, {error, timeout}},
               {P2, {error, timeout}},
               {P4, {error, timeout}},
               {P3, {error, timeout}}],
    case ?EXPECT_ACCEPTS(Pattern, infinity, 2000) of
        ok ->
            ?P("expected pattern"),
            ok;
        {error, {unexpected, UnexPattern, Msgs}} ->
            %% Wrong order?
            ?P("unexpected: "
               "~n   Expected:   ~p"
               "~n   Unexpected: ~p"
               "~n   Msgs:       ~p", [Pattern, UnexPattern, Msgs]),
            case lists:keysort(1, Pattern) =:= lists:keysort(1, UnexPattern) of
                true ->
                    %% Yes, wrong order
                    ct:fail(wrong_order);
                false ->
                    ct:fail(unexpected_result)
            end
    end.
            

%% Check that multi-accept timeouts happen in the correct order after
%% mixing millsec and sec timeouts (more).
accept_timeouts_in_order5(Config) when is_list(Config) ->
    Cond = fun() -> ok end,
    Pre  = fun() -> case ?WHICH_LOCAL_ADDR(inet) of
                        {ok, Addr} ->
                            Addr;
                        {error, Reason} ->
                            throw({skip, Reason})
                    end
           end,
    TC   = fun(Addr) -> do_accept_timeouts_in_order5(Config, Addr) end,
    Post = fun(_) -> ok end,
    ?TC_TRY(?FUNCTION_NAME, Cond, Pre, TC, Post).

do_accept_timeouts_in_order5(Config, Addr) ->
    LS = case ?LISTEN(Config, 0, [{ip, Addr}]) of
             {ok, LSocket} ->
                 LSocket;
             {error, eaddrnotavail = Reason} ->
                 ?SKIPT(listen_failed_str(Reason))
         end,
    Parent = self(),
    P1 = spawn(mktmofun(400,Parent,LS)),
    P2 = spawn(mktmofun(1000,Parent,LS)),
    P3 = spawn(mktmofun(600,Parent,LS)),
    P4 = spawn(mktmofun(200,Parent,LS)),
    ok = ?EXPECT_ACCEPTS([{P4,{error,timeout}},{P1,{error,timeout}},
			  {P3,{error,timeout}},{P2,{error,timeout}}],
                         infinity, 2000).

%% Check that multi-accept timeouts happen in the correct order after
%% mixing millsec and sec timeouts (even more).
accept_timeouts_in_order6(Config) when is_list(Config) ->
    Cond = fun() -> ok end,
    Pre  = fun() ->
		   ?P("try get local address"),
		   {ok, Addr} = ?WHICH_LOCAL_ADDR(inet),
		   ?P("try create listen socket"), 
		   case ?LISTEN(Config, 0, [{ip, Addr}]) of
		       {ok, LSocket} ->
			   #{socket => LSocket};
		       {error, eaddrnotavail = Reason} ->
			   ?P("failed creating socket: ~p", [Reason]),
			   {skip, listen_failed_str(Reason)}
		   end
	   end,
    TC   = fun(I) -> do_accept_timeouts_in_order6(I) end,
    Post = fun(#{socket := LSock}) ->
		   gen_tcp:close(LSock)
	   end,
    ?TC_TRY(?FUNCTION_NAME, Cond, Pre, TC, Post).

do_accept_timeouts_in_order6(#{socket := LS}) ->    
    Parent = self(),

    ?P("create acceptor 1 with timeout 1000"),
    P1 = spawn(mktmofun(1000,Parent,LS)),

    ?P("create acceptor 2 with timeout 400"),
    P2 = spawn(mktmofun(400,Parent,LS)),

    ?P("create acceptor 3 with timeout 600"),
    P3 = spawn(mktmofun(600,Parent,LS)),

    ?P("create acceptor 4 with timeout 200"),
    P4 = spawn(mktmofun(200,Parent,LS)),

    ?P("await accept timeouts from (in order): "
       "~n   Acceptor 4: ~p"
       "~n   Acceptor 2: ~p"
       "~n   Acceptor 3: ~p"
       "~n   Acceptor 1: ~p", [P4, P2, P3, P1]),
    ok = ?EXPECT_ACCEPTS([{P4,{error,timeout}},
                          {P2,{error,timeout}},
			  {P3,{error,timeout}},
                          {P1,{error,timeout}}],
                         infinity, 2000).

%% Check that multi-accept timeouts happen in the correct order after
%% mixing millsec and sec timeouts (even more++).
accept_timeouts_in_order7(Config) when is_list(Config) ->
    Cond = fun() -> ok end,
    Pre  = fun() -> case ?WHICH_LOCAL_ADDR(inet) of
                        {ok, Addr} ->
                            Addr;
                        {error, Reason} ->
                            throw({skip, Reason})
                    end
           end,
    TC   = fun(Addr) -> do_accept_timeouts_in_order7(Config, Addr) end,
    Post = fun(_) -> ok end,
    ?TC_TRY(?FUNCTION_NAME, Cond, Pre, TC, Post).

do_accept_timeouts_in_order7(Config, Addr) ->
    LS = case ?LISTEN(Config, 0, [{ip, Addr}]) of
             {ok, LSocket} ->
                 LSocket;
             {error, eaddrnotavail = Reason} ->
                 ?SKIPT(listen_failed_str(Reason))
         end,
    Parent = self(),
    P1 = spawn(mktmofun(1000,Parent,LS)),
    P2 = spawn(mktmofun(200,Parent,LS)),
    P3 = spawn(mktmofun(1200,Parent,LS)),
    P4 = spawn(mktmofun(600,Parent,LS)),
    P5 = spawn(mktmofun(400,Parent,LS)),
    P6 = spawn(mktmofun(800,Parent,LS)),
    P7 = spawn(mktmofun(1600,Parent,LS)),
    P8 = spawn(mktmofun(1400,Parent,LS)),
    ok = ?EXPECT_ACCEPTS([{P2,{error,timeout}},
                          {P5,{error,timeout}},
			  {P4,{error,timeout}},
                          {P6,{error,timeout}},
			  {P1,{error,timeout}},
                          {P3,{error,timeout}},
			  {P8,{error,timeout}},
                          {P7,{error,timeout}}],
                         infinity,2000).

%% Check that multi-accept timeouts behave correctly when
%% mixed with successful timeouts.
%% Note that on Windows with inet_backend = socket we 
%% have *no* control over the accept order!
accept_timeouts_mixed(Config) when is_list(Config) ->
    Cond = fun() ->
		   is_windows() andalso
		       ?IS_SOCKET_BACKEND(Config) andalso
		       ?SKIPT("Not compat with 'socket of Windows'"),
		   ok
	   end,
    Pre  = fun() -> case ?WHICH_LOCAL_ADDR(inet) of
                        {ok, Addr} ->
                            Addr;
                        {error, Reason} ->
                            throw({skip, Reason})
                    end
           end,
    TC   = fun(Addr) -> do_accept_timeouts_mixed(Config, Addr) end,
    Post = fun(_) -> ok end,
    ?TC_TRY(?FUNCTION_NAME, Cond, Pre, TC, Post).

do_accept_timeouts_mixed(Config, Addr) ->
    ?P("create listen socket"),
    LS = case ?LISTEN(Config, 0, [{ip, Addr}]) of
             {ok, LSocket} ->
                 LSocket;
             {error, eaddrnotavail = Reason} ->
                 ?SKIPT(listen_failed_str(Reason))
         end,
    Parent = self(),
    {ok, PortNo} = inet:port(LS),

    ?P("listen socket"
       "~n   ~p"
       "~n   Port: ~p", [LS, PortNo]),

    ?P("create acceptor process 1 (with timeout 1000)"),
    P1 = spawn(mktmofun(1000,Parent,LS)),

    ?P("await 1 (~p) accepting", [P1]),
    wait_until_accepting(P1,500),

    ?P("create acceptor process 2 (with timeout 2000)"),
    P2 = spawn(mktmofun(2000,Parent,LS)),

    ?P("await 2 (~p) accepting", [P2]),
    wait_until_accepting(P2,500),

    ?P("create acceptor process 3 (with timeout 3000)"),
    P3 = spawn(mktmofun(3000,Parent,LS)),

    ?P("await 3 (~p) accepting", [P3]),
    wait_until_accepting(P3,500),

    ?P("create acceptor process 4 (with timeout 4000)"),
    P4 = spawn(mktmofun(4000,Parent,LS)),

    ?P("await 4 (~p) accepting", [P4]),
    wait_until_accepting(P4,500),

    ?P("expect accept from 1 (~p) with timeout", [P1]),
    ok = ?EXPECT_ACCEPTS([{P1,{error,timeout}}],infinity,1500),

    ?P("connect"),
    case ?CONNECT(Config, Addr, PortNo, [{ip, Addr}]) of
        {ok, _} ->
            ok;
        {error, eaddrnotavail = Reason1} ->
            ?SKIPT(connect_failed_str(Reason1))
    end,

    ?P("expect accept from 2 (~p) with success", [P2]),
    if
        is_port(LS) ->
            ok = ?EXPECT_ACCEPTS([{P2,{ok,Port0}}] when is_port(Port0),
                                                        infinity,100);
        true ->
            case ?EXPECT_ACCEPTS([{P2,{ok,_}}],infinity,100) of
		ok ->
		    ok;
		{error, Reason2} ->
		    ?P("Failed accept: "
		       "~n   P2:     ~p"
		       "~n   Reason: ~p", [P2, Reason2]),
		    ct:fail(unexpected_accepts)
	    end
    end,

    ?P("expect accept from 3 (~p) with timeout", [P3]),
    ok = ?EXPECT_ACCEPTS([{P3,{error,timeout}}],infinity,2000),

    ?P("connect"),
    case ?CONNECT(Config, Addr, PortNo, [{ip, Addr}]) of
        {error, eaddrnotavail = Reason3} ->
            ?SKIPT(connect_failed_str(Reason3));
        _  ->
            ok
    end,

    ?P("expect accept from 4 (~p) with success", [P4]),
    if is_port(LS) ->
            ok = ?EXPECT_ACCEPTS([{P4,{ok,Port1}}] when is_port(Port1),
                                                        infinity,100);
       true ->
            ok = ?EXPECT_ACCEPTS([{P4,{ok,_Port1}}],infinity,100)
    end,

    ?P("done"),
    ok.

%% Check that single acceptor behaves as expected when killed.
killing_acceptor(Config) when is_list(Config) ->
    Cond = fun() -> ok end,
    Pre  = fun() -> case ?WHICH_LOCAL_ADDR(inet) of
                        {ok, Addr} ->
                            Addr;
                        {error, Reason} ->
                            throw({skip, Reason})
                    end
           end,
    TC   = fun(Addr) -> do_killing_acceptor(Config, Addr) end,
    Post = fun(_) -> ok end,
    ?TC_TRY(?FUNCTION_NAME, Cond, Pre, TC, Post).

do_killing_acceptor(Config, Addr) ->
    ?P("create listen socket"),
    case ?LISTEN(Config, 0, [{ip, Addr}]) of
        {ok, LSocket} when is_port(LSocket) ->
            do_killing_acceptor_inet(LSocket);
        {ok, LSocket} ->
            do_killing_acceptor_socket(LSocket);
        {error, eaddrnotavail = Reason} ->
            ?SKIPT(listen_failed_str(Reason))
    end,
    ?P("done"),
    ok.

do_killing_acceptor_inet(LS) ->
    ?P("validate state - listening"),
    validate_acceptor_state(LS, [listen], []),

    ?P("create acceptor process"),
    Pid = spawn(
            fun() ->
                    erlang:display({accepted,self(),gen_tcp:accept(LS)})
            end),
    ?P("sleep some"),
    receive after 100 -> ok
    end,

    ?P("validate state - accepting"),
    validate_acceptor_state(LS, [accepting], []),

    ?P("kill acceptor"),
    exit(Pid, kill),
    ?P("sleep some"),
    receive after 100 -> ok
    end,

    ?P("validate state - listening"),
    validate_acceptor_state(LS, [listen], [accepting]),

    ?P("cleanup"),
    (catch gen_tcp:close(LS)),
    ok.

do_killing_acceptor_socket(LS) ->
    ?P("validate state - listening"),
    validate_acceptor_state(LS, 0, [listening], []),

    ?P("create acceptor process"),
    Pid = spawn(
            fun() ->
                    erlang:display({accepted,self(),gen_tcp:accept(LS)})
            end),
    ?P("sleep some"),
    ct:sleep(100),

    ?P("validate state - accepting"),
    validate_acceptor_state(LS, 1, [accepting], []),

    ?P("kill acceptor"),
    exit(Pid, kill),
    ?P("sleep some"),
    ct:sleep(1000),

    ?P("validate state - listening"),
    validate_acceptor_state(LS, 0, [listening], [accepting]),

    ?P("cleanup"),
    (catch gen_tcp:close(LS)),
    ok.
    
validate_acceptor_state(LS, ExpStates, ExpNotStates) when is_port(LS) ->
    case inet:info(LS) of
        #{states := States} ->

            ?P("try validate (listen socket) state when: "
               "~n   Exp States:     ~p"
               "~n   Exp Not States: ~p"
               "~n   States:         ~p", [ExpStates, ExpNotStates, States]),

            %% State *shall* contain ExpStates => States1 =/= States
            States1 = States -- ExpStates,

            %% State shall *not* contain ExpNotStates => States2 =:= States
            States2 = States -- ExpNotStates,

            if
                (States1 =/= States) andalso
                (States2 =:= States) ->
                    ?P("validated: "
                       "~n    Expected States:     ~p"
                       "~n    Expected Not States: ~p",
                       [ExpStates, ExpNotStates]),
                    ok;
               true ->
                    ?P("invalid states: "
                       "~n   Expected States:     ~p"
                       "~n   Expected Not States: ~p"
                       "~n   States:              ~p",
                       [ExpStates, ExpNotStates, States]),
                    ct:fail("Invalid state(s)")
            end;

        InvalidInfo ->
            ?P("invalid info: "
               "~n   Expected States:     ~p"
               "~n   Expected Not States: ~p"
               "~n   Invalid Info:        ~p",
               [ExpStates, ExpNotStates, InvalidInfo]),
            ct:fail("Invalid state")
    end.

validate_acceptor_state(LS, ExpNumAcc, ExpState, ExpNotState) ->
    case inet:info(LS) of
        #{num_acceptors := ExpNumAcc, rstates := States} ->
            ?P("try validate state when: "
               "~n   Expected State:     ~p"
               "~n   Expected Not State: ~p"
               "~n   RStates:            ~p", [ExpState, ExpNotState, States]),

            %% States *shall* contain ExpState => States1 =/= States
            States1 = States -- ExpState,
            
            %% States shall *not* contain ExpNotState => States2 =:= States
            States2 = States -- ExpNotState,

            if
                (States1 =/= States) andalso
                (States2 =:= States) ->
                    ?P("validated: "
                       "~n    Expected States:     ~p"
                       "~n    Expected Not States: ~p",
                       [ExpState, ExpNotState]),
                    ok;
               true ->
                    ?P("invalid states: "
                       "~n   Expected State:     ~p"
                       "~n   Expected Not State: ~p"
                       "~n   States:             ~p",
                       [ExpState, ExpNotState, States]),
                    ct:fail("Invalid state(s)")
            end;

        #{num_acceptors := NumAcc, rstates := RStates, wstates := WStates} ->
            ?P("invalid state: "
               "~n   Expected Num Acceptors: ~w"
               "~n   Num Acceptors:          ~w"
               "~n   Expected State:         ~p"
               "~n   Expected Not State:     ~p"
               "~n   RStates:                ~p"
               "~n   WStates:                ~p",
               [ExpNumAcc, NumAcc, ExpState, RStates, WStates]),
            ct:fail("Invalid state");

        InvalidInfo ->
            ?P("invalid info: "
               "~n   Expected Num Acceptors: ~w"
               "~n   Expected State:         ~p"
               "~n   Expected Not State:     ~p"
               "~n   Invalid Info:           ~p",
               [ExpNumAcc, ExpNumAcc, ExpState, InvalidInfo]),
            ct:fail("Invalid state")
    end.
    

%% Check that multi acceptors behaves as expected when killed.
killing_multi_acceptors(Config) when is_list(Config) ->
    Cond = fun() -> ok end,
    Pre  = fun() -> case ?WHICH_LOCAL_ADDR(inet) of
                        {ok, Addr} ->
                            Addr;
                        {error, Reason} ->
                            throw({skip, Reason})
                    end
           end,
    TC   = fun(Addr) -> do_killing_multi_acceptors(Config, Addr) end,
    Post = fun(_) -> ok end,
    ?TC_TRY(?FUNCTION_NAME, Cond, Pre, TC, Post).

do_killing_multi_acceptors(Config, Addr) ->
    ?P("create listen socket"),
    case ?LISTEN(Config, 0, [{ip, Addr}]) of
        {ok, LSocket} when is_port(LSocket) ->
            do_killing_multi_acceptors_inet(LSocket);
        {ok, LSocket} ->
            do_killing_multi_acceptors_socket(LSocket);
        {error, eaddrnotavail = Reason} ->
            ?SKIPT(listen_failed_str(Reason))
    end,
    ?P("done"),
    ok.

do_killing_multi_acceptors_inet(LS) ->
    ?P("validate state - listen"),
    validate_acceptor_state(LS, [listen], []),

    Parent = self(),
    F1  = fun() -> Parent ! {accepted,self(),gen_tcp:accept(LS)} end,
    Tmo = 1000,
    F2  = mktmofun(1000,Parent,LS),
    ?P("create first acceptor"),
    Pid1 = spawn(F1),
    ?P("create second acceptor - with timeout"),
    Pid2 = spawn(F2),

    ?P("sleep some"),
    receive after 100 -> ok end,

    ?P("validate state - accepting"),
    validate_acceptor_state(LS, [accepting], []),

    ?P("kill first acceptor"),
    exit(Pid1, kill),

    ?P("sleep some"),
    receive after 100 -> ok end,

    ?P("validate state - still accepting"),
    validate_acceptor_state(LS, [accepting], []),

    ?P("await second acceptor exit (timeout)"),
    %% In order to avoid race condition, double the time
    case ?EXPECT_ACCEPTS([{Pid2, {error,timeout}}], 1, 2 * Tmo) of
	ok ->
	    ?P("second acceptor - expected result"),
	    ok;
	Any ->
	    ?P("second acceptor - failed:"
	       "~n      ~p", [Any]),
	    %% Check what Pid2 is doing
	    Pid2Info1 = process_info(Pid2),
	    Pid2Msgs1 = process_info(Pid2, messages),
	    %% Check if this is just a race...
	    ?SLEEP(?SECS(1)),
	    Pid2Info2 = process_info(Pid2),
	    Pid2Msgs2 = process_info(Pid2, messages),
	    ?P("second acceptor failed - check ~p"
	       "~n      Info 1: ~p"
	       "~n      Msgs 1: ~p"
	       "~n   After 1 sec sleep:"
	       "~n      Info 2: ~p"
	       "~n      Msgs 2: ~p",
	       [Pid2, Pid2Info1, Pid2Msgs1, Pid2Info2, Pid2Msgs2]),
	    ct:fail({unexpected_accepts, Any})
    end,

    ?P("validate state - *not* accepting"),
    validate_acceptor_state(LS, [listen], [accepting]),

    ?P("cleanup"),
    (catch gen_tcp:close(LS)),
    ok.

do_killing_multi_acceptors_socket(LS) ->
    ?P("validate state - listening"),
    validate_acceptor_state(LS, 0, [listening], []),

    Parent = self(),
    F = fun() -> Parent ! {accepted,self(),gen_tcp:accept(LS)} end,
    F2 = mktmofun(1000,Parent,LS),
    ?P("create first acceptor"),
    Pid = spawn(F),
    ?P("create second acceptor - with timeout"),
    Pid2 = spawn(F2),

    ?P("sleep some"),
    ct:sleep(100),

    ?P("validate state - accepting"),
    validate_acceptor_state(LS, 2, [accepting], []),

    ?P("kill first acceptor"),
    exit(Pid, kill),
    ?P("sleep some"),
    ct:sleep(100),

    ?P("validate state - (still) accepting"),
    validate_acceptor_state(LS, 1, [accepting], []),

    ?P("await second acceptor exit - timeout"),
    ok = ?EXPECT_ACCEPTS([{Pid2,{error,timeout}}],1,1000),

    ?P("validate state - listening"),
    validate_acceptor_state(LS, 0, [listening], [accepting]),

    ?P("cleanup"),
    (catch gen_tcp:close(LS)),
    ok.


%% Check that multi acceptors behaves as expected when killed (more).
killing_multi_acceptors2(Config) when is_list(Config) ->
    Cond = fun() -> ok end,
    Pre  = fun() -> case ?WHICH_LOCAL_ADDR(inet) of
                        {ok, Addr} ->
                            Addr;
                        {error, Reason} ->
                            throw({skip, Reason})
                    end
           end,
    TC   = fun(Addr) -> do_killing_multi_acceptors2(Config, Addr) end,
    Post = fun(_) -> ok end,
    ?TC_TRY(?FUNCTION_NAME, Cond, Pre, TC, Post).

do_killing_multi_acceptors2(Config, Addr) ->
    ?P("create listen socket"),
    case ?LISTEN(Config, 0, [{ip, Addr}]) of
        {ok, LSocket} when is_port(LSocket) ->
            do_killing_multi_acceptors2_inet(Config, LSocket);
        {ok, LSocket} ->
            do_killing_multi_acceptors2_socket(Config, LSocket);
        {error, eaddrnotavail = Reason} ->
            ?SKIPT(listen_failed_str(Reason))
    end,
    ?P("done"),
    ok.

do_killing_multi_acceptors2_inet(Config, LS) ->
    ?P("validate state - listen"),
    validate_acceptor_state(LS, [listen], []),

    Parent = self(),
    ?P("get port number for listen socket"),
    {ok, {Addr, PortNo}} = inet:sockname(LS),

    F = fun() -> Parent ! {accepted,self(),gen_tcp:accept(LS)} end,
    F2 = mktmofun(1000,Parent,LS),

    ?P("create acceptor process 1"),
    Pid = spawn(F),
    ?P("create acceptor process 2"),
    Pid2 = spawn(F),
    ?P("wait some"),
    receive after 100 -> ok
    end,

    ?P("validate state - accepting"),
    validate_acceptor_state(LS, [accepting], []),

    ?P("kill acceptor 1"),
    exit(Pid,kill),

    ?P("sleep some"),
    receive after 100 -> ok
    end,

    ?P("validate state - (still) accepting"),
    {ok, L2} = prim_inet:getstatus(LS),
    true  = lists:member(accepting, L2),

    ?P("kill acceptor 2"),
    exit(Pid2, kill),

    ?P("sleep some"),
    receive after 100 -> ok
    end,

    ?P("validate state - listening"),
    validate_acceptor_state(LS, [listen], [accepting]),

    ?P("create acceptor 3"),
    Pid3 = spawn(F2),

    ?P("wait some"),
    receive after 100 -> ok
    end,

    ?P("validate state - accepting"),
    validate_acceptor_state(LS, [accepting], []),

    ?P("connect to port ~p", [PortNo]),
    ?CONNECT(Config, Addr, PortNo, [{ip, Addr}]),

    ?P("await accept"),
    ok = ?EXPECT_ACCEPTS([{Pid3,{ok,CSock}}] when is_port(CSock),1,100),

    ?P("validate state - listening"),
    validate_acceptor_state(LS, [listen], [accepting]),

    ?P("cleanup"),
    (catch gen_tcp:close(LS)),
    ok.

do_killing_multi_acceptors2_socket(Config, LS) ->
    ?P("validate state - listening"),
    validate_acceptor_state(LS, 0, [listening], []),

    Parent = self(),
    ?P("get port number for listen socket"),
    {ok, {Addr, PortNo}} = inet:sockname(LS),

    F = fun() -> Parent ! {accepted,self(),gen_tcp:accept(LS)} end,
    F2 = mktmofun(1000,Parent,LS),

    ?P("create acceptor process 1"),
    Pid = spawn(F),
    ?P("create acceptor process 2"),
    Pid2 = spawn(F),

    ?P("wait some"),
    ct:sleep(100),

    ?P("validate state - accepting"),
    validate_acceptor_state(LS, 2, [accepting], []),

    ?P("kill acceptor 1"),
    exit(Pid,kill),

    ?P("sleep some"),
    ct:sleep(100),

    ?P("validate state - (still) accepting"),
    validate_acceptor_state(LS, 1, [accepting], []),

    ?P("kill acceptor 2"),
    exit(Pid2, kill),

    ?P("sleep some"),
    receive after 100 -> ok
    end,

    ?P("validate state - listening"),
    validate_acceptor_state(LS, 0, [listening], [accepting]),

    ?P("create acceptor 3"),
    Pid3 = spawn(F2),

    ?P("wait some"),
    ct:sleep(100),

    ?P("validate state - accepting"),
    validate_acceptor_state(LS, 1, [accepting], []),

    ?P("connect to port ~p", [PortNo]),
    ?CONNECT(Config, Addr, PortNo, [{ip, Addr}]),

    ?P("await accept"),
    ok = ?EXPECT_ACCEPTS([{Pid3,{ok, _CSock}}],1,100),

    ?P("validate state - listening"),
    validate_acceptor_state(LS, 0, [listening], [accepting]),

    ?P("cleanup"),
    (catch gen_tcp:close(LS)),
    ok.


%% Checks that multi-accept works when more than one accept can be
%% done at once (wb test of inet_driver).
several_accepts_in_one_go(Config) when is_list(Config) ->
    Cond = fun() -> ok end,
    Pre  = fun() -> case ?WHICH_LOCAL_ADDR(inet) of
                        {ok, Addr} ->
                            Addr;
                        {error, Reason} ->
                            throw({skip, Reason})
                    end
           end,
    TC   = fun(Addr) -> do_several_accepts_in_one_go(Config, Addr) end,
    Post = fun(_) -> ok end,
    ?TC_TRY(?FUNCTION_NAME, Cond, Pre, TC, Post).

do_several_accepts_in_one_go(Config, Addr) ->
    ?P("create listen socket"),
    NumActors = 8,
    LS = case ?LISTEN(Config, 0, [{ip, Addr}, {backlog, NumActors}]) of
             {ok, LSock} ->
                 LSock;
             {error, eaddrnotavail = Reason} ->
                 ?SKIPT(listen_failed_str(Reason))
         end,
    Parent = self(),
    {ok, PortNo} = inet:port(LS),
    F1 = fun() ->
		 ?P("acceptor starting"),
		 Parent ! {accepted,self(),gen_tcp:accept(LS),ignore}
         end,
    F2 = fun() ->
		 ?P("connector starting"),
		 Parent ! {connected,self(),
                           ?CONNECT(Config, Addr, PortNo, [{ip, Addr}])}
         end,
    Ns = lists:seq(1, NumActors),
    ?P("start acceptors"),
    _  = [spawn(F1) || _ <- Ns],
    ?P("await accept timeouts"),
    ok = ?EXPECT_ACCEPTS([],1,500), % wait for tmo
    ?P("start connectors"),
    _  = [spawn(F2) || _ <- Ns],
    ?P("await accepts"),
    ok = ?EXPECT_ACCEPTS([{_,{ok,_}},{_,{ok,_}},{_,{ok,_}},{_,{ok,_}},{_,{ok,_}},{_,{ok,_}},{_,{ok,_}},{_,{ok,_}}],NumActors,15000),
    ?P("await connects"),
    ok = ?EXPECT_CONNECTS([{_,{ok,_}},{_,{ok,_}},{_,{ok,_}},{_,{ok,_}},{_,{ok,_}},{_,{ok,_}},{_,{ok,_}},{_,{ok,_}}],1000),
    ?P("done"),
    ok.

flush(Msgs) ->
    erlang:yield(),
    receive Msg -> flush([Msg|Msgs])
    after     0 -> lists:reverse(Msgs)
    end.

wait_until_accepting(Proc,0) ->
    exit({timeout_waiting_for_accepting,Proc});
wait_until_accepting(Proc,N) ->
    case process_info(Proc,current_function) of
        {current_function, {prim_inet, accept0, 3}} ->
            case process_info(Proc, status) of
                {status,waiting} ->
		    ?P("[prim_inet] ~p accepting when n = ~w", [Proc, N]),
                    ok;
                _O1 ->
                    receive 
                    after 5 ->
                            wait_until_accepting(Proc, N-1)
                    end
            end;
        {current_function, {gen, do_call, 4}} ->
            case process_info(Proc, status) of
                {status,waiting} -> 
		    ?P("[gen] ~p accepting when n = ~w", [Proc, N]),
                    ok;
                _O1 ->
                    receive 
                    after 5 ->
                            wait_until_accepting(Proc, N-1)
                    end
            end;
        _O2 ->
            receive 
            after 5 ->
                    wait_until_accepting(Proc, N-1)
            end
    end.


%% Check that accept returns {error, system_limit}
%% (and not {error, enfile}) when running out of ports.
accept_system_limit(Config) when is_list(Config) ->
    Cond = fun() ->
		   case ?IS_SOCKET_BACKEND(Config) of
		       true ->
			   {skip, "Not compliant with socket"};
		       false ->
			   ok
		   end
	   end,
    TC   = fun() -> do_accept_system_limit(Config) end,
    ?TC_TRY(accept_system_limit, Cond, TC).

do_accept_system_limit(Config) ->
    ?P("create listen socket"),
    LS = case ?LISTEN(Config, 0, []) of
             {ok, LSocket} ->
                 LSocket;
             {error, eaddrnotavail = Reason} ->
                 ?SKIPT(listen_failed_str(Reason))
        end,             
    {ok, {Addr, Port}} = inet:sockname(LS),
    ?P("listen socket \"bound\" to:"
       "~n      Address: ~p"
       "~n      Port:    ~p", [Addr, Port]),
    Me = self(),
    ?P("create connector"),
    Connector = spawn_link(fun() ->
                                   connector(Config, Port, Me)
                           end),
    ?P("sync with connector (~p)", [Connector]),
    receive {Connector, sync} -> Connector ! {self(), continue} end,
    ?P("begin accepting"),
    ok = acceptor(Connector, LS, false, []),
    ?P("stop connector (~p)", [Connector]),
    Connector ! stop,
    ?P("done"),
    ok.

acceptor(Connector, LS, GotSL, A) ->
    case gen_tcp:accept(LS, 1000) of
        {ok, S} ->
            acceptor(Connector, LS, GotSL, [S|A]);
        {error, eaddrnotavail = Reason} ->
            ?SKIPE(accept_failed_str(Reason));
        {error, system_limit} ->
            ?P("acceptor: "
               "system limit => *almost* done (~w)", [length(A)]),
            acceptor(Connector, LS, true, A);
        {error, timeout} when GotSL ->
            ?P("acceptor: timeout (with system limit) => done (~w)",
               [length(A)]),
            ok;
        {error, timeout} ->
            ?P("acceptor: timeout *without* system limit => failure"
               "~n     Number of Accepted: ~w",
               [length(A)]),
            error
    end.

connector(Config, AccPort, Tester) ->
    ?P("[connector] start"),
    ManyPorts = open_ports([]),
    ?P("[connector] length(ManyPorts): ~p", [length(ManyPorts)]),
    Tester ! {self(), sync},
    ?P("[connector] await continute from tester (~p)", [Tester]),
    receive {Tester, continue} -> timer:sleep(100) end,
    ?P("[connector] begin connecting"),
    ConnF =
        fun(Port) ->
                case (catch ?CONNECT(Config, {127,0,0,1}, AccPort)) of
                    {ok, Sock} ->
                        ?P("[connector] success: "
                           "~n      ~p", [Sock]),
                        Sock;
                    {error, eaddrnotavail = Reason} ->
                        ?SKIPE(connect_failed_str(Reason));
                    _Error ->
                        ?P("[connector] failure: "
                           "~n      ~p", [_Error]),
                        port_close(Port)
                end
        end,
    R = [ConnF(Port) || Port <- lists:sublist(ManyPorts, 10)],
    ?P("[connector] await stop"),
    receive stop -> ?P("[connector] stop (~w)", [length(R)]), R end.

open_ports(L) ->
    case catch open_port({spawn_driver, "ram_file_drv"}, []) of
	Port when is_port(Port) ->
	    open_ports([Port|L]);
	{'EXIT', {system_limit, _}} ->
	    {L1, L2} = lists:split(5, L),
	    [port_close(Port) || Port <- L1],
	    L2
    end.


%% Check that active once and tcp_close messages behave as expected.
active_once_closed(Config) when is_list(Config) ->
    Cond = fun() -> ok end,
    Pre  = fun() -> case ?WHICH_LOCAL_ADDR(inet) of
                        {ok, Addr} ->
                            Addr;
                        {error, Reason} ->
                            throw({skip, Reason})
                    end
           end,
    TC   = fun(Addr) -> do_active_once_closed(Config, Addr) end,
    Post = fun(_) -> ok end,
    ?TC_TRY(?FUNCTION_NAME, Cond, Pre, TC, Post).

do_active_once_closed(Config, Addr) ->
    Send = fun(Socket, Data) ->
                   case gen_tcp:send(Socket, Data) of
                       {error, #{info := econnaborted}} ->
                           {error, econnaborted};
                       X ->
                           X
                   end
           end,
    ?P("stage 1"),
    (fun() ->
	     ?P("[stage1] begin setup"),
	     {Loop,A} = setup_closed_ao(Config, Addr),
	     ?P("[stage1] begin send"),
	     Loop({{error,closed},{error,econnaborted}},
                  fun() -> Send(A, "Hello") end),
	     ?P("[stage1] try set active:once => expect success"),
	     ok = inet:setopts(A, [{active,once}]),
	     ?P("[stage1] await socket closed"),
	     ok = receive {tcp_closed, A} -> ok after 1000 -> error end,
	     ?P("[stage1] try set active:once => expect failure (einval)"),
	     {error,einval} = inet:setopts(A,[{active,once}]),
	     ?P("[stage1] await socket closed - expect timeout"),
	     ok = receive {tcp_closed, A} -> error after 1000 -> ok end,
	     ?P("[stage1] done"),
	     ok
     end)(),
    ?P("stage 2"),
    (fun() ->
	     ?P("[stage2] begin setup"),
	     {Loop,A} = setup_closed_ao(Config, Addr),
	     ?P("[stage2] begin send"),
	     Loop({{error,closed},{error,econnaborted}},
                  fun() -> Send(A, "Hello") end),
	     ?P("[stage2] try set active:true => expect success"),
	     ok = inet:setopts(A,[{active,true}]),
	     ?P("[stage2] await socket closed"),
	     ok = receive {tcp_closed, A} -> ok after 1000 -> error end,
	     ?P("[stage2] try set active:true => expect failure (einval)"),
	     {error,einval} = inet:setopts(A,[{active,true}]),
	     ?P("[stage2] await socket closed - expect timeout"),
	     ok = receive {tcp_closed, A} -> error after 1000 -> ok end,
	     ?P("[stage2] done"),
	     ok
     end)(),
    ?P("stage 3"),
    (fun() ->
	     ?P("[stage3] begin setup"),
	     {Loop,A} = setup_closed_ao(Config, Addr),
	     ?P("[stage3] begin send"),
	     Loop({{error,closed},{error,econnaborted}},
                  fun() -> Send(A, "Hello") end),
	     ?P("[stage3] try set active:true => expect success"),
	     ok = inet:setopts(A,[{active,true}]),
	     ?P("[stage3] await socket closed"),
	     ok = receive {tcp_closed, A} -> ok after 1000 -> error end,
	     ?P("[stage3] try set active:once => expect failure (einval)"),
	     {error,einval} = inet:setopts(A,[{active,once}]),
	     ?P("[stage3] await socket closed - expect timeout"),
	     ok = receive {tcp_closed, A} -> error after 1000 -> ok end,
	     ?P("[stage3] done"),
	     ok
     end)(),
    ?P("stage 4"),
    (fun() ->
	     ?P("[stage4] begin setup"),
	     {Loop,A} = setup_closed_ao(Config, Addr),
	     ?P("[stage4] begin send"),
	     Loop({{error,closed},{error,econnaborted}},
			fun() -> Send(A, "Hello") end),
	     ?P("[stage1] try set active:once => expect success"),
	     ok = inet:setopts(A,[{active,once}]),
	     ?P("[stage4] await socket closed"),
	     ok = receive {tcp_closed, A} -> ok after 1000 -> error end,
	     ?P("[stage4] try set active:true => expect failure (einval)"),
	     {error,einval} = inet:setopts(A,[{active,true}]),
	     ?P("[stage4] await socket closed - expect timeout"),
	     ok = receive {tcp_closed, A} -> error after 1000 -> ok end,
	     ?P("[stage4] done"),
	     ok
     end)(),
    ?P("stage 5"),
    (fun() ->
	     ?P("[stage5] begin setup"),
	     {Loop,A} = setup_closed_ao(Config, Addr),
	     ?P("[stage5] begin send"),
	     Loop({{error,closed},{error,econnaborted}},
			fun() -> Send(A,"Hello") end),
	     ?P("[stage5] try set active:false => expect success"),
	     ok = inet:setopts(A,[{active,false}]),
	     ?P("[stage5] await socket closed => expect timeout"),
	     ok = receive {tcp_closed, A} -> error after 1000 -> ok end,
	     ?P("[stage5] try set active:once => expect success"),
	     ok = inet:setopts(A,[{active,once}]),
	     ?P("[stage5] await socket closed"),
	     ok = receive {tcp_closed, A} -> ok after 1000 -> error end,
	     ?P("[stage5] done"),
	     ok
     end)(),
    ?P("done"),
    ok.

%% Check that active n and tcp_close messages behave as expected.
active_n_closed(Config) when is_list(Config) ->
    Cond = fun() -> ok end,
    Pre  = fun() -> case ?WHICH_LOCAL_ADDR(inet) of
                        {ok, Addr} ->
                            Addr;
                        {error, Reason} ->
                            throw({skip, Reason})
                    end
           end,
    TC   = fun(Addr) -> do_active_n_closed(Config, Addr) end,
    Post = fun(_) -> ok end,
    ?TC_TRY(?FUNCTION_NAME, Cond, Pre, TC, Post).

do_active_n_closed(Config, Addr) ->
    ?P("create listen socket"),
    {ok, L} = ?LISTEN(Config, 0, [binary, {ip, Addr}, {active, false}]),

    P = self(),

    {ok, Port} = inet:port(L),

    ClientF =
        fun() ->
                ?P("[client] started"),
                Payload = <<0:50000/unit:8>>,
                Cnt = 10000,
                ?P("[client] send size"),
                P ! {size, Cnt * byte_size(Payload)},
                ?P("[client] try connect"),
                S = case ?CONNECT(Config, Addr, Port,
                                  [binary, {ip, Addr}, {active, false}]) of
                        {ok, CS} ->
                            ?P("[client] connected"),
                            P ! {continue, self()},
                            CS;
                        {error, eaddrnotavail = Reason} ->
                            ?SKIPE(connect_failed_str(Reason))
                    end,
                ?P("[client] send payload"),
                _ = [gen_tcp:send(S, Payload) || _ <- lists:seq(1, Cnt)],
                ?P("[client] close socket"),
                gen_tcp:close(S),
                ?P("[client] done"),
                exit(ok)
        end,
    ?P("create client process"),
    {Pid, MRef} = spawn_monitor(ClientF),

    ?P("await size"),
    receive {size, SendSize} -> SendSize end,
    ?P("await continue or down"),
    receive
        {continue, Pid} ->
            ?P("got continue"),
            ok;
        {'DOWN', MRef, process, Pid, {skip, _} = SKIP} ->
            ?P("got *unexpected* skip"),
            gen_tcp:close(L),
            throw(SKIP);
        {'DOWN', MRef, process, Pid, ConnectRes} ->
            ?P("got *unexpected* crash: "
              "~n   ~p", [ConnectRes]),
            exit({unexpected, connect, ConnectRes})
    end,
    {ok, S} = gen_tcp:accept(L),
    inet:setopts(S, [{active, 10}]),
    ?P("start collecting data"),
    RecvSize = anc_await_closed_and_down(S, Pid, MRef),

    ?P("close listen socket"),
    gen_tcp:close(L),

    ?P("validate size"),
    if SendSize =:= RecvSize ->
            ?P("done"),
            ok;
       true ->
            ct:fail("Send and Recv size not equal: ~p ~p", [SendSize, RecvSize])
    end.


anc_await_closed_and_down(S, Pid, MRef) ->
    anc_await_closed_and_down(S, Pid, MRef, 0, false, false).

anc_await_closed_and_down(_S, _Pid, _MRef, Size, true, true) ->
    Size;
anc_await_closed_and_down(S, Pid, MRef, Size, Closed, Down) ->
    receive
        {tcp, S, Bin} ->
            %% ?P("got a chunk (~w) of data", [byte_size(Bin)]),
            anc_await_closed_and_down(S, Pid, MRef,
                                      byte_size(Bin) + Size, Closed, Down);
        {tcp_closed, S} ->
            ?P("got closed -> we are done: ~w", [Size]),
            anc_await_closed_and_down(S, Pid, MRef, Size, true, Down);
        {tcp_passive, S} ->
            %% ?P("got passive -> active"),
            inet:setopts(S, [{active, 10}]),
            anc_await_closed_and_down(S, Pid, MRef, Size, Closed, true);
        {'DOWN', MRef, process, Pid, ok} ->
            ?P("Received expected down message regarding client"),
            anc_await_closed_and_down(S, Pid, MRef, Size, Closed, true);

        {'DOWN', MRef, process, Pid, Reason} ->
            ?P("Received UNEXPECTED down message regarding client:"
               "~n   Reason:    ~p"
               "~n   Port Info: ~p",
               [Reason, (catch erlang:port_info(S))]),
            ct:fail({unexpected_client_down, Reason}); 

       Msg ->
            ?P("ignore: ~p", [Msg]),
            anc_await_closed_and_down(S, Pid, MRef, Size, Closed, Down)
    end.


send_timeout_cfg(Config) ->
    send_timeout_cfg(Config, default).

send_timeout_cfg(Config, Case) ->
    case ?IS_SOCKET_BACKEND(Config) of
        true when (Case =:= send_timeout_check_length) ->
            {100, 3000, binary:copy(<<$a:8>>, 1*1024),   5*1024};
        true ->
            {100, 3000, binary:copy(<<$a:8>>, 10*1024),  5*1024};
        false ->
            {1,   1000, binary:copy(<<$a:8>>, 1*1024),   16*1024}
    end.    

%% Test the send_timeout socket option.
send_timeout_basic_wo_autoclose(Config) when is_list(Config) ->
    Pre  = fun() ->
                   Dir = filename:dirname(code:which(?MODULE)),
                   ?P("create node"),
                   {ok, RNode} = ?START_NODE(?UNIQ_NODE_NAME, "-pa " ++ Dir),
		   {ok, Addr}  = ?WHICH_LOCAL_ADDR(inet),
                   #{addr => Addr, rnode => RNode}
           end,
    Case = fun(#{addr := Addr, rnode := Node}) ->
                   do_send_timeout_basic_wo_autoclose(Config, Addr, Node)
           end,
    Post = fun(#{rnode := Node}) ->
                   ?P("stop node ~p", [Node]),
                   ?STOP_NODE(Node)
           end,
    ?TC_TRY(?FUNCTION_NAME, Pre, Case, Post).

do_send_timeout_basic_wo_autoclose(Config, Addr, RNode) ->
    ?P("begin"),
    {TslTimeout, SndTimeout, BinData, SndBuf} = send_timeout_cfg(Config),
    send_timeout_basic(Config, Addr, BinData, SndBuf, TslTimeout, SndTimeout,
		       false, RNode),
    ?P("done"),
    ok.

%% Test the send_timeout socket option.
send_timeout_basic_w_autoclose(Config) when is_list(Config) ->
    Pre  = fun() ->
                   Dir = filename:dirname(code:which(?MODULE)),
                   ?P("create node"),
                   {ok, RNode} = ?START_NODE(?UNIQ_NODE_NAME, "-pa " ++ Dir),
		   {ok, Addr}  = ?WHICH_LOCAL_ADDR(inet),
                   #{addr => Addr, rnode => RNode}
           end,
    Case = fun(#{addr := Addr, rnode := Node}) ->
                   do_send_timeout_basic_w_autoclose(Config, Addr, Node)
           end,
    Post = fun(#{rnode := Node}) ->
                   ?P("stop node ~p", [Node]),
                   ?STOP_NODE(Node)
           end,
    ?TC_TRY(?FUNCTION_NAME, Pre, Case, Post).

do_send_timeout_basic_w_autoclose(Config, Addr, RNode) ->
    ?P("begin"),
    {TslTimeout, SndTimeout, BinData, SndBuf} =
        send_timeout_cfg(Config, send_timeout_basic_w_autoclose),
    send_timeout_basic(Config, Addr, BinData, SndBuf, TslTimeout, SndTimeout,
		       true, RNode),
    ?P("done"),
    ok.

send_timeout_basic(Config, Addr, BinData, SndBuf, TslTimeout, SndTimeout,
		   AutoClose, RNode) ->
    ?P("[basic] sink"),
    {A, Pid}              = setup_timeout_sink(Config, RNode,
                                               Addr, SndTimeout,
                                               AutoClose, SndBuf),
    Send                  = fun() -> gen_tcp:send(A, BinData) end,
    {{error, timeout}, _} = timeout_sink_loop(Send, TslTimeout),

    %% Check that the socket is not busy/closed...
    ?P("[basic] verify socket not busy/closed"),
    case gen_tcp:send(A, BinData) of
	{error, Reason} ->
	    ?P("[basic] (expected) send failure"),
	    after_send_timeout(AutoClose, Reason),
	    (catch gen_tcp:close(A)),
	    exit(Pid, kill),
	    ok;
	ok ->
            %% Note that there is no active reader on the other end,
            %% so a 'channel' has been filled, should remain filled.
	    ?P("[basic] UNEXPECTED send success"),
	    (catch gen_tcp:close(A)),
	    exit(Pid, kill),
	    ct:fail("Unexpected send success")
    end.


%% Test the send_timeout socket option.
send_timeout_check_length(Config) when is_list(Config) ->
    Cond = fun() ->
                   Key = kernel_factor,
                   case lists:keysearch(Key, 1, Config) of
                       {value, {Key, Factor}} when (Factor > 6) ->
                           {skip, ?F("Too slow (factor = ~w)", [Factor])};
                       _ ->
                           ok
                   end
           end,
    Pre  = fun() ->
                   Dir = filename:dirname(code:which(?MODULE)),
                   ?P("create node"),
                   {ok, RNode} = ?START_NODE(?UNIQ_NODE_NAME, "-pa " ++ Dir),
		   {ok, Addr}  = ?WHICH_LOCAL_ADDR(inet),
                   #{addr => Addr, rnode => RNode}
           end,
    Case = fun(#{addr := Addr, rnode := Node}) ->
                   do_send_timeout_check_length(Config, Addr, Node)
           end,
    Post = fun(#{rnode := Node}) ->
                   ?P("stop node ~p", [Node]),
                   ?STOP_NODE(Node)
           end,
    ?TC_TRY(?FUNCTION_NAME, Cond, Pre, Case, Post).

do_send_timeout_check_length(Config, Addr, RNode) ->
    ?P("begin"),
    {TslTimeout, SndTimeout, BinData, SndBuf} =
        send_timeout_cfg(Config, send_timeout_check_length),

    %% Check timeout length.
    ?P("spawn sink process (check timeout length)"),
    Self = self(),
    {Pid, Mon} = spawn_monitor(
                   fun() ->
                           {A, _} = setup_timeout_sink(Config, RNode,
						       Addr, SndTimeout,
                                                       true, SndBuf),
                           Send = fun() ->
                                          %% <TMP>
                                          %% snmp:enable_trace(),
                                          %% snmp:set_trace([{gen_tcp_socket,
                                          %%                  [{scope, send}]},
                                          %%                 {socket, [{scope,getopt}]},
                                          %%                 {socket, [{scope,send}]}],
                                          %%                [{timestamp, true},
                                          %%                 {return_trace, true}]),
                                          %% inet:setopts(A, [{debug, true}]),
                                          Res = gen_tcp:send(A, BinData),
                                          %% inet:setopts(A, [{debug, false}]),
                                          %% snmp:disable_trace(),
                                          %% </TMP>
                                          Self ! Res,
                                          Res
                                  end,
                           {{error, timeout}, _} =
			       timeout_sink_loop(Send, TslTimeout)
                   end),
    Diff = get_max_diff(Pid),
    ?P("Max time for send: ~p", [Diff]),
    true = (Diff > (SndTimeout - 500)) and (Diff < (SndTimeout + 500)),

    %% Wait for the process to die.
    ?P("await (timeout checker) process death"),
    receive {'DOWN', Mon, process, Pid, _} -> ok end,

    ?P("done"),
    ok.

%% Test the send_timeout socket option.
send_timeout_para_wo_autoclose(Config) when is_list(Config) ->
    Cond = fun() ->
                   Key = kernel_factor,
                   case lists:keysearch(Key, 1, Config) of
                       {value, {Key, Factor}} when (Factor > 6) ->
                           {skip, ?F("Too slow (factor = ~w)", [Factor])};
                       _ ->
                           ok
                   end
           end,
    Pre  = fun() ->
                   Dir = filename:dirname(code:which(?MODULE)),
                   ?P("create node"),
                   {ok, RNode} = ?START_NODE(?UNIQ_NODE_NAME, "-pa " ++ Dir),
		   {ok, Addr}  = ?WHICH_LOCAL_ADDR(inet),
                   #{addr => Addr, rnode => RNode}
           end,
    Case = fun(#{addr := Addr, rnode := Node}) ->
                   do_send_timeout_para_wo_autoclose(Config, Addr, Node)
	   end,
    Post = fun(#{rnode := Node}) ->
                   ?P("stop node ~p", [Node]),
                   ?STOP_NODE(Node)
           end,
    ?TC_TRY(?FUNCTION_NAME, Cond, Pre, Case, Post).

do_send_timeout_para_wo_autoclose(Config, Addr, RNode) ->
    ?P("begin"),
    {TslTimeout, SndTimeout, BinData, SndBuf} = send_timeout_cfg(Config),

    %% Check that parallel writers do not hang forever
    ?P("check parallel writers wo autoclose"),
    send_timeout_para(Config, Addr, BinData, SndBuf, TslTimeout, SndTimeout,
		      false, RNode),

    ?P("done"),
    ok.

%% Test the send_timeout socket option.
%% send_timeout/send_timeout_close behaves differently on 
%% inet_backend 'socket' (compared to inet), so we skip
%% this test case (until we can re-write).
send_timeout_para_w_autoclose(Config) when is_list(Config) ->
    Cond = fun() ->
                   case ?IS_SOCKET_BACKEND(Config) of
                       true ->
                           {skip, "Unstable with 'socket' backend"};
                       false ->
                           Key = kernel_factor,
                           case lists:keysearch(Key, 1, Config) of
                               {value, {Key, Factor}} when (Factor > 6) ->
                                   {skip,
                                    ?F("Too slow (factor = ~w)", [Factor])};
                               _ ->
                                   ok
                           end
                   end
           end,
    Pre  = fun() ->
                   Dir = filename:dirname(code:which(?MODULE)),
                   ?P("create node"),
                   {ok, RNode} = ?START_NODE(?UNIQ_NODE_NAME, "-pa " ++ Dir),
		   {ok, Addr}  = ?WHICH_LOCAL_ADDR(inet),
                   #{addr => Addr, rnode => RNode}
           end,
    Case = fun(#{addr := Addr, rnode := Node}) ->
                   do_send_timeout_para_w_autoclose(Config, Addr, Node)
           end,
    Post = fun(#{rnode := Node}) ->
                   ?P("stop node ~p", [Node]),
                   ?STOP_NODE(Node)
           end,
    ?TC_TRY(?FUNCTION_NAME, Cond, Pre, Case, Post).

do_send_timeout_para_w_autoclose(Config, Addr, RNode) ->
    ?P("begin"),
    {TslTimeout, SndTimeout, BinData, SndBuf} =
        send_timeout_cfg(Config, send_timeout_para_w_autoclose),

    %% Check that parallel writers do not hang forever
    ?P("check parallel writers wo autoclose"),
    send_timeout_para(Config, Addr, BinData, SndBuf, TslTimeout, SndTimeout,
		      true, RNode),

    ?P("done"),
    ok.

send_timeout_para(Config, Addr, BinData, BufSz, TslTimeout, SndTimeout,
		  AutoClose, RNode) ->
    ?P("[para] sink -> entry with"
       "~n      size(BinData): ~p"
       "~n      BufSz:         ~p"
       "~n      SndTimeout:    ~p"
       "~n      AutoClose:     ~p",
       [byte_size(BinData), BufSz, SndTimeout, AutoClose]),
    {A, Pid} = setup_timeout_sink(Config, RNode,
                                  Addr, SndTimeout, AutoClose, BufSz),
    Self = self(),
    SenderFun = fun() ->
                        ?P("[para:sender] starting"),
			Send = fun() -> gen_tcp:send(A, BinData) end,
			Self ! {self(), timeout_sink_loop(Send, TslTimeout)}
		end,
    ?P("[para] spawn sender process 1"),
    Snd1 = spawn_link(SenderFun),
    ?P("[para] spawn sender process 2"),
    Snd2 = spawn_link(SenderFun),

    SockInfo    = fun() -> (catch inet:info(A)) end,
    SockTimeout = fun() ->
                          try inet:getopts(A, [send_timeout]) of
                              {ok, [V2]} ->
                                  V2;
                              {error, R2} ->
                                  ?F("ERROR: ~p", [R2]);
                              X2 ->
                                  ?F("UNKNOWN: ~p", [X2])
                          catch
                              C2:E2:S2 ->
                                  ?F("CAUGHT: ~p, ~p, ~p", [C2, E2, S2])
                          end
                  end,

    ?P("[para] await first sender timeout when"
       "~n   Sender 1: ~p"
       "~n   Sender 2: ~p", [Snd1, Snd2]),
    First =
        receive
            {Snd1, {{error, timeout}, N}} ->
                ?P("[para] timeout received from sender 1 (~p, ~p)", [Snd1, N]),
                1;
            {Snd2, {{error, timeout}, N}} ->
                ?P("[para] timeout received from sender 2 (~p, ~p)", [Snd2, N]),
                2;

            {'EXIT', _Pid, {timetrap_timeout, _Timeout, _Stack}} ->
                %% The test case (timetrap) has timed out, which either means
                %% we are running on very slow hw or some system functions
                %% are slowing us down (this test case should never normally
                %% time out like this).
                ?P("Test case timetrap timeout - check for system events"),
                case kernel_test_global_sys_monitor:events(?SECS(5)) of
                    SysEvs when (SysEvs =/= []) ->
                        ?P("timetrap timeout with system events: "
                           "~n   System Events: ~p"
                           "~n   Sender 1 Info: ~p"
                           "~n   Sender 2 Info: ~p"
                           "~n   Socket Info:   ~p",
                           [SysEvs,
                            process_info(Snd1), process_info(Snd2),
                            SockInfo()]),
                        ?SKIPT(?F("TC system ~w events", [length(SysEvs)]));
                    {error, Reason} ->
                        ?P("TC timetrap timeout but failed get system events: "
                           "~n   Reason:        ~p"
                           "~n   Sender 1 Info: ~p"
                           "~n   Sender 2 Info: ~p"
                           "~n   Socket Info:   ~p",
                           [Reason,
                            process_info(Snd1), process_info(Snd2),
                            SockInfo()]),
                        exit({timetrap, {failed_get_sys_evs, Reason}});
                    [] ->
                        ?P("TC timetrap *without* system events: "
                           "~n   Sender 1 Info: ~p"
                           "~n   Sender 2 Info: ~p"
                           "~n   Socket Info:   ~p",
                           [process_info(Snd1), process_info(Snd2),
                            SockInfo()]),
                        exit(timetrap)
                end

        after 20000 ->
                SockInfo1 = SockInfo(),
                SockTo1   = SockTimeout(),
                ?P("[para] UNEXPECTED timeout(1,~w) when:"
                   "~n   Sender 1 Info: ~p"
                   "~n   Sender 2 Info: ~p"
                   "~n   Socket Info:   ~p"
                   "~n   Send Timeout:  ~p"
                   "~n   Message Queue: ~p",
                   [AutoClose,
                    (catch process_info(Snd1)),
                    (catch process_info(Snd2)),
                    SockInfo1, SockTo1,
                    flush([])]),
                Snd1 ! {info_and_die, SockInfo, SockTimeout},
                Snd2 ! {info_and_die, SockInfo, SockTimeout},
                ct:sleep(?SECS(1)),
                exit({timeout, AutoClose})
        end,

    Second = if (First =:= 1) -> 2; true -> 1 end,
    ?P("[para] await second sender ~w error", [Second]),
    receive
	{Snd1, {{error, Error_1}, N_1}} ->
            ?P("[para] error (~p) received from sender 1 (~p, ~p)",
               [Error_1, Snd1, N_1]),
            after_send_timeout(AutoClose, Error_1);
	{Snd2, {{error, Error_1}, N_1}} ->
            ?P("[para] error (~p) received from sender 2 (~p, ~p)",
               [Error_1, Snd2, N_1]),
            after_send_timeout(AutoClose, Error_1)
    after 10000 ->
            if (Second =:= 1) ->
                    SockInfo21 = SockInfo(),
                    SockTo21   = SockTimeout(),
                    ?P("[para] UNEXPECTED timeout(2, ~w):"
                       "~n   Sender 1 Info: ~p"
                       "~n   Socket Info:   ~p"
                       "~n   Send Timeout:  ~p"
                       "~n   Message Queue: ~p",
                       [AutoClose,
                        (catch process_info(Snd1)),
                        SockInfo21, SockTo21,
                        flush([])]),
                Snd1 ! {info_and_die, SockInfo, SockTimeout};
               true ->
                    SockInfo22 = SockInfo(),
                    SockTo22   = SockTimeout(),
                    ?P("[para] UNEXPECTED timeout(2, ~w):"
                       "~n   Sender 2 Info: ~p"
                       "~n   Socket Info:   ~p"
                       "~n   Send Timeout:  ~p"
                       "~n   Message Queue: ~p",
                       [AutoClose,
                        (catch process_info(Snd2)),
                        SockInfo22, SockTo22,
                        flush([])]),
                    Snd2 ! {info_and_die, SockInfo, SockTimeout}
            end,
            ct:sleep(?SECS(1)),
	    exit({timeout, AutoClose, Second})
    end,

    ?P("[para] socket info: "
       "~n   ~p", [SockInfo()]),
    {error, Error_2} = gen_tcp:send(A, BinData),
    after_send_timeout(AutoClose, Error_2),
    ?P("[para] cleanup - await sender terminations"),
    st_await_sender_termination(Snd1, Snd2),
    ?P("[para] cleanup - close socket"),
    send_timeout_close(A),
    ?P("[para] cleanup - kill sink"),
    exit(Pid, kill),
    ?P("[para] done"),
    ok.

%% Spawn a closer process, transfer "ownership" of the socket
%% to it and then send it the socket (to close) at its leisure.
send_timeout_close(Sock) ->
    F = fun() ->
                receive
                    {close, S} ->
                        (catch gen_tcp:close(S)),
                        exit(normal)
                end
        end,
    Pid = spawn_link(F),
    case gen_tcp:controlling_process(Sock, Pid) of
        ok ->
            Pid ! {close, Sock},
            ok;
        {error, Reason} ->
            ?P("failed transfering ownership to closer process: "
               "~n   ~p", [Reason]),
            exit(Pid, kill),
            (catch gen_tcp:close(Sock))
    end.
    
st_await_sender_termination(undefined, undefined) ->
    ok;
st_await_sender_termination(Sender1, Sender2) ->
    receive
        {'EXIT', Pid, Reason} when (Pid =:= Sender1) ->
            ?P("sender 1 (~p) terminated: "
               "~n   ~p", [Pid, Reason]),
            st_await_sender_termination(undefined, Sender2);
        {'EXIT', Pid, Reason} when (Pid =:= Sender2) ->
            ?P("sender 2 (~p) terminated: "
               "~n   ~p", [Pid, Reason]),
            st_await_sender_termination(Sender1, undefined)
    end.
            
get_max_diff(Pid) when is_pid(Pid) ->
    receive
	ok ->
	    get_max_diff2(0)
    after 10000 ->
            ?P("timeout awaiting first send result (ok) from sender ~p:"
               "~n   Sender process info: ~p",
               [Pid, pi(Pid)]),
	    exit(timeout)
    end.

get_max_diff2(Max) ->
    T1 = millis(),
    receive
	ok ->
	    Diff = millis() - T1,
	    if
		Diff > Max ->
		    ?P("new max send time: ~w", [Diff]),
		    get_max_diff2(Diff);
		true ->
		    get_max_diff2(Max)
	    end;
	{error, timeout} ->
	    Diff = millis() - T1,
	    if
		Diff > Max ->
		    ?P("timeout diff (> prev max send to): ~w", [Diff]),
		    Diff;
		true ->
		    Max
	    end
    after 10000 ->
              exit(timeout)
    end.
	    
after_send_timeout(AutoClose, Reason) ->
    case Reason of
        timeout              when AutoClose =:= false -> ok;
        {timeout, _RestData} when AutoClose =:= false -> ok;
        enotconn             when AutoClose =:= true  -> ok;
	closed               when AutoClose           -> ok;
        _ ->
            ?P("after_send_timeout -> "
               "~n      AutoClose: ~w"
               "~n      Reason:    ~p", [AutoClose, Reason]),
            exit({after_send_timeout, AutoClose, Reason})
    end.


%% Test the send_timeout socket option for active sockets.
send_timeout_active(Config) when is_list(Config) ->
    Cond = fun() -> ok end,
    Pre  = fun() -> case ?WHICH_LOCAL_ADDR(inet) of
                        {ok, Addr} ->
                            Addr;
                        {error, Reason} ->
                            throw({skip, Reason})
                    end
           end,
    TC   = fun(Addr) -> do_send_timeout_active(Config, Addr) end,
    Post = fun(_) -> ok end,
    ?TC_TRY(?FUNCTION_NAME, Cond, Pre, TC, Post).

do_send_timeout_active(Config, Addr) ->
    Dir = filename:dirname(code:which(?MODULE)),
    {ok, RNode} = ?START_NODE(?UNIQ_NODE_NAME, "-pa " ++ Dir),
    do_send_timeout_active(Config, Addr, false, RNode),
    do_send_timeout_active(Config, Addr, true, RNode),
    ?STOP_NODE(RNode),
    ok.

do_send_timeout_active(Config, Addr, AutoClose, RNode) ->
    {A,C} = setup_active_timeout_sink(Config, RNode, Addr, 1, AutoClose),
    inet:setopts(A, [{active, once}]),
    Mad = spawn_link(RNode, fun() -> mad_sender(C) end),
    ListData = lists:duplicate(1000, $a),
    F = fun() ->
                ?P("[sink action] await data"),
		receive
		    {tcp, _Sock, _Data} ->
                        ?P("[sink action] active -> once"),
			inet:setopts(A, [{active, once}]),
                        ?P("[sink action] send payload"),
			Res = gen_tcp:send(A, ListData),
			Res;
		    Unexpected ->
			?P("[sink action] unexpected message: "
                           "~n      ~p", [Unexpected]),
			Unexpected
		end
	end,
    {{error, timeout}, _} = timeout_sink_loop(F, 1),
    unlink(Mad),
    exit(Mad, kill),
    flush(),
    ok.

mad_sender(S) ->
    put(action,  nothing),
    put(sent,    0),
    put(elapsed, 0),
    mad_sender(S, 0).

mad_sender(S, N) ->
    U = rand:uniform(1000000),
    put(action, send),
    Start   = erlang:monotonic_time(),
    Ret     = gen_tcp:send(S, integer_to_list(U)),
    Stop    = erlang:monotonic_time(),
    Elapsed = get(elapsed),
    put(elapsed, Elapsed + (Stop - Start)),
    put(action, sent),
    N2 = N + 1,
    put(sent,   N2),
    case Ret of
        ok ->
            mad_sender(S, N + 1);
        {error, timeout} = ERROR1 ->
            ?P("mad_sender -> send failed: timeout"
               "~n   Number of sends:     ~w"
               "~n   Elapsed (send) time: ~w msec",
               [N2, cmillis(get(elapsed))]),
            ERROR1;
        {error, {timeout, RestData}} = ERROR2 ->
            ?P("mad_sender -> "
               "send failed: timeout with ~w bytes of rest data"
               "~n   Number of sends:     ~w"
               "~n   Elapsed (send) time: ~w msec",
               [rest_data_size(RestData), N2, cmillis(get(elapsed))]),
            ERROR2;
        {error, Reason} = ERROR3 ->
            ?P("mad_sender -> send failed: "
               "~n   ~p"
               "~n   Number of sends:     ~w"
               "~n   Elapsed (send) time: ~w msec",
               [Reason, N2, cmillis(get(elapsed))]),
            ERROR3;
        ERROR4 ->
            ?P("mad_sender -> send failed: "
               "~n   ~p"
               "~n   Number of sends:     ~w"
               "~n   Elapsed (send) time: ~w msec",
               [ERROR4, N2, cmillis(get(elapsed))]),
            ERROR4
    end.

flush() ->
    receive
	_X ->
	    flush()
    after 0 ->
	    ok
    end.

setup_closed_ao(Config, Addr) ->
    Dir = filename:dirname(code:which(?MODULE)),
    ?P("[setup] start node"),
    R = case ?START_NODE(?UNIQ_NODE_NAME, "-pa " ++ Dir) of
            {ok, Node} ->
                Node;
            {error, Reason} ->
                ?SKIPT(?F("failed starting node: ~p", [Reason]))
        end,
    ?P("[setup] get (\"proper\")local address"),
    {ok, Addr} = ?LIB:which_local_addr(inet),
%%%     Host = get_hostname(node()),
    ?P("[setup] create listen socket (with ~p)", [Addr]),
    L = case ?LISTEN(Config, 0, [{ip, Addr}, {active,false},{packet,2}]) of
            {ok, LSock} ->
                LSock;
            {error, eaddrnotavail = LReason} ->
                (catch ?STOP_NODE(R)),
                ?SKIPT(listen_failed_str(LReason))
        end,
    {ok, Port} = inet:port(L),
    ?P("[setup] listen socket port: "
       "~n   Port: ~p", [Port]),
    Fun = fun(F) ->
                  receive
                      {From,X} when is_function(X) ->
                          From ! {self(),X()}, F(F);
                      die -> ok
                  end
          end,
    ?P("[setup] create remote runner"),
    Pid = rpc:call(R,erlang,spawn,[fun() -> Fun(Fun) end]),
    Remote = fun(Fu) ->
                     Pid ! {self(), Fu},
                     receive {Pid,X} -> X end
             end,
    Connect = fun() -> 
                      ?CONNECT(Config, Addr, Port,
                               [{ip, Addr}, {active, false}, {packet, 2}]) 
              end,
    ?P("[setup] create (remote) connection"),
    C = case Remote(Connect) of
            {ok, CSock} ->
                CSock;
            {error, eaddrnotavail = CReason} ->
                (catch ?STOP_NODE(R)),
                ?SKIPT(connect_failed_str(CReason))
        end,
    ?P("[setup] accept (local) connection"),
    A = case gen_tcp:accept(L) of
            {ok, ASock} ->
                ASock;
            {error, eaddrnotavail = AReason} ->
                (catch ?STOP_NODE(R)),
                ?SKIPT(accept_failed_str(AReason))
        end,
    ?P("[setup] send (local) and receive (remote) message"),
    gen_tcp:send(A,"Hello"),
    {ok, "Hello"} = Remote(fun() -> gen_tcp:recv(C,0) end),
    ?P("[setup] close (remote) connection"),
    ok =  Remote(fun() -> gen_tcp:close(C) end),
    Loop2 = fun(_,_,_,0) ->
		    {failure, timeout}; 
	       (L2,{MA,MB},F2,N) ->
		    case F2() of
			MA -> ?P("[setup] action result (MA): ~p", [MA] ), MA;
			MB -> ?P("[setup] action result (MB): ~p", [MB] ), MB;
			Other -> ?P("[setup] Loop2: ~p",[Other]),
				 receive after 1000 -> ok end,
				 L2(L2,{MA,MB},F2,N-1)
		    end
	    end,
    Loop = fun(Match2,F3) ->  Loop2(Loop2,Match2,F3,10) end,
    ?P("[setup] stop node"),
    ?STOP_NODE(R),
    ?P("[setup] done"),
    {Loop,A}.
    
setup_timeout_sink(Config, RNode, Addr, Timeout, AutoClose, BufSz) ->
    ?P("[sink setup] create listen socket"),
    {ok, L} = ?LISTEN(Config, 0, [{ifaddr,             Addr},
                                  {active,             false},
				  {packet,             4},
				  {sndbuf,             BufSz},
				  {send_timeout,       Timeout},
				  {send_timeout_close, AutoClose}]),

    ?P("listen socket created with: "
       "~n   Send Timeout Opts: ~p",
       [oki(inet:getopts(L, [send_timeout, send_timeout_close]))]),
    Fun = fun(N, F) ->
		  receive
		      {From,X} when is_function(X) ->
			  From ! {self(),X()}, F(N+1,F);
                      {From, iterations} ->
                          From ! {self(), N}, F(N, F);
		      die ->
                          ok
		  end
	  end,
    ?P("[sink setup] start remote runner process (on ~p)", [RNode]),
    Pid =  rpc:call(RNode, erlang, spawn, [fun() -> Fun(0,Fun) end]),
    {ok, Port} = inet:port(L),
    Remote = fun(Fu) ->
		     Pid ! {self(), Fu},
		     receive
                         {Pid,X} -> X
		     end
	     end,
    ?P("[sink setup] connect from remote node (~p)", [RNode]),
    {ok, C} = Remote(fun() ->
			     ?CONNECT(Config, Addr, Port,
				      [{ifaddr, Addr},
                                       {active, false},
				       {packet, 4},
				       {recbuf, BufSz div 2},
				       {sndbuf, BufSz div 2}])
		     end),
    ?P("[sink setup] accept"),
    {ok, A} = gen_tcp:accept(L),
    ?P("[sink setup] accepted with options: "
       "~n   Send Timeout Opts: ~p"
       "~n   => send 'test' message",
       [oki(inet:getopts(A, [send_timeout, send_timeout_close]))]),
    gen_tcp:send(A, "Hello"),
    ?P("[sink setup] 'test' message sent - "
       "recv 'test' message on remote node (~p)", [RNode]),
    {ok, "Hello"} = Remote(fun() -> gen_tcp:recv(C,0) end),
    ?P("[sink setup] cleanup - close listen socket"),
    (catch gen_tcp:close(L)),

    ?P("[sink setup] done when: "
       "~n   Accepted socket: ~p"
       "~n      Buffer Info: ~p"
       "~n      SockName:    ~p"
       "~n      PeerName:    ~p"
       "~n   Connected socket: ~p"
       "~n      Buffer Info: ~p"
       "~n      SockName:    ~p"
       "~n      PeerName:    ~p",
       [A,
        oki(inet:getopts(A, [buffer, recbuf, sndbuf])),
        oki(inet:sockname(A)),
        oki(inet:peername(A)),
        C,
        oki(Remote(fun() -> inet:getopts(C, [buffer, recbuf, sndbuf]) end)),
        oki(Remote(fun() -> inet:sockname(C) end)),
        oki(Remote(fun() -> inet:peername(C) end))]),

    ?P("[sink setup] done"),

    {A, Pid}.

oki({ok, V}) -> V;
oki(E)       -> E.

setup_active_timeout_sink(Config, RNode, Addr, Timeout, AutoClose) ->
    ListenOpts =  [binary,
                   {ifaddr,             Addr},
		   {active,             false},
		   {packet,             0},
		   {nodelay,            true},
		   {keepalive,          true},
		   {send_timeout,       Timeout},
		   {send_timeout_close, AutoClose}],
    {ok, L} = ?LISTEN(Config, 0, ListenOpts),
    Fun = fun(F) ->
		  receive
		      {From,X} when is_function(X) ->
			  From ! {self(),X()},
			  F(F);
		      die -> ok
		  end
	  end,
    Pid = rpc:call(RNode, erlang, spawn, [fun() -> Fun(Fun) end]),
    {ok, Port} = inet:port(L),
    Remote = fun(Fu) ->
		     Pid ! {self(), Fu},
		     receive {Pid,X} -> X
		     end
	     end,
    {ok, C} = Remote(fun() ->
			     ?CONNECT(Config, Addr, Port, [{ip,     Addr},
			                                   {active, false}])
		     end),
    {ok, A} = gen_tcp:accept(L),
    gen_tcp:send(A, "Hello"),
    {ok, "H"++_} = Remote(fun() -> gen_tcp:recv(C, 0) end),
    {A, C}.

%% timeout_sink_loop(Action) ->
%%     timeout_sink_loop(Action, 1).

timeout_sink_loop(Action, To) ->
    put(action,   nothing),
    put(sent,     0),
    put(elapsed,  0),
    put(send_max, 0),
    put(lsendts,  "-"), % Last Send TS (time stamp)
    timeout_sink_loop(Action, To, 0).

timeout_sink_loop(Action, To, N) ->
    put(action, send),
    Start   = erlang:monotonic_time(),
    Ret     = Action(),
    Stop    = erlang:monotonic_time(),
    LSendTS = ?FTS(),
    SendT   = Stop - Start,
    Elapsed = get(elapsed),
    put(elapsed, Elapsed + SendT),
    SendMax = get(send_max),
    if (SendT > SendMax) -> put(send_max, SendT);
       true              -> ok
    end,
    put(action, sent),
    put(lsendts, LSendTS),
    N2 = N + 1,
    put(sent,   N2),
    case Ret of
	ok ->
	    receive
                {info_and_die, SockInfo, SockTimeout} ->
                    ?P("[sink-loop] info and die: "
                       "~n   Socket Info:  ~p"
                       "~n   Send Timeout: ~p",
                       [SockInfo(), SockTimeout()]),
                    exit(normal)
            after To -> ok end,
	    timeout_sink_loop(Action, To, N+1);
	{error, {timeout, RestData}} ->
            ?P("[sink-loop] action result: "
               "~n   Number of actions: ~p"
               "~n   Elapsed time:      ~p msec"
               "~n   Result:            timeout with ~w bytes of rest data",
               [N2, cmillis(get(elapsed)), rest_data_size(RestData)]),
	    {{error, timeout}, N2};
	Other ->
            ?P("[sink-loop] action result: "
               "~n   Number of actions: ~p"
               "~n   Elapsed time:      ~p msec"
               "~n   Result:            ~p",
               [N2, cmillis(get(elapsed)), Other]),
	    {Other, N2}
    end.


rest_data_size(Bin) when is_binary(Bin) ->
    byte_size(Bin);
rest_data_size([]) ->
    0;
rest_data_size([Bin|IOVec]) when is_binary(Bin) ->
    byte_size(Bin) + rest_data_size(IOVec).


%% =========================================================================

send_timeout_resume(Config) when is_list(Config) ->
    ct:timetrap(?SECS(16)),
    Cond = fun() ->
                   case ?IS_SOCKET_BACKEND(Config) of
                       true ->
                           {skip, "Unstable with 'socket' backend"};
                       false ->
                           Key = kernel_factor,
                           case lists:keysearch(Key, 1, Config) of
                               {value, {Key, Factor}} when (Factor > 6) ->
                                   {skip,
                                    ?F("Too slow (factor = ~w)", [Factor])};
                               _ ->
                                   ok
                           end
                   end
           end,
    Pre  = fun() ->
                   Dir = filename:dirname(code:which(?MODULE)),
                   ?P("create node"),
                   {ok, RNode} = ?START_NODE(?UNIQ_NODE_NAME, "-pa " ++ Dir),
                   RNode
           end,
    Case = fun(Node) -> do_send_timeout_resume(Config, Node, 13) end,
    Post = fun(Node) ->
                   ?P("stop node ~p", [Node]),
                   ?STOP_NODE(Node)
           end,
    ?TC_TRY(?FUNCTION_NAME, Cond, Pre, Case, Post).

do_send_timeout_resume(Config, RNode, BlockPow) ->
    BlockSize = 1 bsl BlockPow,
    1         = rand:uniform(1),
    Seed      = rand:export_seed(),
    ListenOpts =
        [inet,
         binary,
         {backlog, 2},
         {active,  false}],
    ConnectOpts =
        [inet,
         {send_timeout, 0},
         {active,       false},
         binary],
    StreamOpts =
        [{high_watermark, BlockSize},
         {low_watermark,  BlockSize bsr 1},
         {sndbuf,         BlockSize},
         {recbuf,         BlockSize},
         {buffer,         BlockSize bsl 1}],
    Client = self(),
    Tag = make_ref(),
    {Server, Mref} =
        spawn_opt(
          RNode,
          fun () ->
                  send_timeout_resume_srv(
                    Config, Seed, Client, Tag, ListenOpts, StreamOpts)
          end, [monitor, link]),
    ?P("Client=~p Server=~p Tag=~p~n", [Client, Server, Tag]),
    receive
        {Tag, port, Port} ->
            ok;
        {'DOWN', Mref, _, _, Port} ->
            %% Use variable Port just to get export from case
            ct:fail(Port)
    end,
    ?P("connecting to ~p~n", [Port]),
    {ok, C} = ?CONNECT(Config, localhost, Port, ConnectOpts, 2000),
    try
        ok = inet:setopts(C, StreamOpts),
        ?P("client StreamOpts: ~p~n",
           [inet:getopts(C, optnames(StreamOpts))]),
        receive
            {Tag, send} ->
                ok;
            {'DOWN', Mref, _, _, Error2} ->
                ct:fail(Error2)
        end,
        RetryTimeout = str_which_retry_timeout(),
        ?P("send"),
        {N, Timeouts} =
            do_send_timeout_resume_send(C, Server, Tag,
                                        RetryTimeout, BlockSize),
        ?P("await server (~p) reply (DOWN)", [Server]),
        receive
            {'DOWN', Mref, _, _, Result} ->
                ?P("received DOWN message from server:"
                   "~n   N:        ~p"
                   "~n   Timeouts: ~p"
                   "~n   Result:   ~p", [N, Timeouts, Result]),
                case Result of
                    {Tag, ok, Count}
                      when Count =:= N * BlockSize,
                           %% We should get 10 time-outs.
                           %% If we do not get more than one, it seems
                           %% we get stuck when trying to poll the
                           %% send buffer with send_timeout = 0,
                           %% so that did not work
                           1 < Timeouts ->
                        ?P("count checked out"),
                        ok;
                    {Tag, ok, Count} when Count =:= N * BlockSize ->
                        ?P("Unexpected number of timeouts: ~w", [Timeouts]),
                        ct:fail(Result);
                    {Tag, ok, Count} ->
                        ?P("Unexpected counts: "
                           "~n      Got:      ~p"
                           "~n      Expected: ~p", [Count, N*BlockSize]),
                        ct:fail(Result);
                    {Tag, Res, _Count} ->
                        ?P("Unexpected res: "
                           "~n      Res: ~p", [Res]),
                        ct:fail(Result);
                    _ ->
                        ct:fail(Result)
                end
        end
    after
        ?P("after: kill (failsafe) server"),
        exit(Server, failsafe),
        ?P("after: close socket"),
        gen_tcp:close(C),
        ?P("after: done"),
        ok
    end.

optnames(Opts) ->
    [Name || {Name, _} <- Opts].

str_which_retry_timeout() ->
    case os:type() of
        {unix, darwin} ->
            %% This is really sketchy, but it seems to "work"...
            %% Don't know if its the processor (M1) or if its the
            %% OS/darwin version (darwin 21.x).
            %% But since we don't have any intel macs running 21...
            case os:version() of
                {Major, _, _} when (Major >= 20) ->
                    25;
                _ ->
                    100
            end;
        {unix, freebsd} ->
            %% Has seen this on FreeBSD 12.2 and later.
            case os:version() of
                {Major, _, _} when (Major >= 13) ->
                    25;
                {Major, Minor, _} when (Major =:= 12) andalso
                                       (Minor >= 2) ->
                    25;
                _ ->
                    100
            end;
        _ ->
            100
    end.
    
%% Fill buffers
do_send_timeout_resume_send(S, Server, Tag, RetryTimeout, BlockSize) ->
    ?P("try send-timeout-resume with"
       "~n   RetryTimeout: ~w ms"
       "~n   BlockSize:    ~w", [RetryTimeout, BlockSize]),
    do_send_timeout_resume_send(S, Server, Tag, 0, RetryTimeout, BlockSize).

do_send_timeout_resume_send(S, Server, Tag, N, RetryTimeout, BlockSize) ->
    Bin = random_data(BlockSize),
    case send_timeout_repeat(S, Server, Tag, N, Bin, RetryTimeout, 0) of
        0 ->
            do_send_timeout_resume_send(S, Server, Tag,
                                        N + 1, RetryTimeout, BlockSize);
        Timeouts ->
            ok = gen_tcp:close(S),
            {N + 1, Timeouts}
    end.

send_timeout_repeat(S, Server, Tag, N, Bin, RetryTimeout, Timeouts) ->
    case gen_tcp:send(S, Bin) of
        ok ->
            ?P("send_timeout_repeat -> success => done when"
               "~n      N:           ~p"
               "~n      Timeouts:    ~p"
               "~n      Socket Info: ~p", [N, Timeouts, (catch inet:info(S))]),
            Timeouts;
        {error, Reason} ->
            case Reason of
                timeout ->
                    ?P("send_timeout_repeat -> timeout:"
                       "~n      S:           ~p"
                       "~n      N:           ~p"
                       "~n      Timeouts:    ~p"
                       "~n      Socket Info: ~p",
                       [S, N, Timeouts, (catch inet:info(S))]),
                    Server ! {Tag, rec},
                    receive after RetryTimeout -> ok end,
                    send_timeout_repeat(
                      S, Server, Tag, N, <<>>, RetryTimeout, Timeouts + 1);
                {timeout, RestData} ->
                    ?P("send_timeout_repeat -> timeout with RestData: "
                       "~n      S:           ~p"
                       "~n      N:           ~p"
                       "~n      Timeouts:    ~p"
                       "~n      Socket Info: ~p",
                       [S, N, Timeouts, (catch inet:info(S))]),
                    Server ! {Tag, rec},
                    receive after RetryTimeout -> ok end,
                    send_timeout_repeat(
                      S, Server, Tag, N, RestData, RetryTimeout, Timeouts + 1);
                _ ->
                    ?P("send_timeout_repeat -> unexpected send failure: "
                       "~n      Reason:      ~p"
                       "~n   when"
                       "~n      N:           ~p"
                       "~n      Timeouts:    ~p"
                       "~n      Socket Info: ~p",
                       [Reason, N, Timeouts, (catch inet:info(S))]),
                    error({Reason, N, Timeouts})
            end
    end.

random_data(0) ->
    <<>>;
random_data(Size) ->
    <<(rand:uniform(256) - 1), (random_data(Size - 1))/binary>>.

compare_data(<<>>, Count) ->
    Count;
compare_data(<<Byte, Bin/binary>>, Count) ->
    case rand:uniform(256) - 1 of
        Byte ->
            compare_data(Bin, Count + 1);
        _ ->
            error({diff, Count})
    end.

send_timeout_resume_srv(Config, Seed, Client, Tag, ListenOpts, StreamOpts) ->
    rand:seed(Seed),
    {ok, L} = ?LISTEN(Config, 0, ListenOpts),
    ?P("[server] get listen StreamOpts -> ~p",
       [inet:getopts(L, optnames(StreamOpts))]),
    {ok, P} = inet:port(L),
    Client ! {Tag, port, P},
    %%
    {ok, A} = gen_tcp:accept(L, 2000),
    ?P("[server] accept success ~p", [A]),
    ok = inet:setopts(A, StreamOpts),
    ?P("[server] get accept StreamOpts -> ~p",
       [inet:getopts(A, optnames(StreamOpts))]),
    Client ! {Tag, send},
    %%
    receive
        {Tag, rec} ->
            ?P("[server] received recv command - now wait some time"),
            receive after 5000 -> ok end,
            ?P("[server] begin receiving (on ~p)", [A]),
            exit({Tag, ok, send_timeout_resume_srv(A, 0)})
    end.

send_timeout_resume_srv(S, Count) ->
    case gen_tcp:recv(S, 0) of
        {ok, Data} ->
            Count_1 = compare_data(Data, Count),
            send_timeout_resume_srv(S, Count_1);
        {error, closed} ->
            Count;
        {error, Reason} ->
            error({Reason, Count})
    end.



has_superfluous_schedulers() ->
    case {erlang:system_info(schedulers),
	  erlang:system_info(logical_processors)} of
	{S, unknown} when S > 1 -> true;
	{S, P} when S > P -> true;
	_ -> false
    end.


%% Leaking message from inet_drv {inet_reply,P,ok}
%% when a socket sending resumes working after a send_timeout.
%% Should we even bother testing this if 'inet_backend = socket'?
otp_7731(Config) when is_list(Config) ->
    Cond = fun() -> ok end,
    Pre  = fun() -> case ?WHICH_LOCAL_ADDR(inet) of
                        {ok, Addr} ->
                            Addr;
                        {error, Reason} ->
                            throw({skip, Reason})
                    end
           end,
    TC   = fun(Addr) -> do_otp_7731(Config, Addr) end,
    Post = fun(_) -> ok end,
    ?TC_TRY(?FUNCTION_NAME, Cond, Pre, TC, Post).

do_otp_7731(Config, Addr) ->
    ?P("[ctrl] create server"),
    ME = self(),
    ServerPid = spawn_link(fun() -> otp_7731_server(Config, Addr, ME) end),
    ?P("[ctrl] await listening port (number) from server"),
    receive {ServerPid, ready, PortNum} -> ok end,

    ?P("[ctrl] connect to server on port ~w", [PortNum]),
    {ok, Socket} = ?CONNECT(Config, Addr, PortNum,
                            [binary,
                             {ip,           Addr},
                             {active,       false},
                             {packet,       raw},
                             {send_timeout, 1000}]),

    ?P("[ctrl] send data"),
    otp_7731_send(Socket),
    ?P("[ctrl] sending complete - order server to recv"),
    ServerPid ! {self(), recv},
    ?P("[ctrl] await 'recv complete' from server"),
    receive {ServerPid, ok} -> ?P("[ctrl] received 'recv complete'"), ok end,

    %% Now make sure inet_drv does not leak any internal messages.
    ?P("[ctrl] waiting for leaking messages..."),
    receive Msg ->
            ?P("[ctrl] got unexpected message: "
               "~n      ~p", [Msg]),
	    ct:fail({unexpected, Msg})
    after 1000 ->
	    ok
    end,
    ?P("[ctrl] no leaking messages - cleanup"),
    (catch gen_tcp:close(Socket)),
    ServerPid ! {self(), die},
    ?P("[ctrl] done."),
    ok.
    
otp_7731_send(Socket) ->
    Bin = <<1:10000>>,
    ?P("[client] sending ~p bytes...", [byte_size(Bin)]),
    case gen_tcp:send(Socket, Bin) of
        ok ->
            otp_7731_send(Socket);
        {error, {timeout, RestData}} ->
            ?P("[client] send timeout with ~w bytes of rest data",
               [byte_size(RestData)]),
            ok;
        {error, timeout} ->
            ?P("[client] send timeout"),
            ok
    end.

otp_7731_server(Config, Addr, Ctrl) ->
    ?P("[server] create listen socket"),
    {ok, LSocket} =
        ?LISTEN(Config, 0, [binary, {ip, Addr}, {packet, raw}, {active, false}]),
    {ok, {_, PortNum}} = inet:sockname(LSocket),
    ?P("[server] listening on port number ~p", [PortNum]),
    Ctrl ! {self(), ready, PortNum},

    ?P("[server] accept"),
    {ok, CSocket} = gen_tcp:accept(LSocket),
    ?P("[server] accepted - close listen socket"),
    gen_tcp:close(LSocket),

    ?P("[server] await recv order"),
    receive {Ctrl, recv} -> ok end,
    
    ?P("[server] start receiving..."),
    otp_7731_recv(CSocket),

    ?P("[server] announce recv done"),
    Ctrl ! {self(), ok},

    ?P("[server] finished, (connection) closing..."),
    gen_tcp:close(CSocket),
    receive {Ctrl, die} -> ok end,
    ?P("[server] done"),
    exit(normal).


otp_7731_recv(Socket) ->
    case gen_tcp:recv(Socket, 0, 1000) of
        {ok, Bin} ->
            ?P("[server] received ~p bytes", [size(Bin)]),
            otp_7731_recv(Socket);
        {error, timeout} ->
            ?P("[server] receive timeout - done recv"),
            ok
    end.


%% OTP-7615: TCP-ports hanging in CLOSING state when sending large
%% buffer followed by a recv() that returns error due to closed
%% connection.
%% OTP-7615 Leaking closed ports.
%% This is a specific inet-driver bug, skip this when using 'socket'
zombie_sockets(Config) when is_list(Config) ->
    Cond = fun() ->
                   case ?IS_SOCKET_BACKEND(Config) of
                       true ->
                           {skip, "Inet driver specific test"};
                       false ->
                           ok
                   end
           end,
    Pre  = fun() -> case ?WHICH_LOCAL_ADDR(inet) of
                        {ok, Addr} ->
                            Addr;
                        {error, Reason} ->
                            throw({skip, Reason})
                    end
           end,
    TC   = fun(Addr) -> do_zombie_sockets(Config, Addr) end,
    Post = fun(_) -> ok end,
    ?TC_TRY(?FUNCTION_NAME, Cond, Pre, TC, Post).

do_zombie_sockets(Config, Addr) ->
    register(zombie_collector,self()),
    Calls = 10,
    ?P("create zombie server"),
    Server = spawn_link(?MODULE, zombie_server, [Config, Addr, self(), Calls]),
    {Server, ready, PortNum} = receive Msg -> Msg  end,
    ?P("Ports before = ~p",[lists:sort(erlang:ports())]),
    zombie_client_loop(Config, Calls, Addr, PortNum),
    Ports = lists:sort(zombie_collector(Calls, [])),
    Server ! terminate,
    ?P("Collected ports = ~p", [Ports]),
    [] = zombies_alive(Ports, 10),
    timer:sleep(1000),
    ?P("done"),
    ok.

zombie_client_loop(_Config, 0, _, _) ->
    ?P("[zombie client] done"),
    ok;
zombie_client_loop(Config, N, Addr, PortNum) when is_integer(PortNum) ->
    ?P("[zombie client][~w] try connect", [N]),
    {ok, Socket} = ?CONNECT(Config, Addr, PortNum,
                            [binary,
                             {ip,     Addr},
                             {active, false},
                             {packet, raw}]),
    ?P("[zombie client] connected - now close ~p", [Socket]),
    gen_tcp:close(Socket), % to make server recv fail
    zombie_client_loop(Config, N-1, Addr, PortNum).


zombie_collector(0, Acc) ->
    ?P("[zombie collector] done: "
       "~n   ~p", [Acc]),
    Acc;
zombie_collector(N, Acc) ->
    receive 
	{closed, Socket} -> 
            ?P("[zombie collector] ~p closed", [Socket]),
	    zombie_collector(N-1, [Socket|Acc]);
	E -> 
	    {unexpected, E, Acc}
    end.
	    
zombies_alive(Ports, WaitSec) ->
    Alive = lists:sort(erlang:ports()),
    ?P("[zombies alive][~w] Alive: ~p", [WaitSec, Alive]),
    Zombies = lists:filter(fun(P) -> lists:member(P, Alive) end, Ports),
    case Zombies of
	[] -> [];
	_ ->
	    case WaitSec of
		0 -> Zombies;
		_ -> timer:sleep(1000), % Wait some more for zombies to die
		     zombies_alive(Zombies, WaitSec-1)
	    end
    end.

zombie_server(Config, Addr, Pid, Calls) ->
    ?P("[zombie server] try create listen socket with backlog: ~w", [Calls]),
    {ok, LSock} = ?LISTEN(Config, 0, [binary, {ip, Addr}, {packet, raw},
                                      {active, false}, {backlog, Calls}]),
    {ok, {_, PortNum}} = inet:sockname(LSock),
    ?P("[zombie server] Listening on ~w with port number ~p", [LSock, PortNum]),
    BigBin = list_to_binary(lists:duplicate(100*1024, 77)),
    ?P("[zombie server] send ready"),
    Pid ! {self(), ready, PortNum},
    zombie_accept_loop(LSock, BigBin, Calls),
    ?P("[zombie server] await terminate"),
    terminate = receive Msg -> Msg end,
    ?P("[zombie server] terminating"),
    ok.

zombie_accept_loop(_, _, 0) ->
    ?P("[zombie server] accept loop done"),
    ok;
zombie_accept_loop(Socket, BigBin, Calls) ->
    ?P("[zombie server][~w] try accept", [Calls]),
    case gen_tcp:accept(Socket) of
	{ok, NewSocket} ->
            ?P("[zombie server][~w] accepted ~p - create handler",
               [Calls, NewSocket]),
	    spawn_link(fun() -> zombie_server_handler(NewSocket, BigBin) end),
	    zombie_accept_loop(Socket, BigBin, Calls-1);
	E ->
	    E
    end.

zombie_server_handler(Socket, Bin) ->
    ?P("[zombie server handler] got connection on ~p - attempt send", [Socket]),
    gen_tcp:send(Socket, Bin),
    ?P("[zombie server handler] Sent data, waiting for reply on ~p", [Socket]),
    case gen_tcp:recv(Socket, 4) of
        {error, closed} ->
            ?P("[zombie server handler] recv: closed (expected)"),
            ok;
        {error, econnaborted} -> % may be returned on Windows
            ?P("[zombie server handler] recv: econnaborted (expected)"),
            ok;
        {error, Reason} ->
            ?P("[zombie server handler] UNEXPECTED recv failure reason: ~p",
               [Reason]),
            exit({unexpected_recv_error_reason, Reason});
        {ok, _} ->
            ?P("[zombie server handler] UNEXPECTED recv success"),
            exit(unexpected_recv_success)
	  end,
    ?P("[zombie server handler] close socket ~p", [Socket]),
    gen_tcp:close(Socket),
    ?P("[zombie server handler] socket closed: inform collector"),
    zombie_collector ! {closed, Socket}.


%% Hanging send on windows when sending iolist with more than 16 binaries.
otp_7816(Config) when is_list(Config) ->
    ct:timetrap(?MINS(2)),
    Cond = fun() ->
		   %% With 'socket on Windows' we have actually no way to
		   %% actually *know* that nothing is sent even after a timeout
		   %% (and the send cancel that socket issues). The I/O 
		   %% Completion Port framework may well have buffers still
		   %% handle the data and send it as soon as it can.
		   %% Basically, data is "out of our hands" as soon as we
		   %% give it to the framework. Cancel may have "no effect"
		   %% even if the completion operation is reported as
		   %% 'aborted'.
		   %% So, this test case simply does not work.
		   case os:type() of
		        {win32, nt} ->
			   case ?IS_SOCKET_BACKEND(Config) of
			       true ->
				   {skip,
				    "Not compatible with 'socket on Windows'"};
			       false ->
				   ok
				       end;
		       _ ->
			   ok
		   end
	   end,
    Pre  = fun() -> case ?WHICH_LOCAL_ADDR(inet) of
                        {ok, Addr} ->
                            Addr;
                        {error, Reason} ->
                            throw({skip, Reason})
                    end
           end,
    TC   = fun(Addr) -> do_otp_7816(Config, Addr) end,
    Post = fun(_) -> ok end,
    ?TC_TRY(?FUNCTION_NAME, Cond, Pre, TC, Post).

do_otp_7816(Config, Addr) ->
    Ctrl = self(),
    ?P("[ctrl] create server process..."),
    Server = spawn_link(fun() -> otp_7816_server(Config, Addr, Ctrl) end),
    ?P("[ctrl] await server process ready..."),
    receive {Server, ready, PortNum} -> ok end,

    ?P("[ctrl] connect to server..."),
    {ok, Socket} = ?CONNECT(Config, Addr, PortNum,
                            [binary,
                             {ip,           Addr},
                             {active,       false},
                             {packet,       4},
                             {send_timeout, 10}]),

    %% We use the undocumented feature that sending can be resumed after
    %% a send_timeout without any data loss if the peer starts to receive data.
    %% Unless of course the 7816-bug is in affect, in which case the write event
    %% for the socket is lost on windows and not all data is sent.

    ?P("[ctrl] begin sending..."),

    [otp_7816_ctrl(Socket, 18, BinSize, Server) ||
	BinSize <- lists:seq(1000, 2000, 123)],

    ?P("[ctrl] sending complete - close socket"),

    ok = gen_tcp:close(Socket),
    ?P("[ctrl] stop server"),
    Server ! {self(), closed},
    ?P("[ctrl] await server stopped"),
    {Server, closed} = receive M -> M end,
    ?P("[ctrl] done"),
    ok.


otp_7816_ctrl(Socket, BinNr, BinSize, Server) ->
    ?P("[ctrl] create payload (BinSz: ~w)...", [BinSize]),
    Data = lists:duplicate(BinNr, <<1:(BinSize*8)>>),
    ?P("[ctrl] socket info prior to start sending: "
       "~n      ~p", [inet:info(Socket)]),
    Ctrl   = self(),
    Client = spawn_link(fun() -> otp_7816_send_data(Ctrl, Socket, Data) end),
    SentBytes =
	receive
	    {Client, continue, Loops} ->
		?P("[ctrl] received continue from client: ~p", [Loops]),
		SB = Loops * BinNr * BinSize,
		Server ! {self(), recv, SB},
		SB
	end,
    ct:sleep(1000),
    ?P("[ctrl] socket info after sending ~w bytes: "
       "~n      ~p", [SentBytes, inet:info(Socket)]),
    ?P("[ctrl] await server result..."),
    ok = receive
	     {Server, SR} ->
		 ?P("[ctrl] server result: ~p", [SR]),
		 SR
	 end,
    ?P("[ctrl] await client termination..."),
    ok = receive
	     {'EXIT', Client, normal} ->
		 ?P("[ctrl] client normal exit"),
		 ok;
	     {'EXIT', Client, CR} ->
		 ?P("[ctrl] client unexpected exit reason: ~p", [CR]),
		 CR
	 end,
    ?P("[ctrl] done with BinSz: ~p", [BinSize]),
    ok.
    

otp_7816_send_data(Ctrl, Socket, Data) ->
    otp_7816_send_data(Ctrl, Socket, Data, 0).

otp_7816_send_data(Ctrl, Socket, Data, Loops) ->
    ?P("[client] sending data (~w bytes, ~w)...", [iolist_size(Data), Loops]),
    case gen_tcp:send(Socket, Data) of
	ok ->
	    otp_7816_send_data(Ctrl, Socket, Data, Loops+1);

	{error, timeout} when is_port(Socket) ->
	    %% For the 'classic' sockets, when the OS buffers are
	    %% full, the rest data are put into the (inet driver)
	    %% internal, for later sending. SO, it can be counted
	    %% as sent.
	    ?P("[client] send timeout when Loops: ~p (+1)", [Loops]),
	    Ctrl ! {self(), continue, Loops + 1},
	    exit(normal);

	{error, timeout} ->
	    %% For inet_backend = 'socket' when we nothing of the
	    %% message was sent.
	    ?P("[client] send timeout when Loops: ~p", [Loops]),
	    Ctrl ! {self(), continue, Loops},
	    exit(normal);

	{error, {timeout, RestData}} ->
	    %% A timeout means that **some** of the data was not sent,
	    %% currently there is no way to know how much.
	    %% NOTE THAT THIS MEANS THAT WE MAY HAVE A PARTIAL PACKAGE
	    %% WRITTEN, INCLUDING A HEADER THAT INDICATES A DATA
	    %% SIZE THAT IS **NOT** PRESENT!!
	    %% So for this test case to work, we need to write the rest.
	    %% But we cannot do that without first setting the package to raw.
	    %%
	    ?P("[client] send timeout"
	       "~n      with ~w bytes of rest data"
	       "~n      when Loops: ~p", [rest_data_size(RestData), Loops]),
	    Ctrl ! {self(), continue, Loops + 1},
	    ?P("[client] packet to 'raw'..."),
	    ok = inet:setopts(Socket, [{packet, raw}, {send_timeout, 1000}]),
	    ?P("[client] send ~w bytes of rest data...",
	       [rest_data_size(RestData)]),
	    ok = gen_tcp:send(Socket, RestData),
	    ?P("[client] packet (back) to '4'..."),
	    ok = inet:setopts(Socket, [{packet, 4}, {send_timeout, 10}]),
	    ?P("[client] done"),
	    exit(normal)

    end.
    
    
otp_7816_server(Config, Addr, Ctrl) ->
    ?P("[server] create listening socket"),
    {ok, LSocket} = ?LISTEN(Config, 0, [binary,  {ip, Addr},
                                        {packet, 4},
                                        {active, false}]),
    {ok, {_, PortNum}} = inet:sockname(LSocket),
    ?P("[server] listening on ~w with port number ~p", [LSocket, PortNum]),
    Ctrl ! {self(), ready, PortNum},

    ?P("[server] accept connection..."),
    {ok, ASocket} = gen_tcp:accept(LSocket),
    ?P("[server] connection accepted..."),
    gen_tcp:close(LSocket),

    otp_7816_server_loop(ASocket, Ctrl),

    ?P("[server] terminating").


otp_7816_server_loop(Socket, Ctrl) ->
    ?P("[server] waiting for order..."),
    receive 
	{Ctrl, recv, RecvBytes} -> 
	    ?P("[server] start receiving (~w bytes)...", [RecvBytes]),

	    ok = otp_7816_recv(Socket, RecvBytes),
	    
	    Ctrl ! {self(), ok},
	    otp_7816_server_loop(Socket, Ctrl);
	
	{Ctrl, closed} ->
	    {error, closed} = gen_tcp:recv(Socket, 0, 1000),
	    Ctrl ! {self(), closed}
    end.

otp_7816_recv(Socket, BytesLeft) ->
    otp_7816_recv(Socket, BytesLeft, 1).

otp_7816_recv(_, 0, _) ->
    ?P("[server] got all data"),
    ok;
otp_7816_recv(Socket, BytesLeft, N) ->
    ?P("[server,~w] try recv (~p bytes left)", [N, BytesLeft]),
    case gen_tcp:recv(Socket, 0, 1000) of
	{ok, Bin} when (byte_size(Bin) =< BytesLeft) andalso
		       (byte_size(Bin) > 0) -> 
	    ?P("[server,~w] received ~p of ~p bytes",
	       [N, size(Bin), BytesLeft]),
	    otp_7816_recv(Socket, BytesLeft - byte_size(Bin), N+1);
	{ok, Bin} ->
	    ?P("[server,~w] received unexpected data: "
	       "~n   Expected:    ~p bytes"
	       "~n   Received:    ~p bytes"
	       "~n   Socket Info: ~p",
	       [N, BytesLeft, byte_size(Bin), inet:info(Socket)]),
	    {error, {unexpected_data, BytesLeft, byte_size(Bin)}};
	{error, timeout} ->
	    ?P("[server,~w] got receive timeout when expecting more data:"
	       "~n      Socket Info: ~p", [N,inet:info(Socket)]),
	    {error, timeout}
    end.


%% ----------------------------------------------------------------------

%% Receive a packet with a faulty packet header.
otp_8102(Config) when is_list(Config) ->
    Cond = fun() -> ok end,
    Pre  = fun() -> case ?WHICH_LOCAL_ADDR(inet) of
                        {ok, Addr} ->
                            Addr;
                        {error, Reason} ->
                            throw({skip, Reason})
                    end
           end,
    TC   = fun(Addr) -> do_otp_8102(Config, Addr) end,
    Post = fun(_) -> ok end,
    ?TC_TRY(?FUNCTION_NAME, Cond, Pre, TC, Post).

do_otp_8102(Config, Addr) ->
    {ok, LSocket} = ?LISTEN(Config, 0, [{ip, Addr}, {active, false}]),
    {ok, {_, PortNum}} = inet:sockname(LSocket),
    ?P("Listening on ~w with port number ~p", [LSocket, PortNum]),

    [otp_8102_do(Config, LSocket, Addr, PortNum, otp_8102_packet(Type, Size))
     || Size <- lists:seq(-10,-1), 
	Type <- [4, {cdr,big}, {cdr,little}]],
    
    gen_tcp:close(LSocket),
    ok.

otp_8102_packet(4, Size) ->
    {<<Size:32/big>>, 4};
otp_8102_packet({cdr,big}, Size) ->
    {<<"GIOP",0,0,0,0,Size:32/big>>, cdr};
otp_8102_packet({cdr,little}, Size) ->
    {<<"GIOP",0,0,1,0,Size:32/little>>, cdr}.

otp_8102_do(Config, LSocket, Addr, PortNum, {Bin,PType}) ->

    ?P("Connect with packet option ~p ...",[PType]),
    {ok, RSocket} = ?CONNECT(Config, Addr, PortNum, [binary,
                                                     {ip,     Addr},
                                                     {packet, PType},
                                                     {active, true}]),
    {ok, SSocket} = gen_tcp:accept(LSocket),

    ?P("Got connection, sending ~p...",[Bin]),

    ok = gen_tcp:send(SSocket, Bin),

    ?P("Sending complete...",[]),

    {tcp_error,RSocket,emsgsize} = receive M -> M end,

    ?P("Got error msg, ok."),
    gen_tcp:close(SSocket),    
    gen_tcp:close(RSocket).

%% Verify packet_size handles long HTTP header lines.
otp_9389(Config) when is_list(Config) ->
    Cond = fun() -> ok end,
    Pre  = fun() -> case ?WHICH_LOCAL_ADDR(inet) of
                        {ok, Addr} ->
                            Addr;
                        {error, Reason} ->
                            throw({skip, Reason})
                    end
           end,
    TC   = fun(Addr) -> do_otp_9389(Config, Addr) end,
    Post = fun(_) -> ok end,
    ?TC_TRY(?FUNCTION_NAME, Cond, Pre, TC, Post).

do_otp_9389(Config, Addr) ->
    {ok, LS} = ?LISTEN(Config, 0, [{ip, Addr}, {active,false}]),
    {ok, {_, PortNum}} = inet:sockname(LS),
    ?P("Listening on ~w with port number ~p", [LS, PortNum]),
    OrigLinkHdr = "/" ++ string:chars($S, 8192),
    _Server = spawn_link(
                fun() ->
                        {ok, S} = gen_tcp:accept(LS),
                        ok = inet:setopts(S, [{packet_size, 16384}]),
                        ok = otp_9389_loop(S, OrigLinkHdr),
                        ok = gen_tcp:close(S)
                end),
    {ok, S} = ?CONNECT(Config, Addr, PortNum,
                       [binary, {ip, Addr}, {active, false}]),
    Req = "GET / HTTP/1.1\r\n"
        ++ "Host: " ++ inet_parse:ntoa(Addr) ++ "\r\n"
        ++ "Link: " ++ OrigLinkHdr ++ "\r\n\r\n",
    ok = gen_tcp:send(S, Req),
    ok = inet:setopts(S, [{packet, http}]),
    {ok, {http_response, {1,1}, 200, "OK"}} = gen_tcp:recv(S, 0),
    ok = inet:setopts(S, [{packet, httph}, {packet_size, 16384}]),
    {ok, {http_header, _, 'Content-Length', _, "0"}} = gen_tcp:recv(S, 0),
    {ok, {http_header, _, "Link", _, LinkHdr}} = gen_tcp:recv(S, 0),
    true = (LinkHdr == OrigLinkHdr),
    ok = gen_tcp:close(S),
    ok = gen_tcp:close(LS),
    ok.

otp_9389_loop(S, OrigLinkHdr) ->
    ok = inet:setopts(S, [{active,once},{packet,http}]),
    receive
        {http, S, {http_request, 'GET', _, _}} ->
            ok = otp_9389_loop(S, OrigLinkHdr, undefined)
    after
        3000 ->
            error({timeout,request_line})
    end.
otp_9389_loop(S, OrigLinkHdr, ok) ->
    Resp = "HTTP/1.1 200 OK\r\nContent-length: 0\r\n" ++
        "Link: " ++ OrigLinkHdr ++ "\r\n\r\n",
    ok = gen_tcp:send(S, Resp);
otp_9389_loop(S, OrigLinkHdr, State) ->
    ok = inet:setopts(S, [{active,once}, {packet,httph}]),
    receive
        {http, S, http_eoh} ->
            otp_9389_loop(S, OrigLinkHdr, ok);
        {http, S, {http_header, _, "Link", _, LinkHdr}} ->
            LinkHdr = OrigLinkHdr,
            otp_9389_loop(S, OrigLinkHdr, State);
        {http, S, {http_header, _, _Hdr, _, _Val}} ->
            otp_9389_loop(S, OrigLinkHdr, State);
        {http, S, {http_error, Err}} ->
            error({error, Err})
    after
        3000 ->
            error({timeout,header})
    end.

wrapping_oct() ->
    [{timetrap, {minutes,20}}].

%% Check that 64bit octet counters work.
wrapping_oct(Config) when is_list(Config) ->
    Cond = fun() -> ok end,
    Pre  = fun() -> case ?WHICH_LOCAL_ADDR(inet) of
                        {ok, Addr} ->
                            Addr;
                        {error, Reason} ->
                            throw({skip, Reason})
                    end
           end,
    TC   = fun(Addr) -> do_wrapping_oct(Config, Addr) end,
    Post = fun(_) -> ok end,
    ?TC_TRY(?FUNCTION_NAME, Cond, Pre, TC, Post).

%% {recbuf, 8192}, {sndbuf, 8192}
do_wrapping_oct(Config, Addr) ->
    ?P("[ctrl] create listen socket"),
    Ctrl = self(),
    {ok, LSock} = ?LISTEN(Config, 0, [{ip, Addr}, {active,false},{mode,binary}]),
    {ok, LPort} = inet:port(LSock),
    ?P("[ctrl] spawn acceptor"),
    Acceptor = spawn_link(fun() -> oct_acceptor(Ctrl, LSock) end),
    ?P("[ctrl] spawn pump"),
    Pump     = spawn_link(fun() -> 
                                  oct_datapump(Ctrl,
                                               Config, Addr, LPort, 16#10000FFFF)
                          end),
    ?P("[ctrl] await acceptor socket"),
    ASock = wc_await_socket("acceptor", Acceptor),
    ?P("[ctrl] await pump socket"),
    PSock = wc_await_socket("pump", Pump),
    ?P("[ctrl] await completion (from pump)"),
    Res = wc_await_completion(Acceptor, ASock, Pump, PSock),
    ?P("[ctrl] close listen socket"),
    gen_tcp:close(LSock),
    ?P("[ctrl] verify result"),
    ok = Res,
    ?P("[ctrl] done"),
    ok.

wc_await_socket(Tag, Pid) ->
    receive
        {Pid, socket, AS} ->
            ?P("received ~s socket: "
               "~n      ~p", [Tag, AS]),
            AS
    end.

wc_await_completion(Acceptor, ASock, Pump, PSock) ->
    wc_await_completion(Acceptor, ASock, Pump, PSock, 1, undefined).

wc_await_completion(undefined = _Acceptor, _ASock,
                    undefined = _Pump,     _PSock, 
                    Loops, Res) ->
    ?P("completed after ~w loops", [Loops]),
    Res;
wc_await_completion(Acceptor, ASock, Pump, PSock, Loops, CRes) ->
    receive
        {'EXIT', Pump, Res} ->
            ?P("[ctrl] Received pump exit: "
               "~n   Loops:  ~w"
               "~n   Reason: ~p", [Loops, Res]),
            wc_await_completion(Acceptor,  ASock,
                                undefined, PSock,
                                Loops + 1, Res);
        {'EXIT', Acceptor, Res} ->
            ?P("[ctrl] Received acceptor exit: "
               "~n   Loops:  ~w"
               "~n   Reason: ~p", [Loops, Res]),
            wc_await_completion(undefined, ASock,
                                Pump,      PSock,
                                Loops + 1, CRes)
                
    after 10000 ->
            ASockInfo = wc_sock_info(ASock),
            AccInfo   = wc_proc_info(Acceptor),
            PSockInfo = wc_sock_info(PSock),
            PumpInfo  = wc_proc_info(Pump),
            ?P("Info ~w while waiting for clompletion: "
               "~n   Acceptor Socket Info: ~p"
               "~n   Acceptor Info:        ~p"
               "~n   Pump Socket Info:     ~p"
               "~n   Pump Info:            ~p",
               [Loops, ASockInfo, AccInfo, PSockInfo, PumpInfo]),
            wc_await_completion(Acceptor,  ASock,
                                Pump,      PSock,
                                Loops + 1, CRes)
    end.
            
wc_sock_info(S) ->
    try inet:info(S)
    catch
        _:_:_ ->
            undefined
    end.

wc_proc_info(P) when is_pid(P) ->
    try erlang:process_info(P)
    catch
        _:_:_ ->
            undefined
    end;
wc_proc_info(_) ->
    undefined.

%% {recbuf, 16*1024}, {sndbuf, 16*1024}
oct_datapump(Ctrl, Config, Addr, Port, N) ->
    ?P("[pump] connect to listener"),
    {ok, CSock} = ?CONNECT(Config, Addr, Port,
			   [{ip, Addr}, {active, false}, {mode, binary}]),
    ?P("[pump] announce to ctrl"),
    Ctrl ! {self(), socket, CSock},
    {ok, [{sndbuf,SndBuf}]} = inet:getopts(CSock, [sndbuf]),
    ?P("[pump] connected - start 'pumping' with"
       "~n      SndBuf: ~w", [SndBuf]),
    put(action,  nothing),
    put(sent,    0),
    put(elapsed, 0),
    put(rem_bytes, N),
    oct_pump(CSock, N, binary:copy(<<$a:8>>,100000), 0, 0).

oct_pump(S, N, _, _, _Sent) when N =< 0 ->
    ?P("[pump] done"),
    (catch gen_tcp:close(S)),
    exit(ok);
oct_pump(S, N, Bin, Last, Sent) ->
    put(action, send),
    Start   = erlang:monotonic_time(nanosecond),
    Res     = gen_tcp:send(S, Bin),
    Stop    = erlang:monotonic_time(nanosecond),
    Elapsed = get(elapsed),
    put(elapsed, Elapsed + (Stop - Start)),
    put(action,  sent),
    put(sent,    Sent+1),
    case Res of
	ok ->
	    case inet:getstat(S) of
		{ok, Stat} ->
		    {_, R} = lists:keyfind(send_oct, 1, Stat),
		    case (R < Last) of
			true ->
			    ?P("[pump] send counter error ~p < ~p", [R, Last]),
                            (catch gen_tcp:close(S)),
			    exit({error, {output_counter, R, Last, N}});
			false ->
                            put(rem_bytes, N - byte_size(Bin)),
			    oct_pump(S, N-byte_size(Bin), Bin, R, Sent+1)
		    end;
		{error, StatReason} ->
		    ?P("[pump] get stat failed:"
		       "~n      Reason:    ~p"
		       "~n   when"
		       "~n      Remaining: ~p"
		       "~n      Last:      ~p", [StatReason, N, Last]),
		    (catch gen_tcp:close(S)),
		    exit({error, {stat_failure, StatReason, N, Last}})
	    end;
	{error, SendReason} ->
	    ?P("[pump] send failed:"
	       "~n      Reason:    ~p"
	       "~n   when"
	       "~n      Remaining: ~p"
	       "~n      Last:      ~p", [SendReason, N, Last]),
	    (catch gen_tcp:close(S)),
	    exit({error, {send_failure, SendReason, N, Last}})
    end.
    

oct_acceptor(Ctrl, LSock) ->
    ?P("[acceptor] accept connection"),
    {ok, ASock} = gen_tcp:accept(LSock),
    ?P("[acceptor] announce to ctrl"),
    Ctrl ! {self(), socket, ASock},
    {ok, [{recbuf,RecBuf}]} = inet:getopts(ASock, [recbuf]),
    ?P("[acceptor] connection accepted - start receiving with: "
       "~n      RecBuf: ~w", [RecBuf]),
    put(action,  nothing),
    put(recv,    0),
    put(elapsed, 0),
    oct_aloop(ASock, inet:info(ASock), 0, 0).

oct_aloop(S, LastInfo, Received, Times) ->
    put(action, recv),
    Start   = erlang:monotonic_time(),
    Res     = gen_tcp:recv(S, 0),
    Stop    = erlang:monotonic_time(),
    Elapsed = get(elapsed),
    put(elapsed, Elapsed + (Stop - Start)),
    put(action,  received),
    put(recv,    Times+1),
    case Res of
	{ok, _} ->
            #{counters := #{recv_oct := R} = _Stat} = Info = inet:info(S),
            case (R < Received) of
                true ->
                    ?P("[acceptor] recv counter error:"
                       "~n      Recv Cnt:  ~p"
                       "~n      Received:  ~p"
                       "~n      Times:     ~p"
                       "~n      Info:      ~p"
                       "~n      Last Info: ~p",
                       [R, Received, Times, Info, LastInfo]),
                    (catch gen_tcp:close(S)),
                    {error, {output_counter, R, Received, Times}};
                false ->
                    case Times rem 16#FFFFF of
                        0 ->
                            ?P("[acceptor] read: ~p"
                               "~n      Times: ~w"
                               "~n      Info:  ~p",
                               [R, Times, Info]);
                        _ ->
                            ok
                    end,
                    oct_aloop(S, Info, R, Times+1)
            end;

	{error, RecvReason} ->
	    ?P("[acceptor] receive failed:"
	       "~n      Reason:   ~p"
	       "~n   when"
	       "~n      Received: ~p"
	       "~n      Times:    ~p", [RecvReason, Received, Times]),
	    (catch gen_tcp:close(S)),
            ct:sleep(1000), % Just give the 'pump' a chance to get there first
	    exit(closed)
    end.

ok({ok,V}) -> V.

%%% get_hostname(Name) ->
%%%     "@"++Host = lists:dropwhile(fun(C) -> C =/= $@ end, atom_to_list(Name)),
%%%     Host.

otp_13939(doc) ->
    ["Check that writing to a remotely closed socket doesn't block forever "
     "when exit_on_close is false."];
otp_13939(suite) ->
    [];
otp_13939(Config) when is_list(Config) ->
    {Pid, Ref} = spawn_opt(
        fun() ->
            {ok, Listener} = ?LISTEN(Config, 0, [{exit_on_close, false}]),
            {ok, Port} = inet:port(Listener),

            spawn_link(
                fun() ->
                    {ok, Client} = ?CONNECT(Config, "localhost", Port,
                        [{active, false}]),
                    ok = gen_tcp:close(Client)
                end),

            {ok, Accepted} = gen_tcp:accept(Listener),

            ok = gen_tcp:send(Accepted, <<0:(10*1024*1024*8)>>),

            %% The bug surfaces when there's a delay between the send
            %% operations; inet:getstat is a red herring.
            timer:sleep(100),

            {error, Code} = gen_tcp:send(Accepted, <<0:(10*1024*1024*8)>>),
            ct:pal("gen_tcp:send returned ~p~n", [Code])
        end, [link, monitor]),

    receive
        {'DOWN', Ref, process, Pid, normal} ->
            ok
    after 1000 ->
        demonitor(Ref, [flush]),
        exit(Pid, normal),
        ct:fail("Server process blocked on send.")
    end.


%% No point in running this as the test case with inet_backend = socket
%% as it tests a bug in the inet driver that cannot reproduced with
%% inet_backend = socket.
otp_12242(Config) when is_list(Config) ->
    Cond = fun() ->
		   case os:type() of
		       {win32,_} ->
			   %% Even if we set sndbuf and recbuf to small sizes
			   %% Windows either happily accepts to send GBytes of
			   %% data in no time, so the second send below that
			   %% is supposed to time out just succeeds, or the 
			   %% first send that is supposed to fill the inet_drv
			   %% I/O queue and start waiting for when more data
			   %% can be sent instead sends all data but suffers
			   %% a send failure that closes the socket.
			   {skip, backpressure_broken_on_win32};
		       _ ->
			   case ?IS_SOCKET_BACKEND(Config) of
			       true ->
				   {skip, "Not compliant with socket"};
			       false ->
				   ok
			   end
		   end
	   end,
    TC = fun() -> do_otp_12242(Config) end,
    ?TC_TRY(otp_12242, Cond, TC).

do_otp_12242(Config) when is_list(Config) ->
    %% Find the IPv4 address of an up and running interface
    %% that is not loopback nor pointtopoint
    {ok, IFList} = inet:getifaddrs(),
    ?P("IFList "
       "~n      ~p", [IFList]),
    case
	lists:flatten(
	  [lists:filtermap(
	     fun ({addr, Addr}) when (tuple_size(Addr) =:= 4) ->
		     {true, Addr};
		 (_) ->
		     false
	     end, Opts)
	   || {_,Opts} <- IFList,
	      case lists:keyfind(flags, 1, Opts) of
		  {_,Flags} ->
		      lists:member(up, Flags)
			  andalso
			  lists:member(running, Flags)
			  andalso
			  not lists:member(loopback, Flags)
			  andalso
			  not lists:member(pointtopoint, Flags);
		  false ->
		      false
	      end])
    of
	[Addr|_] ->
	    otp_12242(Config, Addr);
	Other ->
	    ?SKIPT({no_external_address, Other})
    end.

%%
otp_12242(Config, Addr) when (tuple_size(Addr) =:= 4) ->
    ct:timetrap(30000),
    ?P("Using address ~p", [Addr]),
    Bufsize  = 16 * 1024,
    Datasize = 128 * 1024 * 1024, % At least 1 s on GBit interface
    Blob     = binary:copy(<<$x>>, Datasize),
    LOpts =
        [{backlog,   4},
	 {reuseaddr, true},
	 {ip,        Addr},
         binary,
	 {active,    false},
         {recbuf,    Bufsize},
	 {sndbuf,    Bufsize},
	 {buffer,    Bufsize}],
    COpts =
        [binary,
	 {active,       false},
	 {ip,           Addr},
         {linger,       {true, 1}}, % 1 s
         {send_timeout, 500},
         {recbuf,       Bufsize},
	 {sndbuf,       Bufsize},
	 {buffer,       Bufsize}],
    Dir = filename:dirname(code:which(?MODULE)),
    {ok, ListenerNode} = ?START_NODE(?UNIQ_NODE_NAME, "-pa " ++ Dir),
    Tester = self(),
    ?P("create listener"),
    {Listener, ListenerMRef} =
        spawn_opt(
          ListenerNode,
          fun () ->
		  ?P("create listen socket"),
                  {ok,L}     = ?LISTEN(Config, 0, LOpts),
                  {ok,LPort} = inet:port(L),
		  ?P("inform tester about port number: ~w", [LPort]),
                  Tester ! {self(), port, LPort},
		  ?P("try accept"),
                  {ok, A}    = gen_tcp:accept(L),
		  ?P("accepted - close listen socket"),
                  ok         = gen_tcp:close(L),
		  ?P("await close order"),
                  receive
                      {Tester, stop} ->
			  ?P("close order received - close accepted socket"),
                          ok = gen_tcp:close(A)
                  end
          end, [link, monitor]),
    ?P("await listen port"),
    LPort = receive {Listener,port,P} -> P end,
    ?P("try connect to ~w", [LPort]),
    {ok,C} = ?CONNECT(Config, Addr, LPort, COpts, infinity),
    ?P("connected - get buffers"),
    {ok, ReadCOpts} = inet:getopts(C, [recbuf,sndbuf,buffer]),
    ?P("connected sockets buffers:"
       "~n      ~p", [ReadCOpts]),

    otp_12242_2(C, Blob, Datasize),

    ?P("send listener stop"),
    Listener ! {Tester, stop},
    ?P("await listener termination"),
    wait(ListenerMRef),
    ?P("stop listener node"),
    ?STOP_NODE(ListenerNode),
    ?P("done"),
    ok.
    

otp_12242_2(C, Blob, Datasize) ->
    %% Fill the buffers
    ?P("sending ~p bytes", [Datasize]),
    case gen_tcp:send(C, Blob) of
        ok ->
            ?P("sent ~p bytes", [Datasize]),
            otp_12242_3(C, Blob, Datasize);
        {error, {timeout, _RestData}} ->
            %% We filled the buffers and timed out;
            %% this is probably the socket backend - give up.
            ok;
        {error, timeout} ->
            %% The same as the previous clause
            ok
    end,
    _ = gen_tcp:close(C),
    ok.

otp_12242_3(C, Blob, Datasize) ->
    %% Try to ensure that the close call is in progress
    %% before the owner proceeds with sending
    CloserMRef = otp_12242_closer(C),
    
    ?P("await tref"),
    receive
        {tref,Tref} ->
	    ?P("tref received - now await trigger timeout"),
            receive {timeout,Tref,_} -> ok end,
            ?P("trigger timeout received - try send ~p bytes again",
	       [Datasize]),
            %% Now should the close be in progress...
            %% All buffers are full, remote end is not reading,
            %% and the send timeout is 1 s so this will timeout:
            {error, timeout} = gen_tcp:send(C, Blob),
            ?P("expected timeout - update send_timeout (to 10000)"),
            ok = inet:setopts(C, [{send_timeout, 10000}]),
            %% There is a hidden timeout here.  Port close is sampled
            %% every 5 s by prim_inet:send_recv_reply.
            %% Linger is 3 s so the Closer will finish this send:
            ?P("try send ~p bytes - expect error (closed)", [Datasize]),
            {error, closed} = gen_tcp:send(C, Blob),
            ?P("await closer termination"),
            normal = wait(CloserMRef),
            ok
    end.

otp_12242_closer(C) ->
    Owner = self(),
    {_Closer, CloserMref} =
        spawn_opt(
          fun () ->
                  ?P("[closer] starting"),
                  Owner ! {tref, erlang:start_timer(50, Owner, closing)},
                  ?P("[closer] calling gen_tcp:close(C)"),
                  try gen_tcp:close(C) of
                      Result ->
                          ?P("[closer] gen_tcp:close(C) -> ~p", [Result]),
                          ok = Result
                  catch
                      Class:Reason:Stacktrace ->
                          ?P("[closer] caught gen_tcp:close(C):"
			     "~n      Error Class:  ~p"
			     "~n      Error:        ~p"
			     "~n      Stack trace:  ~p",
                            [Class, Reason, Stacktrace]),
                          erlang:raise(Class, Reason, Stacktrace)
                  end
          end, [link, monitor]),
    CloserMref.


wait(Mref) ->
    receive {'DOWN',Mref,_,_,Reason} -> Reason end.

%% OTP-15536
%% Test that send error works correctly for delay_send
delay_send_error(Config) ->
    ?P("create listen socket"),
    {ok, Addr} = ?WHICH_LOCAL_ADDR(inet),
    {ok, L}    = ?LISTEN(Config, 0, [{ip,        Addr},
                                     {reuseaddr, true},
                                     {packet,    1},
                                     {active,    false}]),
    {ok, {_, PortNum}} = inet:sockname(L),

    delay_send_error(Config, L, Addr, PortNum, false),
    delay_send_error(Config, L, Addr, PortNum, true),
    ?P("close listen socket"),
    ok = gen_tcp:close(L).

delay_send_error(Config, L, Addr, PortNum, Active) ->
    ?P("try connect - with delay_send:true active:~p",[Active]),
    {ok, C} = ?CONNECT(Config, Addr, PortNum,
                       [{ip,         Addr},
                        {packet,     1},
                        {active,     Active},
                        {delay_send, true}]),
    ?P("try accept"),
    {ok, A} = gen_tcp:accept(L),
    %% Do a couple of sends first to see that it works
    ?P("send data"),
    ok = gen_tcp:send(C, "hello"),
    ?P("send data"),
    ok = gen_tcp:send(C, "hello"),
    ?P("send data"),
    ok = gen_tcp:send(C, "hello"),
    %% Close the receiver
    ?P("close receiver (accepted socket)"),
    ok = gen_tcp:shutdown(C, write),
    %%
    ?P("send data"),
    case gen_tcp:send(C, "hello") of
        ok ->
            ?P("send data"),
            case gen_tcp:send(C, "hello") of
                ok ->
                    delay_send_error2(C);
                {error, closed} ->
                    ?P("closed (expected)"),
                    ok
            end;

        {error, closed} ->
            ?P("closed (expected)"),
            ok;

        {error, #{info := eshutdown = R}} ->
            ?P("~w (expected)", [R]),
            ok;
        {error, eshutdown = R} ->
            ?P("~w (expected)", [R]),
            ok
    end,
    ?P("close accepted socket"),
    ok = gen_tcp:close(A),
    ?P("close connected socket"),
    ok = gen_tcp:close(C).


delay_send_error2(Sock) ->
    delay_send_error2(Sock, 3).

delay_send_error2(Sock, 0) ->
    gen_tcp:close(Sock),
    ct:fail("Unexpected send success");
delay_send_error2(Sock, N) ->
    %% Sleep in order for delay_send to have time to trigger
    %% This used to result in a double free
    timer:sleep(1000),
    case gen_tcp:send(Sock, "hello") of
        ok ->
            delay_send_error2(Sock, N-1);
        {error, closed} ->
            ?P("closed (expected, ~w)", [N]),
            ok;
        {error, Reason} ->
            ct:fail(?F("Unexpected send error: ~p", [Reason]))
    end.

    


%%%%%%%%%%%%%%%%%%%%%%%%%%%%%%%%%%%%%%%%%%%%%%%%%%%%%%%%%%%%%%%%%%%%%%%%%%%


-define(MAX_WORKERS, 30).

%% 30-second test for gen_tcp in {active, N} mode,
%% ensuring it does not get stuck.
%% Verifies that erl_check_io properly handles extra EPOLLIN signals.
%% We do not bother with this test case on inet_backend = socket
%% since the test is about the inet-driver!
bidirectional_traffic(Config) when is_list(Config) ->
    ct:timetrap(?SECS(30)),
    Cond = fun() ->
		   case ?IS_SOCKET_BACKEND(Config) of
		       true ->
			   {skip, "Inet driver specific test"};
		       false ->
                           %% Unstable on our Solaris/SunOS machine(s)
                           is_not_sunos(),
			   ok
		   end
	   end,
    Pre  = fun() ->
		   Addr =
		       case ?WHICH_LOCAL_ADDR(inet) of
			   {ok, A} ->
			       A;
			   {error, Reason} ->
			       ?SKIPT({skip, Reason})
		       end,
                   NumOnlineScheds = erlang:system_info(schedulers_online),
                   NumWorkers0     = NumOnlineScheds * 2,
                   {NumWorkers, ActiveN} =
                       if
                           (NumWorkers0 =< 10) ->
                               {NumWorkers0, 20};
                           (NumWorkers0 =< 20) ->
                               {NumWorkers0, 18};
                           (NumWorkers0 =< ?MAX_WORKERS) ->
                               {NumWorkers0, 15};
                           true ->
                               {?MAX_WORKERS, 15}
                       end,
                   ?P("pre ->"
                      "~n   Number Of Online Schedulers: ~w"
                      "~n   =>"
                      "~n      Use workers: ~w"
                      "~n      ActiveN:     ~w",
                      [NumOnlineScheds, NumWorkers, ActiveN]),
                   Payload = bdt_payload(32),
                   {ok, LSock} = ?LISTEN(Config,
                                         0,
                                         [binary,
                                          {ip,        Addr},
					  {packet,    0},
                                          {active,    false},
                                          {reuseaddr, true}]),
                   %% get all sockets to know failing ends
                   ?P("pre -> listen socket created: "
                      "~n      ~p", [LSock]),
                   #{lsock       => LSock,
		     addr        => Addr,
                     num_workers => NumWorkers,
                     payload     => Payload,
                     %% The point of this is to make it "easy" to 
                     %% "configure" this value...
                     active_n    => ActiveN}
           end,
    Case = fun(Info) -> do_bidirectional_traffic(Config, Info) end,
    Post = fun(#{lsock := LSock}) ->
                   ?P("post -> close listen socket"),
                   (catch gen_tcp:close(LSock))
           end,
    ?TC_TRY(?FUNCTION_NAME,
            Cond, Pre, Case, Post).

bdt_payload(N) ->
    rand:bytes(N).
    

do_bidirectional_traffic(Config, #{lsock       := LSock,
                                   num_workers := NumWorkers} = Info) ->
    ?P("case -> begin"),
    {ok, Port} = inet:port(LSock),
    ?P("case -> listen socket port number ~w", [Port]),
    Control = self(),
    ?P("case -> create ~w receivers", [NumWorkers]),
    Receivers = [spawn_link(fun () ->
                                    erlang:process_flag(trap_exit, true),
				    exchange(Config,
                                             Info#{port => Port,
                                                   ctrl => Control})
			    end) || _ <- lists:seq(1, NumWorkers)],
    ?P("case -> await the result"),
    %% Should we not collect as many as possible?
    %% To see how many as issues?
    Result =
	%% If any of the receivers report, we have an error
        receive
            {timeout, Socket, Total} ->
                ?P("case -> timeout msg for ~p: received ~w", [Socket, Total]),
                throw({fail, {timeout, Socket, Total}});
	    {error, Socket, Reason} ->
                ?P("case -> error msg for ~p: ~p", [Socket, Reason]),
                throw({fail, {error, Socket, Reason}})
        after 30000 ->
                %% if it does not fail in 30 seconds, it most likely works
                ?P("case -> timeout => success"),
                ok
        end,
    ?P("case -> ensure all receivers terminated"),
    %% [begin unlink(Rec), exit(Rec, kill) end || Rec <- Receivers],
    bt_terminate_receivers(Receivers),
    ?P("case -> done"),
    Result.

%% The point of this (function) is so that the 'receivers' should
%% get a chance to "tell us" what they are up to...
bt_terminate_receivers(Recvs) ->
    bt_terminate_receivers_nice(Recvs),
    ?SLEEP(?SECS(5)),
    bt_terminate_receivers_force(Recvs).

bt_terminate_receivers_nice(Recvs) ->
    [begin
         unlink(Recv),
         Recv ! terminate
     end || Recv <- Recvs].

bt_terminate_receivers_force(Recvs) ->
    [exit(Recv, kill) || Recv <- Recvs].
    
exchange(Config, #{lsock    := LSock,
		   addr     := Addr,
                   port     := Port, 
                   payload  := Payload,
                   ctrl     := Control,
                   active_n := ActiveN}) ->
    %% spin up client
    ClientRcv =
        spawn_link(
          fun () ->
                  erlang:process_flag(trap_exit, true),
                  ?P("exchange:client -> connect"),
                  {ok, Client} =
                      ?CONNECT(Config,
                               Addr,
                               Port,
                               [binary,
                                {ip, Addr}, {packet, 0}, {active, ActiveN}]),
                  ?P("exchange:client -> connected: ~p"
                     "~n      PeerName: ~p"
                     "~n      SockName: ~p",
                     [Client,
                      oki(inet:peername(Client)), oki(inet:sockname(Client))]),
                  put(role, connected),
                  send_recv_loop(undefined,
                                 Client, Payload, Control, ActiveN)
          end),
    ?P("exchange -> accept"),
    {ok, Socket} = gen_tcp:accept(LSock),
    ?P("exchange -> accepted: ~p"
       "~n      PeerName: ~p"
       "~n      SockName: ~p",
       [Socket, oki(inet:peername(Socket)), oki(inet:sockname(Socket))]),
    %% sending process
    put(role, accepted),
    send_recv_loop(ClientRcv,
                   Socket, Payload, Control, ActiveN).

%% ClientPid: pid() | undefined
send_recv_loop(ClientPid,
               Socket, Payload, Control, ActiveN) ->
    %% {active, N} must be set to active > 12 to trigger the issue
    %% {active, 30} seems to trigger it quite often & reliably
    Role = get(role),
    ?P("[~w] set (initial) active: ~p", [Role, ActiveN]),
    inet:setopts(Socket, [{active, ActiveN}]),
    ?P("[~w] spawn sender", [Role]),
    SenderPid = spawn_link(
        fun Sender() ->
            case gen_tcp:send(Socket, Payload) of
                ok ->
                    Sender();
                {error, closed} ->
                    ?P("[~w,sender] Socket closed", [Role]),
                    exit(normal);

                %% This happens at least for connected sender
                {error, einval = Reason} ->
                    ?P("[~w,sender] Send failed: "
                       "~n      Reason: ~p"
                       "~n      Links:  ~p", [Role, Reason, links()]),
                    exit(normal);

                {error, Reason} ->
                    ?P("[~w,sender] Send failed: "
                       "~n      Reason: ~p"
                       "~n      Links:  ~p", [Role, Reason, links()]),
                    exit({send_failed, Reason})
            end
        end),
    ?P("[~w] begin recv when"
       "~n   Sender: ~p"
       "~n   Links:  ~p", [Role, SenderPid, links()]),
    recv(ClientPid, SenderPid,
         Socket, 0, 0, 0, Control, ActiveN).

recv(ClientPid, SenderPid,
     Socket, Total, TotIter, TotAct, Control, ActiveN) ->
    receive
        terminate ->
            ?P("[~w,recv] received terminate message when"
               "~n      Total received:    ~w"
               "~n      Total iterations:  ~w"
               "~n      Total activations: ~w"
               "~n      Socket:            ~p"
               "~n      Socket Info:       ~p",
               [get(role),
                Total, TotIter, TotAct,
                Socket, (catch inet:info(Socket))]),
            maybe_stop_client(ClientPid),
            ?P("~w[~w,recv] -> close socket", [?FUNCTION_NAME, get(role)]),
            (catch gen_tcp:close(Socket)),
            await_sender_exit(SenderPid),
            exit(normal);

        {tcp, Socket, Data} ->
            recv(ClientPid, SenderPid,
                 Socket,
                 Total + byte_size(Data), TotIter + 1, TotAct,
                 Control, ActiveN);
        {tcp_passive, Socket} ->
            inet:setopts(Socket, [{active, ActiveN}]),
            recv(ClientPid, SenderPid,
                 Socket, Total, TotIter, TotAct + 1, Control, ActiveN);
        {tcp_closed, Socket} ->
            ?P("[~w,recv] closed when"
               "~n      Total received:    ~w"
               "~n      Total iterations:  ~w"
               "~n      Total activations: ~w"
               "~n      Socket Info:       ~p",
	       [get(role), Total, TotIter, TotAct, (catch inet:info(Socket))]),
	    ok;

        %% It is a race if this message is received before the tcp_closed
        %% since we are now linked with the client process...
        {'EXIT', ClientPid, normal} ->
            ?P("[~w,recv] received (normal) exit message from client"
               "~n   when:"
               "~n      Total received:    ~w"
               "~n      Total iterations:  ~w"
               "~n      Total activations: ~w"
               "~n      Socket:            ~p"
               "~n      PeerName:          ~p"
               "~n      SockName:          ~p"
               "~n      Socket Info:       ~p",
               [get(role),
                Total, TotIter, TotAct,
                Socket, oki(inet:peername(Socket)), oki(inet:sockname(Socket)),
                (catch inet:info(Socket))]),
            recv(undefined, SenderPid,
                 Socket,
                 Total, TotIter, TotAct,
                 Control, ActiveN);

        Other ->
            ?P("[~w,recv] received unexpected message"
               "~n      Msg:               ~p"
               "~n   when:"
               "~n      Total received:    ~w"
               "~n      Total iterations:  ~w"
               "~n      Total activations: ~w"
               "~n      Socket:            ~p"
               "~n      PeerName:          ~p"
               "~n      SockName:          ~p"
               "~n      Socket Info:       ~p",
               [get(role),
                Other,
                Total, TotIter, TotAct,
                Socket, oki(inet:peername(Socket)), oki(inet:sockname(Socket)),
                (catch inet:info(Socket))]),
            maybe_stop_client(ClientPid),
            (catch gen_tcp:close(Socket)),
            await_sender_exit(SenderPid),
            Control ! {error, Socket, Other}

    after 2000 ->
            %% no data received in 2 seconds => test failed
            ?P("[~w,recv timeout] received nothing when:"
               "~n      Total received:    ~w"
               "~n      Total iterations:  ~w"
               "~n      Total activations: ~w"
               "~n      Socket:            ~p"
               "~n      PeerName:          ~p"
               "~n      SockName:          ~p"
               "~n      Socket Info:       ~p",
               [get(role),
                Total, TotIter, TotAct,
                Socket, oki(inet:peername(Socket)), oki(inet:sockname(Socket)),
                (catch inet:info(Socket))]),
            maybe_stop_client(ClientPid),
            (catch gen_tcp:close(Socket)),
            await_sender_exit(SenderPid),
            Control ! {timeout, Socket, Total}
    end.

%% The accepted (send and recv) process has a pid.
%% But the connected (client) process does not.
maybe_stop_client(ClientPid) when is_pid(ClientPid) ->
    ?P("~w -> forward terminate to client process ~p",
       [?FUNCTION_NAME, ClientPid]),
    ClientPid ! terminate,
    receive
        {'EXIT', ClientPid, _} ->
            ?P("~w -> received exit signal from client process ~p",
               [?FUNCTION_NAME, ClientPid]),
            ok
    after 2000 ->
            %% We need to give the client time to wait for *its*
            %% sender to terminate (therefor 2000 here).
            ?P("~w -> client process ~p did not die in time - give up"
               "~n   Info:  ~p"
               "~n   Links: ~p",
               [?FUNCTION_NAME, ClientPid, pi(ClientPid), links()]),
            ok
    end;
maybe_stop_client(_) ->
    ok.

await_sender_exit(SenderPid) ->
    ?P("~w[~w,recv] -> await sender (~p) exit when"
       "~n   Links: ~p",
       [?FUNCTION_NAME, get(role), SenderPid, links()]),
    receive
        {'EXIT', SenderPid, _Reason} ->
            ?P("~w -> received exit signal from sender process ~p",
               [?FUNCTION_NAME, SenderPid]),
            ok
    after 1000 ->
            ?P("~w -> sender process ~p did not die in time - give up"
               "~n   Info:  ~p"
               "~n   Links: ~p",
               [?FUNCTION_NAME, SenderPid, pi(SenderPid), links()]),
            ok
    end.



%%%%%%%%%%%%%%%%%%%%%%%%%%%%%%%%%%%%%%%%%%%%%%%%%%%%%%%%%%%%%%%%%%%%%%%%%%%

%% This is the most basic of tests.
%% We create a listen socket, then spawns processes that create
%% monitors to it...
socket_monitor1(Config) when is_list(Config) ->
    ct:timetrap(?MINS(1)),
    Cond = fun() -> ok end,
    Pre  = fun() -> case ?WHICH_LOCAL_ADDR(inet) of
                        {ok, Addr} ->
                            Addr;
                        {error, Reason} ->
                            throw({skip, Reason})
                    end
           end,
    TC   = fun(Addr) -> do_socket_monitor1(Config, Addr) end,
    Post = fun(_) -> ok end,
    ?TC_TRY(?FUNCTION_NAME, Cond, Pre, TC, Post).

do_socket_monitor1(Config, Addr) ->
    ?P("begin"),
    Self         = self(),
    Type         = ?SOCKET_TYPE(Config),
    {ok, LSock1} = ?LISTEN(Config, 0, [{ip, Addr}]),
    F  = fun(S, Fun) -> spawn_monitor(fun() -> Fun(S, Self) end) end,
    F1 = fun(Socket, Parent) when is_pid(Parent) ->
		 ?P("[client] create monitor"),
		 MRef = inet:monitor(Socket),
		 Parent ! {self(), ready},
		 sm_await_socket_down(MRef, Socket, Type)
	 end,
    ?P("spawn client"),
    {Pid1, Mon1} = F(LSock1, F1),
    ?P("await client ready"),
    sm_await_client_ready(Pid1),
    ?P("close socket"),
    gen_tcp:close(LSock1),
    ?P("await client termination"),
    sm_await_down(Pid1, Mon1, ok),
    ?P("done"),
    ok.

sm_await_socket_down(ExpMon, ExpSock, ExpType) ->
    sm_await_socket_down(ExpMon, ExpSock, ExpType, "client").

sm_await_socket_down(ExpMon, ExpSock, ExpType, Name) ->
    receive
	{'DOWN', ExpMon, ExpType, ExpSock, _Info} = Msg ->
	    ?P("[~s] received expected (socket) down message: "
	       "~n   ~p", [Name, Msg]),
	    exit(ok);

	Any ->
            ExpMsg = {'DOWN', ExpMon, ExpType, ExpSock, '_Info'},
	    ?P("[~s] received unexpected message: "
	       "~n   ~p, Expected:"
               "~n   ~p", [Name, Any, ExpMsg]),
	    exit({unexpected_message, Any, ExpMsg})
    end.

sm_await_client_ready(Pid) ->
    sm_await_client_ready(Pid, "client").

sm_await_client_ready(Pid, Name) ->
    receive
	{Pid, ready} ->
	    ?P("received ~s ready", [Name])
    end.

sm_await_down(Pid, Mon, ExpRes) ->
    receive
	{'DOWN', Mon, process, Pid, ExpRes} ->
	    ?P("received expected process down message from ~p", [Pid]),
	    ok;
	{'DOWN', Mon, process, Pid, UnexpRes} ->
	    ?P("received unexpected process down message from ~p: "
	       "~n   ~p, Expected:"
               "~n   ~p", [Pid, UnexpRes, ExpRes]),
	    ct:fail({unexpected_down, UnexpRes, ExpRes})
    end.


%%%%%%%%%%%%%%%%%%%%%%%%%%%%%%%%%%%%%%%%%%%%%%%%%%%%%%%%%%%%%%%%%%%%%%%%%%%

%% This is the most basic of tests.
%% We create "many" listen socket(s), then spawns processes that create
%% monitors to them...
socket_monitor1_manys(Config) when is_list(Config) ->
    ct:timetrap(?MINS(1)),
    Cond = fun() -> ok end,
    Pre  = fun() -> case ?WHICH_LOCAL_ADDR(inet) of
                        {ok, Addr} ->
                            Addr;
                        {error, Reason} ->
                            throw({skip, Reason})
                    end
           end,
    TC   = fun(Addr) -> do_socket_monitor1_manys(Config, Addr) end,
    Post = fun(_) -> ok end,
    ?TC_TRY(?FUNCTION_NAME, Cond, Pre, TC, Post).

do_socket_monitor1_manys(Config, Addr) ->
    ?P("begin"),
    Self         = self(),
    Type         = ?SOCKET_TYPE(Config),
    ?P("[client] create socket(s)"),
    {ok, LSock1} = ?LISTEN(Config, 0, [{ip, Addr}]),
    {ok, LSock2} = ?LISTEN(Config, 0, [{ip, Addr}]),
    {ok, LSock3} = ?LISTEN(Config, 0, [{ip, Addr}]),
    {ok, LSock4} = ?LISTEN(Config, 0, [{ip, Addr}]),
    {ok, LSock5} = ?LISTEN(Config, 0, [{ip, Addr}]),
    F  = fun(S, Fun) -> spawn_monitor(fun() -> Fun(S, Self) end) end,
    F1 = fun(Sockets, Parent) when is_list(Sockets) andalso is_pid(Parent) ->
		 ?P("[client] create monitor(s)"),
		 Monitors = [{inet:monitor(Socket), Socket} ||
				Socket <- Sockets],
		 Parent ! {self(), ready},
		 sm_await_socket_down2(Monitors, Type)
	 end,
    ?P("spawn client"),
    {Pid1, Mon1} = F([LSock1, LSock2, LSock3, LSock4, LSock5], F1),
    ?P("await client ready"),
    sm_await_client_ready(Pid1),
    ?P("close socket(s)"),
    gen_tcp:close(LSock1),
    gen_tcp:close(LSock2),
    gen_tcp:close(LSock3),
    gen_tcp:close(LSock4),
    gen_tcp:close(LSock5),
    ?P("await client termination"),
    sm_await_down(Pid1, Mon1, ok),
    ?P("done"),
    ok.


sm_await_socket_down2(Monitors, ExpType) ->
    sm_await_socket_down2(Monitors, ExpType, "client").

sm_await_socket_down2([], _ExpType, Name) ->
    ?P("[~s] all sockets down", [Name]),
    exit(ok);
sm_await_socket_down2(Mons, ExpType, Name) when is_list(Mons) ->
    ?P("[~s] await socket down", [Name]),
    receive
	{'DOWN', Mon, Type, Sock, Info} when (Type =:= ExpType) ->
	    ?P("[~s] received expected (socket) down message: "
	       "~n   Mon:  ~p"
	       "~n   Type: ~p"
	       "~n   Sock: ~p"
	       "~n   Info: ~p", [Name, Mon, Type, Sock, Info]),
	    case lists:keysearch(Mon, 1, Mons) of
		{value, {Mon, Sock}} ->
		    Mons2 = lists:keydelete(Mon, 1, Mons),
		    sm_await_socket_down2(Mons2, ExpType, Name);
		{value, Value} ->
		    ?P("[~s] Unexpected socket down: "
		       "~n   Value: ~p", [Name, Value]),
		    ct:fail({unexpected_monitor, Mon, Value});
		false ->
		    ct:fail({unknown_monitor, Mon})
	    end
    end.



%%%%%%%%%%%%%%%%%%%%%%%%%%%%%%%%%%%%%%%%%%%%%%%%%%%%%%%%%%%%%%%%%%%%%%%%%%%

%% This is the most basic of tests.
%% We create a listen socket, then spawn client process(es) that create
%% monitors to it...
socket_monitor1_manyc(Config) when is_list(Config) ->
    ct:timetrap(?MINS(1)),
    Cond = fun() -> ok end,
    Pre  = fun() -> case ?WHICH_LOCAL_ADDR(inet) of
                        {ok, Addr} ->
                            Addr;
                        {error, Reason} ->
                            throw({skip, Reason})
                    end
           end,
    TC   = fun(Addr) -> do_socket_monitor1_manyc(Config, Addr) end,
    Post = fun(_) -> ok end,
    ?TC_TRY(?FUNCTION_NAME, Cond, Pre, TC, Post).

do_socket_monitor1_manyc(Config, Addr) ->
    ?P("begin"),
    Self         = self(),
    Type         = ?SOCKET_TYPE(Config),
    {ok, LSock1} = ?LISTEN(Config, 0, [{ip, Addr}]),
    F  = fun(S, Fun, Name) ->
		 spawn_monitor(fun() -> Fun(S, Name, Self) end)
	 end,
    F1 = fun(Socket, Name, Parent) when is_list(Name) andalso is_pid(Parent) ->
		 ?P("[~s] monitor socket", [Name]),
		 MRef = inet:monitor(Socket),
		 Parent ! {self(), ready},
		 sm_await_socket_down(MRef, Socket, Type)
	 end,
    ?P("spawn client(s)"),
    {Pid1, Mon1} = F(LSock1, F1, "client1"),
    {Pid2, Mon2} = F(LSock1, F1, "client2"),
    {Pid3, Mon3} = F(LSock1, F1, "client3"),
    {Pid4, Mon4} = F(LSock1, F1, "client4"),
    {Pid5, Mon5} = F(LSock1, F1, "client5"),
    ?P("await client(s) ready"),
    sm_await_client_ready(Pid1, "client1"),
    sm_await_client_ready(Pid2, "client2"),
    sm_await_client_ready(Pid3, "client3"),
    sm_await_client_ready(Pid4, "client4"),
    sm_await_client_ready(Pid5, "client5"),
    ?P("close socket"),
    gen_tcp:close(LSock1),
    ?P("await client(s) termination"),
    sm_await_down(Pid1, Mon1, ok),
    sm_await_down(Pid2, Mon2, ok),
    sm_await_down(Pid3, Mon3, ok),
    sm_await_down(Pid4, Mon4, ok),
    sm_await_down(Pid5, Mon5, ok),
    ?P("done"),
    ok.


%%%%%%%%%%%%%%%%%%%%%%%%%%%%%%%%%%%%%%%%%%%%%%%%%%%%%%%%%%%%%%%%%%%%%%%%%%%

%% This is the most basic of tests.
%% We create a listen socket, then spawns processes that create
%% monitors to it...
socket_monitor1_demon_after(Config) when is_list(Config) ->
    ct:timetrap(?MINS(1)),
    Cond = fun() -> ok end,
    Pre  = fun() -> case ?WHICH_LOCAL_ADDR(inet) of
                        {ok, Addr} ->
                            Addr;
                        {error, Reason} ->
                            throw({skip, Reason})
                    end
           end,
    TC   = fun(Addr) -> do_socket_monitor1_demon_after(Config, Addr) end,
    Post = fun(_) -> ok end,
    ?TC_TRY(?FUNCTION_NAME, Cond, Pre, TC, Post).

do_socket_monitor1_demon_after(Config, Addr) ->
    ?P("begin"),
    Self         = self(),
    Type         = ?SOCKET_TYPE(Config),
    {ok, LSock1} = ?LISTEN(Config, 0, [{ip, Addr}]),
    F  = fun(S, Fun) -> spawn_monitor(fun() -> Fun(S, Self) end) end,
    F1 = fun(Socket, Parent) when is_pid(Parent) ->
		 ?P("[client] create monitor"),
		 MRef = inet:monitor(Socket),
		 ?P("[client] sleep some"),
		 ?SLEEP(?SECS(1)),
		 ?P("[client] cancel (socket) monitor"),
		 inet:cancel_monitor(MRef),
		 ?P("[client] announce ready"),
		 Parent ! {self(), ready},
		 sm_await_no_socket_down(MRef, Socket, Type)
	 end,
    ?P("spawn client"),
    {Pid1, Mon1} = F(LSock1, F1),
    ?P("await client ready"),
    sm_await_client_ready(Pid1),
    ?P("close socket"),
    gen_tcp:close(LSock1),
    ?P("await client termination"),
    sm_await_down(Pid1, Mon1, ok),
    ?P("done"),
    ok.


sm_await_no_socket_down(ExpMon, ExpSock, ExpType) ->
    sm_await_no_socket_down(ExpMon, ExpSock, ExpType, "client").

sm_await_no_socket_down(ExpMon, ExpSock, ExpType, Name) ->
    receive
	{'DOWN', Mon, Type, Sock, Info} when (Type =:= ExpType) andalso 
					     (Mon  =:= ExpMon)  andalso 
					     (Sock =:= ExpSock) ->
	    ?P("[~s] received unexpected (socket) down message: "
	       "~n   Mon:  ~p"
	       "~n   Type: ~p"
	       "~n   Sock: ~p"
	       "~n   Info: ~p", [Name, Mon, Type, Sock, Info]),
	    exit({unexpected_down, Mon, Type, Sock, Info});

	Any ->
	    ?P("[~s] received unexpected message: "
	       "~n   ~p", [Name, Any]),
	    exit({unexpected_message, Any})

    after 1000 ->
	    ?P("[~s] expected message timeout", [Name]),
	    exit(ok)
    end.


%%%%%%%%%%%%%%%%%%%%%%%%%%%%%%%%%%%%%%%%%%%%%%%%%%%%%%%%%%%%%%%%%%%%%%%%%%%

%% This is the most basic of tests.
%% Spawn a process that creates a (listen) socket, then spawns processes
%% that create monitors to it...
socket_monitor2(Config) when is_list(Config) ->
    ct:timetrap(?MINS(1)),
    Cond = fun() -> ok end,
    Pre  = fun() -> case ?WHICH_LOCAL_ADDR(inet) of
                        {ok, Addr} ->
                            Addr;
                        {error, Reason} ->
                            throw({skip, Reason})
                    end
           end,
    TC   = fun(Addr) -> do_socket_monitor2(Config, Addr) end,
    Post = fun(_) -> ok end,
    ?TC_TRY(?FUNCTION_NAME, Cond, Pre, TC, Post).

do_socket_monitor2(Config, Addr) ->
    ?P("begin"),
    Type         = ?SOCKET_TYPE(Config),
    Self         = self(),
    {OwnerPid, OwnerMon} =
	spawn_monitor(fun() ->
			      ?P("[owner] create (listen) socket"),
			      {ok, L} = ?LISTEN(Config, 0, [{ip, Addr}]),
			      ?P("[owner] send (listen) socket to ctrl"),
			      Self ! {socket, L},
			      ?P("[owner] ready"),
			      receive
				  {Self, die} ->
				      exit(normal)
			      end
		      end),
    LSock1 = receive
		 {socket, L} ->
		     ?P("received socket from owner"),
		     L;
		 {'DOWN', OwnerMon, process, OwnerPid, OwnerReason} ->
		     ?P("received unexpected owner termination: "
			"~n   ~p", [OwnerReason]),
		     ct:fail({unexpected_owner_termination, OwnerReason})
	     end,
    F  = fun(S, Fun) -> spawn_monitor(fun() -> Fun(S, Self) end) end,
    F1 = fun(Socket, Parent) when is_pid(Parent) ->
		 ?P("[client] create monitor"),
		 MRef = inet:monitor(Socket),
		 Parent ! {self(), ready},
		 sm_await_socket_down(MRef, Socket, Type)
	 end,
    ?P("spawn client"),
    {Pid1, Mon1} = F(LSock1, F1),
    ?P("spawn client"),
    sm_await_client_ready(Pid1),
    ?P("kill owner"),
    exit(OwnerPid, kill),
    ?P("await owner termination"),
    sm_await_down(OwnerPid, OwnerMon, killed),
    ?P("await client termination"),
    sm_await_down(Pid1, Mon1, ok),
    ?P("done"),
    ok.


%%%%%%%%%%%%%%%%%%%%%%%%%%%%%%%%%%%%%%%%%%%%%%%%%%%%%%%%%%%%%%%%%%%%%%%%%%%

%% This is the most basic of tests.
%% Spawn a process that creates "many" (listen) socket(s), then spawns
%% a process that create monitors to them...

socket_monitor2_manys(Config) when is_list(Config) ->
    ct:timetrap(?MINS(1)),
    Cond = fun() -> ok end,
    Pre  = fun() -> case ?WHICH_LOCAL_ADDR(inet) of
                        {ok, Addr} ->
                            Addr;
                        {error, Reason} ->
                            throw({skip, Reason})
                    end
           end,
    TC   = fun(Addr) -> do_socket_monitor2_manys(Config, Addr) end,
    Post = fun(_) -> ok end,
    ?TC_TRY(?FUNCTION_NAME, Cond, Pre, TC, Post).

do_socket_monitor2_manys(Config, Addr) ->
    ?P("begin"),
    Type         = ?SOCKET_TYPE(Config),
    Self         = self(),
    ?P("spawn owner"),
    {OwnerPid, OwnerMon} =
	spawn_monitor(fun() ->
			      ?P("[owner] create (listen) socket(s)"),
			      {ok, L1} = ?LISTEN(Config, 0, [{ip, Addr}]),
			      {ok, L2} = ?LISTEN(Config, 0, [{ip, Addr}]),
			      {ok, L3} = ?LISTEN(Config, 0, [{ip, Addr}]),
			      {ok, L4} = ?LISTEN(Config, 0, [{ip, Addr}]),
			      {ok, L5} = ?LISTEN(Config, 0, [{ip, Addr}]),
			      ?P("[owner] send (listen) socket(s) to ctrl"),
			      Self ! {socket, [L1, L2, L3, L4, L5]},
			      ?P("[owner] ready"),
			      receive
				  {Self, die} ->
				      exit(normal)
			      end
		      end),
    ?P("await sockets (from owner)"),
    LSocks = receive
		 {socket, Socks} ->
		     ?P("received socket(s) from owner"),
		     Socks;
		 {'DOWN', OwnerMon, process, OwnerPid, OwnerReason} ->
		     ?P("received unexpected owner termination: "
			"~n   ~p", [OwnerReason]),
		     ct:fail({unexpected_owner_termination, OwnerReason})
	     end,
    F  = fun(S, Fun) -> spawn_monitor(fun() -> Fun(S, Self) end) end,
    F1 = fun(Sockets, Parent) when is_list(Sockets) andalso is_pid(Parent) ->
		 ?P("[client] create monitor(s)"),
		 Monitors = [{inet:monitor(Socket), Socket} ||
				Socket <- Sockets],
		 ?P("[client] announce ready"),
		 Parent ! {self(), ready},
		 sm_await_socket_down2(Monitors, Type)
	 end,
    ?P("spawn client"),
    {Pid1, Mon1} = F(LSocks, F1),
    ?P("await client ready"),
    sm_await_client_ready(Pid1),
    ?P("kill owner"),
    exit(OwnerPid, kill),
    ?P("await owner (~p) termination", [OwnerPid]),
    sm_await_down(OwnerPid, OwnerMon, killed),
    ?P("await client termination"),
    sm_await_down(Pid1, Mon1, ok),
    ?P("done"),
    ok.


%%%%%%%%%%%%%%%%%%%%%%%%%%%%%%%%%%%%%%%%%%%%%%%%%%%%%%%%%%%%%%%%%%%%%%%%%%%

%% This is the most basic of tests.
%% Spawn a process that creates a (listen) socket, then spawns (client)
%% processes that create monitors to it...
socket_monitor2_manyc(Config) when is_list(Config) ->
    ct:timetrap(?MINS(1)),
    Cond = fun() -> ok end,
    Pre  = fun() -> case ?WHICH_LOCAL_ADDR(inet) of
                        {ok, Addr} ->
                            Addr;
                        {error, Reason} ->
                            throw({skip, Reason})
                    end
           end,
    TC   = fun(Addr) -> do_socket_monitor2_manyc(Config, Addr) end,
    Post = fun(_) -> ok end,
    ?TC_TRY(?FUNCTION_NAME, Cond, Pre, TC, Post).

do_socket_monitor2_manyc(Config, Addr) ->
    ?P("begin"),
    Type         = ?SOCKET_TYPE(Config),
    Self         = self(),
    {OwnerPid, OwnerMon} =
	spawn_monitor(fun() ->
			      {ok, L} = ?LISTEN(Config, 0, [{ip, Addr}]),
			      Self ! {socket, L},
			      receive
				  {Self, die} ->
				      exit(normal)
			      end
		      end),
    LSock1 = receive
		 {socket, L} ->
		     ?P("received socket from owner"),
		     L;
		 {'DOWN', OwnerMon, process, OwnerPid, OwnerReason} ->
		     ?P("received unexpected owner termination: "
			"~n   ~p", [OwnerReason]),
		     ct:fail({unexpected_owner_termination, OwnerReason})
	     end,
    F  = fun(S, Fun, Name) ->
		 spawn_monitor(fun() -> Fun(S, Name, Self) end)
	 end,
    F1 = fun(Socket, Name, Parent) when is_list(Name) andalso is_pid(Parent) ->
		 ?P("[~s] create monitor", [Name]),
		 MRef = inet:monitor(Socket),
		 Parent ! {self(), ready},
		 sm_await_socket_down(MRef, Socket, Type, Name)
	 end,
    ?P("spawn client(s)"),
    {Pid1, Mon1} = F(LSock1, F1, "client1"),
    {Pid2, Mon2} = F(LSock1, F1, "client2"),
    {Pid3, Mon3} = F(LSock1, F1, "client3"),
    {Pid4, Mon4} = F(LSock1, F1, "client4"),
    {Pid5, Mon5} = F(LSock1, F1, "client5"),
    ?P("await client(s) ready"),
    sm_await_client_ready(Pid1, "client1"),
    sm_await_client_ready(Pid2, "client2"),
    sm_await_client_ready(Pid3, "client3"),
    sm_await_client_ready(Pid4, "client4"),
    sm_await_client_ready(Pid5, "client5"),
    ?P("kill owner"),
    exit(OwnerPid, kill),
    ?P("await owner termination"),
    sm_await_down(OwnerPid, OwnerMon, killed),
    ?P("await client(s) termination"),
    sm_await_down(Pid1, Mon1, ok),
    sm_await_down(Pid2, Mon2, ok),
    sm_await_down(Pid3, Mon3, ok),
    sm_await_down(Pid4, Mon4, ok),
    sm_await_down(Pid5, Mon5, ok),
    ?P("done"),
    ok.


%%%%%%%%%%%%%%%%%%%%%%%%%%%%%%%%%%%%%%%%%%%%%%%%%%%%%%%%%%%%%%%%%%%%%%%%%%%

%% This is the most basic of tests.
%% Spawn a process that creates a (listen) socket, then spawns (client)
%% processes that create monitors to it...
otp_17492(Config) when is_list(Config) ->
    ct:timetrap(?MINS(1)),
    Cond = fun() -> ok end,
    Pre  = fun() -> case ?WHICH_LOCAL_ADDR(inet) of
                        {ok, Addr} ->
                            Addr;
                        {error, Reason} ->
                            throw({skip, Reason})
                    end
           end,
    TC   = fun(Addr) -> do_otp_17492(Config, Addr) end,
    Post = fun(_) -> ok end,
    ?TC_TRY(?FUNCTION_NAME, Cond, Pre, TC, Post).

do_otp_17492(Config, Addr) ->
    ?P("begin"),

    Self = self(),

    ?P("try create listen socket"),
    {ok, L} = ?LISTEN(Config, 0, [{ip, Addr}]),

    ?P("try get (created) listen socket info"),
    try inet:info(L) of
	#{owner := Owner} = Info when is_pid(Owner) andalso (Owner =:= Self) ->
	    ?P("(created) Listen socket info: ~p", [Info]);
	OBadInfo ->
	    ?P("(created) listen socket info: ~p", [OBadInfo]),
	    (catch gen_tcp:close(L)),
	    ct:fail({invalid_created_info, OBadInfo})
    catch
	OC:OE:OS ->
	    ?P("Failed get (created) listen socket info: "
	       "~n   Class: ~p"
	       "~n   Error: ~p"
	       "~n   Stack: ~p", [OC, OE, OS]),
	    (catch gen_tcp:close(L)),
	    ct:fail({unexpected_created_info_result, {OC, OE, OS}})
    end,

    ?P("try close (listen) socket"),
    ok = gen_tcp:close(L),

    ?P("try get (closed) listen socket info"),
    try inet:info(L) of
	#{states := [closed]} = CInfo when is_port(L) ->
	    ?P("(closed) listen socket info: "
	       "~n   ~p", [CInfo]);
	#{rstates := [closed], wstates := [closed]} = CInfo ->
	    ?P("(closed) listen socket info: "
	       "~n   ~p", [CInfo]);
	CBadInfo ->
	    ?P("(closed) listen socket info: ~p", [CBadInfo]),
	    ct:fail({invalid_closed_info, CBadInfo})
    catch
	CC:CE:CS ->
	    ?P("Failed get (closed) listen socket info: "
	       "~n   Class: ~p"
	       "~n   Error: ~p"
	       "~n   Stack: ~p", [CC, CE, CS]),
	    (catch gen_tcp:close(L)),
	    ct:fail({unexpected_closed_info_result, {CC, CE, CS}})
    end,

    ?P("done"),
    ok.


%%%%%%%%%%%%%%%%%%%%%%%%%%%%%%%%%%%%%%%%%%%%%%%%%%%%%%%%%%%%%%%%%%%%%%%%%%%

%% Check that we can connect with the option 'bind_to_device'
%% and the inet_backend option set to socket.
%% The value types *where* mutually exclusive:
%% prim_inet: binary()
%% socket:    string()
otp_18357(Config) when is_list(Config) ->
    ct:timetrap(?SECS(30)),
    Cond = fun() ->
                   is_socket_supported(),
                   has_support_sock_bindtodevice()
           end,
    Pre  = fun() ->
                   case ?LIB:which_local_host_info(inet) of
                       {ok, [#{name := Name, addr := Addr}|_]} ->
                           ?P("~w:pre -> local host info:"
                              "~n   (IF) Name: ~p"
                              "~n   (IF) Addr: ~p",
                              [?FUNCTION_NAME, Name, Addr]),
                           #{name => Name, addr => Addr};
                       {error, Reason} ->
                           {skip, ?F("Failed get local address: ~p", [Reason])}
                   end
           end,
    Case = fun(State) -> do_otp_18357(State) end,
    Post = fun(_) -> ok end,
    ?TC_TRY(?FUNCTION_NAME, Cond, Pre, Case, Post).

do_otp_18357(#{name := Name, addr := Addr}) ->
    ?P("try create listen socket"),
    {ok, L}      = gen_tcp:listen(0,
                                  [{inet_backend, socket},
                                   {debug,        true},
                                   {ifaddr,       Addr}]),
    {ok, PortNo} = inet:port(L),

    %% Need this for the error handling
    OS = case os:type() of
             {unix, darwin = Flavor} ->
                 Flavor;
             _ ->
                 other % We do not really care...
         end,

    ?P("try connect (with bind-to-device)"),
    OS = which_os(),
    C = case gen_tcp:connect(Addr, PortNo,
                             [{inet_backend,   socket},
                              {debug,          true},
                              {bind_to_device, list_to_binary(Name)}]) of
            {ok, CSock} ->
                CSock;
            {error, einval = Reason} when (OS =:= darwin) ->
<<<<<<< HEAD
                %% This is a failure to set the bind_to_device option
                %% (usually...)
                ?P("Failed connecting (on ~w), ~p, skipping", [OS, Reason]),
=======
                ?P("Failed connecting, ~p, skipping", [Reason]),
>>>>>>> 018fe580
                (catch gen_tcp:close(L)),
                skip(Reason);
            {error, eperm = Reason} ->
                ?P("Failed connecting, ~p, skipping", [Reason]),
                (catch gen_tcp:close(L)),
                skip(Reason)
        end,

    ?P("try accept"),
    {ok, A} = gen_tcp:accept(L),

    ?P("cleanup"),
    (catch gen_tcp:close(C)),
    (catch gen_tcp:close(A)),
    (catch gen_tcp:close(L)),

    ?P("done"),
    ok.


%%%%%%%%%%%%%%%%%%%%%%%%%%%%%%%%%%%%%%%%%%%%%%%%%%%%%%%%%%%%%%%%%%%%%%%%%%%

otp_18883(Config) when is_list(Config) ->
    ct:timetrap(?SECS(10)),
    Cond = fun() ->
                   is_socket_supported(),
                   is_linux()
           end,
    Pre  = fun() -> undefined end,
    Case = fun(_) -> do_otp_18883() end,
    Post = fun(_) -> ok end,
    ?TC_TRY(?FUNCTION_NAME, Cond, Pre, Case, Post).

do_otp_18883() ->
    Opts = [{inet_backend, socket},
            {debug, true},
            {active, false},
            {reuseaddr, true},
            {raw, 1, 15, <<1:32/native>>}],
    
    ?P("Create first listen socket"),
    {ok, L1}   = gen_tcp:listen(0, Opts),
    {ok, Port} = inet:port(L1),

    ?P("Create second listen socket with the same port number as first: ~w",
       [Port]),
    {ok, L2}   = gen_tcp:listen(Port, Opts),

    ?P("success - cleanup"),
    (catch gen_tcp:close(L1)),
    (catch gen_tcp:close(L2)),

    ?P("done"),
    ok.


%%%%%%%%%%%%%%%%%%%%%%%%%%%%%%%%%%%%%%%%%%%%%%%%%%%%%%%%%%%%%%%%%%%%%%%%%%%

%% This is the most basic of tests.
otp_18707(Config) when is_list(Config) ->
    ct:timetrap(?MINS(1)),
    ?TC_TRY(?FUNCTION_NAME,
            fun() ->
                    %% We are not actually trying to make a connection...
                    is_socket_supported(),
                    case ?EXPLICIT_INET_BACKEND() of
                        true ->
                            case ?WHICH_INET_BACKEND(Config) of
                                socket ->
                                    ok;
                                Backend ->
                                    ?SKIPT({backend, Backend})
                            end;
                        _ ->
                            ok
                    end
            end,
            fun() -> do_otp_18707(Config) end).

do_otp_18707(_Config) ->
    ?P("begin"),

    try gen_tcp:connect(#{port   => 80,
                          addr   => {127, 0, 0, 1},
                          family => inet},
                        [{inet_backend, socket}]) of
        {ok, Sock} ->
            %% Since we do not know what is going on
            %% on the machines we run the tests, this
            %% call "might" actually succeed...
            ?P("(expected) connect success"),
            gen_tcp:close(Sock),
            ok;
        {error, _Reason} ->
            ?P("expected failure: "
               "~n   ~p", [_Reason]),
            ok
    catch
        C:E:S ->
            ?P("unexpected failure: "
               "~n   C: ~p"
               "~n   E: ~p"
               "~n   S: ~p", [C, E, S]),
            ct:fail({unexpected_failure, C, E, S})
    end,

    ?P("done"),
    ok.


%%%%%%%%%%%%%%%%%%%%%%%%%%%%%%%%%%%%%%%%%%%%%%%%%%%%%%%%%%%%%%%%%%%%%%%%%%%

send_block_unblock(Config) when is_list(Config) ->
    Size = 2048,
    Timeout = 500,
    Payload = payload(Size),
    BufSize = Size + (Size bsr 3), % + 12.5% - need to fill buffer > 75%
    io:format(
      "[~w] Payload size ~w, send timeout ~w~n", [self(), Size, Timeout]),
    Opts =
        [binary,
         {active, false},
         {exit_on_close, false},
         {show_econnreset, true},
         {high_watermark, Size * 6},
         {low_watermark, Size * 2},
         {sndbuf, BufSize},
         {recbuf, BufSize},
         {buffer, BufSize},
         {packet, 4}],
    {ok, L}  = gen_tcp:listen(0, Opts),
    {ok, P}  = inet:port(L),
    {ok, Sa} = gen_tcp:connect({127,0,0,1}, P, Opts),
    {ok, Sb} = gen_tcp:accept(L),
    ok = gen_tcp:close(L),
    {ok, Pa}  = inet:port(Sa),
    io:format("[~w] Listen port ~w, connect port ~w~n", [self(), P, Pa]),
    io:format("[~w] Accept socket ~w, connect socket ~w~n", [self(), Sb, Sa]),
    inet:i(),
    %% ok = inet:setopts(Sa, [{debug, true}]),
    fill_send_buffers(Payload, Sa, Sb, Timeout, 0).

fill_send_buffers(Payload, Sa, Sb, Timeout, N) ->
    N_1 = N + 1,
    case send_maybe_block(Sa, <<N:16, Payload/binary>>, Timeout) of
        ok ->
            io:format("[~w] Sent ~w~n", [self(), N]),
            fill_send_buffers(Payload, Sa, Sb, Timeout, N_1);
        Ref when is_reference(Ref) ->
            io:format("[~w] Send ~w pending ~w~n", [self(), N, Ref]),
            case send_maybe_block(Sa, <<N_1:16, Payload/binary>>, Timeout) of
                Ref2 when is_reference(Ref2) ->
                io:format("[~w] Send ~w pending ~w~n", [self(), N_1, Ref2]),
                    _ =
                        spawn_link(
                          fun () ->
                                  receive after Timeout -> ok end,
                                  loop_data(Sb)
                          end),
                    recv_data(Payload, Sa, Ref, Ref2, N_1, 0)
            end
    end.

recv_data(_Payload, Sa, Ref, Ref2, M, N) when M < N ->
    receive {send_result, Ref, ok} ->
            io:format("[~w] Send finished ~w~n", [self(), Ref]),
            receive {send_result, Ref2, ok} ->
                    io:format("[~w] Send finished ~w~n", [self(), Ref2]),
                    gen_tcp:shutdown(Sa, write),
                    {error, closed} = gen_tcp:recv(Sa, 0),
                    io:format("[~w] Recv closed~n", [self()]),
                    ok = gen_tcp:close(Sa),
                    receive Unexpected ->
                            ct:fail({unexpected, Unexpected})
                    after 0 ->
                            inet:i()
                    end
            end
    end;
recv_data(Payload, Sa, Ref, Ref2, M, N) ->
    Data = <<N:16, Payload/binary>>,
    {ok, Data} = gen_tcp:recv(Sa, 0),
    io:format("[~w] Recv ~w~n", [self(), N]),
    recv_data(Payload, Sa, Ref, Ref2, M, N + 1).

send_maybe_block(S, Data, Timeout) ->
    Parent = self(),
    Ref = make_ref(),
    _ =
        spawn_link(
          fun () ->
                  Parent ! {send_result, Ref, gen_tcp:send(S, Data)}
          end),
    receive
        {send_result, Ref, Result} ->
            false = is_reference(Result), %% Just to make it impossible
            Result
    after Timeout ->
            Ref
    end.

loop_data(S) ->
    case gen_tcp:recv(S, 0) of
        {ok, Data} ->
            io:format("[~w] Echo recv~n", [self()]),
            ok = gen_tcp:send(S, Data),
            io:format("[~w] Echo sent~n", [self()]),
            loop_data(S);
        {error, closed} ->
            io:format("[~w] Echo recv closed~n", [self()]),
            ok = gen_tcp:close(S)
    end.

payload(N) when is_integer(N), 0 =< N ->
    payload(N, <<>>).
%%
payload(0, Bin) -> Bin;
payload(N, Bin) ->
    C = rand:uniform($z - $0 + 1) + $0,
    payload(N - 1, <<Bin/binary, C>>).

%%%%%%%%%%%%%%%%%%%%%%%%%%%%%%%%%%%%%%%%%%%%%%%%%%%%%%%%%%%%%%%%%%%%%%%%%%%

is_windows() ->
    case os:type() of
        {win32, nt} ->
            true;
        _ ->
            false
    end.

is_linux() ->
    is_unix(linux, "Linux").

is_unix(Name, PlatformStr) ->
    is_platform(unix, Name, PlatformStr).

is_platform(Family, Name, PlatformStr)
  when is_atom(Family) andalso
       is_atom(Name) andalso
       is_list(PlatformStr) ->
    case os:type() of
        {Family, Name} ->
            ok;
        _ ->
            skip("Require " ++ PlatformStr)
    end.

is_not_sunos() ->
    is_not_unix(sunos, "SunOS").

is_not_unix(Name, PlatformStr) ->
    is_not_platform(unix, Name, PlatformStr).

is_not_platform(Family, Name, PlatformStr)
  when is_atom(Family) andalso
       is_atom(Name) andalso
       is_list(PlatformStr) ->
    case os:type() of
        {Family, Name} ->
            skip("Require *not* " ++ PlatformStr);
        _ ->
            ok
    end.


is_socket_supported() ->
    try socket:info() of
        #{} ->
            ok
    catch
        error : notsup ->
            skip("esock not supported");
        error : undef ->
            skip("esock not configured")
    end.

has_support_sock_priority() ->
    has_support_socket_option_sock(priority).

has_support_sock_bindtodevice() ->
    has_support_socket_option_sock(bindtodevice).

has_support_socket_option_sock(Opt) ->
    has_support_socket_option(socket, Opt).

has_support_socket_option(Level, Option) ->
    case socket:is_supported(options, Level, Option) of
        true ->
            ok;
        false ->
            skip(?F("Not Supported: ~w option ~w", [Level, Option]))
    end.


%%%%%%%%%%%%%%%%%%%%%%%%%%%%%%%%%%%%%%%%%%%%%%%%%%%%%%%%%%%%%%%%%%%%%%%%%%%

skip(Reason) ->
    throw({skip, Reason}).


%%%%%%%%%%%%%%%%%%%%%%%%%%%%%%%%%%%%%%%%%%%%%%%%%%%%%%%%%%%%%%%%%%%%%%%%%%%

%% This is a simplified os:type()
which_os() ->
    %% Need this for the error handling
    case os:type() of
        {unix, Flavor} ->
            Flavor;
        {win32, nt} ->
            windows;
        _ ->
            other % We do not really care...
    end.


messages() ->
    pi(messages).

links() ->
    pi(links).

monitors() ->
    pi(monitors).

pi(Pid) when is_pid(Pid) ->
    process_info(Pid);

pi(Item) ->
    pi(self(), Item).

pi(Pid, Item) ->
    {Item, Val} = process_info(Pid, Item),
    Val.    


%%%%%%%%%%%%%%%%%%%%%%%%%%%%%%%%%%%%%%%%%%%%%%%%%%%%%%%%%%%%%%%%%%%%%%%%%%%

send_failed_str(Reason) ->
    ?F("Send failed: ~w", [Reason]).

connect_failed_str(Reason) ->
    ?F("Connect failed: ~w", [Reason]).

listen_failed_str(Reason) ->
    ?F("Listen failed: ~w", [Reason]).

accept_failed_str(Reason) ->
    ?F("Accept failed: ~w", [Reason]).

port_failed_str(Reason) ->
    ?F("Port failed: ~w", [Reason]).<|MERGE_RESOLUTION|>--- conflicted
+++ resolved
@@ -9525,13 +9525,9 @@
             {ok, CSock} ->
                 CSock;
             {error, einval = Reason} when (OS =:= darwin) ->
-<<<<<<< HEAD
                 %% This is a failure to set the bind_to_device option
                 %% (usually...)
                 ?P("Failed connecting (on ~w), ~p, skipping", [OS, Reason]),
-=======
-                ?P("Failed connecting, ~p, skipping", [Reason]),
->>>>>>> 018fe580
                 (catch gen_tcp:close(L)),
                 skip(Reason);
             {error, eperm = Reason} ->
