%%
%% %CopyrightBegin%
%%
%% Copyright Ericsson AB 1998-2022. All Rights Reserved.
%%
%% Licensed under the Apache License, Version 2.0 (the "License");
%% you may not use this file except in compliance with the License.
%% You may obtain a copy of the License at
%%
%%     http://www.apache.org/licenses/LICENSE-2.0
%%
%% Unless required by applicable law or agreed to in writing, software
%% distributed under the License is distributed on an "AS IS" BASIS,
%% WITHOUT WARRANTIES OR CONDITIONS OF ANY KIND, either express or implied.
%% See the License for the specific language governing permissions and
%% limitations under the License.
%%
%% %CopyrightEnd%
%%

-module(global_group_SUITE).

-export([all/0, suite/0,groups/0,init_per_group/2,end_per_group/2,
	 init_per_suite/1, end_per_suite/1]).
-export([start_gg_proc/1, no_gg_proc/1, no_gg_proc_sync/1, compatible/1, 
	 one_grp/1, one_grp_x/1, two_grp/1, hidden_groups/1, test_exit/1,
         global_disconnect/1]).
-export([init/1, init/2, init2/2, start_proc/1, start_proc_rereg/1]).

-export([init_per_testcase/2, end_per_testcase/2]).

%%-compile(export_all).

-include_lib("common_test/include/ct.hrl").

-define(NODES, [node()|nodes()]).

-define(UNTIL(Seq), loop_until_true(fun() -> Seq end)).

suite() ->
    [{ct_hooks,[ts_install_cth]},
     {timetrap,{minutes,5}}].

all() -> 
    [start_gg_proc, no_gg_proc, no_gg_proc_sync, compatible,
     one_grp, one_grp_x, two_grp, test_exit, hidden_groups,
     global_disconnect].

groups() -> 
    [].

init_per_group(_GroupName, Config) ->
    Config.

end_per_group(_GroupName, Config) ->
    Config.


init_per_suite(Config) ->
    %% Copied from test_server_ctrl ln 647, we have to do this here as
    %% the test_server only does this when run without common_test
    global:sync(),
    case global:whereis_name(test_server) of
	undefined ->
	    io:format(user, "Registering test_server globally!~n",[]),
	    global:register_name(test_server, whereis(test_server_ctrl));
	Pid ->
	    case node() of
		N when N == node(Pid) ->
		    io:format(user, "Warning: test_server already running!\n", []),
		    global:re_register_name(test_server,self());
		_ ->
		    ok
	    end
    end,
    Config.

end_per_suite(_Config) ->
    global:unregister_name(test_server),
    ok.

-define(TESTCASE, testcase_name).
-define(testcase, proplists:get_value(?TESTCASE, Config)).

init_per_testcase(_Case, Config) ->
    Config.

end_per_testcase(_Case, _Config) ->
    ok.

%%-----------------------------------------------------------------
%% Test suites for global groups.
%% Should be started in a CC view with:
%% erl -sname XXX -rsh ctrsh where XXX not in [cp1 .. cpN]
%%-----------------------------------------------------------------


%% Check that the global_group processes are started automatically. .
start_gg_proc(Config) when is_list(Config) ->
    Dir = proplists:get_value(priv_dir, Config),
    File = filename:join(Dir, "global_group.config"),
    {ok, Fd}=file:open(File, [write]),
    [Ncp1,Ncp2,Ncp3] = [?CT_PEER_NAME() || _ <- [cp1, cp2, cp3]],
    config(Fd, Ncp1, Ncp2, Ncp3, "cpx", "cpy", "cpz", "cpq"),

    Args = ["-config", filename:join(Dir, "global_group")],

    {ok, Peer1, Cp1} = ?CT_PEER(#{name => Ncp1, args => Args}),
    {ok, Peer2, Cp2} = ?CT_PEER(#{name => Ncp2, args => Args}),
    {ok, Peer3, Cp3} = ?CT_PEER(#{name => Ncp3, args => Args}),

    [] = rpc:call(Cp1, global_group, registered_names, [{node, Cp1}]),
    [] = rpc:call(Cp2, global_group, registered_names, [{node, Cp2}]),
    [] = rpc:call(Cp3, global_group, registered_names, [{node, Cp3}]),

    %% stop the nodes, and make sure names are released.
    peer:stop(Peer1),
    peer:stop(Peer2),
    peer:stop(Peer3),

    ?UNTIL(undefined =:= global:whereis_name(test)),
    ok.



%% Start a system without global groups. Nodes are not
%% synced at start (sync_nodes_optional is not defined).
no_gg_proc(Config) when is_list(Config) ->
    Dir = proplists:get_value(priv_dir, Config),
    File = filename:join(Dir, "no_global_group.config"),
    {ok, Fd} = file:open(File, [write]),
    config_no(Fd),

    Args = ["-config", filename:join(Dir, "no_global_group")],
    {ok, Peer1, Cp1} = ?CT_PEER(#{args => Args}),
    {ok, Peer2, Cp2} = ?CT_PEER(#{args => Args}),
    {ok, Peer3, Cp3} = ?CT_PEER(#{args => Args}),
    {ok, Peerx, Cpx} = ?CT_PEER(#{args => Args}),
    {ok, Peery, Cpy} = ?CT_PEER(#{args => Args}),
    {ok, Peerz, Cpz} = ?CT_PEER(#{args => Args}),

    %% let the nodes know of each other
    pong = rpc:call(Cp1, net_adm, ping, [Cp2]),
    pong = rpc:call(Cp2, net_adm, ping, [Cp3]),
    pong = rpc:call(Cp3, net_adm, ping, [Cpx]),
    pong = rpc:call(Cpx, net_adm, ping, [Cpy]),
    pong = rpc:call(Cpy, net_adm, ping, [Cpz]),

    wait_for_ready_net(),

    [test_server] = rpc:call(Cp1, global_group, registered_names, [{node, Cp1}]),
    [test_server] = rpc:call(Cp2, global_group, registered_names, [{node, Cp2}]),
    [test_server] = rpc:call(Cp3, global_group, registered_names, [{node, Cp3}]),
    [test_server] = rpc:call(Cp1, global_group, registered_names, [{node, Cpx}]),
    [test_server] = rpc:call(Cp2, global_group, registered_names, [{node, Cpy}]),
    [test_server] = rpc:call(Cp3, global_group, registered_names, [{node, Cpz}]),


    %% start a proc and register it
    {Pid2, yes} = rpc:call(Cp2, ?MODULE, start_proc, [test2]),

    RegNames = lists:sort([test2,test_server]),

    RegNames =
	lists:sort(
	  rpc:call(Cp1, global_group, registered_names, [{node, Cp1}])),
    RegNames =
	lists:sort(
	  rpc:call(Cp2, global_group, registered_names, [{node, Cp2}])),
    RegNames =
	lists:sort(
	  rpc:call(Cp3, global_group, registered_names, [{node, Cp3}])),
    RegNames =
	lists:sort(
	  rpc:call(Cp1, global_group, registered_names, [{node, Cpx}])),
    RegNames =
	lists:sort(
	  rpc:call(Cp2, global_group, registered_names, [{node, Cpy}])),
    RegNames =
	lists:sort(
	  rpc:call(Cp3, global_group, registered_names, [{node, Cpz}])),


    undefined = rpc:call(Cp3, global_group, global_groups, []),

    Own_nodes_should = [node(), Cp1, Cp2, Cp3,
			Cpx, Cpy, Cpz],
    Own_nodes = rpc:call(Cp3, global_group, own_nodes, []),
    [] = (Own_nodes -- Own_nodes_should),
    [] = (Own_nodes_should -- Own_nodes),

    Pid2 = rpc:call(Cp1, global_group, send, [test2, {ping, self()}]),
    receive
	{pong, Cp2} -> ok
    after
	2000 -> ct:fail(timeout2)
    end,
    Pid2 = rpc:call(Cp2, global_group, send, [test2, {ping, self()}]),
    receive
	{pong, Cp2} -> ok
    after
	2000 -> ct:fail(timeout3)
    end,
    Pid2 = rpc:call(Cpz, global_group, send, [test2, {ping, self()}]),
    receive
	{pong, Cp2} -> ok
    after
	2000 -> ct:fail(timeout4)
    end,


    %% start a proc and register it
    {PidX, yes} = rpc:call(Cpx, ?MODULE, start_proc, [test]),


    %%------------------------------------
    %% Test monitor nodes
    %%------------------------------------
    Pid2 = rpc:call(Cp1, global_group, send, [{node, Cp2}, test2, monitor]),
    PidX = rpc:call(Cpx, global_group, send, [{node, Cpx}, test, monitor]),


    %% Kill node Cp1
    Pid2 =
	rpc:call(Cp2, global_group, send, [{node, Cp2}, test2, {wait_nodedown, Cp1}]),
    PidX =
	rpc:call(Cpx, global_group, send, [{node, Cpx}, test, {wait_nodedown, Cp1}]),
    ct:sleep(100),
    peer:stop(Peer1),
    ct:sleep(1000),

    ok = assert_loop(Cp2, Cp2, test2, Pid2, loop),
    ok = assert_loop(Cpx, Cpx, test, PidX, loop),

    %% Kill node Cpz
    Pid2 =
	rpc:call(Cp2, global_group, send, [{node, Cp2}, test2, {wait_nodedown, Cpz}]),
    PidX =
	rpc:call(Cpx, global_group, send, [{node, Cpx}, test, {wait_nodedown, Cpz}]),
    ct:sleep(100),
    peer:stop(Peerz),
    ct:sleep(1000),

    ok = assert_loop(Cp2, Cp2, test2, Pid2, loop),
    ok = assert_loop(Cpx, Cpx, test, PidX, loop),

    %% Restart node Cp1
    Pid2 =
	rpc:call(Cp2, global_group, send, [{node, Cp2}, test2, {wait_nodeup, Cp1}]),
    PidX =
	rpc:call(Cpx, global_group, send, [{node, Cpx}, test, {wait_nodeup, Cp1}]),
    {ok, Peer11, Cp1} = ?CT_PEER(#{name => Cp1, args => Args}),
    pong = rpc:call(Cp2, net_adm, ping, [Cp1]),
    pong = rpc:call(Cpx, net_adm, ping, [Cp1]),
    wait_for_ready_net(),

    ok = assert_loop(Cp2, Cp2, test2, Pid2, loop),
    ok = assert_loop(Cpx, Cpx, test, PidX, loop),

    %% Restart node Cpz
    Pid2 =
	rpc:call(Cp2, global_group, send, [{node, Cp2}, test2, {wait_nodeup, Cpz}]),
    PidX =
	rpc:call(Cpx, global_group, send, [{node, Cpx}, test, {wait_nodeup, Cpz}]),
    {ok, Peer1z, Cpz} = ?CT_PEER(#{name => Cpz, args => Args}),
    pong = rpc:call(Cp2, net_adm, ping, [Cpz]),
    pong = rpc:call(Cpx, net_adm, ping, [Cpz]),
    wait_for_ready_net(),

    ok = assert_loop(Cp2, Cp2, test2, Pid2, loop),
    ok = assert_loop(Cpx, Cpx, test, PidX, loop),

    %% stop the nodes, and make sure names are released.
    peer:stop(Peer11),
    peer:stop(Peer2),
    peer:stop(Peer3),
    peer:stop(Peerx),
    peer:stop(Peery),
    peer:stop(Peer1z),

    ?UNTIL(undefined =:= global:whereis_name(test)),
    ok.




%% Start a system without global groups, but syncing the nodes by using
%% sync_nodes_optional.
no_gg_proc_sync(Config) when is_list(Config) ->
    Dir = proplists:get_value(priv_dir, Config),
    File = filename:join(Dir, "no_global_group_sync.config"),
    {ok, Fd} = file:open(File, [write]),

    [Ncp1,Ncp2,Ncp3,Ncpx,Ncpy,Ncpz] = [?CT_PEER_NAME() ||
        _ <- [cp1,cp2,cp3,cpx,cpy,cpz]],
    config_sync(Fd, Ncp1, Ncp2, Ncp3, Ncpx, Ncpy, Ncpz),

    Args = ["-config", filename:join(Dir, "no_global_group_sync")],
    {ok, Peer1, Cp1} = ?CT_PEER(#{name => Ncp1, args => Args}),
    {ok, Peer2, Cp2} = ?CT_PEER(#{name => Ncp2, args => Args}),
    {ok, Peer3, Cp3} = ?CT_PEER(#{name => Ncp3, args => Args}),
    {ok, Peerx, Cpx} = ?CT_PEER(#{name => Ncpx, args => Args}),
    {ok, Peery, Cpy} = ?CT_PEER(#{name => Ncpy, args => Args}),
    {ok, Peerz, Cpz} = ?CT_PEER(#{name => Ncpz, args => Args}),

    %% let the nodes know of each other
    pong = rpc:call(Cp1, net_adm, ping, [Cp2]),
    pong = rpc:call(Cp2, net_adm, ping, [Cp3]),
    pong = rpc:call(Cp3, net_adm, ping, [Cpx]),
    pong = rpc:call(Cpx, net_adm, ping, [Cpy]),
    pong = rpc:call(Cpy, net_adm, ping, [Cpz]),

    wait_for_ready_net(),

    [test_server] = rpc:call(Cp1, global_group, registered_names, [{node, Cp1}]),
    [test_server] = rpc:call(Cp2, global_group, registered_names, [{node, Cp2}]),
    [test_server] = rpc:call(Cp3, global_group, registered_names, [{node, Cp3}]),
    [test_server] = rpc:call(Cp1, global_group, registered_names, [{node, Cpx}]),
    [test_server] = rpc:call(Cp2, global_group, registered_names, [{node, Cpy}]),
    [test_server] = rpc:call(Cp3, global_group, registered_names, [{node, Cpz}]),


    %% start a proc and register it
    {Pid2, yes} = rpc:call(Cp2, ?MODULE, start_proc, [test2]),

    RegNames = lists:sort([test2,test_server]),

    RegNames =
	lists:sort(
	  rpc:call(Cp1, global_group, registered_names, [{node, Cp1}])),
    RegNames =
	lists:sort(
	  rpc:call(Cp2, global_group, registered_names, [{node, Cp2}])),
    RegNames =
	lists:sort(
	  rpc:call(Cp3, global_group, registered_names, [{node, Cp3}])),
    RegNames =
	lists:sort(
	  rpc:call(Cp1, global_group, registered_names, [{node, Cpx}])),
    RegNames =
	lists:sort(
	  rpc:call(Cp2, global_group, registered_names, [{node, Cpy}])),
    RegNames =
	lists:sort(
	  rpc:call(Cp3, global_group, registered_names, [{node, Cpz}])),


    undefined = rpc:call(Cp3, global_group, global_groups, []),

    Own_nodes_should = [node(), Cp1, Cp2, Cp3,
			Cpx, Cpy, Cpz],
    Own_nodes = rpc:call(Cp3, global_group, own_nodes, []),
    [] = (Own_nodes -- Own_nodes_should),
    [] = (Own_nodes_should -- Own_nodes),

    Pid2 = rpc:call(Cp1, global_group, send, [test2, {ping, self()}]),
    receive
	{pong, Cp2} -> ok
    after
	2000 -> ct:fail(timeout2)
    end,
    Pid2 = rpc:call(Cp2, global_group, send, [test2, {ping, self()}]),
    receive
	{pong, Cp2} -> ok
    after
	2000 -> ct:fail(timeout3)
    end,
    Pid2 = rpc:call(Cpz, global_group, send, [test2, {ping, self()}]),
    receive
	{pong, Cp2} -> ok
    after
	2000 -> ct:fail(timeout4)
    end,


    %% start a proc and register it
    {PidX, yes} = rpc:call(Cpx, ?MODULE, start_proc, [test]),


    %%------------------------------------
    %% Test monitor nodes
    %%------------------------------------
    Pid2 = rpc:call(Cp1, global_group, send, [{node, Cp2}, test2, monitor]),
    PidX = rpc:call(Cpx, global_group, send, [{node, Cpx}, test, monitor]),


    %% Kill node Cp1
    Pid2 =
	rpc:call(Cp2, global_group, send, [{node, Cp2}, test2, {wait_nodedown, Cp1}]),
    PidX =
	rpc:call(Cpx, global_group, send, [{node, Cpx}, test, {wait_nodedown, Cp1}]),
    ct:sleep(100),
    peer:stop(Peer1),
    ct:sleep(1000),

    ok = assert_loop(Cp2, Cp2, test2, Pid2, loop),
    ok = assert_loop(Cpx, Cpx, test, PidX, loop),

    %% Kill node Cpz
    Pid2 =
	rpc:call(Cp2, global_group, send, [{node, Cp2}, test2, {wait_nodedown, Cpz}]),
    PidX =
	rpc:call(Cpx, global_group, send, [{node, Cpx}, test, {wait_nodedown, Cpz}]),
    ct:sleep(100),
    peer:stop(Peerz),
    ct:sleep(1000),

    ok = assert_loop(Cp2, Cp2, test2, Pid2, loop),
    ok = assert_loop(Cpx, Cpx, test, PidX, loop),

    %% Restart node Cp1
    Pid2 =
	rpc:call(Cp2, global_group, send, [{node, Cp2}, test2, {wait_nodeup, Cp1}]),
    PidX =
	rpc:call(Cpx, global_group, send, [{node, Cpx}, test, {wait_nodeup, Cp1}]),
    {ok, Peer11, Cp1} = ?CT_PEER(#{name => Cp1, args => Args}),
    pong = rpc:call(Cp2, net_adm, ping, [Cp1]),
    pong = rpc:call(Cpx, net_adm, ping, [Cp1]),
    wait_for_ready_net(),

    ok = assert_loop(Cp2, Cp2, test2, Pid2, loop),
    ok = assert_loop(Cpx, Cpx, test, PidX, loop),

    %% Restart node Cpz
    Pid2 =
	rpc:call(Cp2, global_group, send, [{node, Cp2}, test2, {wait_nodeup, Cpz}]),
    PidX =
	rpc:call(Cpx, global_group, send, [{node, Cpx}, test, {wait_nodeup, Cpz}]),
    {ok, Peerz1, Cpz} = ?CT_PEER(#{name => Cpz, args => Args}),
    pong = rpc:call(Cp2, net_adm, ping, [Cpz]),
    pong = rpc:call(Cpx, net_adm, ping, [Cpz]),
    wait_for_ready_net(),

    ok = assert_loop(Cp2, Cp2, test2, Pid2, loop),
    ok = assert_loop(Cpx, Cpx, test, PidX, loop),

    %% stop the nodes, and make sure names are released.
    peer:stop(Peer11),
    peer:stop(Peer2),
    peer:stop(Peer3),
    peer:stop(Peerx),
    peer:stop(Peery),
    peer:stop(Peerz1),

    ?UNTIL(undefined =:= global:whereis_name(test)),
    ok.




%% Check that a system without global groups is compatible with the old R4 system.
compatible(Config) when is_list(Config) ->
    Dir = proplists:get_value(priv_dir, Config),
    File = filename:join(Dir, "global_group_comp.config"),
    {ok, Fd} = file:open(File, [write]),

    [Ncp1,Ncp2,Ncp3,Ncpx,Ncpy,Ncpz] = [?CT_PEER_NAME() ||
        _ <- [cp1,cp2,cp3,cpx,cpy,cpz]],
    config_sync(Fd, Ncp1, Ncp2, Ncp3, Ncpx, Ncpy, Ncpz),

    Args = ["-config", filename:join(Dir, "global_group_comp")],
    {ok, Peer1, Cp1} = ?CT_PEER(#{args => Args}),
    {ok, Peer2, Cp2} = ?CT_PEER(#{args => Args}),
    {ok, Peer3, Cp3} = ?CT_PEER(#{args => Args}),
    {ok, Peerx, Cpx} = ?CT_PEER(#{args => Args}),
    {ok, Peery, Cpy} = ?CT_PEER(#{args => Args}),
    {ok, Peerz, Cpz} = ?CT_PEER(#{args => Args}),

    %% let the nodes know of each other
    pong = rpc:call(Cp1, net_adm, ping, [Cp2]),
    pong = rpc:call(Cp2, net_adm, ping, [Cp3]),
    pong = rpc:call(Cp3, net_adm, ping, [Cpx]),
    pong = rpc:call(Cpx, net_adm, ping, [Cpy]),
    pong = rpc:call(Cpy, net_adm, ping, [Cpz]),

    wait_for_ready_net(),

    [test_server] = rpc:call(Cp1, global_group, registered_names, [{node, Cp1}]),
    [test_server] = rpc:call(Cp2, global_group, registered_names, [{node, Cp2}]),
    [test_server] = rpc:call(Cp3, global_group, registered_names, [{node, Cp3}]),
    [test_server] = rpc:call(Cp1, global_group, registered_names, [{node, Cpx}]),
    [test_server] = rpc:call(Cp2, global_group, registered_names, [{node, Cpy}]),
    [test_server] = rpc:call(Cp3, global_group, registered_names, [{node, Cpz}]),


    %% start a proc and register it
    {Pid2, yes} = rpc:call(Cp2, ?MODULE, start_proc, [test2]),

    RegNames = lists:sort([test2,test_server]),

    RegNames =
	lists:sort(
	  rpc:call(Cp1, global_group, registered_names, [{node, Cp1}])),
    RegNames =
	lists:sort(
	  rpc:call(Cp2, global_group, registered_names, [{node, Cp2}])),
    RegNames =
	lists:sort(
	  rpc:call(Cp3, global_group, registered_names, [{node, Cp3}])),
    RegNames =
	lists:sort(
	  rpc:call(Cp1, global_group, registered_names, [{node, Cpx}])),
    RegNames =
	lists:sort(
	  rpc:call(Cp2, global_group, registered_names, [{node, Cpy}])),
    RegNames =
	lists:sort(
	  rpc:call(Cp3, global_group, registered_names, [{node, Cpz}])),


    undefined = rpc:call(Cp3, global_group, global_groups, []),

    Own_nodes_should = [node(), Cp1, Cp2, Cp3,
			Cpx, Cpy, Cpz],
    Own_nodes = rpc:call(Cp3, global_group, own_nodes, []),
    [] = (Own_nodes -- Own_nodes_should),
    [] = (Own_nodes_should -- Own_nodes),

    Pid2 = rpc:call(Cp1, global_group, send, [test2, {ping, self()}]),
    receive
	{pong, Cp2} -> ok
    after
	2000 -> ct:fail(timeout2)
    end,
    Pid2 = rpc:call(Cp2, global_group, send, [test2, {ping, self()}]),
    receive
	{pong, Cp2} -> ok
    after
	2000 -> ct:fail(timeout3)
    end,
    Pid2 = rpc:call(Cpz, global_group, send, [test2, {ping, self()}]),
    receive
	{pong, Cp2} -> ok
    after
	2000 -> ct:fail(timeout4)
    end,


    %% start a proc and register it
    {PidX, yes} = rpc:call(Cpx, ?MODULE, start_proc, [test]),


    %%------------------------------------
    %% Test monitor nodes
    %%------------------------------------
    Pid2 = rpc:call(Cp1, global_group, send, [{node, Cp2}, test2, monitor]),
    PidX = rpc:call(Cpx, global_group, send, [{node, Cpx}, test, monitor]),


    %% Kill node Cp1
    Pid2 =
	rpc:call(Cp2, global_group, send, [{node, Cp2}, test2, {wait_nodedown, Cp1}]),
    PidX =
	rpc:call(Cpx, global_group, send, [{node, Cpx}, test, {wait_nodedown, Cp1}]),
    ct:sleep(100),
    peer:stop(Peer1),
    ct:sleep(1000),

    ok = assert_loop(Cp2, Cp2, test2, Pid2, loop),
    ok = assert_loop(Cpx, Cpx, test, PidX, loop),

    %% Kill node Cpz
    Pid2 =
	rpc:call(Cp2, global_group, send, [{node, Cp2}, test2, {wait_nodedown, Cpz}]),
    PidX =
	rpc:call(Cpx, global_group, send, [{node, Cpx}, test, {wait_nodedown, Cpz}]),
    ct:sleep(100),
    peer:stop(Peerz),
    ct:sleep(1000),

    ok = assert_loop(Cp2, Cp2, test2, Pid2, loop),
    ok = assert_loop(Cpx, Cpx, test, PidX, loop),

    %% Restart node Cp1
    Pid2 =
	rpc:call(Cp2, global_group, send, [{node, Cp2}, test2, {wait_nodeup, Cp1}]),
    PidX =
	rpc:call(Cpx, global_group, send, [{node, Cpx}, test, {wait_nodeup, Cp1}]),
    {ok, Peer11, Cp1} = ?CT_PEER(#{name => Cp1, args => Args}),
    pong = rpc:call(Cp2, net_adm, ping, [Cp1]),
    pong = rpc:call(Cpx, net_adm, ping, [Cp1]),
    wait_for_ready_net(),

    ok = assert_loop(Cp2, Cp2, test2, Pid2, loop),
    ok = assert_loop(Cpx, Cpx, test, PidX, loop),

    %% Restart node Cpz
    Pid2 =
	rpc:call(Cp2, global_group, send, [{node, Cp2}, test2, {wait_nodeup, Cpz}]),
    PidX =
	rpc:call(Cpx, global_group, send, [{node, Cpx}, test, {wait_nodeup, Cpz}]),
    {ok, Peer1z, Cpz} = ?CT_PEER(#{name => Cpz, args => Args}),
    pong = rpc:call(Cp2, net_adm, ping, [Cpz]),
    pong = rpc:call(Cpx, net_adm, ping, [Cpz]),
    wait_for_ready_net(),

    ok = assert_loop(Cp2, Cp2, test2, Pid2, loop),
    ok = assert_loop(Cpx, Cpx, test, PidX, loop),

    %% stop the nodes, and make sure names are released.
    peer:stop(Peer11),
    peer:stop(Peer2),
    peer:stop(Peer3),
    peer:stop(Peerx),
    peer:stop(Peery),
    peer:stop(Peer1z),

    ?UNTIL(undefined =:= global:whereis_name(test)),
    ok.




%% Test a system with only one global group. .
one_grp(Config) when is_list(Config) ->
    Dir = proplists:get_value(priv_dir, Config),
    File = filename:join(Dir, "global_group.config"),
    {ok, Fd} = file:open(File, [write]),
    [Ncp1,Ncp2,Ncp3] = [?CT_PEER_NAME() || _ <- [cp1, cp2, cp3]],
    config(Fd, Ncp1, Ncp2, Ncp3, "cpx", "cpy", "cpz", "cpq"),

    Args = ["-config", filename:join(Dir, "global_group")],
    {ok, Peer1, Cp1} = ?CT_PEER(#{name => Ncp1, args => Args}),
    {ok, Peer2, Cp2} = ?CT_PEER(#{name => Ncp2, args => Args}),
    {ok, Peer3, Cp3} = ?CT_PEER(#{name => Ncp3, args => Args}),

    %% sleep a while to make the global_group to sync...
    ct:sleep(1000),

    %% start a proc and register it
    {Pid, yes} = rpc:call(Cp1, ?MODULE, start_proc, [test]),

    %% test that it is registered at all nodes
    Pid = rpc:call(Cp1, global, whereis_name, [test]),
    Pid = rpc:call(Cp2, global, whereis_name, [test]),
    Pid = rpc:call(Cp3, global, whereis_name, [test]),
    
    %% try to register the same name
    no = rpc:call(Cp1, global, register_name, [test, self()]),
    
    %% let process exit, check that it is unregistered automatically
    Pid ! die,
        ?UNTIL(begin
               (undefined =:= rpc:call(Cp1, global, whereis_name, [test])) and
               (undefined =:= rpc:call(Cp2, global, whereis_name, [test])) and
               (undefined =:= rpc:call(Cp3, global, whereis_name, [test]))
           end),
    
    %% test re_register
    {Pid2, yes} = rpc:call(Cp1, ?MODULE, start_proc, [test]),
    Pid2 = rpc:call(Cp3, global, whereis_name, [test]),
    Pid3 = rpc:call(Cp3, ?MODULE, start_proc_rereg, [test]),
    Pid3 = rpc:call(Cp3, global, whereis_name, [test]),

    %% test sending
    rpc:call(Cp1, global, send, [test, {ping, self()}]),
    receive
	{pong, Cp3} -> ok
    after
	2000 -> ct:fail(timeout1)
    end,

    rpc:call(Cp3, global, send, [test, {ping, self()}]),
    receive
	{pong, Cp3} -> ok
    after
	2000 -> ct:fail(timeout2)
    end,

    rpc:call(Cp3, global, unregister_name, [test]),
    undefined = rpc:call(Cp1, global, whereis_name, [test]),
    undefined = rpc:call(Cp2, global, whereis_name, [test]),
    undefined = rpc:call(Cp3, global, whereis_name, [test]),

    Pid3 ! die,
    ?UNTIL(undefined =:= rpc:call(Cp3, global, whereis_name, [test])),

    %% register a proc
    {_, yes} = rpc:call(Cp3, ?MODULE, start_proc, [test]),

    %% stop the nodes, and make sure names are released.
    peer:stop(Peer3),

    ?UNTIL(undefined =:= rpc:call(Cp1, global, whereis_name, [test])),
    Pid2 ! die,

    peer:stop(Peer1),
    peer:stop(Peer2),

    ok.





%% Check a system with only one global group.
%% Start the nodes with different time intervals.
one_grp_x(Config) when is_list(Config) ->
    Dir = proplists:get_value(priv_dir, Config),
    File = filename:join(Dir, "global_group.config"),
    {ok, Fd} = file:open(File, [write]),
    [Ncp1,Ncp2,Ncp3] = [?CT_PEER_NAME() || _ <- [cp1, cp2, cp3]],
    config(Fd, Ncp1, Ncp2, Ncp3, "cpx", "cpy", "cpz", "cpq"),

    Args = ["-config", filename:join(Dir, "global_group")],
    {ok, Peer1, Cp1} = ?CT_PEER(#{name => Ncp1, args => Args}),
    %% sleep a while to make the global_group to sync...
    ct:sleep(1000),

    %% start a proc and register it
    {Pid, yes} = rpc:call(Cp1, ?MODULE, start_proc, [test]),

    {ok, Peer2, Cp2} = ?CT_PEER(#{name => Ncp2, args => Args}),
    %% sleep a while to make the global_group to sync...
    ct:sleep(1000),

    %% test that it is registered at all nodes
    Pid = rpc:call(Cp1, global, whereis_name, [test]),
    Pid = rpc:call(Cp2, global, whereis_name, [test]),

    {ok, Peer3, Cp3} = ?CT_PEER(#{name => Ncp3, args => Args}),
    %% sleep a while to make the global_group to sync...
    ct:sleep(1000),

    Pid = rpc:call(Cp3, global, whereis_name, [test]),
    
    %% try to register the same name
    no = rpc:call(Cp1, global, register_name, [test, self()]),
    
    %% let process exit, check that it is unregistered automatically
    Pid ! die,
        ?UNTIL(begin
               (undefined =:= rpc:call(Cp1, global, whereis_name, [test])) and
               (undefined =:= rpc:call(Cp2, global, whereis_name, [test])) and
               (undefined =:= rpc:call(Cp3, global, whereis_name, [test]))
           end),
    
    %% test re_register
    {Pid2, yes} = rpc:call(Cp1, ?MODULE, start_proc, [test]),
    Pid2 = rpc:call(Cp3, global, whereis_name, [test]),

    Pid2 ! die,

    peer:stop(Peer1),
    peer:stop(Peer2),
    peer:stop(Peer3),

    ok.






%% Test a two global group system. .
two_grp(Config) when is_list(Config) ->
    Dir = proplists:get_value(priv_dir, Config),
    File = filename:join(Dir, "global_group.config"),
    {ok, Fd} = file:open(File, [write]),

    [Ncp1,Ncp2,Ncp3,Ncpx,Ncpy,Ncpz,Ncpq] = [?CT_PEER_NAME() ||
        _ <- [cp1,cp2,cp3,cpx,cpy,cpz,cpq]],
    config(Fd, Ncp1, Ncp2, Ncp3, Ncpx, Ncpy, Ncpz, Ncpq),

    Args = ["-config", filename:join(Dir, "global_group")],
    {ok, Peer1, Cp1} = ?CT_PEER(#{name => Ncp1, args => Args}),
    {ok, Peer2, Cp2} = ?CT_PEER(#{name => Ncp2, args => Args}),
    {ok, Peer3, Cp3} = ?CT_PEER(#{name => Ncp3, args => Args}),
    {ok, Peerx, Cpx} = ?CT_PEER(#{name => Ncpx, args => Args}),
    {ok, Peery, Cpy} = ?CT_PEER(#{name => Ncpy, args => Args}),
    {ok, Peerz, Cpz} = ?CT_PEER(#{name => Ncpz, args => Args}),

    %% The groups (cpq not started):
    %% [{nc1, [cp1,cp2,cp3]}, {nc2, [cpx,cpy,cpz]}, {nc3, [cpq]}]

    %% sleep a while to make the global_groups to sync...
    ct:sleep(1000),

    %% check the global group names
    {nc1, [nc2, nc3]} = rpc:call(Cp1, global_group, global_groups, []),
    {nc1, [nc2, nc3]} = rpc:call(Cp2, global_group, global_groups, []),
    {nc1, [nc2, nc3]} = rpc:call(Cp3, global_group, global_groups, []),
    {nc2, [nc1, nc3]} = rpc:call(Cpx, global_group, global_groups, []),
    {nc2, [nc1, nc3]} = rpc:call(Cpy, global_group, global_groups, []),
    {nc2, [nc1, nc3]} = rpc:call(Cpz, global_group, global_groups, []),

    %% check the global group nodes
    Nodes1 = lists:sort([Cp1, Cp2, Cp3]),
    Nodes2 = lists:sort([Cpx, Cpy, Cpz]),
    Nodes1 = rpc:call(Cp1, global_group, own_nodes, []),
    Nodes1 = rpc:call(Cp2, global_group, own_nodes, []),
    Nodes1 = rpc:call(Cp3, global_group, own_nodes, []),
    Nodes2 = rpc:call(Cpx, global_group, own_nodes, []),
    Nodes2 = rpc:call(Cpy, global_group, own_nodes, []),
    Nodes2 = rpc:call(Cpz, global_group, own_nodes, []),


    %% start a proc and register it
    {Pid1, yes} = rpc:call(Cp1, ?MODULE, start_proc, [test]),

    Pid1 = rpc:call(Cp1, global_group, send, [test, {io, from_cp1}]),
    Pid1 = rpc:call(Cpx, global_group, send, [test, {io, from_cpx}]),
    Pid1 = rpc:call(Cp1, global_group, send, [{group,nc1}, test,
					      {io, from_cp1}]),
    [test] =
        rpc:call(Cpx, global_group, registered_names, [{node, Cp1}]),
    [test] =
        rpc:call(Cpx, global_group, registered_names, [{group, nc1}]),
    [] = rpc:call(Cpx, global_group, registered_names, [{node, Cpx}]),
    [] = rpc:call(Cpx, global_group, registered_names, [{group, nc2}]),
    Pid1 = rpc:call(Cpx, global_group, send, [{group,nc1}, test,
					      {io, from_cp1}]),
    {badarg,{test,{io,from_cpx}}} =
	rpc:call(Cp1, global_group, send, [{group,nc2}, test, {io, from_cpx}]),
    {badarg,{test,{io,from_cpx}}} =
	rpc:call(Cpx, global_group, send, [{group,nc2}, test, {io, from_cpx}]),



    %% test that it is registered at all nodes
    Pid1 = rpc:call(Cp1, global, whereis_name, [test]),
    Pid1 = rpc:call(Cp2, global, whereis_name, [test]),
    Pid1 = rpc:call(Cp3, global, whereis_name, [test]),
    undefined = rpc:call(Cpx, global, whereis_name, [test]),
    undefined = rpc:call(Cpy, global, whereis_name, [test]),
    undefined = rpc:call(Cpz, global, whereis_name, [test]),

    %% start a proc and register it
    {PidX, yes} = rpc:call(Cpx, ?MODULE, start_proc, [test]),

    %% test that it is registered at all nodes
    Pid1 = rpc:call(Cp1, global, whereis_name, [test]),
    Pid1 = rpc:call(Cp2, global, whereis_name, [test]),
    Pid1 = rpc:call(Cp3, global, whereis_name, [test]),
    PidX = rpc:call(Cpx, global, whereis_name, [test]),
    PidX = rpc:call(Cpy, global, whereis_name, [test]),
    PidX = rpc:call(Cpz, global, whereis_name, [test]),

    Pid1 ! die,
    %% If we don't wait for global on other nodes to have updated its
    %% tables, 'test' may still be defined at the point when it is
    %% tested a few lines below.
    ?UNTIL(begin
               Pid = rpc:call(Cp2, global, whereis_name, [test]),
               undefined =:= Pid
           end),

    %% start a proc and register it
    {Pid2, yes} = rpc:call(Cp2, ?MODULE, start_proc, [test2]),

    %% test that it is registered at all nodes
    Pid2 = rpc:call(Cp1, global, whereis_name, [test2]),
    Pid2 = rpc:call(Cp2, global, whereis_name, [test2]),
    Pid2 = rpc:call(Cp3, global, whereis_name, [test2]),
    PidX = rpc:call(Cpx, global, whereis_name, [test]),
    PidX = rpc:call(Cpy, global, whereis_name, [test]),
    PidX = rpc:call(Cpz, global, whereis_name, [test]),

    undefined = rpc:call(Cp1, global, whereis_name, [test]),
    undefined = rpc:call(Cp2, global, whereis_name, [test]),
    undefined = rpc:call(Cp3, global, whereis_name, [test]),
    undefined = rpc:call(Cpx, global, whereis_name, [test2]),
    undefined = rpc:call(Cpy, global, whereis_name, [test2]),
    undefined = rpc:call(Cpz, global, whereis_name, [test2]),


    Pid2 = rpc:call(Cp1, global_group, send, [test2, {ping, self()}]),
    receive
	{pong, Cp2} -> ok
    after
	2000 -> ct:fail(timeout2)
    end,
    Pid2 = rpc:call(Cp2, global_group, send, [test2, {ping, self()}]),
    receive
	{pong, Cp2} -> ok
    after
	2000 -> ct:fail(timeout2)
    end,
    Pid2 = rpc:call(Cp3, global_group, send, [test2, {ping, self()}]),
    receive
	{pong, Cp2} -> ok
    after
	2000 -> ct:fail(timeout2)
    end,

    PidX = rpc:call(Cpx, global_group, send, [test, {ping, self()}]),
    receive
	{pong, Cpx} -> ok
    after
	2000 -> ct:fail(timeout2)
    end,
    PidX = rpc:call(Cpy, global_group, send, [test, {ping, self()}]),
    receive
	{pong, Cpx} -> ok
    after
	2000 -> ct:fail(timeout2)
    end,
    PidX = rpc:call(Cpz, global_group, send, [test, {ping, self()}]),
    receive
	{pong, Cpx} -> ok
    after
	2000 -> ct:fail(timeout2)
    end,

    Pid2 = rpc:call(Cpx, global_group, send, [{node, Cp1}, test2,
					      {ping, self()}]),
    receive
	{pong, Cp2} -> ok
    after
	2000 -> ct:fail(timeout2)
    end,
    Pid2 = rpc:call(Cpy, global_group, send, [{node, Cp2}, test2,
					      {ping, self()}]),
    receive
	{pong, Cp2} -> ok
    after
	2000 -> ct:fail(timeout2)
    end,
    Pid2 = rpc:call(Cpz, global_group, send, [{node, Cp3}, test2,
					      {ping, self()}]),
    receive
	{pong, Cp2} -> ok
    after
	2000 -> ct:fail(timeout2)
    end,

    PidX = rpc:call(Cpx, global_group, send, [{node, Cpz}, test,
					      {ping, self()}]),
    receive
	{pong, Cpx} -> ok
    after
	2000 -> ct:fail(timeout2)
    end,
    PidX = rpc:call(Cpy, global_group, send, [{node, Cpx}, test,
					      {ping, self()}]),
    receive
	{pong, Cpx} -> ok
    after
	2000 -> ct:fail(timeout2)
    end,
    PidX = rpc:call(Cpz, global_group, send, [{node, Cpy}, test,
					      {ping, self()}]),
    receive
	{pong, Cpx} -> ok
    after
	2000 -> ct:fail(timeout2)
    end,

    Pid2 = rpc:call(Cpx, global_group, send, [{group, nc1}, test2,
					      {ping, self()}]),
    receive
	{pong, Cp2} -> ok
    after
	2000 -> ct:fail(timeout2)
    end,
    PidX = rpc:call(Cpy, global_group, send, [{group, nc2}, test,
					      {ping, self()}]),
    receive
	{pong, Cpx} -> ok
    after
	2000 -> ct:fail(timeout2)
    end,

    %%------------------------------------
    %% Test monitor nodes
    %%------------------------------------
    Pid2 =
        rpc:call(Cp1, global_group, send, [{node, Cp2}, test2, monitor]),
    PidX =
        rpc:call(Cpx, global_group, send, [{node, Cpx}, test, monitor]),


    %% Kill node Cp1
    Pid2 = rpc:call(Cp2, global_group, send, [{node, Cp2}, test2,
					      {wait_nodedown, Cp1}]),
    PidX = rpc:call(Cpx, global_group, send, [{node, Cpx}, test,
					      {wait_nodedown, Cp1}]),
    ct:sleep(100),
    peer:stop(Peer1),
    ct:sleep(1000),

    ok = assert_loop(Cp2, Cp2, test2, Pid2, loop),
    ok = assert_loop(Cpx, Cpx, test, PidX, loop_nodedown),
    PidX =
	rpc:call(Cpx, global_group, send, [{node, Cpx}, test, to_loop]),

    %% Kill node Cpz
    Pid2 = rpc:call(Cp2, global_group, send, [{node, Cp2}, test2,
					      {wait_nodedown, Cpz}]),
    PidX = rpc:call(Cpx, global_group, send, [{node, Cpx}, test,
					      {wait_nodedown, Cpz}]),
    ct:sleep(100),
    peer:stop(Peerz),
    ct:sleep(1000),

    ok = assert_loop(Cp2, Cp2, test2, Pid2, loop_nodedown),
    ok = assert_loop(Cpx, Cpx, test, PidX, loop),
    Pid2 =
	rpc:call(Cp2, global_group, send, [{node, Cp2}, test2, to_loop]),

    %% Restart node Cp1
    Nodes1 = rpc:call(Cp2, global_group, own_nodes, []),
    Pid2 = rpc:call(Cp2, global_group, send, [{node, Cp2}, test2,
					      {wait_nodeup, Cp1}]),
    PidX = rpc:call(Cpx, global_group, send, [{node, Cpx}, test,
					      {wait_nodeup, Cp1}]),
    ct:sleep(100),
    {ok, Peer11, Cp1} = ?CT_PEER(#{name => Cp1, args => Args}),
    ct:sleep(5000),

    ok = assert_loop(Cp2, Cp2, test2, Pid2, loop),
    ok = assert_loop(Cpx, Cpx, test, PidX, loop_nodeup),
    PidX =
	rpc:call(Cpx, global_group, send, [{node, Cpx}, test, to_loop]),


    %% Restart node Cpz
    Pid2 = rpc:call(Cp2, global_group, send, [{node, Cp2}, test2,
					      {wait_nodeup, Cpz}]),
    PidX = rpc:call(Cpx, global_group, send, [{node, Cpx}, test,
					      {wait_nodeup, Cpz}]),
    ct:sleep(100),
    {ok, Peer1z, Cpz} = ?CT_PEER(#{name => Cpz, args => Args}),
    ct:sleep(5000),

    ok = assert_loop(Cp2, Cp2, test2, Pid2, loop_nodeup),
    ok = assert_loop(Cpx, Cpx, test, PidX, loop),
    Pid2 =
	rpc:call(Cp2, global_group, send, [{node, Cp2}, test2, to_loop]),


    Pid2 ! die,
    PidX ! die,

    peer:stop(Peer11),
    peer:stop(Peer2),
    peer:stop(Peer3),
    peer:stop(Peerx),
    peer:stop(Peery),
    peer:stop(Peer1z),

    ok.



%% Test hidden global groups.
hidden_groups(Config) when is_list(Config) ->
    Dir = proplists:get_value(priv_dir, Config),
    File = filename:join(Dir, "hidden_groups.config"),
    {ok, Fd} = file:open(File, [write]),

    [Ncp1,Ncp2,Ncp3,Ncpx,Ncpy,Ncpz,Ncpq] = [?CT_PEER_NAME() ||
        _ <- [cp1,cp2,cp3,cpx,cpy,cpz,cpq]],
    config_hidden(Fd, Ncp1, Ncp2, Ncp3, Ncpx, Ncpy, Ncpz, Ncpq),

    Args = ["-config", filename:join(Dir, "hidden_groups")],
    {ok, Peer1, Cp1} = ?CT_PEER(#{name => Ncp1, args => Args}),
    {ok, Peer2, Cp2} = ?CT_PEER(#{name => Ncp2, args => Args}),
    {ok, Peer3, Cp3} = ?CT_PEER(#{name => Ncp3, args => Args}),
    {ok, Peerx, Cpx} = ?CT_PEER(#{name => Ncpx, args => Args}),
    {ok, Peery, Cpy} = ?CT_PEER(#{name => Ncpy, args => Args}),
    {ok, Peerz, Cpz} = ?CT_PEER(#{name => Ncpz, args => Args}),
    {ok, Peerq, Cpq} = ?CT_PEER(#{name => Ncpq, args => Args}),

    %% sleep a while to make the global_groups to sync...
    ct:sleep(1000),

    %% check the global group names
    {nc1, [nc2, nc3]} = rpc:call(Cp1, global_group, global_groups, []),
    {nc1, [nc2, nc3]} = rpc:call(Cp2, global_group, global_groups, []),
    {nc1, [nc2, nc3]} = rpc:call(Cp3, global_group, global_groups, []),
    {nc2, [nc1, nc3]} = rpc:call(Cpx, global_group, global_groups, []),
    {nc2, [nc1, nc3]} = rpc:call(Cpy, global_group, global_groups, []),
    {nc2, [nc1, nc3]} = rpc:call(Cpz, global_group, global_groups, []),

    %% check the global group nodes
    Nodes1 = lists:sort([Cp1, Cp2, Cp3]),
    Nodes2 = lists:sort([Cpx, Cpy, Cpz]),
    Nodes1 = rpc:call(Cp1, global_group, own_nodes, []),
    Nodes1 = rpc:call(Cp2, global_group, own_nodes, []),
    Nodes1 = rpc:call(Cp3, global_group, own_nodes, []),
    Nodes2 = rpc:call(Cpx, global_group, own_nodes, []),
    Nodes2 = rpc:call(Cpy, global_group, own_nodes, []),
    Nodes2 = rpc:call(Cpz, global_group, own_nodes, []),
    [Cpq]           = rpc:call(Cpq, global_group, own_nodes, []),

    %% Make some inter group connections
    pong = rpc:call(Cp1, net_adm, ping, [Cpx]),
    pong = rpc:call(Cpy, net_adm, ping, [Cp2]),
    pong = rpc:call(Cp3, net_adm, ping, [Cpx]),
    pong = rpc:call(Cpz, net_adm, ping, [Cp3]),
    pong = rpc:call(Cpq, net_adm, ping, [Cp1]),
    pong = rpc:call(Cpz, net_adm, ping, [Cpq]),

    %% Check that no inter group connections are visible
    Nodes1 = lists:sort([Cp1|rpc:call(Cp1, erlang, nodes, [])]),
    Nodes1 = lists:sort([Cp2|rpc:call(Cp2, erlang, nodes, [])]),
    Nodes1 = lists:sort([Cp3|rpc:call(Cp3, erlang, nodes, [])]),
    Nodes2 = lists:sort([Cpx|rpc:call(Cpx, erlang, nodes, [])]),
    Nodes2 = lists:sort([Cpy|rpc:call(Cpy, erlang, nodes, [])]),
    Nodes2 = lists:sort([Cpz|rpc:call(Cpz, erlang, nodes, [])]),
    NC12Nodes = lists:append(Nodes1, Nodes2),
    false = lists:any(fun(N) -> lists:member(N, NC12Nodes) end,
		      rpc:call(Cpq, erlang, nodes, [])),


    peer:stop(Peer1),
    peer:stop(Peer2),
    peer:stop(Peer3),
    peer:stop(Peerx),
    peer:stop(Peery),
    peer:stop(Peerz),
    peer:stop(Peerq),

    ok.


%% Checks when the search process exits. .
test_exit(Config) when is_list(Config) ->
    Dir=proplists:get_value(priv_dir, Config),
    Args = ["-config", filename:join(Dir, "global_group")],

    {ok, Peer1, Cp1} = ?CT_PEER(Args),
    {ok, Peer2, _Cp2} = ?CT_PEER(Args),
    {ok, Peer3, _Cp3} = ?CT_PEER(Args),

    ct:sleep(1000),

    {error, illegal_function_call} =
        rpc:call(Cp1, global_group, registered_names_test, [{node, Cp1}]),
    {badarg,_} =
        rpc:call(Cp1, global_group, send, [king, "The message"]),
    undefined = rpc:call(Cp1, global_group, whereis_name, [king]),

    % make sure the search process really exits after every global_group operations
    ProcessCount0 = rpc:call(Cp1, erlang, system_info, [process_count]),
    _ = rpc:call(Cp1, global_group, whereis_name, [{node, Cp1}, whatever_pid_name]),
    ProcessCount1 = rpc:call(Cp1, erlang, system_info, [process_count]),
    _ = rpc:call(Cp1, global_group, registered_names, [{node, Cp1}]),
    ProcessCount2 = rpc:call(Cp1, erlang, system_info, [process_count]),
    _ = rpc:call(Cp1, global_group, send, [{node, Cp1}, whatever_pid_name, msg]),
    ProcessCount3 = rpc:call(Cp1, erlang, system_info, [process_count]),
    ProcessCount0 = ProcessCount1 = ProcessCount2 = ProcessCount3,

    %% stop the nodes, and make sure names are released.
    peer:stop(Peer1),
    peer:stop(Peer2),
    peer:stop(Peer3),

    %% sleep to let the nodes die
    ct:sleep(1000),

    ok.

<<<<<<< HEAD
=======
global_disconnect(Config) when is_list(Config) ->
    Dir = proplists:get_value(priv_dir, Config),

    [NProxy,Ncp1,Ncp2,Ncp3,Ncpx,Ncpy,Ncpz,Nh]
        = node_names([proxy,cp1,cp2,cp3,cpx,cpy,cpz,h], Config),

    Host = from($@, atom_to_list(node())),

    WriteConf = fun (File,
                     [S1, S2, S3],
                     [NC11, NC12, NC13],
                     [NC21, NC22, NC23]) ->
                        {ok, Fd} = file:open(filename:join(Dir, File), [write]),
                        io:format(Fd,
                                  "[{kernel,~n"
                                  "  [~n"
                                  "   {sync_nodes_optional, ['~s@~s','~s@~s','~s@~s']},~n"
                                  "   {sync_nodes_timeout, 1000},~n"
                                  "   {global_groups,~n"
                                  "    [{nc1, ['~s@~s','~s@~s','~s@~s']},~n"
                                  "     {nc2, ['~s@~s','~s@~s','~s@~s']}]}~n"
                                  "  ]~n"
                                  " }].~n",
                                  [S1, Host, S2, Host, S3, Host,
                                   NC11, Host, NC12, Host, NC13, Host,
                                   NC21, Host, NC22, Host, NC23, Host]),
                        file:close(Fd)
                end,

    WriteConf("nc1.config", [Ncp1,Ncp2,Ncp3], [Ncp1,Ncp2,Ncp3], [Ncpx,Ncpy,Ncpz]),
    WriteConf("nc2.config", [Ncpx,Ncpy,Ncpz], [Ncp1,Ncp2,Ncp3], [Ncpx,Ncpy,Ncpz]),

    NC1Args = "-config " ++ filename:join(Dir, "nc1"),
    NC2Args = "-config " ++ filename:join(Dir, "nc2"),
    Pa = " -pa " ++ filename:dirname(code:which(?MODULE)),

    Nodes = lists:foldl(fun ({Name, Args}, Ns) ->
                                case test_server:start_node(Name,
                                                            peer,
                                                            [{args, Args ++ Pa}]) of
                                    {ok, N} ->
                                        [N|Ns];
                                    Err ->
                                        stop_nodes(Ns),
                                        error({Name, Args, Err})
                                end
                        end,
                        [],
                        [{Ncp1, NC1Args},
                         {Ncp2, NC1Args},
                         {Ncp3, NC1Args},
                         {Ncpx, NC2Args},
                         {Ncpy, NC2Args},
                         {Ncpz, NC2Args},
                         {Nh, "-hidden"},
                         {NProxy, "-hidden"}]),
    try

        [P, H, Cpz, Cpy, Cpx, Cp3, Cp2, Cp1] = Nodes,

        %% RPC() - An rpc via a hidden proxy node...
        RPC = fun (N, M, F, A) ->
                      rpc:call(P, rpc, call, [N, M, F, A])
              end,

        %% The groups
        NC1Nodes = lists:sort([Cp1, Cp2, Cp3]),
        NC2Nodes = lists:sort([Cpx, Cpy, Cpz]),

        %% Wait with disconnect from group nodes a while, so we
        %% don't have any ongoing communication that brings up
        %% the connections again...
        receive after 500 -> ok end,

        %% Disconnect test_server from the global group nodes...
        lists:foreach(fun (N) -> erlang:disconnect_node(N) end, NC1Nodes++NC2Nodes),

        %% wait some more to ensure that global group nodes have synced...
        receive after 500 -> ok end,

        %% check the global group names
        {nc1, [nc2]} = RPC(Cp1, global_group, global_groups, []),
        {nc1, [nc2]} = RPC(Cp2, global_group, global_groups, []),
        {nc1, [nc2]} = RPC(Cp3, global_group, global_groups, []),
        {nc2, [nc1]} = RPC(Cpx, global_group, global_groups, []),
        {nc2, [nc1]} = RPC(Cpy, global_group, global_groups, []),
        {nc2, [nc1]} = RPC(Cpz, global_group, global_groups, []),

        %% check the global group nodes
        NC1Nodes = lists:sort(RPC(Cp1, global_group, own_nodes, [])),
        NC1Nodes = lists:sort(RPC(Cp2, global_group, own_nodes, [])),
        NC1Nodes = lists:sort(RPC(Cp3, global_group, own_nodes, [])),
        NC2Nodes = lists:sort(RPC(Cpx, global_group, own_nodes, [])),
        NC2Nodes = lists:sort(RPC(Cpy, global_group, own_nodes, [])),
        NC2Nodes = lists:sort(RPC(Cpz, global_group, own_nodes, [])),

        %% Set up connections that should *not* be affected
        %% by our global:disconnect() call made later (this since
        %% these connections are not internal in the group). One
        %% hidden and one visible connection. We don't use the
        %% proxy node for the hidden connection since it will be
        %% brought up by our rpc calls if it should have been
        %% taken down.
        pong = RPC(H, net_adm, ping, [Cp1]),
        pong = RPC(Cpx, net_adm, ping, [Cp1]),

        %% Verify that the connections have been set up as
        %% expected...
        HiddenNodes = lists:sort([P, H]),

        Cp1ConnectedNodes = lists:sort([P, H, Cpx, Cp2, Cp3]),
        Cp1VisibleNodes = Cp1ConnectedNodes -- HiddenNodes,
        Cp2ConnectedNodes = lists:sort([P, Cp1, Cp3]),
        Cp2VisibleNodes = Cp2ConnectedNodes -- HiddenNodes,
        Cp3ConnectedNodes = lists:sort([P, Cp1, Cp2]),
        Cp3VisibleNodes = Cp3ConnectedNodes -- HiddenNodes,

        CpxConnectedNodes = lists:sort([P, Cp1, Cpy, Cpz]),
        CpxVisibleNodes = CpxConnectedNodes -- HiddenNodes,
        CpyConnectedNodes = lists:sort([P, Cpx, Cpz]),
        CpyVisibleNodes = CpyConnectedNodes -- HiddenNodes,
        CpzConnectedNodes = lists:sort([P, Cpx, Cpy]),
        CpzVisibleNodes = CpzConnectedNodes -- HiddenNodes,

        Cp1ConnectedNodes = lists:sort(RPC(Cp1, erlang, nodes, [connected])),
        Cp1VisibleNodes = lists:sort(RPC(Cp1, erlang, nodes, [])),
        Cp2ConnectedNodes = lists:sort(RPC(Cp2, erlang, nodes, [connected])),
        Cp2VisibleNodes = lists:sort(RPC(Cp2, erlang, nodes, [])),
        Cp3ConnectedNodes = lists:sort(RPC(Cp3, erlang, nodes, [connected])),
        Cp3VisibleNodes = lists:sort(RPC(Cp3, erlang, nodes, [])),

        CpxConnectedNodes = lists:sort(RPC(Cpx, erlang, nodes, [connected])),
        CpxVisibleNodes = lists:sort(RPC(Cpx, erlang, nodes, [])),
        CpyConnectedNodes = lists:sort(RPC(Cpy, erlang, nodes, [connected])),
        CpyVisibleNodes = lists:sort(RPC(Cpy, erlang, nodes, [])),
        CpzConnectedNodes = lists:sort(RPC(Cpz, erlang, nodes, [connected])),
        CpzVisibleNodes = lists:sort(RPC(Cpz, erlang, nodes, [])),

        %% Expected disconnects made by global on Cp1...
        Cp1DisconnectNodes = lists:sort([Cp2, Cp3]),

        %% Perform the global:disconnect() on Cp1...
        Cp1DisconnectNodes = lists:sort(RPC(Cp1, global, disconnect, [])),

        %% Wait a while giving the other nodes time to react to the disconnects
        %% before we check that everything is as expected...
        receive after 2000 -> ok end,

        %% Verify that only the connections Cp1-Cp2 and Cp1-Cp3 were
        %% taken down...
        Cp1PostConnectedNodes = Cp1ConnectedNodes -- Cp1DisconnectNodes,
        Cp1PostVisibleNodes = Cp1PostConnectedNodes -- HiddenNodes,
        Cp2PostConnectedNodes = Cp2ConnectedNodes -- [Cp1],
        Cp2PostVisibleNodes = Cp2PostConnectedNodes -- HiddenNodes,
        Cp3PostConnectedNodes = Cp3ConnectedNodes -- [Cp1],
        Cp3PostVisibleNodes = Cp3PostConnectedNodes -- HiddenNodes,

        Cp1PostConnectedNodes = lists:sort(RPC(Cp1, erlang, nodes, [connected])),
        Cp1PostVisibleNodes = lists:sort(RPC(Cp1, erlang, nodes, [])),
        Cp2PostConnectedNodes = lists:sort(RPC(Cp2, erlang, nodes, [connected])),
        Cp2PostVisibleNodes = lists:sort(RPC(Cp2, erlang, nodes, [])),
        Cp3PostConnectedNodes = lists:sort(RPC(Cp3, erlang, nodes, [connected])),
        Cp3PostVisibleNodes = lists:sort(RPC(Cp3, erlang, nodes, [])),

        CpxConnectedNodes = lists:sort(RPC(Cpx, erlang, nodes, [connected])),
        CpxVisibleNodes = lists:sort(RPC(Cpx, erlang, nodes, [])),
        CpyConnectedNodes = lists:sort(RPC(Cpy, erlang, nodes, [connected])),
        CpyVisibleNodes = lists:sort(RPC(Cpy, erlang, nodes, [])),
        CpzConnectedNodes = lists:sort(RPC(Cpz, erlang, nodes, [connected])),
        CpzVisibleNodes = lists:sort(RPC(Cpz, erlang, nodes, []))

    after

        stop_nodes(Nodes)

    end,

    ok.

%%%%% End of test-cases %%%%%%%%%%%%%%%%%%%%%%%%%%%%%%%%%%%%%%%%%%%%%%%%%%%%%%%

start_node(Name, Config) ->
    Pa=filename:dirname(code:which(?MODULE)),
    Dir=proplists:get_value(priv_dir, Config),
    ConfFile = "  -config " ++ filename:join(Dir, "global_group"),
    test_server:start_node(Name, slave, [{args, "-pa " ++ Pa ++ ConfFile}]).

start_node_no(Name, Config) ->
    Pa=filename:dirname(code:which(?MODULE)),
    Dir=proplists:get_value(priv_dir, Config),
    ConfFile = "  -config " ++ filename:join(Dir, "no_global_group"),
    test_server:start_node(Name, slave, [{args, "-pa " ++ Pa ++ ConfFile}]).

start_node_no2(Name, Config) ->
    Pa=filename:dirname(code:which(?MODULE)),
    Dir=proplists:get_value(priv_dir, Config),
    ConfFile = "  -config " ++ filename:join(Dir, "no_global_group_sync"),
    test_server:start_node(Name, slave, [{args, "-pa " ++ Pa ++ ConfFile}]).

start_node_comp(Name, Config) ->
    Pa=filename:dirname(code:which(?MODULE)),
    Dir=proplists:get_value(priv_dir, Config),
    ConfFile = "  -config " ++ filename:join(Dir, "global_group_comp"),
    test_server:start_node(Name, slave, [{args, "-pa " ++ Pa ++ ConfFile}]).

node_names(Names, Config) ->
    [node_name(Name, Config) || Name <- Names].

node_name(Name, Config) ->
    U = "_",
    Pid = os:getpid(),
    {{Y,M,D}, {H,Min,S}} = calendar:now_to_local_time(now()),
    Date = io_lib:format("~4w_~2..0w_~2..0w__~2..0w_~2..0w_~2..0w", 
                         [Y,M,D, H,Min,S]),
    L = lists:flatten(Date),
    lists:concat([Name,U,?testcase,U,Pid,U,U,L]).

stop_node(Node) ->
    test_server:stop_node(Node).

stop_nodes([]) ->
    ok;
stop_nodes([N|Ns]) ->
    try stop_node(N) catch _:_ -> ok end,
    stop_nodes(Ns).

>>>>>>> 617cadd5
wait_for_ready_net() ->
    Nodes = lists:sort(?NODES),
    ?UNTIL(begin
               lists:all(fun(N) -> Nodes =:= get_known(N) end, Nodes) and
		   lists:all(fun(N) ->
				     LNs = rpc:call(N, erlang, nodes, []),
				     Nodes =:= lists:sort([N | LNs])
			     end, Nodes)
           end).

get_known(Node) ->
    Known = gen_server:call({global_name_server,Node}, get_known),
    lists:sort([Node | Known]).

config_hidden(Fd, Ncp1, Ncp2, Ncp3, Ncpx, Ncpy, Ncpz, Ncpq) ->
    M = from($@, atom_to_list(node())),
    io:format(Fd, "[{kernel, [{sync_nodes_optional, ['~s@~s','~s@~s','~s@~s', "
	      " '~s@~s','~s@~s','~s@~s']},"
	      "{sync_nodes_timeout, 1000},"
	      "{global_groups, [{nc1, hidden, ['~s@~s','~s@~s','~s@~s']}, "
	      "{nc2, hidden, ['~s@~s','~s@~s','~s@~s']}, "
	      "{nc3, normal, ['~s@~s']}]} ] }]. ~n",
	      [Ncp1, M, Ncp2, M, Ncp3, M,
               Ncpx, M, Ncpy, M, Ncpz, M,
               Ncp1, M, Ncp2, M, Ncp3, M,
               Ncpx, M, Ncpy, M, Ncpz, M,
               Ncpq, M]).

config(Fd, Ncp1, Ncp2, Ncp3, Ncpx, Ncpy, Ncpz, Ncpq) ->
    M = from($@, atom_to_list(node())),
    io:format(Fd, "[{kernel, [{sync_nodes_optional, ['~s@~s','~s@~s','~s@~s', "
	      " '~s@~s','~s@~s','~s@~s']},"
	      "{sync_nodes_timeout, 1000},"
	      "{global_groups, [{nc1, ['~s@~s','~s@~s','~s@~s']}, "
	      " {nc2, ['~s@~s','~s@~s','~s@~s']}, "
	      "{nc3, ['~s@~s']}]} ] }]. ~n",
	      [Ncp1, M, Ncp2, M, Ncp3, M,
               Ncpx, M, Ncpy, M, Ncpz, M,
               Ncp1, M, Ncp2, M, Ncp3, M,
               Ncpx, M, Ncpy, M, Ncpz, M,
               Ncpq, M]).

config_no(Fd) ->
    io:format(Fd, "[{kernel, [{global_groups, []}]}]. ~n",[]).

config_sync(Fd, Ncp1, Ncp2, Ncp3, Ncpx, Ncpy, Ncpz) ->
    M = from($@, atom_to_list(node())),
    io:format(Fd, "[{kernel, [{sync_nodes_optional, ['~s@~s','~s@~s','~s@~s', "
	      " '~s@~s','~s@~s','~s@~s']},"
	      "{sync_nodes_timeout, 1000},"
	      "{global_groups, []} ] }] .~n",
	      [Ncp1, M, Ncp2, M, Ncp3, M,
               Ncpx, M, Ncpy, M, Ncpz, M]).


config_comp(Fd, Ncp1, Ncp2, Ncp3, Ncpx, Ncpy, Ncpz) ->
    M = from($@, atom_to_list(node())),
    io:format(Fd, "[{kernel, [{sync_nodes_optional, ['~s@~s','~s@~s','~s@~s', "
	      " '~s@~s','~s@~s','~s@~s']},"
	      "{sync_nodes_timeout, 1000} ] }] .~n",
	      [Ncp1, M, Ncp2, M, Ncp3, M,
               Ncpx, M, Ncpy, M, Ncpz, M]).

from(H, [H | T]) -> T;
from(H, [_ | T]) -> from(H, T);
from(_, []) -> [].


start_proc(Name) ->
    Pid = spawn(?MODULE, init, [self(), Name]),
    receive
	{Pid, Res} -> {Pid, Res}
    end.

start_proc_rereg(Name) ->
    Pid = spawn(?MODULE, init2, [self(), Name]),
    receive
	Pid -> Pid
    end.







init(Parent) ->
    Parent ! self(),
    loop().

init(Parent, Name) ->
    X = global:register_name(Name, self()),
    Parent ! {self(),X},
    loop().

init2(Parent, Name) ->
    global:re_register_name(Name, self()),
    Parent ! self(),
    loop().

loop() ->
    receive
	monitor ->
	    global_group:monitor_nodes(true),
	    loop();
	stop_monitor ->
	    global_group:monitor_nodes(false),
	    loop();
	{wait_nodeup, Node} ->
	    loop_nodeup(Node);
	{wait_nodedown, Node} ->
	    loop_nodedown(Node);
	{io, _Msg} ->
	    loop();
	{ping, From} ->
	    From ! {pong, node()},
	    loop();
	{del_lock, Id} ->
	    global:del_lock({Id, self()}),
	    loop();
	{del_lock, Id, Nodes} ->
	    global:del_lock({Id, self()}, Nodes),
	    loop();
	{set_lock, Id, From} ->
	    Res = global:set_lock({Id, self()}, ?NODES, 1),
	    From ! Res,
	    loop();
	{set_lock, Id, From, Nodes} ->
	    Res = global:set_lock({Id, self()}, Nodes, 1),
	    From ! Res,
	    loop();
	{set_lock_loop, Id, From} ->
	    global:set_lock({Id, self()}, ?NODES),
	    From ! {got_lock, self()},
	    loop();
	{{got_notify, From}, Ref} ->
	    receive
		X when element(1, X) == global_name_conflict ->
		    From ! {Ref, yes}
	    after
		0 -> From ! {Ref, no}
	    end,
	    loop();
	{which_loop, From} ->
	    From ! loop,
	    loop();
	die ->
	    exit(normal)
    end.


loop_nodeup(Node) ->
    receive
	{nodeup, Node} ->
	    loop();
	to_loop ->
	    loop();
	{which_loop, From} ->
	    From ! loop_nodeup,
	    loop_nodeup(Node);
	die ->
	    exit(normal)
    end.


loop_nodedown(Node) ->
    receive
	{nodedown, Node} ->
	    loop();
	to_loop ->
	    loop();
	{which_loop, From} ->
	    From ! loop_nodedown,
	    loop_nodedown(Node);
	die ->
	    exit(normal)
    end.

assert_loop(Cp, CpName, Name, NamePid, Loop) ->
    M = {which_loop, self()},
    NamePid = rpc:call(Cp, global_group, send, [{node, CpName}, Name, M]),
    receive
        Loop ->
            ok;
        Other1 ->
            ct:fail(Other1)
    after 5000 ->
            ct:fail(timeout)
    end.

loop_until_true(Fun) ->
    case Fun() of
	true ->
	    ok;
	_ ->
	    loop_until_true(Fun)
    end.<|MERGE_RESOLUTION|>--- conflicted
+++ resolved
@@ -1152,13 +1152,12 @@
 
     ok.
 
-<<<<<<< HEAD
-=======
 global_disconnect(Config) when is_list(Config) ->
     Dir = proplists:get_value(priv_dir, Config),
 
     [NProxy,Ncp1,Ncp2,Ncp3,Ncpx,Ncpy,Ncpz,Nh]
-        = node_names([proxy,cp1,cp2,cp3,cpx,cpy,cpz,h], Config),
+        = [?CT_PEER_NAME(atom_to_list(?FUNCTION_NAME)++"-"++atom_to_list(NN))
+           || NN <- [proxy,cp1,cp2,cp3,cpx,cpy,cpz,h]],
 
     Host = from($@, atom_to_list(node())),
 
@@ -1186,201 +1185,146 @@
     WriteConf("nc1.config", [Ncp1,Ncp2,Ncp3], [Ncp1,Ncp2,Ncp3], [Ncpx,Ncpy,Ncpz]),
     WriteConf("nc2.config", [Ncpx,Ncpy,Ncpz], [Ncp1,Ncp2,Ncp3], [Ncpx,Ncpy,Ncpz]),
 
-    NC1Args = "-config " ++ filename:join(Dir, "nc1"),
-    NC2Args = "-config " ++ filename:join(Dir, "nc2"),
-    Pa = " -pa " ++ filename:dirname(code:which(?MODULE)),
-
-    Nodes = lists:foldl(fun ({Name, Args}, Ns) ->
-                                case test_server:start_node(Name,
-                                                            peer,
-                                                            [{args, Args ++ Pa}]) of
-                                    {ok, N} ->
-                                        [N|Ns];
-                                    Err ->
-                                        stop_nodes(Ns),
-                                        error({Name, Args, Err})
-                                end
-                        end,
-                        [],
-                        [{Ncp1, NC1Args},
-                         {Ncp2, NC1Args},
-                         {Ncp3, NC1Args},
-                         {Ncpx, NC2Args},
-                         {Ncpy, NC2Args},
-                         {Ncpz, NC2Args},
-                         {Nh, "-hidden"},
-                         {NProxy, "-hidden"}]),
-    try
-
-        [P, H, Cpz, Cpy, Cpx, Cp3, Cp2, Cp1] = Nodes,
-
-        %% RPC() - An rpc via a hidden proxy node...
-        RPC = fun (N, M, F, A) ->
-                      rpc:call(P, rpc, call, [N, M, F, A])
-              end,
-
-        %% The groups
-        NC1Nodes = lists:sort([Cp1, Cp2, Cp3]),
-        NC2Nodes = lists:sort([Cpx, Cpy, Cpz]),
-
-        %% Wait with disconnect from group nodes a while, so we
-        %% don't have any ongoing communication that brings up
-        %% the connections again...
-        receive after 500 -> ok end,
-
-        %% Disconnect test_server from the global group nodes...
-        lists:foreach(fun (N) -> erlang:disconnect_node(N) end, NC1Nodes++NC2Nodes),
-
-        %% wait some more to ensure that global group nodes have synced...
-        receive after 500 -> ok end,
-
-        %% check the global group names
-        {nc1, [nc2]} = RPC(Cp1, global_group, global_groups, []),
-        {nc1, [nc2]} = RPC(Cp2, global_group, global_groups, []),
-        {nc1, [nc2]} = RPC(Cp3, global_group, global_groups, []),
-        {nc2, [nc1]} = RPC(Cpx, global_group, global_groups, []),
-        {nc2, [nc1]} = RPC(Cpy, global_group, global_groups, []),
-        {nc2, [nc1]} = RPC(Cpz, global_group, global_groups, []),
-
-        %% check the global group nodes
-        NC1Nodes = lists:sort(RPC(Cp1, global_group, own_nodes, [])),
-        NC1Nodes = lists:sort(RPC(Cp2, global_group, own_nodes, [])),
-        NC1Nodes = lists:sort(RPC(Cp3, global_group, own_nodes, [])),
-        NC2Nodes = lists:sort(RPC(Cpx, global_group, own_nodes, [])),
-        NC2Nodes = lists:sort(RPC(Cpy, global_group, own_nodes, [])),
-        NC2Nodes = lists:sort(RPC(Cpz, global_group, own_nodes, [])),
-
-        %% Set up connections that should *not* be affected
-        %% by our global:disconnect() call made later (this since
-        %% these connections are not internal in the group). One
-        %% hidden and one visible connection. We don't use the
-        %% proxy node for the hidden connection since it will be
-        %% brought up by our rpc calls if it should have been
-        %% taken down.
-        pong = RPC(H, net_adm, ping, [Cp1]),
-        pong = RPC(Cpx, net_adm, ping, [Cp1]),
-
-        %% Verify that the connections have been set up as
-        %% expected...
-        HiddenNodes = lists:sort([P, H]),
-
-        Cp1ConnectedNodes = lists:sort([P, H, Cpx, Cp2, Cp3]),
-        Cp1VisibleNodes = Cp1ConnectedNodes -- HiddenNodes,
-        Cp2ConnectedNodes = lists:sort([P, Cp1, Cp3]),
-        Cp2VisibleNodes = Cp2ConnectedNodes -- HiddenNodes,
-        Cp3ConnectedNodes = lists:sort([P, Cp1, Cp2]),
-        Cp3VisibleNodes = Cp3ConnectedNodes -- HiddenNodes,
-
-        CpxConnectedNodes = lists:sort([P, Cp1, Cpy, Cpz]),
-        CpxVisibleNodes = CpxConnectedNodes -- HiddenNodes,
-        CpyConnectedNodes = lists:sort([P, Cpx, Cpz]),
-        CpyVisibleNodes = CpyConnectedNodes -- HiddenNodes,
-        CpzConnectedNodes = lists:sort([P, Cpx, Cpy]),
-        CpzVisibleNodes = CpzConnectedNodes -- HiddenNodes,
-
-        Cp1ConnectedNodes = lists:sort(RPC(Cp1, erlang, nodes, [connected])),
-        Cp1VisibleNodes = lists:sort(RPC(Cp1, erlang, nodes, [])),
-        Cp2ConnectedNodes = lists:sort(RPC(Cp2, erlang, nodes, [connected])),
-        Cp2VisibleNodes = lists:sort(RPC(Cp2, erlang, nodes, [])),
-        Cp3ConnectedNodes = lists:sort(RPC(Cp3, erlang, nodes, [connected])),
-        Cp3VisibleNodes = lists:sort(RPC(Cp3, erlang, nodes, [])),
-
-        CpxConnectedNodes = lists:sort(RPC(Cpx, erlang, nodes, [connected])),
-        CpxVisibleNodes = lists:sort(RPC(Cpx, erlang, nodes, [])),
-        CpyConnectedNodes = lists:sort(RPC(Cpy, erlang, nodes, [connected])),
-        CpyVisibleNodes = lists:sort(RPC(Cpy, erlang, nodes, [])),
-        CpzConnectedNodes = lists:sort(RPC(Cpz, erlang, nodes, [connected])),
-        CpzVisibleNodes = lists:sort(RPC(Cpz, erlang, nodes, [])),
-
-        %% Expected disconnects made by global on Cp1...
-        Cp1DisconnectNodes = lists:sort([Cp2, Cp3]),
-
-        %% Perform the global:disconnect() on Cp1...
-        Cp1DisconnectNodes = lists:sort(RPC(Cp1, global, disconnect, [])),
-
-        %% Wait a while giving the other nodes time to react to the disconnects
-        %% before we check that everything is as expected...
-        receive after 2000 -> ok end,
-
-        %% Verify that only the connections Cp1-Cp2 and Cp1-Cp3 were
-        %% taken down...
-        Cp1PostConnectedNodes = Cp1ConnectedNodes -- Cp1DisconnectNodes,
-        Cp1PostVisibleNodes = Cp1PostConnectedNodes -- HiddenNodes,
-        Cp2PostConnectedNodes = Cp2ConnectedNodes -- [Cp1],
-        Cp2PostVisibleNodes = Cp2PostConnectedNodes -- HiddenNodes,
-        Cp3PostConnectedNodes = Cp3ConnectedNodes -- [Cp1],
-        Cp3PostVisibleNodes = Cp3PostConnectedNodes -- HiddenNodes,
-
-        Cp1PostConnectedNodes = lists:sort(RPC(Cp1, erlang, nodes, [connected])),
-        Cp1PostVisibleNodes = lists:sort(RPC(Cp1, erlang, nodes, [])),
-        Cp2PostConnectedNodes = lists:sort(RPC(Cp2, erlang, nodes, [connected])),
-        Cp2PostVisibleNodes = lists:sort(RPC(Cp2, erlang, nodes, [])),
-        Cp3PostConnectedNodes = lists:sort(RPC(Cp3, erlang, nodes, [connected])),
-        Cp3PostVisibleNodes = lists:sort(RPC(Cp3, erlang, nodes, [])),
-
-        CpxConnectedNodes = lists:sort(RPC(Cpx, erlang, nodes, [connected])),
-        CpxVisibleNodes = lists:sort(RPC(Cpx, erlang, nodes, [])),
-        CpyConnectedNodes = lists:sort(RPC(Cpy, erlang, nodes, [connected])),
-        CpyVisibleNodes = lists:sort(RPC(Cpy, erlang, nodes, [])),
-        CpzConnectedNodes = lists:sort(RPC(Cpz, erlang, nodes, [connected])),
-        CpzVisibleNodes = lists:sort(RPC(Cpz, erlang, nodes, []))
-
-    after
-
-        stop_nodes(Nodes)
-
-    end,
+    NC1Args = ["-config", filename:join(Dir, "nc1")],
+    NC2Args = ["-config", filename:join(Dir, "nc2")],
+
+    PeerNodes = lists:map(fun ({Name, Args}) ->
+                                  ?CT_PEER(#{name => Name,
+                                             args => Args,
+                                             connection => 0})
+                          end,
+                          [{Ncp1, NC1Args},
+                           {Ncp2, NC1Args},
+                           {Ncp3, NC1Args},
+                           {Ncpx, NC2Args},
+                           {Ncpy, NC2Args},
+                           {Ncpz, NC2Args},
+                           {Nh, ["-hidden"]},
+                           {NProxy, ["-hidden"]}]),
+
+    [{ok, _, Cp1}, {ok, _, Cp2}, {ok, _, Cp3},
+     {ok, _, Cpx}, {ok, _, Cpy}, {ok, _, Cpz},
+     {ok, _, H}, {ok, _, P}] = PeerNodes,
+
+    %% RPC() - An rpc via a hidden proxy node...
+    RPC = fun (N, M, F, A) ->
+                  erpc:call(P, erpc, call, [N, M, F, A])
+          end,
+
+    %% The groups
+    NC1Nodes = lists:sort([Cp1, Cp2, Cp3]),
+    NC2Nodes = lists:sort([Cpx, Cpy, Cpz]),
+
+    %% Wait with disconnect from group nodes a while, so we
+    %% don't have any ongoing communication that brings up
+    %% the connections again...
+    receive after 500 -> ok end,
+
+    %% Disconnect test_server from the global group nodes...
+    lists:foreach(fun (N) -> erlang:disconnect_node(N) end, NC1Nodes++NC2Nodes),
+
+    %% wait some more to ensure that global group nodes have synced...
+    receive after 500 -> ok end,
+
+    %% check the global group names
+    {nc1, [nc2]} = RPC(Cp1, global_group, global_groups, []),
+    {nc1, [nc2]} = RPC(Cp2, global_group, global_groups, []),
+    {nc1, [nc2]} = RPC(Cp3, global_group, global_groups, []),
+    {nc2, [nc1]} = RPC(Cpx, global_group, global_groups, []),
+    {nc2, [nc1]} = RPC(Cpy, global_group, global_groups, []),
+    {nc2, [nc1]} = RPC(Cpz, global_group, global_groups, []),
+
+    %% check the global group nodes
+    NC1Nodes = lists:sort(RPC(Cp1, global_group, own_nodes, [])),
+    NC1Nodes = lists:sort(RPC(Cp2, global_group, own_nodes, [])),
+    NC1Nodes = lists:sort(RPC(Cp3, global_group, own_nodes, [])),
+    NC2Nodes = lists:sort(RPC(Cpx, global_group, own_nodes, [])),
+    NC2Nodes = lists:sort(RPC(Cpy, global_group, own_nodes, [])),
+    NC2Nodes = lists:sort(RPC(Cpz, global_group, own_nodes, [])),
+
+    %% Set up connections that should *not* be affected
+    %% by our global:disconnect() call made later (this since
+    %% these connections are not internal in the group). One
+    %% hidden and one visible connection. We don't use the
+    %% proxy node for the hidden connection since it will be
+    %% brought up by our erpc calls if it should have been
+    %% taken down.
+    pong = RPC(H, net_adm, ping, [Cp1]),
+    pong = RPC(Cpx, net_adm, ping, [Cp1]),
+
+    %% Verify that the connections have been set up as
+    %% expected...
+    HiddenNodes = lists:sort([P, H]),
+
+    Cp1ConnectedNodes = lists:sort([P, H, Cpx, Cp2, Cp3]),
+    Cp1VisibleNodes = Cp1ConnectedNodes -- HiddenNodes,
+    Cp2ConnectedNodes = lists:sort([P, Cp1, Cp3]),
+    Cp2VisibleNodes = Cp2ConnectedNodes -- HiddenNodes,
+    Cp3ConnectedNodes = lists:sort([P, Cp1, Cp2]),
+    Cp3VisibleNodes = Cp3ConnectedNodes -- HiddenNodes,
+
+    CpxConnectedNodes = lists:sort([P, Cp1, Cpy, Cpz]),
+    CpxVisibleNodes = CpxConnectedNodes -- HiddenNodes,
+    CpyConnectedNodes = lists:sort([P, Cpx, Cpz]),
+    CpyVisibleNodes = CpyConnectedNodes -- HiddenNodes,
+    CpzConnectedNodes = lists:sort([P, Cpx, Cpy]),
+    CpzVisibleNodes = CpzConnectedNodes -- HiddenNodes,
+
+    Cp1ConnectedNodes = lists:sort(RPC(Cp1, erlang, nodes, [connected])),
+    Cp1VisibleNodes = lists:sort(RPC(Cp1, erlang, nodes, [])),
+    Cp2ConnectedNodes = lists:sort(RPC(Cp2, erlang, nodes, [connected])),
+    Cp2VisibleNodes = lists:sort(RPC(Cp2, erlang, nodes, [])),
+    Cp3ConnectedNodes = lists:sort(RPC(Cp3, erlang, nodes, [connected])),
+    Cp3VisibleNodes = lists:sort(RPC(Cp3, erlang, nodes, [])),
+
+    CpxConnectedNodes = lists:sort(RPC(Cpx, erlang, nodes, [connected])),
+    CpxVisibleNodes = lists:sort(RPC(Cpx, erlang, nodes, [])),
+    CpyConnectedNodes = lists:sort(RPC(Cpy, erlang, nodes, [connected])),
+    CpyVisibleNodes = lists:sort(RPC(Cpy, erlang, nodes, [])),
+    CpzConnectedNodes = lists:sort(RPC(Cpz, erlang, nodes, [connected])),
+    CpzVisibleNodes = lists:sort(RPC(Cpz, erlang, nodes, [])),
+
+    %% Expected disconnects made by global on Cp1...
+    Cp1DisconnectNodes = lists:sort([Cp2, Cp3]),
+
+    %% Perform the global:disconnect() on Cp1...
+    Cp1DisconnectNodes = lists:sort(RPC(Cp1, global, disconnect, [])),
+
+    %% Wait a while giving the other nodes time to react to the disconnects
+    %% before we check that everything is as expected...
+    receive after 2000 -> ok end,
+
+    %% Verify that only the connections Cp1-Cp2 and Cp1-Cp3 were
+    %% taken down...
+    Cp1PostConnectedNodes = Cp1ConnectedNodes -- Cp1DisconnectNodes,
+    Cp1PostVisibleNodes = Cp1PostConnectedNodes -- HiddenNodes,
+    Cp2PostConnectedNodes = Cp2ConnectedNodes -- [Cp1],
+    Cp2PostVisibleNodes = Cp2PostConnectedNodes -- HiddenNodes,
+    Cp3PostConnectedNodes = Cp3ConnectedNodes -- [Cp1],
+    Cp3PostVisibleNodes = Cp3PostConnectedNodes -- HiddenNodes,
+
+    Cp1PostConnectedNodes = lists:sort(RPC(Cp1, erlang, nodes, [connected])),
+    Cp1PostVisibleNodes = lists:sort(RPC(Cp1, erlang, nodes, [])),
+    Cp2PostConnectedNodes = lists:sort(RPC(Cp2, erlang, nodes, [connected])),
+    Cp2PostVisibleNodes = lists:sort(RPC(Cp2, erlang, nodes, [])),
+    Cp3PostConnectedNodes = lists:sort(RPC(Cp3, erlang, nodes, [connected])),
+    Cp3PostVisibleNodes = lists:sort(RPC(Cp3, erlang, nodes, [])),
+
+    CpxConnectedNodes = lists:sort(RPC(Cpx, erlang, nodes, [connected])),
+    CpxVisibleNodes = lists:sort(RPC(Cpx, erlang, nodes, [])),
+    CpyConnectedNodes = lists:sort(RPC(Cpy, erlang, nodes, [connected])),
+    CpyVisibleNodes = lists:sort(RPC(Cpy, erlang, nodes, [])),
+    CpzConnectedNodes = lists:sort(RPC(Cpz, erlang, nodes, [connected])),
+    CpzVisibleNodes = lists:sort(RPC(Cpz, erlang, nodes, [])),
+
+    lists:foreach(fun ({ok, Peer, _Node}) ->
+                          peer:stop(Peer)
+                  end, PeerNodes),
 
     ok.
 
 %%%%% End of test-cases %%%%%%%%%%%%%%%%%%%%%%%%%%%%%%%%%%%%%%%%%%%%%%%%%%%%%%%
 
-start_node(Name, Config) ->
-    Pa=filename:dirname(code:which(?MODULE)),
-    Dir=proplists:get_value(priv_dir, Config),
-    ConfFile = "  -config " ++ filename:join(Dir, "global_group"),
-    test_server:start_node(Name, slave, [{args, "-pa " ++ Pa ++ ConfFile}]).
-
-start_node_no(Name, Config) ->
-    Pa=filename:dirname(code:which(?MODULE)),
-    Dir=proplists:get_value(priv_dir, Config),
-    ConfFile = "  -config " ++ filename:join(Dir, "no_global_group"),
-    test_server:start_node(Name, slave, [{args, "-pa " ++ Pa ++ ConfFile}]).
-
-start_node_no2(Name, Config) ->
-    Pa=filename:dirname(code:which(?MODULE)),
-    Dir=proplists:get_value(priv_dir, Config),
-    ConfFile = "  -config " ++ filename:join(Dir, "no_global_group_sync"),
-    test_server:start_node(Name, slave, [{args, "-pa " ++ Pa ++ ConfFile}]).
-
-start_node_comp(Name, Config) ->
-    Pa=filename:dirname(code:which(?MODULE)),
-    Dir=proplists:get_value(priv_dir, Config),
-    ConfFile = "  -config " ++ filename:join(Dir, "global_group_comp"),
-    test_server:start_node(Name, slave, [{args, "-pa " ++ Pa ++ ConfFile}]).
-
-node_names(Names, Config) ->
-    [node_name(Name, Config) || Name <- Names].
-
-node_name(Name, Config) ->
-    U = "_",
-    Pid = os:getpid(),
-    {{Y,M,D}, {H,Min,S}} = calendar:now_to_local_time(now()),
-    Date = io_lib:format("~4w_~2..0w_~2..0w__~2..0w_~2..0w_~2..0w", 
-                         [Y,M,D, H,Min,S]),
-    L = lists:flatten(Date),
-    lists:concat([Name,U,?testcase,U,Pid,U,U,L]).
-
-stop_node(Node) ->
-    test_server:stop_node(Node).
-
-stop_nodes([]) ->
-    ok;
-stop_nodes([N|Ns]) ->
-    try stop_node(N) catch _:_ -> ok end,
-    stop_nodes(Ns).
-
->>>>>>> 617cadd5
 wait_for_ready_net() ->
     Nodes = lists:sort(?NODES),
     ?UNTIL(begin
