--- conflicted
+++ resolved
@@ -31,16 +31,26 @@
   </header>
   <p>This document describes the changes made to the Kernel application.</p>
 
-<<<<<<< HEAD
+<section><title>Kernel 5.3.1</title>
+
+    <section><title>Fixed Bugs and Malfunctions</title>
+      <list>
+        <item>
+	    <p>The documentation for the 'quiet' option in
+	    disk_log:open/1 had an incorrect default value.</p>
+          <p>
+	    Own Id: OTP-14498</p>
+        </item>
+      </list>
+    </section>
+
+</section>
+
 <section><title>Kernel 5.3</title>
-=======
-<section><title>Kernel 5.3.1</title>
->>>>>>> 6ede2da8
 
     <section><title>Fixed Bugs and Malfunctions</title>
       <list>
         <item>
-<<<<<<< HEAD
 	    <p>Function <c>inet:ntoa/1</c> has been fixed to return
 	    lowercase letters according to RFC 5935 that has been
 	    approved after this function was written. Previously
@@ -51,33 +61,6 @@
 	    accept %-suffixes on scoped addresses. The addresses does
 	    not work yet, but gives no parse errors.</p>
           <p>
-=======
-	    <p>The documentation for the 'quiet' option in
-	    disk_log:open/1 had an incorrect default value.</p>
-          <p>
-	    Own Id: OTP-14498</p>
-        </item>
-      </list>
-    </section>
-
-</section>
-
-<section><title>Kernel 5.3</title>
-
-    <section><title>Fixed Bugs and Malfunctions</title>
-      <list>
-        <item>
-	    <p>Function <c>inet:ntoa/1</c> has been fixed to return
-	    lowercase letters according to RFC 5935 that has been
-	    approved after this function was written. Previously
-	    uppercase letters were returned so this may be a
-	    backwards incompatible change depending on how the
-	    returned address string is used.</p>
-	    <p>Function <c>inet:parse_address/1</c> has been fixed to
-	    accept %-suffixes on scoped addresses. The addresses does
-	    not work yet, but gives no parse errors.</p>
-          <p>
->>>>>>> 6ede2da8
 	    *** POTENTIAL INCOMPATIBILITY ***</p>
           <p>
 	    Own Id: OTP-13006 Aux Id: ERIERL-20, ERL-429 </p>
@@ -275,7 +258,6 @@
 	    Add lost runtime dependency to erts-8.1. This should have
 	    been done in kernel-5.1 (OTP-19.1) as it cannot run
 	    without at least erts-8.1 (OTP-19.1).</p>
-<<<<<<< HEAD
           <p>
 	    Own Id: OTP-14003</p>
         </item>
@@ -738,71 +720,6 @@
 	    period.</p>
           <p>
 	    Own Id: OTP-13155 Aux Id: PR#646 </p>
-=======
-          <p>
-	    Own Id: OTP-14003</p>
-        </item>
-        <item>
-          <p>
-	    Type and doc for gen_{tcp,udp,sctp}:controlling_process/2
-	    has been improved.</p>
-          <p>
-	    Own Id: OTP-14022 Aux Id: PR-1208 </p>
-        </item>
-      </list>
-    </section>
-
-</section>
-
-<section><title>Kernel 5.1</title>
-
-    <section><title>Fixed Bugs and Malfunctions</title>
-      <list>
-        <item>
-          <p>
-	    Fix a memory leak when calling
-	    seq_trace:get_system_tracer().</p>
-          <p>
-	    Own Id: OTP-13742</p>
-        </item>
-        <item>
-          <p>
-	    Fix for the problem that when adding the ebin directory
-	    of an application to the code path, the
-	    <c>code:priv_dir/1</c> function returns an incorrect path
-	    to the priv directory of the same application.</p>
-          <p>
-	    Own Id: OTP-13758 Aux Id: ERL-195 </p>
-        </item>
-        <item>
-          <p>
-	    Fix code_server crash when adding code paths of two
-	    levels.</p>
-          <p>
-	    Own Id: OTP-13765 Aux Id: ERL-194 </p>
-        </item>
-        <item>
-          <p>
-	    Respect -proto_dist switch while connection to EPMD</p>
-          <p>
-	    Own Id: OTP-13770 Aux Id: PR-1129 </p>
-        </item>
-        <item>
-          <p>
-	    Fixed a bug where init:stop could deadlock if a process
-	    with infinite shutdown timeout (e.g. a supervisor)
-	    attempted to load code while terminating.</p>
-          <p>
-	    Own Id: OTP-13802</p>
-        </item>
-        <item>
-          <p>
-	    Close stdin of commands run in os:cmd. This is a
-	    backwards compatibility fix that restores the behaviour of
-	    pre 19.0 os:cmd.</p>
-          <p>
-	    Own Id: OTP-13867 Aux Id: seq13178 </p>
->>>>>>> 6ede2da8
         </item>
       </list>
     </section>
@@ -812,33 +729,16 @@
       <list>
         <item>
           <p>
-<<<<<<< HEAD
 	    Add {line_delim, byte()} option to inet:setopts/2 and
 	    decode_packet/3</p>
           <p>
 	    Own Id: OTP-12837</p>
-=======
-	    Add <c>net_kernel:setopts/2</c> and
-	    <c>net_kernel:getopts/2</c> to control options for
-	    distribution sockets in runtime.</p>
-          <p>
-	    Own Id: OTP-13564</p>
-        </item>
-        <item>
-          <p>
-	    Rudimentary support for DSCP has been implemented
-	    in the guise of a <c>tclass</c> socket option
-	    for IPv6 sockets.</p>
-          <p>
-	    Own Id: OTP-13582</p>
->>>>>>> 6ede2da8
-        </item>
-      </list>
-    </section>
-
-</section>
-
-<<<<<<< HEAD
+        </item>
+      </list>
+    </section>
+
+</section>
+
 <section><title>Kernel 4.1</title>
 
     <section><title>Improvements and New Features</title>
@@ -859,427 +759,12 @@
 	    feature.</p>
           <p>
 	    Own Id: OTP-12864</p>
-=======
-<section><title>Kernel 5.0.2</title>
-
-    <section><title>Fixed Bugs and Malfunctions</title>
-      <list>
-        <item>
-          <p>
-	    When calling os:cmd from a process that has set trap_exit
-	    to true an 'EXIT' message would be left in the message
-	    queue. This bug was introduced in kernel vsn 5.0.1.</p>
-          <p>
-	    Own Id: OTP-13813</p>
->>>>>>> 6ede2da8
-        </item>
-      </list>
-    </section>
-
-</section>
-
-<<<<<<< HEAD
-=======
-<section><title>Kernel 5.0.1</title>
-
-    <section><title>Fixed Bugs and Malfunctions</title>
-      <list>
-        <item>
-          <p>
-	    Fix a os:cmd bug where creating a background job using
-	    &amp; would cause os:cmd to hang until the background job
-	    terminated or closed its stdout and stderr file
-	    descriptors. This bug has existed from kernel 5.0.</p>
-          <p>
-	    Own Id: OTP-13741</p>
-        </item>
-      </list>
-    </section>
-
-</section>
-
-<section><title>Kernel 5.0</title>
-
-    <section><title>Fixed Bugs and Malfunctions</title>
-      <list>
-        <item>
-	    <p>The handling of <c>on_load</c> functions has been
-	    improved. The major improvement is that if a code upgrade
-	    fails because the <c>on_load</c> function fails, the
-	    previous version of the module will now be retained.</p>
-          <p>
-	    Own Id: OTP-12593</p>
-        </item>
-        <item>
-	    <p><c>rpc:call()</c> and <c>rpc:block_call()</c> would
-	    sometimes cause an exception (which was not mentioned in
-	    the documentation). This has been corrected so that
-	    <c>{badrpc,Reason}</c> will be returned instead.</p>
-          <p>
-	    Own Id: OTP-13409</p>
-        </item>
-        <item>
-	    <p>On Windows, for modules that were loaded early (such
-	    as the <c>lists</c> module), <c>code:which/1</c> would
-	    return the path with mixed slashes and backslashes, for
-	    example: <c>"C:\\Program
-	    Files\\erl8.0/lib/stdlib-2.7/ebin/lists.beam"</c>. This
-	    has been corrected.</p>
-          <p>
-	    Own Id: OTP-13410</p>
-        </item>
-        <item>
-          <p>
-	    Make file:datasync use fsync instead of fdatasync on Mac
-	    OSX.</p>
-          <p>
-	    Own Id: OTP-13411</p>
-        </item>
-        <item>
-          <p>
-	    The default chunk size for the fallback sendfile
-	    implementation, used on platforms that do not have a
-	    native sendfile, has been decreased in order to reduce
-	    connectivity issues.</p>
-          <p>
-	    Own Id: OTP-13444</p>
-        </item>
-        <item>
-          <p>
-	    Large file writes (2Gb or more) could fail on some Unix
-	    platforms (for example, OS X and FreeBSD).</p>
-          <p>
-	    Own Id: OTP-13461</p>
-        </item>
-        <item>
-          <p>
-	    A bug has been fixed where the DNS resolver inet_res did
-	    not refresh its view of the contents of for example
-	    resolv.conf immediately after start and hence then failed
-	    name resolution. Reported and fix suggested by Michal
-	    Ptaszek in GitHUB pull req #949.</p>
-          <p>
-	    Own Id: OTP-13470 Aux Id: Pull #969 </p>
-        </item>
-        <item>
-          <p>
-	    Fix process leak from global_group.</p>
-          <p>
-	    Own Id: OTP-13516 Aux Id: PR-1008 </p>
-        </item>
-        <item>
-          <p>
-	    The function <c>inet:gethostbyname/1</c> now honors the
-	    resolver option <c>inet6</c> instead of always looking up
-	    IPv4 addresses.</p>
-          <p>
-	    *** POTENTIAL INCOMPATIBILITY ***</p>
-          <p>
-	    Own Id: OTP-13622 Aux Id: PR-1065 </p>
-        </item>
-        <item>
-          <p>
-	    The <c>Status</c> argument to <c>init:stop/1</c> is now
-	    sanity checked to make sure <c>erlang:halt</c> does not
-	    fail.</p>
-          <p>
-	    Own Id: OTP-13631 Aux Id: PR-911 </p>
-        </item>
-      </list>
-    </section>
-
-
-    <section><title>Improvements and New Features</title>
-      <list>
-        <item>
-          <p>
-	    Add {line_delim, byte()} option to inet:setopts/2 and
-	    decode_packet/3</p>
-          <p>
-	    Own Id: OTP-12837</p>
-        </item>
-        <item>
-          <p>
-	    Added <seealso
-	    marker="kernel:os#perf_counter/1">os:perf_counter/1</seealso>.</p>
-          <p>
-	    The perf_counter is a very very cheap and high resolution
-	    timer that can be used to timestamp system events. It
-	    does not have monoticity guarantees, but should on most
-	    OS's expose a monotonous time.</p>
-          <p>
-	    Own Id: OTP-12908</p>
-        </item>
-        <item>
-          <p>
-	    The os:cmd call has been optimized on unix platforms to
-	    be scale better with the number of schedulers.</p>
-          <p>
-	    Own Id: OTP-13089</p>
-        </item>
-        <item>
-	    <p>New functions that can load multiple modules at once
-	    have been added to the '<c>code</c>' module. The
-	    functions are <c>code:atomic_load/1</c>,
-	    <c>code:prepare_loading/1</c>,
-	    <c>code:finish_loading/1</c>, and
-	    <c>code:ensure_modules_loaded/1</c>.</p>
-          <p>
-	    Own Id: OTP-13111</p>
-        </item>
-        <item>
-          <p>
-	    The code path cache feature turned out not to be very
-	    useful in practice and has been removed. If an attempt is
-	    made to enable the code path cache, there will be a
-	    warning report informing the user that the feature has
-	    been removed.</p>
-          <p>
-	    Own Id: OTP-13191</p>
-        </item>
-        <item>
-	    <p>When an attempt is made to start a distributed Erlang
-	    node with the same name as an existing node, the error
-	    message will be much shorter and easier to read than
-	    before. Example:</p>
-	    <p><c>Protocol 'inet_tcp': the name somename@somehost
-	    seems to be in use by another Erlang node</c></p>
-          <p>
-	    Own Id: OTP-13294</p>
-        </item>
-        <item>
-          <p>
-	    The output of the default error logger is somewhat
-	    prettier and easier to read. The default error logger is
-	    used during start-up of the OTP system. If the start-up
-	    fails, the output will be easier to read.</p>
-          <p>
-	    Own Id: OTP-13325</p>
-        </item>
-        <item>
-	    <p>The functions <c>rpc:safe_multi_server_call/2,3</c>
-	    that were deprecated in R12B have been removed.</p>
-          <p>
-	    *** POTENTIAL INCOMPATIBILITY ***</p>
-          <p>
-	    Own Id: OTP-13449</p>
-        </item>
-        <item>
-          <p>
-	    Update the error reasons in dist_util, and show them in
-	    the logs if net_kernel:verbose(1) has been called.</p>
-          <p>
-	    Own Id: OTP-13458</p>
-        </item>
-        <item>
-          <p>
-	    Experimental support for Unix Domain Sockets has been
-	    implemented. Read the sources if you want to try it out.
-	    Example: <c>gen_udp:open(0,
-	    [{ifaddr,{local,"/tmp/socket"}}])</c>. Documentation will
-	    be written after user feedback on the experimental API.</p>
-          <p>
-	    Own Id: OTP-13572 Aux Id: PR-612 </p>
-        </item>
-        <item>
-          <p>
-	    Allow heart to be configured to not kill the previous
-	    emulator before calling the HEART_COMMAND. This is done
-	    by setting the environment variable HEART_NO_KILL to
-	    TRUE.</p>
-          <p>
-	    Own Id: OTP-13650</p>
-        </item>
-      </list>
-    </section>
-
-</section>
-
-<section><title>Kernel 4.2</title>
-
-    <section><title>Fixed Bugs and Malfunctions</title>
-      <list>
-        <item>
-	    <p><c>code:load_abs([10100])</c> would bring down the
-	    entire runtime system and create a crash dump. Corrected
-	    to generate an error exception in the calling
-	    process.</p>
-	    <p>Also corrected specs for code loading functions and
-	    added more information in the documentation about the
-	    error reasons returned by code-loading functions.</p>
-          <p>
-	    Own Id: OTP-9375</p>
-        </item>
-        <item>
-          <p>
-	    <seealso
-	    marker="kernel:gen_tcp#accept/2"><c>gen_tcp:accept/2</c></seealso>
-	    was not <seealso
-	    marker="erts:time_correction#Time_Warp_Safe_Code">time
-	    warp safe</seealso>. This since it used the same time as
-	    returned by <seealso
-	    marker="erts:erlang#now/0"><c>erlang:now/0</c></seealso>
-	    when calculating timeout. This has now been fixed.</p>
-          <p>
-	    Own Id: OTP-13254 Aux Id: OTP-11997, OTP-13222 </p>
-        </item>
-        <item>
-	    <p> Correct the contract for <c>inet:getifaddrs/1</c>.
-	    </p>
-          <p>
-	    Own Id: OTP-13335 Aux Id: ERL-95 </p>
-        </item>
-      </list>
-    </section>
-
-
-    <section><title>Improvements and New Features</title>
-      <list>
-        <item>
-          <p>
-	    Time warp safety improvements.</p>
-          <p>
-	    Introduced the options <c>monotonic_timestamp</c>, and
-	    <c>strict_monotonic_timestamp</c> to the trace,
-	    sequential trace, and system profile functionality. This
-	    since the already existing <c>timestamp</c> option is not
-	    time warp safe.</p>
-          <p>
-	    Introduced the option <c>safe_fixed_monotonic_time</c> to
-	    <c>ets:info/2</c> and <c>dets:info/2</c>. This since the
-	    already existing <c>safe_fixed</c> option is not time
-	    warp safe.</p>
-          <p>
-	    Own Id: OTP-13222 Aux Id: OTP-11997 </p>
-        </item>
-        <item>
-          <p>
-	    Add validation callback for heart</p>
-          <p>
-	    The erlang heart process may now have a validation
-	    callback installed. The validation callback will be
-	    executed, if present, before any heartbeat to heart port
-	    program. If the validation fails, or stalls, no heartbeat
-	    will be sent and the node will go down.</p>
-          <p>
-	    With the option <c>'check_schedulers'</c> heart executes
-	    a responsiveness check of the schedulers before a
-	    heartbeat is sent to the port program. If the
-	    responsiveness check fails, the heartbeat will not be
-	    performed (as intended).</p>
-          <p>
-	    Own Id: OTP-13250</p>
-        </item>
-        <item>
-          <p>
-	    Clarify documentation of <c>net_kernel:allow/1</c></p>
-          <p>
-	    Own Id: OTP-13299</p>
-        </item>
-        <item>
-          <p>
-	    EPMD supports both IPv4 and IPv6</p>
-          <p>
-	    Also affects oldest supported windows version.</p>
-          <p>
-	    Own Id: OTP-13364</p>
-        </item>
-      </list>
-    </section>
-
-</section>
-
-<section><title>Kernel 4.1.1</title>
-
-    <section><title>Fixed Bugs and Malfunctions</title>
-      <list>
-        <item>
-          <p>
-	    Host name lookups though inet_res, the Erlang DNS
-	    resolver, are now done case insensitively according to
-	    RFC 4343. Patch by Holger Weiß.</p>
-          <p>
-	    Own Id: OTP-12836</p>
-        </item>
-        <item>
-          <p>
-	    IPv6 distribution handler has been updated to share code
-	    with IPv4 so that all features are supported in IPv6 as
-	    well. A bug when using an IPv4 address as hostname has
-	    been fixed.</p>
-          <p>
-	    Own Id: OTP-13040</p>
-        </item>
-        <item>
-          <p>
-	    Caching of host names in the internal DNS resolver
-	    inet_res has been made character case insensitive for
-	    host names according to RFC 4343.</p>
-          <p>
-	    Own Id: OTP-13083</p>
-        </item>
-        <item>
-	    <p>Cooked file mode buffering has been fixed so
-	    file:position/2 now works according to Posix on Posix
-	    systems i.e. when file:position/2 returns an error the
-	    file pointer is unaffected.</p> <p>The Windows system
-	    documentation, however, is unclear on this point so the
-	    documentation of file:position/2 still does not promise
-	    anything.</p> <p>Cooked file mode file:pread/2,3 and
-	    file:pwrite/2,3 have been corrected to honor character
-	    encoding like the combination of file:position/2 and
-	    file:read/2 or file:write/2 already does. This is
-	    probably not very useful since the character
-	    representation on the caller's side is latin1,
-	    period.</p>
-          <p>
-	    Own Id: OTP-13155 Aux Id: PR#646 </p>
-        </item>
-      </list>
-    </section>
-
-
-    <section><title>Improvements and New Features</title>
-      <list>
-        <item>
-          <p>
-	    Add {line_delim, byte()} option to inet:setopts/2 and
-	    decode_packet/3</p>
-          <p>
-	    Own Id: OTP-12837</p>
-        </item>
-      </list>
-    </section>
-
-</section>
-
-<section><title>Kernel 4.1</title>
-
-    <section><title>Improvements and New Features</title>
-      <list>
-        <item>
-	    <p>A mechanism for limiting the amount of text that the
-	    built-in error logger events will produce has been
-	    introduced. It is useful for limiting both the size of
-	    log files and the CPU time used to produce them.</p>
-	    <p>This mechanism is experimental in the sense that it
-	    may be changed if it turns out that it does not solve the
-	    problem it is supposed to solve. In that case, there may
-	    be backward incompatible improvements to this
-	    mechanism.</p>
-	    <p>See the documentation for the config parameter
-	    <c>error_logger_format_depth</c> in the Kernel
-	    application for information about how to turn on this
-	    feature.</p>
-          <p>
-	    Own Id: OTP-12864</p>
-        </item>
-      </list>
-    </section>
-
-</section>
-
->>>>>>> 6ede2da8
+        </item>
+      </list>
+    </section>
+
+</section>
+
 <section><title>Kernel 4.0</title>
 
     <section><title>Fixed Bugs and Malfunctions</title>
