--- conflicted
+++ resolved
@@ -31,7 +31,6 @@
   </header>
   <p>This document describes the changes made to the Kernel application.</p>
 
-<<<<<<< HEAD
 <section><title>Kernel 8.5.1</title>
 
     <section><title>Fixed Bugs and Malfunctions</title>
@@ -141,15 +140,11 @@
       </list>
     </section>
 
-=======
-<section><title>Kernel 8.3.2.2</title>
->>>>>>> 5e5963b8
 
     <section><title>Improvements and New Features</title>
       <list>
         <item>
           <p>
-<<<<<<< HEAD
 	    Add rudimentary debug feature (option) for the
 	    inet-driver based sockets, such as gen_tcp and gen_udp.</p>
           <p>
@@ -184,8 +179,6 @@
         </item>
         <item>
           <p>
-=======
->>>>>>> 5e5963b8
 	    A new function <seemfa
 	    marker="kernel:global#disconnect/0"><c>global:disconnect/0</c></seemfa>
 	    has been introduced with which one can cleanly disconnect
@@ -199,7 +192,6 @@
 
 </section>
 
-<<<<<<< HEAD
 <section><title>Kernel 8.4.2</title>
 
     <section><title>Fixed Bugs and Malfunctions</title>
@@ -583,8 +575,25 @@
 
 </section>
 
-=======
->>>>>>> 5e5963b8
+<section><title>Kernel 8.3.2.2</title>
+
+    <section><title>Improvements and New Features</title>
+      <list>
+        <item>
+          <p>
+	    A new function <seemfa
+	    marker="kernel:global#disconnect/0"><c>global:disconnect/0</c></seemfa>
+	    has been introduced with which one can cleanly disconnect
+	    a node from all other nodes in a cluster of <c>global</c>
+	    nodes.</p>
+          <p>
+	    Own Id: OTP-18232 Aux Id: OTP-17843, PR-6264 </p>
+        </item>
+      </list>
+    </section>
+
+</section>
+
 <section><title>Kernel 8.3.2.1</title>
 
     <section><title>Fixed Bugs and Malfunctions</title>
