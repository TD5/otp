--- conflicted
+++ resolved
@@ -31,8 +31,6 @@
   </header>
   <p>This document describes the changes made to the Kernel application.</p>
 
-<<<<<<< HEAD
-=======
 <section><title>Kernel 9.2.1</title>
 
     <section><title>Fixed Bugs and Malfunctions</title>
@@ -50,7 +48,6 @@
 
 </section>
 
->>>>>>> b83df13e
 <section><title>Kernel 9.2</title>
 
     <section><title>Fixed Bugs and Malfunctions</title>
