--- conflicted
+++ resolved
@@ -31,16 +31,11 @@
   </header>
   <p>This document describes the changes made to the Kernel application.</p>
 
-<<<<<<< HEAD
 <section><title>Kernel 9.1</title>
-=======
-<section><title>Kernel 8.3.2.4</title>
->>>>>>> 92879e99
-
-    <section><title>Fixed Bugs and Malfunctions</title>
-      <list>
-        <item>
-<<<<<<< HEAD
+
+    <section><title>Fixed Bugs and Malfunctions</title>
+      <list>
+        <item>
 	    <p>Fixed an issue with truncated crash slogans on failed
 	    emulator start.</p>
           <p>
@@ -100,15 +95,12 @@
 	    Own Id: OTP-18685</p>
         </item>
         <item>
-=======
->>>>>>> 92879e99
           <p>
 	    gen_tcp:connect with socket address and socket (inet-)
 	    backend fails because of missing callback function.</p>
           <p>
 	    Own Id: OTP-18707 Aux Id: #7530 </p>
         </item>
-<<<<<<< HEAD
         <item>
           <p>
 	    The DNS RR cache used by `inet_res` has been fixed to
@@ -1585,8 +1577,22 @@
           <p>
 	    Own Id: OTP-17988</p>
         </item>
-=======
->>>>>>> 92879e99
+      </list>
+    </section>
+
+</section>
+
+<section><title>Kernel 8.3.2.4</title>
+
+    <section><title>Fixed Bugs and Malfunctions</title>
+      <list>
+        <item>
+          <p>
+	    gen_tcp:connect with socket address and socket (inet-)
+	    backend fails because of missing callback function.</p>
+          <p>
+	    Own Id: OTP-18707 Aux Id: #7530 </p>
+        </item>
       </list>
     </section>
 
