<?xml version="1.0" encoding="utf-8" ?>
<!DOCTYPE chapter SYSTEM "chapter.dtd">

<chapter>
  <header>
    <copyright>
      <year>2004</year><year>2023</year>
      <holder>Ericsson AB. All Rights Reserved.</holder>
    </copyright>
    <legalnotice>
      Licensed under the Apache License, Version 2.0 (the "License");
      you may not use this file except in compliance with the License.
      You may obtain a copy of the License at
 
          http://www.apache.org/licenses/LICENSE-2.0

      Unless required by applicable law or agreed to in writing, software
      distributed under the License is distributed on an "AS IS" BASIS,
      WITHOUT WARRANTIES OR CONDITIONS OF ANY KIND, either express or implied.
      See the License for the specific language governing permissions and
      limitations under the License.

    </legalnotice>

    <title>Kernel Release Notes</title>
    <prepared></prepared>
    <docno></docno>
    <date></date>
    <rev></rev>
    <file>notes.xml</file>
  </header>
  <p>This document describes the changes made to the Kernel application.</p>

<<<<<<< HEAD
<section><title>Kernel 9.0.2</title>
=======
<section><title>Kernel 8.5.4.2</title>
>>>>>>> fd0e27a5

    <section><title>Fixed Bugs and Malfunctions</title>
      <list>
        <item>
          <p>
<<<<<<< HEAD
	    Fix bug where when you entered Alt+Enter in the terminal,
	    the cursor would move to the last line, instead of moving
	    to the next line.</p>
          <p>
	    Own Id: OTP-18580 Aux Id: PR-7242 </p>
        </item>
        <item>
          <p>
	    Fix so that the shell does not crash on startup when
	    termcap is not available.</p>
          <p>
	    Own Id: OTP-18624 Aux Id: GH-7296 </p>
        </item>
        <item>
          <p>
	    Multiple socket:accept calls issue. When making multiple
	    accept calls, only the last call is active.</p>
          <p>
	    Own Id: OTP-18635 Aux Id: #7328 </p>
        </item>
        <item>
          <p>
	    Fix the shell to ignore terminal delay when the terminal
	    capabilities report that they should be used.</p>
          <p>
	    Own Id: OTP-18636 Aux Id: PR-7352 GH-7308 </p>
        </item>
        <item>
          <p>
	    Fix "oldshell" to echo characters while typing on
	    Windows.</p>
          <p>
	    Own Id: OTP-18637 Aux Id: PR-7359 GH-7324 </p>
        </item>
        <item>
          <p>
	    Fix eof handling when reading from stdin when erlang is
	    started using <c>-noshell</c>.</p>
          <p>
	    Own Id: OTP-18640 Aux Id: PR-7384 GH-7368 GH-7286 GH-6881 </p>
        </item>
        <item>
          <p>
	    On Windows, a call to the function socket:close, when
	    there are waiting active calls to read, write or accept
	    functions, could hang.</p>
          <p>
	    Own Id: OTP-18646</p>
        </item>
        <item>
          <p>
	    Fix issues when reading or configuring <c>standard_io</c>
	    on Windows when erl.exe is started using <c>-noshell</c>
	    flag.</p>
          <p>
	    Own Id: OTP-18649 Aux Id: GH-7261 PR-7400 </p>
        </item>
        <item>
          <p>
	    gen_udp:connect with inet_backend = socket fails when the
	    Address is a hostname (string or atom).</p>
          <p>
	    Own Id: OTP-18650</p>
        </item>
        <item>
          <p>
	    Fixed problem which would cause shell to crash if
	    particular escape sequence was written to stdout.</p>
          <p>
	    Own Id: OTP-18651 Aux Id: PR-7242 </p>
        </item>
        <item>
          <p>
	    Fixed problem where output would disappear if it was
	    received after a prompt was written in the shell.</p>
          <p>
	    Own Id: OTP-18652 Aux Id: PR-7242 </p>
        </item>
        <item>
          <p>
	    Fix a crash where the location of erts could not be found
	    in rebar3 dev builds.</p>
          <p>
	    Own Id: OTP-18656 Aux Id: PR-7404 GH-7390 </p>
        </item>
        <item>
          <p>
	    Introduce the KERNEL application parameter
	    <c>standard_io_encoding</c> that can be used to set the
	    default encoding for standard_io. This option needs to be
	    set to <c>latin1</c> if the application wants to treat
	    all input data as bytes rather than utf-8 encoded
	    characters.</p>
          <p>
	    Own Id: OTP-18657 Aux Id: GH-7230 PR-7384 </p>
        </item>
      </list>
    </section>

</section>

<section><title>Kernel 9.0.1</title>

    <section><title>Fixed Bugs and Malfunctions</title>
      <list>
        <item>
	    <p>The POSIX error <c>exdev</c> was sometimes incorrectly
	    described as "cross domain link" in some error
	    messages.</p>
          <p>
	    Own Id: OTP-18578 Aux Id: GH-7213 </p>
        </item>
        <item>
          <p>
	    Corrected the socket send function description (send with
	    Timeout = nowait). The send function(s) could not return
	    {ok, {RestData, SelectInfo}}</p>
          <p>
	    Own Id: OTP-18584 Aux Id: #7238 </p>
        </item>
      </list>
    </section>

</section>

<section><title>Kernel 9.0</title>

    <section><title>Fixed Bugs and Malfunctions</title>
      <list>
        <item>
          <p>
	    Fixed a bug where duplicate keys were allowed in the .app
	    file of an application. Duplicate keys are now rejected
	    and the application will not start if they exist.</p>
          <p>
	    *** POTENTIAL INCOMPATIBILITY ***</p>
          <p>
	    Own Id: OTP-18210 Aux Id: GH-5877 PR-5878 </p>
        </item>
        <item>
          <p>
	    Fix inconsistent handling in logger_formatter of the
	    branched values in conditional branches. For example
	    using <c>msg</c> in a conditional branch would not be
	    formatted as it should before this fix.</p>
          <p>
	    Own Id: OTP-18225 Aux Id: PR-6036 </p>
        </item>
        <item>
          <p>
	    Fix the logger_std_h handler to log to standard_error if
	    logging to standard_io fails for any reason.</p>
          <p>
	    Own Id: OTP-18226 Aux Id: PR-6253 </p>
        </item>
        <item>
          <p>
	    Fix the TLS distribution to work when starting Erlang in
	    embedded mode and a connection is done before kernel is
	    fully started.</p>
          <p>
	    Own Id: OTP-18248 Aux Id: PR-6227 GH-6085 </p>
        </item>
        <item>
          <p>
	    erl <c>-remsh</c> has been improved to provide better
	    error reasons and work when using a shell without
	    terminal support (that is an "oldshell").</p>
          <p>
	    Own Id: OTP-18271 Aux Id: PR-6279 </p>
        </item>
        <item>
          <p>
	    Fix logging of log events generated before kernel is
	    started to not fail if the code for formatting those log
	    messaged have not yet been loaded.</p>
          <p>
	    Own Id: OTP-18286 Aux Id: PR-5955 </p>
        </item>
        <item>
	    <p> <c>proc_lib:start*/*</c> has become synchronous when
	    the started process fails. This requires that a failing
	    process use a new function <c>proc_lib:init_fail/2,3</c>,
	    or exits, to indicate failure. All OTP behaviours have
	    been fixed to do this. </p><p> All these start functions
	    now consume the <c>'EXIT'</c> message from a process link
	    for all error returns. Previously it was only the
	    <c>start_link/*</c> functions that did this, and only
	    when the started function exited, not when it used
	    <c>init_ack/1,2</c> or <c>init_fail/2,3</c> to create the
	    return value. </p>
          <p>
	    *** POTENTIAL INCOMPATIBILITY ***</p>
          <p>
	    Own Id: OTP-18471 Aux Id: GH-6339, PR-6843 </p>
        </item>
        <item>
	    <p>Fixed a bug where <c>file:read(standard_io, ...)</c>
	    unexpectedly returned <c>eof</c> in binary mode.</p>
          <p>
	    Own Id: OTP-18486 Aux Id: PR-6881 </p>
        </item>
        <item>
          <p>
	    Return type for <c>seq_trace:get_token/1</c> fixed.</p>
          <p>
	    Own Id: OTP-18528 Aux Id: PR-7009 </p>
        </item>
        <item>
          <p>
	    Looking up, connecting to and sending to a host with an
	    empty name is now handled by trying to look up the
	    address of the root domain, which fails. Previously some
	    of these operations caused an internal exception, which
	    contradicted type specifications.</p>
          <p>
	    Own Id: OTP-18543 Aux Id: GH-6353 </p>
        </item>
        <item>
          <p>
	    Replaced a regex with a special case handling of ANSI
	    Select Graphic Rendition escape characters, to speed up
	    io output that make use of these escape sequences.</p>
          <p>
	    Own Id: OTP-18547 Aux Id: PR-7092 </p>
        </item>
      </list>
    </section>


    <section><title>Improvements and New Features</title>
      <list>
        <item>
	    <p>The Erlang shell has been improved to support the
	    following features:</p> <list> <item>Auto-complete
	    variables, record names, record field names, map keys,
	    function parameter types and filenames.</item> <item>Open
	    external editor in the shell (with C-o) to edit the
	    current expression in an editor.</item> <item>Support
	    defining records (with types), functions and function
	    typespecs, and custom types in the shell.</item> <item>Do
	    not save pager commands, and input to io:getline in
	    history.</item> </list>
          <p>
	    Own Id: OTP-14835 Aux Id: PR-5924 </p>
        </item>
        <item>
	    <p>The TTY/terminal subsystem has been rewritten by
	    moving more code to Erlang from the old linked-in driver
	    and implementing all the I/O primitives needed in a NIF
	    instead. </p><p> On Unix platforms the user should not
	    notice a lot of difference, besides better handling of
	    unicode characters and fixing of some long standing bugs.
	    </p><p> Windows users will notice that erl.exe has the
	    same functionality as a normal Unix shell and that
	    werl.exe has been removed and replaced with a symlink to
	    erl.exe. This makes the Windows Erlang terminal
	    experience identical to that of Unix. </p><p> The
	    re-write brings with it a number of bug fixes and feature
	    additions:</p> <list> <item>The TTY is now reset when
	    Erlang exits, fixing zsh to not break when terminating an
	    Erlang session.</item> <item><c>standard_error</c> now
	    uses the same unicode mode as <c>standard_io</c>.</item>
	    <item>Hitting backspace when searching the shell history
	    with an empty search string no longer breaks the
	    shell.</item> <item>Tab expansion now works on remote
	    nodes started using the JCL interface.</item> <item>It is
	    now possible to configure the shell slogan and the
	    session slogans (that is the texts that appear when you
	    start an Erlang shell). See the kernel documentation for
	    more details.</item> <item>Added shell:start_interactive
	    for starting the interactive shell from a non-interactive
	    Erlang session (for example an escript).</item> <item>On
	    Windows, when starting in detached mode the standard
	    handler are now set to <c>nul</c> devices instead of
	    being unset.</item> <item> Standard I/O now always
	    defaults to <c>unicode</c> mode if supported. Previously
	    the default was <c>latin1</c> if the runtime system had
	    been started with <c>-oldshell</c> or <c>-noshell</c>
	    (for example in an <c>escript</c>). To send raw bytes
	    over standard out, one now explicitly has to specify
	    <c>io:setopts(standard_io, [{encoding, latin1}]).</c>
	    </item> </list>
          <p>
	    *** POTENTIAL INCOMPATIBILITY ***</p>
          <p>
	    Own Id: OTP-17932 Aux Id: PR-6144 GH-3150 GH-3390 GH-4343
	    GH-4225 </p>
        </item>
        <item>
	    <p>Add support for socket on Windows.</p> <list>
	    <item>Pre release status.</item> <item>Error codes not
	    finalized.</item> <item>No explicit support for Windows
	    specific options (socket options, flags for read and
	    write).</item> <item>New async api for Windows
	    (completion). See the <c>Asynchronous calls</c> chapter
	    in the (Socket Usage) Users Guide.</item> <item>To ensure
	    platform independence, gen_tcp and gen_udp is
	    <em>intended</em> to be used (not yet updated).</item>
	    </list>
          <p>
	    Own Id: OTP-18029</p>
        </item>
        <item>
	    <p>As announced since the release of OTP 24, support
	    for:</p> <list> <item><p> version 4 node container types
	    in the external term format are now mandatory. That is,
	    references supporting up to 5 32-bit integer identifiers,
	    and process and port identifiers with support for 64-bit
	    data storage. The distribution flag <seeguide
	    marker="erts:erl_dist_protocol#DFLAG_V4_NC"><c>DFLAG_V4_NC</c></seeguide>
	    is therefor now also mandatory. OTP has since OTP 24
	    supported this. Also note that the external format
	    produced by <c>term_to_binary()</c> and
	    <c>term_to_iovec()</c> will unconditionally produce pids,
	    ports, and references supporting this larger format.
	    </p></item> <item><p> the <seeguide
	    marker="erts:erl_dist_protocol#new_link_protocol">new
	    link protocol</seeguide> introduced in OTP 23.3 is now
	    mandatory. The distribution flag <seeguide
	    marker="erts:erl_dist_protocol#DFLAG_UNLINK_ID"><c>DFLAG_UNLINK_ID</c></seeguide>
	    is therefor now also mandatory. </p></item> </list>
	    <p>Due to the above, OTP 26 nodes will refuse to connect
	    to OTP nodes from releases prior to OTP 24.</p>
          <p>
	    *** POTENTIAL INCOMPATIBILITY ***</p>
          <p>
	    Own Id: OTP-18140 Aux Id: PR-6072 </p>
        </item>
        <item>
	    <p> Support for Kernel TLS (kTLS), has been added to the
	    SSL application, for TLS distribution (<c>-proto_dist
	    inet_tls</c>), the SSL option <c>{ktls, true}</c>. Using
	    this for general SSL sockets is uncomfortable,
	    undocumented and not recommended since it requires very
	    platform dependent raw options. </p><p> This, for now,
	    only works for some not too old Linux distributions.
	    Roughly, a kernel 5.2.0 or later with support for
	    UserLand Protocols and the kernel module <c>tls</c> is
	    required. </p>
          <p>
	    Own Id: OTP-18235 Aux Id: PR-6104, PR-5840 </p>
        </item>
        <item>
          <p>
	    Add code:get_doc/2 which adds support to fetch
	    documentation skeletons of functions using debug_info
	    chunks instead of eep48 doc chunks.</p>
          <p>
	    Own Id: OTP-18261 Aux Id: PR-5924 </p>
        </item>
        <item>
          <p>
	    The Erlang shell's auto-completion when typing <c>tab</c>
	    has been changed to happen after the editing current line
	    instead of before it.</p>
          <p>
	    This behaviour can be configured using a the
	    <c>shell_expand_location</c> STDLIB configuration
	    parameter.</p>
          <p>
	    Own Id: OTP-18278 Aux Id: PR-6260 </p>
        </item>
        <item>
          <p>
	    Typing <c>Ctrl+L</c> in a shell now clears the screen and
	    redraws the current line instead of only redrawing the
	    current line. To only redraw the current line, you must
	    now type <c>Alt+L</c>. This brings the behaviour of
	    <c>Ctrl+L</c> closer to how bash and other shells work.</p>
          <p>
	    *** POTENTIAL INCOMPATIBILITY ***</p>
          <p>
	    Own Id: OTP-18285 Aux Id: PR-6262 </p>
        </item>
        <item>
          <p>
	    gen_server optimized by caching callback functions</p>
          <p>
	    Own Id: OTP-18305 Aux Id: PR-5831 </p>
        </item>
        <item>
          <p>
	    Prepare the <c>pg</c> communication protocol for upgrade.
	    The plan is for OTP-28 nodes to be able to use an
	    upgraded <c>pg</c> protocol while still being able to
	    talk with OTP 26 nodes.</p>
          <p>
	    Own Id: OTP-18327 Aux Id: PR-6433 </p>
        </item>
        <item>
          <p>
	    New <c>disk_log</c> log type <c>rotate</c>, where the log
	    files are compressed upon rotation.</p>
          <p>
	    Own Id: OTP-18331 Aux Id: ERIERL-870 </p>
        </item>
        <item>
	    <p>The following <seemfa
	    marker="kernel:inet#setopts/2"><c>inet:setopts/2</c></seemfa>
	    options have been introduced:</p> <taglist> <tag><seeerl
	    marker="kernel:inet#option-reuseport"><c>reuseport</c></seeerl></tag>
	    <item><p>Reuse of local port. Load balancing may or may
	    not be provided depending on underlying OS.</p></item>
	    <tag><seeerl
	    marker="kernel:inet#option-reuseport_lb"><c>reuseport_lb</c></seeerl></tag>
	    <item><p>Reuse of local port. Load balancing
	    provided.</p></item> <tag><seeerl
	    marker="kernel:inet#option-exclusiveaddruse"><c>exclusiveaddruse</c></seeerl></tag>
	    <item><p>Exclusive address/port usage on Windows. This
	    socket option is Windows specific and will silently be
	    ignored on other systems.</p></item> </taglist> <p>The
	    behavior of setting <seeerl
	    marker="kernel:inet#option-reuseaddr"><c>reuseaddr</c></seeerl>
	    on Windows have changed in a <em>backwards
	    incompatible</em> way. The underlying <c>SO_REUSEADDR</c>
	    socket option is now only set if both the <c>reusaddr</c>
	    and the <c>reuseport</c> <c>inet</c> options have been
	    set. This since the underlying <c>SO_REUSEADDR</c> socket
	    option on Windows behaves similar to how BSD behaves if
	    both the underlying socket options <c>SO_REUSEADDR</c>
	    and <c>SO_REUSEPORT</c> have been set. See the
	    documentation of the <c>reuseaddr</c> option for more
	    information.</p>
          <p>
	    *** POTENTIAL INCOMPATIBILITY ***</p>
          <p>
	    Own Id: OTP-18344 Aux Id: PR-6522, PR-6944, OTP-18324,
	    PR-6481, GH-6461 </p>
        </item>
        <item>
          <p>
	    Replace size/1 with either tuple_size/1 or byte_size/1</p>
          <p>
	    The <c>size/1</c> BIF is not optimized by the JIT, and
	    its use can result in worse types for Dialyzer.</p>
          <p>
	    When one knows that the value being tested must be a
	    tuple, <c>tuple_size/1</c> should always be preferred.</p>
          <p>
	    When one knows that the value being tested must be a
	    binary, <c>byte_size/1</c> should be preferred. However,
	    <c>byte_size/1</c> also accepts a bitstring (rounding up
	    size to a whole number of bytes), so one must make sure
	    that the call to <c>byte_size/</c> is preceded by a call
	    to <c>is_binary/1</c> to ensure that bitstrings are
	    rejected. Note that the compiler removes redundant calls
	    to <c>is_binary/1</c>, so if one is not sure whether
	    previous code had made sure that the argument is a
	    binary, it does not harm to add an <c>is_binary/1</c>
	    test immediately before the call to <c>byte_size/1</c>.</p>
          <p>
	    Own Id: OTP-18405 Aux Id:
	    GH-6672,PR-6702,PR-6768,PR-6700,PR-6769,PR-6812,PR-6814 </p>
        </item>
        <item>
	    <p>The function <c>file:pid2name/1</c> is deprecated and
	    will be removed in Erlang/OTP 27.</p>
          <p>
	    Own Id: OTP-18419</p>
        </item>
        <item>
          <p>
	    The modules Erlang DNS resolver <c>inet_res</c> and
	    helper modules have been updated for RFC6891; to handle
	    OPT RR with DNSSEC OK (DO) bit.</p>
          <p>
	    Own Id: OTP-18442 Aux Id: PR-6786, GH-6606 </p>
        </item>
        <item>
          <p>
	    Introduced <seemfa
	    marker="kernel:application#get_supervisor/1"><c>application:get_supervisor/1</c></seemfa>.</p>
          <p>
	    Own Id: OTP-18444 Aux Id: PR-6035 </p>
        </item>
        <item>
	    <p> Handling of <c>on_load</c> modules during boot has
	    been improved by adding an extra step in the boot order
	    for embedded mode that runs all <c>on_load</c> handlers,
	    instead of relying on explicit invocation of them, later,
	    when the kernel supervision tree starts. </p><p> This is
	    mostly a code improvement and OTP internal simplification
	    to avoid future bugs and to simplify code maintenance.
	    </p>
          <p>
	    Own Id: OTP-18447</p>
        </item>
        <item>
          <p>
	    Reduce contention on the code_server by doing the code
	    preparation on the client.</p>
          <p>
	    Own Id: OTP-18448 Aux Id: PR-6736 </p>
        </item>
        <item>
          <p>
	    Added a mode to ensure_all_loaded, to start children
	    application and their dependencies concurrently.</p>
          <p>
	    Own Id: OTP-18451 Aux Id: PR-6737 </p>
        </item>
        <item>
          <p>
	    Cache OTP boot code paths, to limit how many folders that
	    are being accessed during a module lookup. Can be
	    disabled with -cache_boot_path false. OTP boot code paths
	    consists of ERL_LIB environment variables. The various
	    otp/*/ebin folders. And the {path, ...} clauses in the
	    init script.</p>
          <p>
	    Own Id: OTP-18452 Aux Id: PR-6729 </p>
        </item>
        <item>
          <p>
	    Erlang distribution code in Kernel and SSL has been
	    refactored a bit to facilitate debugging and
	    re-usability, which shouldn't have any noticeable effects
	    on behaviour or performance.</p>
          <p>
	    Own Id: OTP-18456</p>
        </item>
        <item>
          <p>
	    Add cache attribute to code path apis.</p>
          <p>
	    Added an optional cache/nocache argument to all
	    code:add_path*, code:set_path*, and code:replace_path*
	    functions. These functions will then avoid doing
	    file-accesses if they are cached. Cache can be cleared
	    with code:clear_cache/0. Added code:del_paths/1 to make
	    it easier to clear multiple paths.</p>
          <p>
	    Own Id: OTP-18466 Aux Id: PR-6832 </p>
        </item>
        <item>
          <p>
	    Deprecates <c>dbg:stop_clear/0</c> because it is simply a
	    function alias to <c>dbg:stop/0</c></p>
          <p>
	    Own Id: OTP-18478 Aux Id: GH-6903 </p>
        </item>
        <item>
          <p>
	    Improvements to code:ensure_modules_loaded/1: Previously
	    it would prepare modules and then abandon references to
	    said modules if they had on_load callbacks. This pull
	    request makes it so they keep the references around and
	    then serially load them without having to fetch the
	    object code and prepare them again.</p>
          <p>
	    Own Id: OTP-18484 Aux Id: PR-6844 </p>
        </item>
        <item>
          <p>
	    The internal DNS resolver has been updated to handle DNS
	    LOC RR:s (RFC 1876). This is an undocumented module,
	    although still used by power users. See the source code.</p>
          <p>
	    Own Id: OTP-18510 Aux Id: GH-6098, PR-6982 </p>
        </item>
        <item>
          <p>
	    Reduced memory consumption in <c>global</c> when
	    informing other nodes about lost connections.</p>
          <p>
	    Own Id: OTP-18521 Aux Id: PR-7025 </p>
        </item>
        <item>
          <p>
	    The <c>net_kernel</c>, <c>global</c>, and
	    <c>global_group</c> servers now have <seeerl
	    marker="erts:erlang#process_flag_async_dist"><i>fully
	    asynchronous distributed signaling</i></seeerl> enabled
	    all the time which prevents them from ever getting
	    blocked on send of distributed signals.</p>
          <p>
	    Documentation about blocking distributed signals has also
	    been improved.</p>
          <p>
	    Own Id: OTP-18533 Aux Id: PR-7061 </p>
        </item>
        <item>
          <p>
	    Allow IPv6 addresses as host in <c>http</c> packets
	    decoded by <c>erlang:decode_packet/3</c> and
	    <c>gen_tcp</c> packet option. The IPv6 address should be
	    enclosed within <c>[]</c> according to RFC2732.</p>
          <p>
	    Own Id: OTP-18540 Aux Id: PR-6900 </p>
        </item>
        <item>
          <p>
	    Remove deprecated functions in OTP-26</p>
          <p>
	    Own Id: OTP-18542</p>
        </item>
        <item>
          <p>
	    Removed <c>code:is_module_native/1</c> since HiPE has
	    been removed. It has since OTP 24 been deprecated and
	    scheduled for removal in OTP 26. </p>
          <p>
	    Removed <c>code:rehash/0</c> since the code path feature
	    no longer is present. It has since OTP 19 been deprecated
	    and has since OTP 24 been scheduled for removal in OTP
	    26.</p>
          <p>
	    *** POTENTIAL INCOMPATIBILITY ***</p>
          <p>
	    Own Id: OTP-18551 Aux Id: PR-7106 </p>
        </item>
        <item>
	    <p>Added support for multiple line expressions and
	    navigation in the shell. Added new keybindings:</p>
	    <list> <item> navigate up (ctrl+up)/(alt+up) </item>
	    <item> navigate down (ctrl+down)/(alt+down) </item>
	    <item> insert newline in middle of line (alt+enter)
	    </item> <item> navigate top (alt+&lt;)/(alt+shift+up)
	    </item> <item> navigate bottom
	    (alt+&gt;)/(alt+shift+down) </item> <item> clear current
	    expression (alt+c) </item> <item> cancel search (alt+c)
	    </item> <item> opening editor on mac (option+o)/(alt+o)
	    </item> </list> <p>Modifies the prompt for new lines to
	    make it clearer that the prompt has entered multi-line
	    mode. Supports terminal with small window size, recommend
	    not go lower than 7 rows and 40 columns. Modifies the
	    search prompt to support multi-line statements. Redraw
	    the prompt after continuing from JCL menu. </p>
          <p>
	    Own Id: OTP-18575 Aux Id: PR-7169 </p>
=======
	    gen_tcp:connect with socket address and socket (inet-)
	    backend fails because of missing callback function.</p>
          <p>
	    Own Id: OTP-18707 Aux Id: #7530 </p>
>>>>>>> fd0e27a5
        </item>
      </list>
    </section>

</section>

<section><title>Kernel 8.5.4.1</title>

    <section><title>Fixed Bugs and Malfunctions</title>
      <list>
        <item>
          <p>
	    Multiple socket:accept calls issue. When making multiple
	    accept calls, only the last call is active.</p>
          <p>
	    Own Id: OTP-18635 Aux Id: #7328 </p>
        </item>
        <item>
          <p>
	    gen_udp:connect with inet_backend = socket fails when the
	    Address is a hostname (string or atom).</p>
          <p>
	    Own Id: OTP-18650</p>
        </item>
      </list>
    </section>

</section>

<section><title>Kernel 8.5.4</title>

    <section><title>Fixed Bugs and Malfunctions</title>
      <list>
        <item>
	    <p>Fixed a bug on Windows where
	    <c>file:read_file_info/1</c> would fail for files with
	    corrupt metadata.</p>
          <p>
	    Own Id: OTP-18348 Aux Id: GH-6356 </p>
        </item>
        <item>
          <p>
	    Accept connection setup from OTP 23 and 24 nodes that are
	    not using epmd.</p>
          <p>
	    Own Id: OTP-18404 Aux Id: GH-6595, PR-6625 </p>
        </item>
      </list>
    </section>

</section>

<section><title>Kernel 8.5.3</title>

    <section><title>Fixed Bugs and Malfunctions</title>
      <list>
        <item>
          <p>
	    The tcp connect option 'bind_to_device' could not be used
	    with inet_backend = 'socket'. 'inet' requires value type
	    binarry() and 'socket' requires value type 'string()'.</p>
          <p>
	    Own Id: OTP-18357 Aux Id: #6509 </p>
        </item>
        <item>
          <p>
	    Minor issue processing options when calling
	    gen_tcp:connect with a sockaddr() and inet_backend =
	    socket.</p>
          <p>
	    Own Id: OTP-18358 Aux Id: #6528 </p>
        </item>
      </list>
    </section>

</section>

<section><title>Kernel 8.5.2</title>

    <section><title>Fixed Bugs and Malfunctions</title>
      <list>
        <item>
          <p>
	    Fixed shutdown crash in gen_tcp socket backend, when the
	    other end closed the socket.</p>
          <p>
	    Own Id: OTP-18270 Aux Id: #6331 </p>
        </item>
        <item>
	    <p><c>erl_tar</c> can now read gzip-compressed tar files
	    that are padded. There is a new option
	    <c>compressed_one</c> for <c>file:open/2</c> that will
	    read a single member from a gzip file,</p>
          <p>
	    Own Id: OTP-18289 Aux Id: PR-6343 </p>
        </item>
        <item>
          <p>
	    Fix <c>os:cmd</c> to not translate all exceptions thrown
	    to <c>badarg</c>. For example <c>emfile</c> from
	    <c>erlang:open_port</c> was translated to <c>badarg</c>.</p>
          <p>
	    This bug has existed since Erlang/OTP 24.</p>
          <p>
	    Own Id: OTP-18291 Aux Id: PR-6382 </p>
        </item>
        <item>
          <p>
	    Spec for function net:if_names/0 incorrect</p>
          <p>
	    Own Id: OTP-18296 Aux Id: OTP-16464 </p>
        </item>
        <item>
          <p>
	    Missing ctrl option name transation for TOS and TTL (on
	    FreeBSD) when using gen_udp with the 'socket'
	    inet_backend.</p>
          <p>
	    Own Id: OTP-18315</p>
        </item>
        <item>
          <p>
	    gen_udp:open/2 with option(s) add_membership or
	    drop_membership would drop earlier options.</p>
          <p>
	    Own Id: OTP-18323 Aux Id: #6476 </p>
        </item>
        <item>
          <p>
	    The <seemfa
	    marker="kernel:inet#setopts/2"><c>inet:setopts/2</c></seemfa>
	    <c>{reuseaddr, true}</c> option will now be ignored on
	    Windows unless the socket is an UDP socket. For more
	    information see the documentation of the <c>reuseaddr</c>
	    option part of the documentation of
	    <c>inet:setopts/2</c>.</p>
          <p>
	    Prior to OTP 25 the <c>{reuseaddr, true}</c> option was
	    ignored for all sockets on Windows, but as of OTP 25.0
	    this was changed so that it was not ignored for any
	    sockets.</p>
          <p>
	    *** POTENTIAL INCOMPATIBILITY ***</p>
          <p>
	    Own Id: OTP-18324 Aux Id: GH-6461, PR-6481 </p>
        </item>
      </list>
    </section>


    <section><title>Improvements and New Features</title>
      <list>
        <item>
	    <p>The distribution socket option handling in
	    <c>inet_tcp_dist</c> has been cleaned up to clarify which
	    were mandatory and which just had default values. </p>
          <p>
	    Own Id: OTP-18293</p>
        </item>
        <item>
          <p>
	    Improve warning message format for gen_tcp_socket.</p>
          <p>
	    Own Id: OTP-18317</p>
        </item>
      </list>
    </section>

</section>

<section><title>Kernel 8.5.1</title>

    <section><title>Fixed Bugs and Malfunctions</title>
      <list>
        <item>
          <p>
	    Listen sockets created with the socket module, leaked
	    (erlang-) monitors.</p>
          <p>
	    Own Id: OTP-18240 Aux Id: #6285 </p>
        </item>
        <item>
          <p>
	    <seeerl marker="stdlib:peer"><c>peer</c></seeerl> nodes
	    failed to halt when the process supervising the control
	    connection crashed. When an alternative control
	    connection was used, this supervision process also quite
	    frequently crashed when the <c>peer</c> node was stopped
	    by the node that started it which caused the <c>peer</c>
	    node to linger without ever halting.</p>
          <p>
	    Own Id: OTP-18249 Aux Id: PR-6301 </p>
        </item>
      </list>
    </section>

</section>

<section><title>Kernel 8.5</title>

    <section><title>Fixed Bugs and Malfunctions</title>
      <list>
        <item>
          <p>
	    Fixed inconsistency bugs in <seeerl
	    marker="kernel:global"><c>global</c></seeerl> due to
	    <c>nodeup</c>/<c>nodedown</c> messages not being
	    delivered before/after traffic over connections. Also
	    fixed various other inconsistency bugs and deadlocks in
	    both <seeerl
	    marker="kernel:global_group"><c>global_group</c></seeerl>
	    and <c>global</c>.</p>
          <p>
	    As building blocks for these fixes, a new BIF <seemfa
	    marker="erts:erlang#nodes/2"><c>erlang:nodes/2</c></seemfa>
	    has been introduced and <seemfa
	    marker="kernel:net_kernel#monitor_nodes/2"><c>net_kernel:monitor_nodes/2</c></seemfa>
	    has been extended.</p>
          <p>
	    The <seecom
	    marker="erts:erl#hidden"><c>-hidden</c></seecom> and
	    <seecom
	    marker="erts:erl#connect_all"><c>-connect_all</c></seecom>
	    command line arguments did not work if multiple instances
	    were present on the command line which has been fixed.
	    The new kernel parameter <seeapp
	    marker="kernel:kernel_app#connect_all"><c>connect_all</c></seeapp>
	    has also been introduced in order to replace the
	    <c>-connect_all</c> command line argument.</p>
          <p>
	    Own Id: OTP-17934 Aux Id: PR-6007 </p>
        </item>
        <item>
          <p>
	    Fixed IPv6 multicast_if and membership socket options.</p>
          <p>
	    Own Id: OTP-18091 Aux Id: #5789 </p>
        </item>
        <item>
          <p>
	    Fixed issue with inet:getifaddrs hanging on pure IPv6
	    Windows</p>
          <p>
	    Own Id: OTP-18102 Aux Id: #5904 </p>
        </item>
        <item>
          <p>
	    The type specifications for <c>inet:getopts/2</c> and
	    <c>inet:setopts/2</c> have been corrected regarding SCTP
	    options.</p>
          <p>
	    Own Id: OTP-18115 Aux Id: PR-5939 </p>
        </item>
        <item>
          <p>
	    The type specifications for <c>inet:parse_*</c> have been
	    tightened.</p>
          <p>
	    Own Id: OTP-18121 Aux Id: PR-5972 </p>
        </item>
        <item>
          <p>
	    Fix gen_tcp:connect/3 spec to include the inet_backend
	    option.</p>
          <p>
	    Own Id: OTP-18171 Aux Id: PR-6131 </p>
        </item>
        <item>
          <p>
	    Fix bug where using a binary as the format when calling
	    <c>logger:log(Level, Format, Args)</c> (or any other
	    logging function) would cause a crash or incorrect
	    logging.</p>
          <p>
	    Own Id: OTP-18229 Aux Id: PR-6212 </p>
        </item>
      </list>
    </section>


    <section><title>Improvements and New Features</title>
      <list>
        <item>
          <p>
	    Add rudimentary debug feature (option) for the
	    inet-driver based sockets, such as gen_tcp and gen_udp.</p>
          <p>
	    Own Id: OTP-18032</p>
        </item>
        <item>
          <p>
	    Introduced the <c>hidden</c> and <c>dist_listen</c>
	    options to <seemfa
	    marker="kernel:net_kernel#start/2"><c>net_kernel:start/2</c></seemfa>.</p>
          <p>
	    Also documented the <seecom
	    marker="erts:erl#dist_listen"><c>-dist_listen</c></seecom>
	    command line argument which was erroneously documented as
	    a <c>kernel</c> parameter and not as a command line
	    argument.</p>
          <p>
	    Own Id: OTP-18107 Aux Id: PR-6009 </p>
        </item>
        <item>
          <p>
	    Scope and group monitoring have been introduced in
	    <seeerl marker="kernel:pg"><c>pg</c></seeerl>. For more
	    information see the documentation of <seemfa
	    marker="kernel:pg#monitor_scope/0"><c>pg:monitor_scope()</c></seemfa>,
	    <seemfa
	    marker="kernel:pg#monitor/1"><c>pg:monitor()</c></seemfa>,
	    and <seemfa
	    marker="kernel:pg#demonitor/1"><c>pg:demonitor()</c></seemfa>.</p>
          <p>
	    Own Id: OTP-18163 Aux Id: PR-6058, PR-6275 </p>
        </item>
        <item>
          <p>
	    A new function <seemfa
	    marker="kernel:global#disconnect/0"><c>global:disconnect/0</c></seemfa>
	    has been introduced with which one can cleanly disconnect
	    a node from all other nodes in a cluster of <c>global</c>
	    nodes.</p>
          <p>
	    Own Id: OTP-18232 Aux Id: OTP-17843, PR-6264 </p>
        </item>
      </list>
    </section>

</section>

<section><title>Kernel 8.4.2</title>

    <section><title>Fixed Bugs and Malfunctions</title>
      <list>
        <item>
          <p>
	    A call to <seemfa
	    marker="net_kernel#setopts/2"><c>net_kernel:setopts(new,
	    Opts)</c></seemfa> at the same time as a connection was
	    being set up could cause a deadlock between the
	    <c>net_kernel</c> process and the process setting up the
	    connection.</p>
          <p>
	    Own Id: OTP-18198 Aux Id: GH-6129, PR-6216 </p>
        </item>
      </list>
    </section>

</section>

<section><title>Kernel 8.4.1</title>

    <section><title>Fixed Bugs and Malfunctions</title>
      <list>
        <item>
          <p>
	    The DNS resolver <c>inet_res</c> has been fixed to ignore
	    trailing dot difference in the request domain between the
	    sent request and the received response, when validating a
	    response.</p>
          <p>
	    Own Id: OTP-18112 Aux Id: ERIERL-811 </p>
        </item>
        <item>
          <p>
	    A bug in <c>inet_res</c> has been fixed where a missing
	    internal <c>{ok,_}</c> wrapper caused
	    <c>inet_res:resolve/*</c> to return a calculated host
	    name instead of an `<c>{ok,Msg}</c> tuple, when resolving
	    an IP address or a host name that is an IP address
	    string.</p>
          <p>
	    Own Id: OTP-18122 Aux Id: GH-6015, PR-6020 </p>
        </item>
        <item>
          <p>
	    The <c>erlang:is_alive()</c> BIF could return <c>true</c>
	    before configured distribution service was available.
	    This bug was introduced in OTP 25.0 ERTS version 13.0.</p>
          <p>
	    The <c>erlang:monitor_node()</c> and
	    <c>erlang:monitor()</c> BIFs could erroneously fail even
	    though configured distribution service was available.
	    This occurred if these BIFs were called after the
	    distribution had been started using dynamic node name
	    assignment but before the name had been assigned.</p>
          <p>
	    Own Id: OTP-18124 Aux Id: OTP-17558, PR-6032 </p>
        </item>
        <item>
          <p>
	    Added the missing mandatory <c>address/0</c> callback in
	    the <c>gen_tcp_dist</c> example.</p>
          <p>
	    Own Id: OTP-18136</p>
        </item>
      </list>
    </section>

</section>

<section><title>Kernel 8.4</title>

    <section><title>Fixed Bugs and Malfunctions</title>
      <list>
        <item>
          <p>
	    The DNS resolver implementation has been rewritten to
	    validate replies more thoroughly, and a bit optimized to
	    create less garbage.</p>
          <p>
	    Own Id: OTP-17323</p>
        </item>
        <item>
          <p>
	    The socket option 'reuseaddr' is *no longer* ignored on
	    Windows.</p>
          <p>
	    Own Id: OTP-17447 Aux Id: GH-4819 </p>
        </item>
        <item>
          <p>
	    Fix bug where using the atoms <c>string</c> or
	    <c>report</c> as the format when calling
	    <c>logger:log(Level, Format, Args)</c> (or any other
	    logging function) would cause a crash or incorrect
	    logging.</p>
          <p>
	    Own Id: OTP-17551 Aux Id: GH-5071 PR-5075 </p>
        </item>
        <item>
	    <p> As of OTP 25, <c>global</c> will by default prevent
	    overlapping partitions due to network issues by actively
	    disconnecting from nodes that reports that they have lost
	    connections to other nodes. This will cause fully
	    connected partitions to form instead of leaving the
	    network in a state with overlapping partitions. </p> <p>
	    Prevention of overlapping partitions can be disabled
	    using the <seeapp
	    marker="kernel_app#prevent_overlapping_partitions"><c>prevent_overlapping_partitions</c></seeapp>
	    <c>kernel(6)</c> parameter, making <c>global</c> behave
	    like it used to do. This is, however, problematic for all
	    applications expecting a fully connected network to be
	    provided, such as for example <c>mnesia</c>, but also for
	    <c>global</c> itself. A network of overlapping partitions
	    might cause the internal state of <c>global</c> to become
	    inconsistent. Such an inconsistency can remain even after
	    such partitions have been brought together to form a
	    fully connected network again. The effect on other
	    applications that expects that a fully connected network
	    is maintained may vary, but they might misbehave in very
	    subtle hard to detect ways during such a partitioning.
	    Since you might get hard to detect issues without this
	    fix, you are <i>strongly</i> advised <i>not</i> to
	    disable this fix. Also note that this fix <i>has</i> to
	    be enabled on <i>all</i> nodes in the network in order to
	    work properly. </p>
          <p>
	    *** POTENTIAL INCOMPATIBILITY ***</p>
          <p>
	    Own Id: OTP-17911 Aux Id: PR-5687, PR-5611, OTP-17843 </p>
        </item>
        <item>
	    <p> Starting the helper program for name resolving;
	    <c>inet_gethost</c>, has been improved to use an absolute
	    file system path to ensure that the right program is
	    started. </p><p> If the helper program can not be started
	    - the system now halts, to avoid running with a silently
	    broken name resolver. </p>
          <p>
	    Own Id: OTP-17958 Aux Id: OTP-17978 </p>
        </item>
        <item>
          <p>
	    The type specification for <c>inet_res:getbyname/2,3</c>
	    has been corrected to reflect that it can return peculiar
	    <c>#hostent{}</c> records.</p>
          <p>
	    Own Id: OTP-17986 Aux Id: PR-5412, PR-5803 </p>
        </item>
        <item>
	    <p><c>code:module_status/1</c> would always report BEAM
	    files loaded from an archive as <c>modified</c>, and
	    <c>code:modified_modules/0</c> would always return the
	    name of all modules loaded from archives.</p>
          <p>
	    Own Id: OTP-17990 Aux Id: GH-5801 </p>
        </item>
        <item>
          <p>
	    In logger fix file handler shutdown delay by using erlang
	    timers instead of the timer module's timers.</p>
          <p>
	    Own Id: OTP-18001 Aux Id: GH-5780 PR-5829 </p>
        </item>
        <item>
          <p>
	    Fix the meta data in log events generated by logger on
	    failure to not contain the original log event's meta
	    data.</p>
          <p>
	    Own Id: OTP-18003 Aux Id: PR-5771 </p>
        </item>
        <item>
          <p>
	    Fix logger file backend to re-create the log folder if it
	    has been deleted.</p>
          <p>
	    Own Id: OTP-18015 Aux Id: GH-5828 PR-5845 </p>
        </item>
        <item>
          <p>
	    [socket] Encode of sockaddr has been improved.</p>
          <p>
	    Own Id: OTP-18020</p>
        </item>
        <item>
          <p>
	    Fix <c>put_chars</c> requests to the io server with
	    incomplete unicode data to exit with
	    <c>no_translation</c> error.</p>
          <p>
	    Own Id: OTP-18070 Aux Id: PR-5885 </p>
        </item>
      </list>
    </section>


    <section><title>Improvements and New Features</title>
      <list>
        <item>
          <p>
	    The net module now works on Windows.</p>
          <p>
	    Own Id: OTP-16464</p>
        </item>
        <item>
          <p>
	    An Erlang installation directory is now relocatable on
	    the file system given that the paths in the
	    installation's <c>RELEASES</c> file are paths that are
	    relative to the installations root directory. The
	    <c>`release_handler:create_RELEASES/4</c> function can
	    generate a <c>RELEASES</c> file with relative paths if
	    its <c>RootDir</c> parameter is set to the empty string.</p>
          <p>
	    Own Id: OTP-17304</p>
        </item>
        <item>
	    <p>The following distribution flags are now mandatory:
	    <c>DFLAG_BIT_BINARIES</c>, <c>DFLAG_EXPORT_PTR_TAG</c>,
	    <c>DFLAG_MAP_TAGS</c>, <c>DFLAG_NEW_FLOATS</c>, and
	    <c>DFLAG_FUN_TAGS</c>. This mainly concerns libraries or
	    application that implement the distribution protocol
	    themselves.</p>
          <p>
	    Own Id: OTP-17318 Aux Id: PR-4972 </p>
        </item>
        <item>
          <p>
	    Fix <c>os:cmd</c> to work on Android OS.</p>
          <p>
	    Own Id: OTP-17479 Aux Id: PR-4917 </p>
        </item>
        <item>
          <p>
	    The configuration files <seecom
	    marker="erts:erl"><c>.erlang</c></seecom>, <seeguide
	    marker="system/reference_manual:distributed"><c>.erlang.cookie</c></seeguide>
	    and <seeerl
	    marker="stdlib:beam_lib#.erlang.crypt"><c>.erlang.crypt</c></seeerl>
	    can now be located in the XDG Config Home directory.</p>
          <p>
	    See the documentation for each file and
	    <c>filename:basedir/2</c> for more details.</p>
          <p>
	    Own Id: OTP-17554 Aux Id: GH-5016 PR-5408 OTP-17821 </p>
        </item>
        <item>
          <p>
	    Dynamic node name improvements: <c>erlang:is_alive/0</c>
	    changed to return true for pending dynamic node name and
	    new function <c>net_kernel:get_state/0</c>.</p>
          <p>
	    Own Id: OTP-17558 Aux Id: OTP-17538, PR-5111, GH-5402 </p>
        </item>
        <item>
          <p>
	    The types for callback result types in <c>gen_statem</c>
	    has bee augmented with arity 2 types where it is possible
	    for a callback module to specify the type of the callback
	    data, so the callback module can get type validation of
	    it.</p>
          <p>
	    Own Id: OTP-17589 Aux Id: PR-4926 </p>
        </item>
        <item>
          <p>
	    The tagged tuple tests and fun-calls have been optimized
	    and are now a little bit cheaper than previously.</p>
          <p>
	    These optimizations become possible after making sure
	    that all boxed terms have at least one word allocated
	    after the arity word. This has been accomplished by
	    letting all empty tuples refer to the same empty tuple
	    literal which also reduces memory usage for empty tuples.</p>
          <p>
	    Own Id: OTP-17608</p>
        </item>
        <item>
          <p>
	    A <seeapp
	    marker="kernel:kernel_app#net_ticker_spawn_options"><c>net_ticker_spawn_options</c></seeapp>
	    <c>kernel</c> configuration parameter with which one can
	    set spawn options for the distribution channel ticker
	    processes has been introduced.</p>
          <p>
	    Own Id: OTP-17617 Aux Id: PR-5069 </p>
        </item>
        <item>
          <p>
	    The most, or at least the most used, <seeerl
	    marker="kernel:rpc"><c>rpc</c></seeerl> operations now
	    require <seeerl marker="kernel:erpc"><c>erpc</c></seeerl>
	    support in order to communicate with other Erlang nodes.
	    <c>erpc</c> was introduced in OTP 23. That is, <c>rpc</c>
	    operations against Erlang nodes of releases prior to OTP
	    23 will fail.</p>
          <p>
	    *** POTENTIAL INCOMPATIBILITY ***</p>
          <p>
	    Own Id: OTP-17681 Aux Id: PR-5307 </p>
        </item>
        <item>
          <p>
	    The new module <c>peer</c> supersedes the <c>slave</c>
	    module. The <c>slave</c> module is now deprecated and
	    will be removed in OTP 27.</p>
          <p>
	    <c>peer</c> contains an extended and more robust API for
	    starting erlang nodes.</p>
          <p>
	    Own Id: OTP-17720 Aux Id: PR-5162 </p>
        </item>
        <item>
          <p>
	    In order to make it easier for the user to manage
	    multiple outstanding asynchronous <c>call</c> requests,
	    new functionality utilizing request identifier
	    collections have been introduced in <seetype
	    marker="kernel:erpc#request_id_collection"><c>erpc</c></seetype>,
	    <seetype
	    marker="stdlib:gen_server#request_id_collection"><c>gen_server</c></seetype>,
	    <seetype
	    marker="stdlib:gen_statem#request_id_collection"><c>gen_statem</c></seetype>,
	    and <seetype
	    marker="stdlib:gen_event#request_id_collection"><c>gen_event</c></seetype>.</p>
          <p>
	    Own Id: OTP-17784 Aux Id: PR-5792 </p>
        </item>
        <item>
	    <p>Type specifications have been added to the
	    <c>gen_server</c>, and the documentation has been updated
	    to utilize this. </p><p>This surfaced a few type
	    violations that has been corrected in <c>global</c>,
	    <c>logger_olp</c> and <c>rpc</c>. </p>
          <p>
	    Own Id: OTP-17915 Aux Id: PR-5751, GH-2375, GH-2690 </p>
        </item>
        <item>
          <p>
	    IP address validation functions <c>is_ipv4_address/1</c>,
	    <c>is_ipv6_address/1</c> and <c>is_ip_address/1</c> have
	    been added to the module <c>inet</c> in Kernel.</p>
          <p>
	    Own Id: OTP-17923 Aux Id: PR-5646 </p>
        </item>
        <item>
          <p>
	    An API for multihomed SCTP connect has been added in the
	    guise of <c>gen_sctp:connectx_init/*</c></p>
          <p>
	    Own Id: OTP-17951 Aux Id: PR-5656 </p>
        </item>
        <item>
          <p>
	    [socket] Add encoding of the field hatype of the type
	    sockaddr_ll (family 'packet').</p>
          <p>
	    Own Id: OTP-17968 Aux Id: OTP-16464 </p>
        </item>
        <item>
          <p>
	    Added support for configurable features as described in
	    EEP-60. Features can be enabled/disabled during
	    compilation with options (<c>-enable-feature Feature</c>,
	    <c>-disable-feature Feature</c> and <c>+{feature,
	    Feature, enable|disable}</c>) to <c>erlc</c> as well as
	    with directives (<c>-feature(Feature,
	    enable|disable).</c>) in the file. Similar options can be
	    used to <c>erl</c> for enabling/disabling features
	    allowed at runtime. The new <c>maybe</c> expression
	    (EEP-49) is fully supported as the feature
	    <c>maybe_expr</c>. The features support is documented in
	    the reference manual.</p>
          <p>
	    Own Id: OTP-17988</p>
        </item>
      </list>
    </section>

</section>

<section><title>Kernel 8.3.2.3</title>

    <section><title>Fixed Bugs and Malfunctions</title>
      <list>
        <item>
          <p>
	    Spec for function net:if_names/0 incorrect</p>
          <p>
	    Own Id: OTP-18296 Aux Id: OTP-16464 </p>
        </item>
        <item>
          <p>
	    Missing ctrl option name transation for TOS and TTL (on
	    FreeBSD) when using gen_udp with the 'socket'
	    inet_backend.</p>
          <p>
	    Own Id: OTP-18315</p>
        </item>
        <item>
          <p>
	    The tcp connect option 'bind_to_device' could not be used
	    with inet_backend = 'socket'. 'inet' requires value type
	    binarry() and 'socket' requires value type 'string()'.</p>
          <p>
	    Own Id: OTP-18357 Aux Id: #6509 </p>
        </item>
        <item>
          <p>
	    Minor issue processing options when calling
	    gen_tcp:connect with a sockaddr() and inet_backend =
	    socket.</p>
          <p>
	    Own Id: OTP-18358 Aux Id: #6528 </p>
        </item>
      </list>
    </section>


    <section><title>Improvements and New Features</title>
      <list>
        <item>
          <p>
	    Improve warning message format for gen_tcp_socket.</p>
          <p>
	    Own Id: OTP-18317</p>
        </item>
      </list>
    </section>

</section>

<section><title>Kernel 8.3.2.2</title>

    <section><title>Improvements and New Features</title>
      <list>
        <item>
          <p>
	    A new function <seemfa
	    marker="kernel:global#disconnect/0"><c>global:disconnect/0</c></seemfa>
	    has been introduced with which one can cleanly disconnect
	    a node from all other nodes in a cluster of <c>global</c>
	    nodes.</p>
          <p>
	    Own Id: OTP-18232 Aux Id: OTP-17843, PR-6264 </p>
        </item>
      </list>
    </section>

</section>

<section><title>Kernel 8.3.2.1</title>

    <section><title>Fixed Bugs and Malfunctions</title>
      <list>
        <item>
          <p>
	    A call to <seemfa
	    marker="net_kernel#setopts/2"><c>net_kernel:setopts(new,
	    Opts)</c></seemfa> at the same time as a connection was
	    being set up could cause a deadlock between the
	    <c>net_kernel</c> process and the process setting up the
	    connection.</p>
          <p>
	    Own Id: OTP-18198 Aux Id: GH-6129, PR-6216 </p>
        </item>
      </list>
    </section>

</section>

<section><title>Kernel 8.3.2</title>

    <section><title>Fixed Bugs and Malfunctions</title>
      <list>
        <item>
          <p>
	    inet:getopts/2 for the 'raw' option for a socket created
	    with inet-backend 'socket' failed.</p>
          <p>
	    Own Id: OTP-18078 Aux Id: GH-5930 </p>
        </item>
        <item>
          <p>
	    Corrected the behaviour of the shutdown function when
	    using with the inet_backend = socket. It was not
	    sufficiently compatible with the "old" gen_tcp.</p>
          <p>
	    Own Id: OTP-18080 Aux Id: GH-5930 </p>
        </item>
      </list>
    </section>

</section>

<section><title>Kernel 8.3.1</title>

    <section><title>Fixed Bugs and Malfunctions</title>
      <list>
        <item>
          <p>
	    Fix failed accepted connection setup after previous
	    established connection from same node closed down
	    silently.</p>
          <p>
	    Own Id: OTP-17979 Aux Id: ERIERL-780 </p>
        </item>
        <item>
	    <p>Fixed a problem where typing Ctrl-R in the shell could
	    hang if there were some problem with the history log
	    file.</p>
          <p>
	    Own Id: OTP-17981 Aux Id: PR-5791 </p>
        </item>
      </list>
    </section>

</section>

<section><title>Kernel 8.3</title>

    <section><title>Fixed Bugs and Malfunctions</title>
      <list>
        <item>
          <p>
	    Handling of <c>send_timeout</c> for <c>gen_tcp</c> has
	    been corrected so that the timeout is honored also when
	    sending 0 bytes.</p>
          <p>
	    Own Id: OTP-17840</p>
        </item>
        <item>
	    <p> By default <c>global</c> does <i>not</i> take any
	    actions to restore a fully connected network when
	    connections are lost due to network issues. This is
	    problematic for all applications expecting a fully
	    connected network to be provided, such as for example
	    <c>mnesia</c>, but also for <c>global</c> itself. A
	    network of overlapping partitions might cause the
	    internal state of <c>global</c> to become inconsistent.
	    Such an inconsistency can remain even after such
	    partitions have been brought together to form a fully
	    connected network again. The effect on other applications
	    that expects that a fully connected network is maintained
	    may vary, but they might misbehave in very subtle hard to
	    detect ways during such a partitioning. </p> <p> In order
	    to prevent such issues, we have introduced a <i>prevent
	    overlapping partitions</i> fix which can be enabled using
	    the <seeapp
	    marker="kernel:kernel_app#prevent_overlapping_partitions"><c>prevent_overlapping_partitions</c></seeapp>
	    <c>kernel(6)</c> parameter. When this fix has been
	    enabled, <c>global</c> will actively disconnect from
	    nodes that reports that they have lost connections to
	    other nodes. This will cause fully connected partitions
	    to form instead of leaving the network in a state with
	    overlapping partitions. Note that this fix <i>has</i> to
	    be enabled on <i>all</i> nodes in the network in order to
	    work properly. Since this quite substantially changes the
	    behavior, this fix is currently disabled by default.
	    Since you might get hard to detect issues without this
	    fix you are, however, <i>strongly</i> advised to enable
	    this fix in order to avoid issues such as the ones
	    described above. As of OTP 25 this fix will become
	    enabled by default. </p>
          <p>
	    Own Id: OTP-17843 Aux Id: ERIERL-732, PR-5611 </p>
        </item>
        <item>
          <p>
	    Fix bug where <c>logger</c> would crash when logging a
	    report including improper lists.</p>
          <p>
	    Own Id: OTP-17851</p>
        </item>
        <item>
          <p>
	    Make <c>erlang:set_cookie</c> work for dynamic node
	    names.</p>
          <p>
	    Own Id: OTP-17902 Aux Id: GH-5402, PR-5670 </p>
        </item>
      </list>
    </section>


    <section><title>Improvements and New Features</title>
      <list>
        <item>
          <p>
	    Add support for using socket:sockaddr_in() and
	    socket:sockaddr_in6() when using gen_sctp, gen_tcp and
	    gen_udp. This will make it possible to use Link Local
	    IPv6 addresses.</p>
          <p>
	    Own Id: OTP-17455 Aux Id: GH-4852 </p>
        </item>
        <item>
          <p>
	    A <seeapp
	    marker="kernel:kernel_app#net_tickintensity"><c>net_tickintensity</c></seeapp>
	    <c>kernel</c> parameter has been introduced. It can be
	    used to control the amount of ticks during a <seeapp
	    marker="kernel:kernel_app#net_ticktime"><c>net_ticktime</c></seeapp>
	    period.</p>
          <p>
	    A new <seemfa
	    marker="kernel:net_kernel#start/2"><c>net_kernel:start/2</c></seemfa>
	    function has also been introduced in order to make it
	    easier to add new options. The use of <seemfa
	    marker="kernel:net_kernel#start/1"><c>net_kernel:start/1</c></seemfa>
	    has been deprecated.</p>
          <p>
	    Own Id: OTP-17905 Aux Id: ERIERL-732, PR-5740 </p>
        </item>
        <item>
          <p>
	    Improve documentation for the dynamic node name feature.</p>
          <p>
	    Own Id: OTP-17918</p>
        </item>
      </list>
    </section>

</section>

<section><title>Kernel 8.2</title>

    <section><title>Fixed Bugs and Malfunctions</title>
      <list>
        <item>
          <p>
	    socket:which_sockets( pid() ) uses wrong keyword when
	    looking up socket owner ('ctrl' instead of 'owner').</p>
          <p>
	    Own Id: OTP-17716</p>
        </item>
        <item>
          <p>
	    In epmd_ntop, the #if defined(EPMD6) conditional was
	    inverted and it was only including the IPv6-specific code
	    when EPMD6 was undefined. This was causing IPv6 addrs to
	    be interpreted as IPv4 addrs and generating nonsense IPv4
	    addresses as output.</p>
          <p>
	    Several places were incorrectly using 'num_sockets'
	    instead of 'i' to index into the iserv_addr array during
	    error logging. This would result in a read into
	    uninitialized data in the iserv_addr array.</p>
          <p>
	    Thanks to John Eckersberg for providing this fix.</p>
          <p>
	    Own Id: OTP-17730</p>
        </item>
        <item>
          <p>
	    Minor fix of the <c>erl_uds_dist</c> distribution module
	    example.</p>
          <p>
	    Own Id: OTP-17765 Aux Id: PR-5289 </p>
        </item>
        <item>
          <p>
	    A bug has been fixed for the legacy TCP socket adaption
	    module <c>gen_tcp_socket</c> where it did bind to a
	    socket address when given a file descriptor, but should
	    not.</p>
          <p>
	    Own Id: OTP-17793 Aux Id: PR-5348, OTP-17451, PR-4787,
	    GH-4680, PR-2989, OTP-17216 </p>
        </item>
        <item>
          <p>
	    Improve the error printout when <c>open_port/2</c> fails
	    because of invalid arguments.</p>
          <p>
	    Own Id: OTP-17805 Aux Id: PR-5406 </p>
        </item>
        <item>
          <p>
	    Calling socket:monitor/1 on an already closed socket
	    should succeed and result in an immediate DOWN message.
	    This has now been fixed.</p>
          <p>
	    Own Id: OTP-17806</p>
        </item>
        <item>
          <p>
	    Fix the configuration option <c>logger_metadata</c> to
	    work.</p>
          <p>
	    Own Id: OTP-17807 Aux Id: PR-5418 </p>
        </item>
        <item>
          <p>
	    Fix tls and non-tls distribution to use
	    erl_epmd:address_please to figure out if IPv4 or IPv6
	    addresses should be used when connecting to the remote
	    node.</p>
          <p>
	    Before this fix, a dns lookup of the remote node hostname
	    determined which IP version was to be used which meant
	    that the hostname had to resolve to a valid ip address.</p>
          <p>
	    Own Id: OTP-17809 Aux Id: PR-5337 GH-5334 </p>
        </item>
      </list>
    </section>


    <section><title>Improvements and New Features</title>
      <list>
        <item>
          <p>
	    Add <c>logger:reconfigure/0</c>.</p>
          <p>
	    Own Id: OTP-17375 Aux Id: PR-4663 PR-5186 </p>
        </item>
        <item>
          <p>
	    Add socket function ioctl/2,3,4 for socket device
	    control.</p>
          <p>
	    Own Id: OTP-17528</p>
        </item>
        <item>
          <p>
	    Add simple support for socknames/1 for gen_tcp_socket and
	    gen_udp_socket.</p>
          <p>
	    Own Id: OTP-17531</p>
        </item>
        <item>
          <p>
	    The types for callback result types in <c>gen_statem</c>
	    has bee augmented with arity 2 types where it is possible
	    for a callback module to specify the type of the callback
	    data, so the callback module can get type validation of
	    it.</p>
          <p>
	    Own Id: OTP-17738 Aux Id: PR-4926, OTP-17589 </p>
        </item>
      </list>
    </section>

</section>

<section><title>Kernel 8.1.3</title>

    <section><title>Fixed Bugs and Malfunctions</title>
      <list>
        <item>
	    <p>The internal, undocumented, but used, module
	    <c>inet_dns</c> has been fixed to handle mDNS high bit
	    usage of the Class field. </p><p> Code that uses the
	    previously obsolete, undocumented and unused record field
	    <c>#dns_rr.func</c> will need to be updated since that
	    field is now used as a boolean flag for the mDNS high
	    Class bit. Code that uses the also undocumented record
	    <c>#dns_query</c> will need to be recompiled since a
	    boolean field <c>#dns_query.unicast_response</c> has been
	    added for the mDNS high Class bit. </p>
          <p>
	    *** POTENTIAL INCOMPATIBILITY ***</p>
          <p>
	    Own Id: OTP-17734 Aux Id: GH-5327, OTP-17659 </p>
        </item>
        <item>
	    <p> The fix for Linux's behaviour when reconnecting an
	    UDP socket in PR-5120 released in OTP-24.1.2 has been
	    refined to only dissolve the socket's connection before a
	    connect if the socket is already connected, that is: only
	    for a reconnect. </p><p> This allows code to open a
	    socket with an ephemeral port, get the port number and
	    connect; without the port number changing (on Linux).
	    This turned out to have at least one valid use case
	    (besides test cases). </p><p> Should one reconnect the
	    socket then the port number may change, on Linux; it is a
	    known quirk, which can be worked around by binding to a
	    specific port number when opening the socket. If you can
	    do without an ephemeral port, that is... </p>
          <p>
	    Own Id: OTP-17736 Aux Id: GH-5279, PR-5120, OTP-17559 </p>
        </item>
      </list>
    </section>

</section>

<section><title>Kernel 8.1.2</title>

    <section><title>Fixed Bugs and Malfunctions</title>
      <list>
        <item>
	    <p> The undocumented DNS encode/decode module
	    <c>inet_dns</c> has been cleaned up to handle the
	    difference between "symbolic" and "raw" records in a more
	    consistent manner. </p><p> PR-5145/OTP-17584 introduced a
	    change that contributed to an already existing confusion,
	    which this correction should remedy. </p>
          <p>
	    Own Id: OTP-17659 Aux Id: ERIERL-702 </p>
        </item>
      </list>
    </section>

</section>

<section><title>Kernel 8.1.1</title>

    <section><title>Fixed Bugs and Malfunctions</title>
      <list>
        <item>
          <p>
	    Add more info about the socket 'type' ('socket' or
	    'port') for the DOWN message when monitoring sockets.</p>
          <p>
	    Own Id: OTP-17640</p>
        </item>
      </list>
    </section>

</section>

<section><title>Kernel 8.1</title>

    <section><title>Fixed Bugs and Malfunctions</title>
      <list>
        <item>
	    <p>The extended error information has been corrected and
	    improved for the following BIFs:
	    <c>binary_to_existing_atom/2</c>,
	    <c>list_to_existing_atom/1</c>,
	    <c>erlang:send_after/{3,4}</c>, and
	    <c>erlang:start_timer/{3,4}</c>.</p>
          <p>
	    Own Id: OTP-17449 Aux Id: GH-4900 </p>
        </item>
        <item>
          <p>
	    Fixed rare bug that could cause net_kernel process to
	    hang for ever. Have seen to happen with massive number of
	    TLS connections while remote nodes are restarting. Bug
	    exists since OTP-22.0.</p>
          <p>
	    Own Id: OTP-17476 Aux Id: GH-4931, PR-4934 </p>
        </item>
        <item>
          <p>
	    Improve handling of closed sockets for inet:info/1.</p>
          <p>
	    Own Id: OTP-17492</p>
        </item>
        <item>
          <p>
	    This change fixes a performance problem introduced in
	    pull-request #2675. Pull-request #2675 made so the system
	    tried to start children of already started applications
	    which is unnecessary. This change fixes this performance
	    problem.</p>
          <p>
	    Own Id: OTP-17519</p>
        </item>
        <item>
          <p>
	    Fix code:get_doc/1 to not crash when module is located in
	    an escript.</p>
          <p>
	    Own Id: OTP-17570 Aux Id: PR-5139 GH-4256 ERL-1261 </p>
        </item>
        <item>
          <p>
	    Parsing of the result value in the native DNS resolver
	    has been made more defensive against incorrect results.</p>
          <p>
	    Own Id: OTP-17578 Aux Id: ERIERL-683 </p>
        </item>
        <item>
          <p>
	    A bug in the option handling for the legacy socket
	    adaptor, that is; when using <c>inet_backend =
	    socket</c>, has been fixed. Now socket options are set
	    before the bind() call so options regarding, for example
	    address reuse have the desired effect.</p>
          <p>
	    Own Id: OTP-17580 Aux Id: GH-5122 </p>
        </item>
        <item>
          <p>
	    <c>inet:ntoa/1</c> has been fixed to not accept invalid
	    numerical addresses.</p>
          <p>
	    Own Id: OTP-17583 Aux Id: GH-5136 </p>
        </item>
        <item>
          <p>
	    Parsing of DNS records has been improved for records of
	    known types to not accept and present malformed ones in
	    raw format.</p>
          <p>
	    Own Id: OTP-17584 Aux Id: PR-5145 </p>
        </item>
        <item>
          <p>
	    The <c>ip_mreq()</c> type for the
	    <c>{ip,add_membership}</c> and
	    <c>{ip,drop_membership}</c> socket options has been
	    corrected to have an <c>interface</c> field instead of,
	    incorrectly, an <c>address</c> field.</p>
          <p>
	    Own Id: OTP-17590 Aux Id: PR-5170 </p>
        </item>
      </list>
    </section>


    <section><title>Improvements and New Features</title>
      <list>
        <item>
          <p>
	    Add simple utility function to display existing sockets i
	    the erlang shell (socket:i/0).</p>
          <p>
	    Own Id: OTP-17376 Aux Id: OTP-17157 </p>
        </item>
        <item>
          <p>
	    gen_udp can now be configured to use the socket
	    inet-backend (in the same way as gen_tcp).</p>
          <p>
	    Own Id: OTP-17410</p>
        </item>
        <item>
	    <p>Functions <c>erlang:set_cookie(Cookie)</c> and
	    <c>erlang:get_cookie(Node)</c> have been added for
	    completeness and to facilitate configuring distributed
	    nodes with different cookies. </p><p> The documentation
	    regarding distribution cookies has been improved to be
	    less vague. </p>
          <p>
	    Own Id: OTP-17538 Aux Id: GH-5063, PR-5111 </p>
        </item>
        <item>
	    <p>A workaround has been implemented for Linux's quirky
	    behaviour to not adjust the source IP address when
	    connecting a connected (reconnecing) UDP socket. </p><p>
	    The workaround is to, on Linux, always dissolve any
	    connection before connecting an UDP socket. </p>
          <p>
	    Own Id: OTP-17559 Aux Id: GH-5092, PR-5120 </p>
        </item>
        <item>
	    <p>Documented our recommendation against opening
	    NFS-mounted files, FIFOs, devices, and similar using
	    <c>file:open/2</c>.</p>
          <p>
	    Own Id: OTP-17576 Aux Id: ERIERL-685 </p>
        </item>
      </list>
    </section>

</section>

<section><title>Kernel 8.0.2</title>

    <section><title>Fixed Bugs and Malfunctions</title>
      <list>
        <item>
	    <p>For <c>gen_tcp:connect/3,4</c> it is possible to
	    specify a specific source port, which should be enough to
	    bind the socket to an address with that port before
	    connecting. </p><p>Unfortunately that feature was lost in
	    OTP-17216 that made it mandatory to specify the source
	    address to get an address binding, and ignored a
	    specified source port if no source address was specified.
	    </p><p>That bug has now been corrected. </p>
          <p>
	    Own Id: OTP-17536 Aux Id: OTP-17216, ERIERL-677 </p>
        </item>
      </list>
    </section>

</section>

<section><title>Kernel 8.0.1</title>

    <section><title>Fixed Bugs and Malfunctions</title>
      <list>
        <item>
          <p>
	    Fix a race condition in Global.</p>
          <p>
	    Own Id: OTP-16033 Aux Id: ERIERL-329, ERL-1414, GH-4448,
	    ERL-885, GH-3923 </p>
        </item>
        <item>
	    <p> After a node restart with <c>init:restart/0,1</c>,
	    the module <c>socket</c> was not usable because
	    supporting tables had been cleared and not
	    re-initialized. This has now been fixed. </p><p> Handling
	    of the "." domain as a search domain was incorrect and
	    caused a crash in the DNS resolver <c>inet_res</c>, which
	    has now been fixed. </p>
          <p>
	    Own Id: OTP-17439 Aux Id: GH-4827, PR-4888, GH-4838 </p>
        </item>
        <item>
          <p>
	    Handling of combinations of the <c>fd</c> option and
	    binding to an address has been corrected, especially for
	    the <c>local</c> address family.</p>
          <p>
	    Own Id: OTP-17451 Aux Id: OTP-17374 </p>
        </item>
        <item>
	    <p> Bug fixes and code cleanup for the new <c>socket</c>
	    implementation, such as: </p><p> Assertions on the result
	    of demonitoring has been added in the NIF code, where
	    appropriate. </p><p> Internal state handling for socket
	    close in the NIF code has been reviewed. </p><p> Looping
	    over <c>close()</c> for <c>EINTR</c> in the NIF code has
	    been removed, since it is strongly discouraged on Linux
	    and Posix is not clear about if it is allowed. </p><p>
	    The <c>inet_backend</c> temporary socket option for
	    legacy <c>gen_tcp</c> sockets has been documented.
	    </p><p> The return value from <c>net:getaddrinfo/2</c>
	    has been corrected: the <c>protocol</c> field is now an
	    <c>atom()</c>, instead of, incorrectly,
	    <c>list(atom())</c>. The documentation has also been
	    corrected about this return type. </p><p> Deferred close
	    of a <c>socket:sendfile/*</c> file was broken and has
	    been corrected. </p><p> Some debug code, not enabled by
	    default, in the socket NIF has been corrected to not
	    accidentally core dump for debug printouts of more or
	    less innocent events. </p>
          <p>
	    Own Id: OTP-17452</p>
        </item>
      </list>
    </section>

</section>

<section><title>Kernel 8.0</title>

    <section><title>Fixed Bugs and Malfunctions</title>
      <list>
        <item>
          <p>
	    A bug has been fixed for the internal <c>inet_res</c>
	    resolver cache that handled a resolver configuration file
	    status timer incorrectly and caused performance problems
	    due to many unnecessary file system accesses.</p>
          <p>
	    Own Id: OTP-14700 Aux Id: PR-2848 </p>
        </item>
        <item>
          <p>
	    Change the value of the tag <c>head</c> returned by
	    <c>disk_log:info/1</c> from <c>{ok, Head}</c> to just
	    <c>Head</c>.</p>
          <p>
	    *** POTENTIAL INCOMPATIBILITY ***</p>
          <p>
	    Own Id: OTP-16809 Aux Id: ERL-1313 </p>
        </item>
        <item>
          <p>
	    Two options have been added to <c>erl_call</c>. The
	    <c>-fetch_stdout</c> option fetches stdout data resulting
	    from the code invoked by <c>erl_call</c>. The
	    <c>-fetch_stdout</c> option disables printing of the
	    result term. In order to implement the first of these two
	    options a new function called <c>ei_xrpc_from</c> has
	    been added to erl_interface. For details see the
	    <c>erl_call</c> documentation and <c>erl_interface</c>
	    documentation.</p>
          <p>
	    Own Id: OTP-17132</p>
        </item>
        <item>
	    <p>Missing runtime dependencies has been added to this
	    application.</p>
          <p>
	    Own Id: OTP-17243 Aux Id: PR-4557 </p>
        </item>
        <item>
          <p>
	    <c>inet:get_rc/0</c> has been corrected to return host
	    entries as separate entries instead of (incorrectly) in a
	    list within the list. This bug was introduced by
	    OTP-16487 in OTP-23.0-rc1.</p>
          <p>
	    Own Id: OTP-17262 Aux Id: GH-4588, PR-4604, OTP-16487 </p>
        </item>
        <item>
          <p>
	    The type gen_tcp:option_name() had a duplicate pktoptions
	    value.</p>
          <p>
	    Own Id: OTP-17277</p>
        </item>
        <item>
          <p>
	    Fixed removal of empty groups from internal state in
	    <c>pg</c>.</p>
          <p>
	    Own Id: OTP-17286 Aux Id: PR-4619 </p>
        </item>
        <item>
          <p>
	    <c>erl -remsh</c> now prints an error message when it
	    fails to connect to the remote node.</p>
          <p>
	    Own Id: OTP-17287 Aux Id: PR-4581 </p>
        </item>
        <item>
          <p>
	    Fix bugs related to corrupt shell history files.</p>
          <p>
	    Error messages printed by shell history are now logged as
	    logger error reports instead of written to standard
	    error.</p>
          <p>
	    Own Id: OTP-17288 Aux Id: PR-4581 </p>
        </item>
        <item>
          <p>
	    A logger warning is now issues when too many arguments
	    are given to <c>-name</c> or <c>-sname</c>. Example:
	    <c>erl -name a b</c>.</p>
          <p>
	    Own Id: OTP-17315 Aux Id: GH-4626 </p>
        </item>
        <item>
          <p>
	    The cache used by <c>inet_res</c> now, again, can handle
	    multiple IP addresses per domain name, and thus fixes a
	    bug introduced in PR-3041 (OTP-13126) and PR-2891
	    (OTP-14485).</p>
          <p>
	    Own Id: OTP-17344 Aux Id: PR-4633, GH-4631, OTP-14485,
	    OTP-12136 </p>
        </item>
        <item>
          <p>
	    Sockets created with socket:accept not counted
	    (socket:info/0).</p>
          <p>
	    Own Id: OTP-17372</p>
        </item>
        <item>
          <p>
	    The <c>{fd, Fd}</c> option to <c>gen_tcp:listen/2</c> did
	    not work for <c>inet_backend</c> <c>socket</c>, which has
	    been fixed.</p>
          <p>
	    Own Id: OTP-17374 Aux Id: PR-4787, GH-4680, PR-2989,
	    OTP-17216 </p>
        </item>
      </list>
    </section>


    <section><title>Improvements and New Features</title>
      <list>
        <item>
          <p>
	    The cache used by the DNS resolver <c>inet_res</c> has
	    been improved to use ETS lookups instead of server calls.
	    This is a considerable speed improvement for cache hits.</p>
          <p>
	    Own Id: OTP-13126 Aux Id: PR-3041 </p>
        </item>
        <item>
          <p>
	    The cache ETS table type for the internal DNS resolver
	    <c>inet_res</c> has changed type (internally) to get
	    better speed and atomicity.</p>
          <p>
	    Own Id: OTP-14485 Aux Id: PR-2891 </p>
        </item>
        <item>
          <p>
	    The experimental <c>socket</c> module can now use any
	    protocol (by name) the OS supports. Suggested in PR-2641,
	    implemented in PR-2670.</p>
          <p>
	    Own Id: OTP-14601 Aux Id: PR-2641, PR-2670, OTP-16749 </p>
        </item>
        <item>
          <p>
	    The DNS resolver <c>inet_res</c> has been updated to
	    support CAA (RFC 6844) and URI (RFC 7553) records.</p>
          <p>
	    Own Id: OTP-16517 Aux Id: PR-2827 </p>
        </item>
        <item>
          <p>
	    A compatibility adaptor for <c>gen_tcp</c> to use the new
	    <c>socket</c> API has been implemented
	    (<c>gen_tcp_socket</c>). Used when setting the kernel
	    application variable <c>inet_backend = socket</c>.</p>
          <p>
	    Own Id: OTP-16611 Aux Id: OTP-16749 </p>
        </item>
        <item>
          <p>
	    Extended error information for failing BIF calls as
	    proposed in <url
	    href="https://github.com/erlang/eep/blob/master/eeps/eep-0054.md">EEP
	    54</url> has been implemented.</p>
          <p>
	    When a BIF call from the Erlang shell fails, more
	    information about which argument or arguments that were
	    in error will be printed. The same extended error
	    information will by <c>proc_lib</c>, <c>common_test</c>,
	    and <c>qlc</c> when BIF calls fail.</p>
          <p>
	    For applications that wish to provide the same extended
	    error information, there are new functions
	    <c>erl_error:format_exception/3</c> and
	    <c>erl_error:format_exception/4</c>.</p>
          <p>
	    There is a new <c>error/3</c> BIF that allows
	    applications or libraries to provide extended error
	    information in the same way for their own exceptions.</p>
          <p>
	    Own Id: OTP-16686</p>
        </item>
        <item>
	    <p>The file server can now be bypassed in
	    <c>file:delete/1,2</c> with the <c>raw</c> option.</p>
          <p>
	    Own Id: OTP-16698 Aux Id: PR-2634 </p>
        </item>
        <item>
          <p>
	    An example implementation of Erlang distribution over UDS
	    using distribution processes has been introduced.</p>
          <p>
	    Thanks to Jérôme de Bretagne</p>
          <p>
	    Own Id: OTP-16703 Aux Id: PR-2620 </p>
        </item>
        <item>
          <p>
	    The <seeguide
	    marker="system/reference_manual:processes#process-aliases"><i>process
	    alias</i></seeguide> feature as outlined by <url
	    href="https://github.com/erlang/eep/blob/master/eeps/eep-0053.md">EEP
	    53</url> has been introduced. It is introduced in order
	    to provide a lightweight mechanism that can prevent late
	    replies after timeout or connection loss. For more
	    information, see EEP 53 and the documentation of the new
	    <seemfa
	    marker="erts:erlang#alias/1"><c>alias/1</c></seemfa> BIF
	    and the new options to the <seemfa
	    marker="erts:erlang#monitor/3"><c>monitor/3</c></seemfa>
	    BIF.</p>
          <p>
	    The <c>call</c> operation in the framework used by
	    <c>gen_server</c>, <c>gen_statem</c>, and
	    <c>gen_event</c> has been updated to utilize alias in
	    order to prevent late responses. The <c>gen_statem</c>
	    behavior still use a proxy process in the distributed
	    case, since it has always prevented late replies and
	    aliases won't work against pre OTP 24 nodes. The proxy
	    process can be removed in OTP 26.</p>
          <p>
	    The alias feature also made it possible to introduce new
	    functions similar to the <seemfa
	    marker="kernel:erpc#receive_response/2"><c>erpc:receive_response()</c></seemfa>
	    function in the gen behaviors, so the new functions
	    <seemfa
	    marker="stdlib:gen_server#receive_response/2"><c>gen_server:receive_response()</c></seemfa>,
	    <seemfa
	    marker="stdlib:gen_statem#receive_response/2"><c>gen_statem:receive_response()</c></seemfa>,
	    <seemfa
	    marker="stdlib:gen_event#receive_response/2"><c>gen_event:receive_response()</c></seemfa>
	    have also been introduced.</p>
          <p>
	    Own Id: OTP-16718 Aux Id: PR-2735 </p>
        </item>
        <item>
	    <p> The experimental new socket API has been further
	    developed. Some backwards incompatible changes with
	    respect to OTP 23 have been made. </p><p> The control
	    message format has been changed so a decoded value is now
	    in the 'value' field instead of in the 'data' field. The
	    'data' field now always contains binary data. </p><p>
	    Some type names have been changed regarding message
	    headers and control message headers. </p><p>
	    <c>socket:bind/2</c> now returns plain <c>ok</c> instead
	    of <c>{ok, Port}</c> which was only relevant for the
	    <c>inet</c> and <c>inet6</c> address families and often
	    not interesting. To find out which port was chosen use
	    <c>socket:sockname/1</c>. </p>
          <p>
	    *** POTENTIAL INCOMPATIBILITY ***</p>
          <p>
	    Own Id: OTP-16749 Aux Id: OTP-14601 </p>
        </item>
        <item>
          <p>
	    New function <c>os:env/0</c> returns all OS environment
	    variables as a list of 2-tuples.</p>
          <p>
	    Own Id: OTP-16793 Aux Id: ERL-1332, PR-2740 </p>
        </item>
        <item>
          <p>
	    Remove the support for distributed disk logs. The new
	    function <c>disk_log:all/0</c> is to be used instead of
	    <c>disk_log:accessible_logs/0</c>. The function
	    <c>disk_log:close/1</c> is to be used instead of
	    <c>disk_log:lclose/1,2</c>.</p>
          <p>
	    *** POTENTIAL INCOMPATIBILITY ***</p>
          <p>
	    Own Id: OTP-16811</p>
        </item>
        <item>
          <p>
	    Expand the spec for <c>erl_epmd:listen_port_please/2</c>
	    to mirror <c>erl_epmd:port_please/2</c>.</p>
          <p>
	    Own Id: OTP-16947 Aux Id: PR-2781 </p>
        </item>
        <item>
          <p>
	    A new erl parameter for specifying a file descriptor with
	    configuration data has been added. This makes it possible
	    to pass the parameter "-configfd FD" when executing the
	    erl command. When this option is given, the system will
	    try to read and parse configuration parameters from the
	    file descriptor.</p>
          <p>
	    Own Id: OTP-16952</p>
        </item>
        <item>
	    <p>The experimental HiPE application has been removed,
	    together with all related functionality in other
	    applications.</p>
          <p>
	    *** POTENTIAL INCOMPATIBILITY ***</p>
          <p>
	    Own Id: OTP-16963</p>
        </item>
        <item>
	    <p>The <c>pg2</c> module has been removed.</p>
          <p>
	    *** POTENTIAL INCOMPATIBILITY ***</p>
          <p>
	    Own Id: OTP-16968</p>
        </item>
        <item>
          <p>
	    Accept references up to a size of 160-bits from remote
	    nodes. This is the first step in an upgrade path toward
	    using references up to 160-bits in a future OTP release.</p>
          <p>
	    Own Id: OTP-17005 Aux Id: OTP-16718 </p>
        </item>
        <item>
          <p>
	    Allow utf-8 binaries as parts of logger_formatter
	    template.</p>
          <p>
	    Own Id: OTP-17015</p>
        </item>
        <item>
          <p>
	    Let <c>disk_log:open/1</c> change the size if a wrap log
	    is opened for the first time, that is, the disk log
	    process does not exist, and the value of option
	    <c>size</c> does not match the current size of the disk
	    log.</p>
          <p>
	    *** POTENTIAL INCOMPATIBILITY ***</p>
          <p>
	    Own Id: OTP-17062 Aux Id: ERL-1418, GH-4469, ERIERL-537 </p>
        </item>
        <item>
          <p>
	    Allow the shell history of an erlang node to be fetched
	    and stores using a custom callback module. See
	    <c>shell_history</c> configuration parameter in the
	    <seeapp marker="kernel:kernel_app">kernel
	    documentation</seeapp> for more details.</p>
          <p>
	    Own Id: OTP-17103 Aux Id: PR-2949 </p>
        </item>
        <item>
          <p>
	    The simple logger (used to log events that happen before
	    kernel has been started) has been improved to print
	    prettier error messages.</p>
          <p>
	    Own Id: OTP-17106 Aux Id: PR-2885 </p>
        </item>
        <item>
          <p>
	    <c>socket:sendfile/2,3,4,5</c> has been implemented, for
	    platforms that support the underlying socket library
	    call.</p>
          <p>
	    Own Id: OTP-17154 Aux Id: OTP-16749 </p>
        </item>
        <item>
          <p>
	    Add socket monitor(s) for all types sockets.</p>
          <p>
	    Own Id: OTP-17155</p>
        </item>
        <item>
          <p>
	    Fix various issues with the gen_tcp_socket. Including
	    documenting some incompatibilities.</p>
          <p>
	    *** POTENTIAL INCOMPATIBILITY ***</p>
          <p>
	    Own Id: OTP-17156</p>
        </item>
        <item>
          <p>
	    inet:i/0 now also shows existing gen_tcp compatibility
	    sockets (based on 'socket').</p>
          <p>
	    Own Id: OTP-17157</p>
        </item>
        <item>
          <p>
	    Added support in logger for setting primary metadata. The
	    primary metadata is passed as a base metadata to all log
	    events in the system. See <seeguide
	    marker="logger_chapter#metadata">Metadata</seeguide> in
	    the Logger chapter of the Kernel User's Guide for more
	    details.</p>
          <p>
	    Own Id: OTP-17181 Aux Id: PR-2457 </p>
        </item>
        <item>
          <p>
	    Recognize new key 'optional_applications' in application
	    resource files.</p>
          <p>
	    Own Id: OTP-17189 Aux Id: PR-2675 </p>
        </item>
        <item>
          <p>
	    The <c>Fun</c>'s passed to logger:log/2,3,4 can now
	    return metadata that will only be fetched when needed.
	    See <seemfa
	    marker="logger#log/2"><c>logger:log/2,3,4</c></seemfa>
	    for more details.</p>
          <p>
	    Own Id: OTP-17198 Aux Id: PR-2721 </p>
        </item>
        <item>
          <p>
	    <c>erpc:multicall()</c> has been rewritten to be able to
	    utilize the newly introduced and improved selective
	    receive optimization.</p>
          <p>
	    Own Id: OTP-17201 Aux Id: PR-4534 </p>
        </item>
        <item>
          <p>
	    Add utility fiunction inet:info/1 to provide
	    miscellaneous info about a socket.</p>
          <p>
	    Own Id: OTP-17203 Aux Id: OTP-17156 </p>
        </item>
        <item>
	    <p> The behaviour for <c>gen_tcp:connect/3,4</c> has been
	    changed to not per default bind to an address, which
	    allows the network stack to delay the address and port
	    selection to when the remote address is known. This
	    allows better port re-use, and thus enables far more
	    outgoing connections, since the ephemeral port range no
	    longer has to be a hard limit. </p><p> There is a
	    theoretical possibility that this behaviour change can
	    affect the set of possible error values, or have other
	    small implications on some platforms. </p>
          <p>
	    *** POTENTIAL INCOMPATIBILITY ***</p>
          <p>
	    Own Id: OTP-17216 Aux Id: PR-2989 </p>
        </item>
        <item>
          <p>
	    An option <c>{nxdomain_reply, boolean()}</c> has been
	    implemented in the DNS resolver <c>inet_res</c>. It is
	    useful since an <c>nxdomain</c> error from a name server
	    does contain the SOA record if the domain exists at all.
	    This record is useful to determine a TTL for negative
	    caching of the failed entry.</p>
          <p>
	    Own Id: OTP-17266 Aux Id: PR-4564 </p>
        </item>
        <item>
          <p>
	    Optimized lookup of local processes part of groups in
	    <c>pg</c>.</p>
          <p>
	    Own Id: OTP-17284 Aux Id: PR-4615 </p>
        </item>
        <item>
	    <p> The return values from module <c>socket</c> functions
	    <c>send()</c>, <c>sendto()</c>, <c>sendmsg()</c>,
	    <c>sendfile()</c> and <c>recv()</c> has been changed to
	    return a tuple tagged with <c>select</c> when a
	    <c>SelectInfo</c> was returned, and not sometimes tagged
	    with <c>ok</c>. </p><p>This is a backwards incompatible
	    change that improves usability for code using
	    asynchronous operations. </p>
          <p>
	    *** POTENTIAL INCOMPATIBILITY ***</p>
          <p>
	    Own Id: OTP-17355 Aux Id: OTP-17154 </p>
        </item>
        <item>
          <p>
	    Fixed warnings in code matching on underscore prefixed
	    variables.</p>
          <p>
	    Own Id: OTP-17385 Aux Id: OTP-17123 </p>
        </item>
      </list>
    </section>

</section>

<section><title>Kernel 7.3.1.7</title>

    <section><title>Improvements and New Features</title>
      <list>
        <item>
          <p>
	    A new function <seemfa
	    marker="kernel:global#disconnect/0"><c>global:disconnect/0</c></seemfa>
	    has been introduced with which one can cleanly disconnect
	    a node from all other nodes in a cluster of <c>global</c>
	    nodes.</p>
          <p>
	    Own Id: OTP-18232 Aux Id: OTP-17843, PR-6264 </p>
        </item>
      </list>
    </section>

</section>

<section><title>Kernel 7.3.1.6</title>

    <section><title>Fixed Bugs and Malfunctions</title>
      <list>
        <item>
          <p>
	    A call to <seemfa
	    marker="net_kernel#setopts/2"><c>net_kernel:setopts(new,
	    Opts)</c></seemfa> at the same time as a connection was
	    being set up could cause a deadlock between the
	    <c>net_kernel</c> process and the process setting up the
	    connection.</p>
          <p>
	    Own Id: OTP-18198 Aux Id: GH-6129, PR-6216 </p>
        </item>
      </list>
    </section>

</section>

<section><title>Kernel 7.3.1.5</title>

    <section><title>Fixed Bugs and Malfunctions</title>
      <list>
        <item>
	    <p> By default <c>global</c> does <i>not</i> take any
	    actions to restore a fully connected network when
	    connections are lost due to network issues. This is
	    problematic for all applications expecting a fully
	    connected network to be provided, such as for example
	    <c>mnesia</c>, but also for <c>global</c> itself. A
	    network of overlapping partitions might cause the
	    internal state of <c>global</c> to become inconsistent.
	    Such an inconsistency can remain even after such
	    partitions have been brought together to form a fully
	    connected network again. The effect on other applications
	    that expects that a fully connected network is maintained
	    may vary, but they might misbehave in very subtle hard to
	    detect ways during such a partitioning. </p> <p> In order
	    to prevent such issues, we have introduced a <i>prevent
	    overlapping partitions</i> fix which can be enabled using
	    the <seeapp
	    marker="kernel:kernel_app#prevent_overlapping_partitions"><c>prevent_overlapping_partitions</c></seeapp>
	    <c>kernel(6)</c> parameter. When this fix has been
	    enabled, <c>global</c> will actively disconnect from
	    nodes that reports that they have lost connections to
	    other nodes. This will cause fully connected partitions
	    to form instead of leaving the network in a state with
	    overlapping partitions. Note that this fix <i>has</i> to
	    be enabled on <i>all</i> nodes in the network in order to
	    work properly. Since this quite substantially changes the
	    behavior, this fix is currently disabled by default.
	    Since you might get hard to detect issues without this
	    fix you are, however, <i>strongly</i> advised to enable
	    this fix in order to avoid issues such as the ones
	    described above. As of OTP 25 this fix will become
	    enabled by default. </p>
          <p>
	    Own Id: OTP-17843 Aux Id: ERIERL-732, PR-5611 </p>
        </item>
        <item>
          <p>
	    Fix failed accepted connection setup after previous
	    established connection from same node closed down
	    silently.</p>
          <p>
	    Own Id: OTP-17979 Aux Id: ERIERL-780 </p>
        </item>
      </list>
    </section>


    <section><title>Improvements and New Features</title>
      <list>
        <item>
          <p>
	    A <seeapp
	    marker="kernel:kernel_app#net_tickintensity"><c>net_tickintensity</c></seeapp>
	    <c>kernel</c> parameter has been introduced. It can be
	    used to control the amount of ticks during a <seeapp
	    marker="kernel:kernel_app#net_ticktime"><c>net_ticktime</c></seeapp>
	    period.</p>
          <p>
	    A new <seemfa
	    marker="kernel:net_kernel#start/2"><c>net_kernel:start/2</c></seemfa>
	    function has also been introduced in order to make it
	    easier to add new options. The use of <seemfa
	    marker="kernel:net_kernel#start/1"><c>net_kernel:start/1</c></seemfa>
	    has been deprecated.</p>
          <p>
	    Own Id: OTP-17905 Aux Id: ERIERL-732, PR-5740 </p>
        </item>
      </list>
    </section>

</section>

<section><title>Kernel 7.3.1.4</title>

    <section><title>Fixed Bugs and Malfunctions</title>
      <list>
        <item>
          <p>
	    Parsing of the result value in the native DNS resolver
	    has been made more defensive against incorrect results.</p>
          <p>
	    Own Id: OTP-17578 Aux Id: ERIERL-683 </p>
        </item>
      </list>
    </section>

</section>

<section><title>Kernel 7.3.1.3</title>

    <section><title>Fixed Bugs and Malfunctions</title>
      <list>
        <item>
          <p>
	    Fix code:get_doc/1 to not crash when module is located in
	    an escript.</p>
          <p>
	    Own Id: OTP-17570 Aux Id: PR-5139 GH-4256 ERL-1261 </p>
        </item>
      </list>
    </section>

</section>

<section><title>Kernel 7.3.1.2</title>

    <section><title>Fixed Bugs and Malfunctions</title>
      <list>
        <item>
          <p>
	    Handling of the "." domain as a search domain was
	    incorrect and caused a crash in the DNS resolver
	    <c>inet_res</c>, which has now been fixed.</p>
          <p>
	    Own Id: OTP-17473 Aux Id: GH-4838, OTP-17439 </p>
        </item>
        <item>
          <p>
	    Fixed rare bug that could cause net_kernel process to
	    hang for ever. Have seen to happen with massive number of
	    TLS connections while remote nodes are restarting. Bug
	    exists since OTP-22.0.</p>
          <p>
	    Own Id: OTP-17476 Aux Id: GH-4931, PR-4934 </p>
        </item>
      </list>
    </section>

</section>

<section><title>Kernel 7.3.1.1</title>

    <section><title>Fixed Bugs and Malfunctions</title>
      <list>
        <item>
          <p>
	    Fix a race condition in Global.</p>
          <p>
	    Own Id: OTP-16033 Aux Id: ERIERL-329, ERL-1414, GH-4448,
	    ERL-885, GH-3923 </p>
        </item>
      </list>
    </section>

</section>

<section><title>Kernel 7.3.1</title>

    <section><title>Fixed Bugs and Malfunctions</title>
      <list>
        <item>
          <p>
	    A bug in the Erlang DNS resolver has been fixed, where it
	    could be made to bring down the kernel supervisor and
	    thereby the whole node, when getting an incorrect (IN A
	    reply to an IN CNAME query) reply from the DNS server and
	    used the reply record's value without verifying its type.</p>
          <p>
	    Own Id: OTP-17361</p>
        </item>
      </list>
    </section>

</section>

<section><title>Kernel 7.3</title>

    <section><title>Fixed Bugs and Malfunctions</title>
      <list>
        <item>
          <p>
	    The range check for compression pointers in DNS encoding
	    was faulty, which caused incorrect label compression
	    encoding for very large DNS messages; larger than about
	    16 kBytes, such as AXFR responses. This more than 11 year
	    old bug has now been corrected.</p>
          <p>
	    Own Id: OTP-13641 Aux Id: PR-2959 </p>
        </item>
        <item>
          <p>
	    Fix of internal links in the <c>erpc</c> documentation.</p>
          <p>
	    Own Id: OTP-17202 Aux Id: PR-4516 </p>
        </item>
        <item>
          <p>
	    Fix bug where complex seq_trace tokens (that is lists,
	    tuples, maps etc) could becomes corrupted by the GC. The
	    bug was introduced in OTP-21.</p>
          <p>
	    Own Id: OTP-17209 Aux Id: PR-3039 </p>
        </item>
        <item>
	    <p>When running Xref in the <c>modules</c> mode, the
	    Debugger application would show up as a dependency for the
	    Kernel applications.</p>
          <p>
	    Own Id: OTP-17223 Aux Id: GH-4546, PR-4554 </p>
        </item>
      </list>
    </section>


    <section><title>Improvements and New Features</title>
      <list>
        <item>
          <p>
	    <seeerl marker="erl_epmd"><c>erl_epmd</c></seeerl> (the
	    epmd client) will now try to reconnect to the local EPMD
	    if the connection is broken.</p>
          <p>
	    Own Id: OTP-17178 Aux Id: PR-3003 </p>
        </item>
      </list>
    </section>

</section>

<section><title>Kernel 7.2.1</title>

    <section><title>Fixed Bugs and Malfunctions</title>
      <list>
        <item>
          <p>
	    When using the DNS resolver option
	    <c>servfail_retry_timeout</c> it did not honour the
	    overall call time-out in e.g <c>inet_res:getbyname/3</c>.
	    This misbehaviour has now been fixed. Also, the
	    <c>servfail_retry_timeout</c> behaviour has been improved
	    to only be enforced for servers that gives a servfail
	    answer.</p>
          <p>
	    Own Id: OTP-12960 Aux Id: ERIERL-598, PR-4509 </p>
        </item>
      </list>
    </section>

</section>

<section><title>Kernel 7.2</title>

    <section><title>Fixed Bugs and Malfunctions</title>
      <list>
        <item>
          <p>
	    The <c>apply</c> call's in <c>logger.hrl</c> are now
	    called with <c>erlang</c> prefix to avoid clashed with
	    local <c>apply/3</c> functions.</p>
          <p>
	    Own Id: OTP-16976 Aux Id: PR-2807 </p>
        </item>
        <item>
          <p>
	    Fix memory leak in <c>pg</c>.</p>
          <p>
	    Own Id: OTP-17034 Aux Id: PR-2866 </p>
        </item>
        <item>
          <p>
	    Fix crash in <c>logger_proxy</c> due to stray
	    <c>gen_server:call</c> replies not being handled. The
	    stray replies come when logger is under heavy load and
	    the flow control mechanism is reaching its limit.</p>
          <p>
	    Own Id: OTP-17038</p>
        </item>
        <item>
          <p>
	    Fixed a bug in <c>erl_epmd:names()</c> that caused it to
	    return the illegal return value <c>noport</c> instead of
	    <c>{error, Reason}</c> where <c>Reason</c> is the actual
	    error reason. This bug also propagated to
	    <c>net_adm:names()</c>.</p>
          <p>
	    This bug was introduced in <c>kernel</c> version 7.1 (OTP
	    23.1).</p>
          <p>
	    Own Id: OTP-17054 Aux Id: ERL-1424 </p>
        </item>
      </list>
    </section>


    <section><title>Improvements and New Features</title>
      <list>
        <item>
          <p>
	    Add export of some resolver documented types.</p>
          <p>
	    Own Id: OTP-16954 Aux Id: ERIERL-544 </p>
        </item>
        <item>
          <p>
	    Add configurable retry timeout for resolver lookups.</p>
          <p>
	    Own Id: OTP-16956 Aux Id: ERIERL-547 </p>
        </item>
        <item>
          <p>
	    <c>gen_server:multi_call()</c> has been optimized in the
	    special case of only calling the local node with timeout
	    set to <c>infinity</c>.</p>
          <p>
	    Own Id: OTP-17058 Aux Id: PR-2887 </p>
        </item>
      </list>
    </section>

</section>

<section><title>Kernel 7.1</title>

    <section><title>Fixed Bugs and Malfunctions</title>
      <list>
        <item>
          <p>
	    A fallback has been implemented for file:sendfile when
	    using inet_backend socket</p>
          <p>
	    Own Id: OTP-15187 Aux Id: ERL-1293 </p>
        </item>
        <item>
          <p>
	    Make default TCP distribution honour option
	    <c>backlog</c> in <c>inet_dist_listen_options</c>.</p>
          <p>
	    Own Id: OTP-16694 Aux Id: PR-2625 </p>
        </item>
        <item>
          <p>
	    Raw option handling for the experimental
	    <c>gen_tcp_socket</c> backend was broken so that all raw
	    options were ignored by for example
	    <c>gen_tcp:listen/2</c>, a bug that now has been fixed.
	    Reported by Jan Uhlig.</p>
          <p>
	    Own Id: OTP-16743 Aux Id: ERL-1287 </p>
        </item>
        <item>
          <p>
	    Accept fails with inet-backend socket.</p>
          <p>
	    Own Id: OTP-16748 Aux Id: ERL-1284 </p>
        </item>
        <item>
          <p>
	    Fixed various minor errors in the socket backend of
	    gen_tcp.</p>
          <p>
	    Own Id: OTP-16754</p>
        </item>
        <item>
          <p>
	    Correct <c>disk_log:truncate/1</c> to count the header.
	    Also correct the documentation to state that
	    <c>disk_log:truncate/1</c> can be used with external disk
	    logs.</p>
          <p>
	    Own Id: OTP-16768 Aux Id: ERL-1312 </p>
        </item>
        <item>
          <p>
	    Fix erl_epmd:port_please/2,3 type specs to include all
	    possible error values.</p>
          <p>
	    Own Id: OTP-16783</p>
        </item>
        <item>
          <p>
	    Fix <c>erl -erl_epmd_port</c> to work properly. Before
	    this fix it did not work at all.</p>
          <p>
	    Own Id: OTP-16785</p>
        </item>
        <item>
          <p>
	    Fix typespec for internal function
	    <c>erlang:seq_trace_info/1</c> to allow <c>term()</c> as
	    returned label. This in turn fixes so that calls to
	    <c>seq_trace:get_token/1</c> can be correctly analyzer by
	    dialyzer.</p>
          <p>
	    Own Id: OTP-16823 Aux Id: PR-2722 </p>
        </item>
        <item>
          <p>
	    Fix erroneous double registration of processes in
	    <c>pg</c> when distribution is dynamically started.</p>
          <p>
	    Own Id: OTP-16832 Aux Id: PR-2738 </p>
        </item>
      </list>
    </section>


    <section><title>Improvements and New Features</title>
      <list>
        <item>
          <p>
	    Make (use of) the socket registry optional (still enabled
	    by default). Its now possible to build OTP with the
	    socket registry turned off, turn it off by setting an
	    environment variable and controlling in runtime (via
	    function calls and arguments when creating sockets).</p>
          <p>
	    Own Id: OTP-16763</p>
        </item>
        <item>
          <p>
	    <c>erl -remsh nodename</c> no longer requires the
	    hostname to be given when used together with dynamic
	    nodenames.</p>
          <p>
	    Own Id: OTP-16784</p>
        </item>
      </list>
    </section>

</section>

<section><title>Kernel 7.0</title>

    <section><title>Fixed Bugs and Malfunctions</title>
      <list>
        <item>
          <p>
	    Fix race condition during shutdown when
	    <c>shell_history</c> is enabled. The race condition would
	    trigger crashes in <c>disk_log</c>.</p>
          <p>
	    Own Id: OTP-16008 Aux Id: PR-2302 </p>
        </item>
        <item>
          <p>
	    Fix the Erlang distribution to handle the scenario when a
	    node connects that can handle message fragmentation but
	    can not handle the atom cache. This bug only affects
	    users that have implemented a custom distribution
	    carrier. It has been present since OTP-21.</p>
          <p>
	    The <c>DFLAG_FRAGMENT</c> distribution flag was added to
	    the set of flags that can be rejected by a distribution
	    implementation.</p>
          <p>
	    Own Id: OTP-16284</p>
        </item>
        <item>
          <p>
	    Fix bug where a binary was not allowed to be the format
	    string in calls to <c>logger:log</c>.</p>
          <p>
	    Own Id: OTP-16395 Aux Id: PR-2444 </p>
        </item>
        <item>
          <p>
	    Fix bug where <c>logger</c> would end up in an infinite
	    loop when trying to log the crash of a handler or
	    formatter.</p>
          <p>
	    Own Id: OTP-16489 Aux Id: ERL-1134 </p>
        </item>
        <item>
          <p>
	    <c>code:lib_dir/1</c> has been fixed to also return the
	    lib dir for <c>erts</c>.</p>
          <p>
	    This is been marked as an incompatibility for any
	    application that depended on <c>{error,bad_name}</c> to
	    be returned for <c>erts</c>.</p>
          <p>
	    *** POTENTIAL INCOMPATIBILITY ***</p>
          <p>
	    Own Id: OTP-16502</p>
        </item>
        <item>
          <p>
	    The application <c>stop/1</c> callback was not called if
	    the application master of the application terminated.</p>
          <p>
	    Own Id: OTP-16504 Aux Id: PR-2328 </p>
        </item>
        <item>
          <p>
	    Fix bug in <c>application:loaded_applications/0</c> that
	    could cause it to fail with <c>badarg</c> if for example
	    a concurrent upgrade/downgrade is running.</p>
          <p>
	    Own Id: OTP-16627 Aux Id: PR-2601 </p>
        </item>
      </list>
    </section>


    <section><title>Improvements and New Features</title>
      <list>
        <item>
	    <p>A new module <seeerl
	    marker="kernel:erpc"><c>erpc</c></seeerl> has been
	    introduced in the <c>kernel</c> application. The
	    <c>erpc</c> module implements an enhanced subset of the
	    operations provided by the <seeerl
	    marker="kernel:rpc"><c>rpc</c></seeerl> module. Enhanced
	    in the sense that it makes it possible to distinguish
	    between returned value, raised exceptions, and other
	    errors. <c>erpc</c> also has better performance and
	    scalability than the original <c>rpc</c> implementation.
	    This by utilizing the newly introduced <seemfa
	    marker="erts:erlang#spawn_request/5"><c>spawn_request()</c></seemfa>
	    BIF. Also the <c>rpc</c> module benefits from these
	    improvements by utilizing <c>erpc</c> when it is
	    possible. </p><p> This change has been marked as a
	    potential incompatibility since <seemfa
	    marker="kernel:rpc#block_call/5"><c>rpc:block_call()</c></seemfa>
	    now only is guaranteed to block other <c>block_call()</c>
	    operations. The documentation previously claimed that it
	    would block all <c>rpc</c> operations. This has however
	    never been the case. It previously did not block
	    node-local <c>block_call()</c> operations.</p>
          <p>
	    *** POTENTIAL INCOMPATIBILITY ***</p>
          <p>
	    Own Id: OTP-13450 Aux Id: OTP-15251 </p>
        </item>
        <item>
	    <p>A client node can receive its node name dynamically
	    from the node that it first connects to. This featured
	    can by used by</p> <list> <item><p>starting with <c>erl
	    -sname undefined</c></p></item> <item><p>erl_interface
	    functions <c>ei_connect_init</c> and friends</p></item>
	    <item><p><c>erl_call -R</c></p></item> </list>
          <p>
	    Own Id: OTP-13812</p>
        </item>
        <item>
          <p>
	    Improved the printout of single line logger events for
	    most of the OTP behaviours in STDLIB and Kernel. This
	    includes <c>proc_lib</c>, <c>gen_server</c>,
	    <c>gen_event</c>, <c>gen_statem</c>, <c>gen_fsm</c>,
	    <c>supervisor</c>, <c>supervisor_bridge</c> and
	    <c>application</c>.</p>
          <p>
	    Improved the <seeerl
	    marker="kernel:logger_formatter#chars_limit"><c>chars_limit</c></seeerl>
	    and <seeerl
	    marker="kernel:logger_formatter#depth"><c>depth</c></seeerl>
	    handling in <c>proc_lib</c> and when formatting of
	    exceptions.</p>
          <p>
	    Own Id: OTP-15299</p>
        </item>
        <item>
          <p>
	    Remove usage and documentation of old requests of the
	    I/O-protocol.</p>
          <p>
	    Own Id: OTP-15695</p>
        </item>
        <item>
	    <p>Directories can now be opened by <c>file:open/2</c>
	    when passing the <c>directory</c> option.</p>
          <p>
	    Own Id: OTP-15835 Aux Id: PR-2212 </p>
        </item>
        <item>
          <p>
	    The check of whether to log or not based on the log level
	    in <c>logger</c> has been optimized by using
	    <c>persistent_term</c> to store the log level.</p>
          <p>
	    Own Id: OTP-15948 Aux Id: PR-2356 </p>
        </item>
        <item>
	    <p><c>file:read_file_info/2</c> can now be used on opened
	    files and directories.</p>
          <p>
	    Own Id: OTP-15956 Aux Id: PR-2231 </p>
        </item>
        <item>
          <p>
	    The <c>-config</c> option to <c>erl</c> now can take
	    multiple config files without repeating the
	    <c>-config</c> option. Example:</p>
          <p>
	    erl -config sys local</p>
          <p>
	    Own Id: OTP-16148 Aux Id: PR-2373 </p>
        </item>
        <item>
          <p>
	    Improved node connection setup handshake protocol. Made
	    possible to agree on protocol version without dependence
	    on <c>epmd</c> or other prior knowledge of peer node
	    version. Also added exchange of node incarnation
	    ("creation") values and expanded the distribution
	    capability flag field from 32 to 64 bits.</p>
          <p>
	    Own Id: OTP-16229</p>
        </item>
        <item>
	    <p>The possibility to run Erlang distribution without
	    relying on EPMD has been extended. To achieve this a
	    couple of new options to the inet distribution has been
	    added.</p> <taglist> <tag>-dist_listen false</tag>
	    <item>Setup the distribution channel, but do not listen
	    for incoming connection. This is useful when you want to
	    use the current node to interact with another node on the
	    same machine without it joining the entire
	    cluster.</item> <tag>-erl_epmd_port Port</tag>
	    <item>Configure a default port that the built-in EPMD
	    client should return. This allows the local node to know
	    the port to connect to for any other node in the
	    cluster.</item> </taglist> <p>The <c>erl_epmd</c>
	    callback API has also been extended to allow returning
	    <c>-1</c> as the creation which means that a random
	    creation will be created by the node.</p>
	    <p>In addition a new callback function called
	    <c>listen_port_please</c> has been added that allows the
	    callback to return which listen port the distribution
	    should use. This can be used instead of
	    <c>inet_dist_listen_min/max</c> if the listen port is to
	    be fetched from an external service.</p>
          <p>
	    Own Id: OTP-16250</p>
        </item>
        <item>
          <p>
	    A first EXPERIMENTAL module that is a <c>socket</c>
	    backend to <c>gen_tcp</c> and <c>inet</c> has been
	    implemented. Others will follow. Feedback will be
	    appreciated.</p>
          <p>
	    Own Id: OTP-16260 Aux Id: OTP-15403 </p>
        </item>
        <item>
          <p>
	    The new experimental <c>socket</c> module has been moved
	    to the Kernel application.</p>
          <p>
	    Own Id: OTP-16312</p>
        </item>
        <item>
          <p>
	    Replace usage of deprecated function in the <c>group</c>
	    module.</p>
          <p>
	    Own Id: OTP-16345</p>
        </item>
        <item>
          <p>
	    Minor updates due to the new spawn improvements made.</p>
          <p>
	    Own Id: OTP-16368 Aux Id: OTP-15251 </p>
        </item>
        <item>
          <p>
	    Update of <seeerl
	    marker="kernel:seq_trace#whatis">sequential
	    tracing</seeerl> to also support other information
	    transfers than message passing.</p>
          <p>
	    Own Id: OTP-16370 Aux Id: OTP-15251, OTP-15232 </p>
        </item>
        <item>
	    <p><c>code:module_status/1</c> now accepts a list of
	    modules. <c>code:module_status/0</c>, which returns the
	    statuses for all loaded modules, has been added.</p>
          <p>
	    Own Id: OTP-16402</p>
        </item>
        <item>
	    <p><c>filelib:wildcard/1,2</c> is now twice as fast when
	    a double star (<c>**</c>) is part of the pattern.</p>
          <p>
	    Own Id: OTP-16419</p>
        </item>
        <item>
	    <p> A new implementation of distributed named process
	    groups has been introduced. It is available in the
	    <seeerl marker="kernel:pg"><c>pg</c></seeerl> module.
	    </p><p> Note that this <c>pg</c> module only has the name
	    in common with the experimental <c>pg</c> module that was
	    present in <c>stdlib</c> up until OTP 17. </p><p> Thanks
	    to Maxim Fedorov for the implementation. </p>
          <p>
	    Own Id: OTP-16453 Aux Id: PR-2524 </p>
        </item>
        <item>
	    <p> The <c>pg2</c>
	    module has been deprecated. It has also been scheduled
	    for removal in OTP 24. </p><p> You are advised to replace
	    the usage of <c>pg2</c> with the newly introduced <seeerl
	    marker="kernel:pg"><c>pg</c></seeerl> module. <c>pg</c>
	    has a similar API, but with a more scalable
	    implementation. </p>
          <p>
	    *** POTENTIAL INCOMPATIBILITY ***</p>
          <p>
	    Own Id: OTP-16455</p>
        </item>
        <item>
	    <p>Refactored the internal handling of deprecated and
	    removed functions.</p>
          <p>
	    Own Id: OTP-16469</p>
        </item>
        <item>
          <p>
	    The internal hosts file resolver cache <c>inet_hosts</c>
	    has been rewritten to behave better when the hosts file
	    changes. For example the cache is updated per entry
	    instead of cleared and reloaded so lookups do not
	    temporarily fail during reloading, and; when multiple
	    processes simultaneously request reload these are now
	    folded into one instead of all done in sequence. Reported
	    and first solution suggestion by Maxim Fedorov.</p>
          <p>
	    Own Id: OTP-16487 Aux Id: PR-2516 </p>
        </item>
        <item>
          <p>
	    Add <c>code:all_available/0</c> that can be used to get
	    all available modules.</p>
          <p>
	    Own Id: OTP-16494</p>
        </item>
        <item>
          <p>
	    As of OTP 23, the distributed <seeerl
	    marker="kernel:disk_log"><c>disk_log</c></seeerl> feature
	    has been deprecated. It has also been scheduled for
	    removal in OTP 24.</p>
          <p>
	    *** POTENTIAL INCOMPATIBILITY ***</p>
          <p>
	    Own Id: OTP-16495</p>
        </item>
        <item>
          <p>
	    Add the function <c>code:fetch_docs/1</c> for fetching
	    embedded documentation for aa Erlang module.</p>
          <p>
	    Own Id: OTP-16499</p>
        </item>
        <item>
          <p>
	    Improve configure for the net nif, which should increase
	    portability.</p>
          <p>
	    Own Id: OTP-16530 Aux Id: OTP-16464 </p>
        </item>
        <item>
          <p>
	    socket: Socket counters and socket global counters are
	    now represented as maps (instead of property lists).</p>
          <p>
	    Own Id: OTP-16535</p>
        </item>
        <item>
          <p>
	    The experimental socket module has gotten restrictions
	    removed so now the 'seqpacket' socket type should work
	    for any communication domain (protocol family) where the
	    OS supports it, typically the Unix Domain.</p>
          <p>
	    Own Id: OTP-16550 Aux Id: ERIERL-476 </p>
        </item>
        <item>
          <p>
	    Allow using custom IO devices in <c>logger_std_h</c>.</p>
          <p>
	    Own Id: OTP-16563 Aux Id: PR-2523 </p>
        </item>
        <item>
	    <p>Added <c>file:del_dir_r/1</c> which deletes a
	    directory together with all of its contents, similar to
	    <c>rm -rf</c> on Unix systems.</p>
          <p>
	    Own Id: OTP-16570 Aux Id: PR-2565 </p>
        </item>
        <item>
          <p>
	    socket: By default the socket options rcvtimeo and
	    sndtimeo are now disabled. To enable these, OTP now has
	    to be built with the configure option
	    --enable-esock-rcvsndtimeo</p>
          <p>
	    Own Id: OTP-16620</p>
        </item>
        <item>
          <p>
	    The experimental gen_tcp compatibility code utilizing the
	    socket module could loose buffered data when receiving a
	    specified number of bytes. This bug has been fixed.
	    Reported by Maksim Lapshin on bugs.erlang.org ERL-1234</p>
          <p>
	    Own Id: OTP-16632 Aux Id: ERL-1234 </p>
        </item>
      </list>
    </section>

</section>

<section><title>Kernel 6.5.2.5</title>

    <section><title>Fixed Bugs and Malfunctions</title>
      <list>
        <item>
	    <p> By default <c>global</c> does <i>not</i> take any
	    actions to restore a fully connected network when
	    connections are lost due to network issues. This is
	    problematic for all applications expecting a fully
	    connected network to be provided, such as for example
	    <c>mnesia</c>, but also for <c>global</c> itself. A
	    network of overlapping partitions might cause the
	    internal state of <c>global</c> to become inconsistent.
	    Such an inconsistency can remain even after such
	    partitions have been brought together to form a fully
	    connected network again. The effect on other applications
	    that expects that a fully connected network is maintained
	    may vary, but they might misbehave in very subtle hard to
	    detect ways during such a partitioning. </p> <p> In order
	    to prevent such issues, we have introduced a <i>prevent
	    overlapping partitions</i> fix which can be enabled using
	    the <c>prevent_overlapping_partitions</c>
	    <c>kernel(6)</c> parameter. When this fix has been
	    enabled, <c>global</c> will actively disconnect from
	    nodes that reports that they have lost connections to
	    other nodes. This will cause fully connected partitions
	    to form instead of leaving the network in a state with
	    overlapping partitions. Note that this fix <i>has</i> to
	    be enabled on <i>all</i> nodes in the network in order to
	    work properly. Since this quite substantially changes the
	    behavior, this fix is currently disabled by default.
	    Since you might get hard to detect issues without this
	    fix you are, however, <i>strongly</i> advised to enable
	    this fix in order to avoid issues such as the ones
	    described above. As of OTP 25 this fix will become
	    enabled by default. </p>
          <p>
	    Own Id: OTP-17843 Aux Id: ERIERL-732, PR-5611 </p>
        </item>
      </list>
    </section>


    <section><title>Improvements and New Features</title>
      <list>
        <item>
          <p>
	    A <c>net_tickintensity</c> <c>kernel</c> parameter has
	    been introduced. It can be used to control the amount of
	    ticks during a <c>net_ticktime</c> period.</p>
          <p>
	    A new <c>net_kernel:start/2</c> function has also been
	    introduced in order to make it easier to add new options.
	    The use of <c>net_kernel:start/1</c> has been deprecated.</p>
          <p>
	    Own Id: OTP-17905 Aux Id: ERIERL-732, PR-5740 </p>
        </item>
      </list>
    </section>

</section>

<section><title>Kernel 6.5.2.4</title>

    <section><title>Fixed Bugs and Malfunctions</title>
      <list>
        <item>
          <p>
	    Fixed rare bug that could cause net_kernel process to
	    hang for ever. Have seen to happen with massive number of
	    TLS connections while remote nodes are restarting. Bug
	    exists since OTP-22.0.</p>
          <p>
	    Own Id: OTP-17476 Aux Id: GH-4931, PR-4934 </p>
        </item>
      </list>
    </section>

</section>

<section><title>Kernel 6.5.2.3</title>

    <section><title>Fixed Bugs and Malfunctions</title>
      <list>
        <item>
          <p>
	    Fix a race condition in Global.</p>
          <p>
	    Own Id: OTP-16033 Aux Id: ERIERL-329, ERL-1414, GH-4448,
	    ERL-885, GH-3923 </p>
        </item>
      </list>
    </section>

</section>

<section><title>Kernel 6.5.2.2</title>

    <section><title>Fixed Bugs and Malfunctions</title>
      <list>
        <item>
	    <p>When running Xref in the <c>modules</c> mode, the
	    Debugger application would show up as a dependency for the
	    Kernel applications.</p>
          <p>
	    Own Id: OTP-17223 Aux Id: GH-4546, PR-4554 </p>
        </item>
      </list>
    </section>

</section>

<section><title>Kernel 6.5.2.1</title>

    <section><title>Fixed Bugs and Malfunctions</title>
      <list>
        <item>
          <p>
	    Fix bug in <c>application:loaded_applications/0</c> that
	    could cause it to fail with <c>badarg</c> if for example
	    a concurrent upgrade/downgrade is running.</p>
          <p>
	    Own Id: OTP-16627 Aux Id: PR-2601 </p>
        </item>
      </list>
    </section>

</section>

<section><title>Kernel 6.5.2</title>

    <section><title>Fixed Bugs and Malfunctions</title>
      <list>
        <item>
          <p>
	    The DNS resolver `inet_res` has been fixed to return the
	    last intermediate error when subsequent requests times
	    out.</p>
          <p>
	    Own Id: OTP-16414 Aux Id: ERIERL-452 </p>
        </item>
        <item>
          <p>
	    The prim_net nif (net/kernel) made use of an undefined
	    atom, notsup. This has now been corrected.</p>
          <p>
	    Own Id: OTP-16440</p>
        </item>
        <item>
          <p>
	    Fix a crash when attempting to log faults when loading
	    files during early boot.</p>
          <p>
	    Own Id: OTP-16491</p>
        </item>
        <item>
          <p>
	    Fix crash in logger when logging to a remote node during
	    boot.</p>
          <p>
	    Own Id: OTP-16493 Aux Id: ERIERL-459 </p>
        </item>
      </list>
    </section>


    <section><title>Improvements and New Features</title>
      <list>
        <item>
          <p>
	    Improved <c>net_kernel</c> debug functionality.</p>
          <p>
	    Own Id: OTP-16458 Aux Id: PR-2525 </p>
        </item>
      </list>
    </section>

</section>

<section><title>Kernel 6.5.1</title>

    <section><title>Fixed Bugs and Malfunctions</title>
      <list>
        <item>
          <p>
	    The 'socket state' info provided by the inet info
	    function has been improved</p>
          <p>
	    Own Id: OTP-16043 Aux Id: ERL-1036 </p>
        </item>
        <item>
          <p>
	    Fix bug where <c>logger</c> would crash when starting
	    when a very large log file needed to be rotated and
	    compressed.</p>
          <p>
	    Own Id: OTP-16145 Aux Id: ERL-1034 </p>
        </item>
        <item>
          <p>
	    Fixed a bug causing actual nodedown reason reported by
	    <seemfa
	    marker="kernel:net_kernel#monitor_nodes/2"><c>net_kernel:monitor_nodes(true,
	    [nodedown_reason])</c></seemfa> to be lost and replaced
	    by the reason <c>killed</c>.</p>
          <p>
	    Own Id: OTP-16216</p>
        </item>
        <item>
	    <p>The documentation for <c>rpc:call/4,5/</c> has been
	    updated to describe what happens when the called function
	    throws or return an <c>'EXIT'</c> tuple. </p>
          <p>
	    Own Id: OTP-16279 Aux Id: ERL-1066 </p>
        </item>
      </list>
    </section>

</section>

<section><title>Kernel 6.5</title>

    <section><title>Fixed Bugs and Malfunctions</title>
      <list>
        <item>
          <p>
	    The type specification for <c>gen_sctp:connect/4,5</c>
	    has been corrected.</p>
          <p>
	    Own Id: OTP-15344 Aux Id: ERL-947 </p>
        </item>
        <item>
          <p>
	    Extra <c>-mode</c> flags given to <c>erl</c> are ignored
	    with a warning.</p>
          <p>
	    Own Id: OTP-15852</p>
        </item>
        <item>
          <p>
	    Fix type spec for <c>seq_trace:set_token/2</c>.</p>
          <p>
	    Own Id: OTP-15858 Aux Id: ERL-700 </p>
        </item>
        <item>
          <p>
	    <c>logger:compare_levels/2</c> would fail with a
	    <c>badarg</c> exception if given the values <c>all</c> or
	    <c>none</c> as any of the parameters. This is now
	    corrected.</p>
          <p>
	    Own Id: OTP-15942 Aux Id: PR-2301 </p>
        </item>
        <item>
          <p>
	    Fix bug where the log file in <c>logger_std_h</c> would
	    not be closed when the inode of the file changed. This
	    would in turn cause a file descriptor leak when tools
	    like logrotate are used.</p>
          <p>
	    Own Id: OTP-15997 Aux Id: PR-2331 </p>
        </item>
        <item>
          <p>
	    Fix a race condition in the debugging function
	    <c>net_kernel:nodes_info/0</c>.</p>
          <p>
	    Own Id: OTP-16022</p>
        </item>
        <item>
          <p>
	    Fix race condition when closing a file opened in
	    <c>compressed</c> or <c>delayed_write</c> mode.</p>
          <p>
	    Own Id: OTP-16023</p>
        </item>
      </list>
    </section>


    <section><title>Improvements and New Features</title>
      <list>
        <item>
          <p>
	    The possibility to send ancillary data, in particular the
	    TOS field, has been added to <c>gen_udp:send/4,5</c>.</p>
          <p>
	    Own Id: OTP-15747 Aux Id: ERIERL-294 </p>
        </item>
        <item>
          <p>
	    If the log file was given with relative path, the
	    standard logger handler (<c>logger_std_h</c>) would store
	    the file name with relative path. If the current
	    directory of the node was later changed, a new file would
	    be created relative the new current directory,
	    potentially failing with an <c>enoent</c> if the new
	    directory did not exist. This is now corrected and
	    <c>logger_std_h</c> always stores the log file name as an
	    absolute path, calculated from the current directory at
	    the time of the handler startup.</p>
          <p>
	    Own Id: OTP-15850</p>
        </item>
        <item>
          <p>
	    Support local sockets with inet:i/0.</p>
          <p>
	    Own Id: OTP-15935 Aux Id: PR-2299 </p>
        </item>
      </list>
    </section>

</section>

<section><title>Kernel 6.4.1</title>

    <section><title>Fixed Bugs and Malfunctions</title>
      <list>
        <item>
	    <p><c>user</c>/<c>user_drv</c> could respond to io
	    requests before they had been processed, which could
	    cause data to be dropped if the emulator was halted soon
	    after a call to <c>io:format/2</c>, such as in an
	    escript.</p>
          <p>
	    Own Id: OTP-15805</p>
        </item>
      </list>
    </section>

</section>

<section><title>Kernel 6.4</title>

    <section><title>Fixed Bugs and Malfunctions</title>
      <list>
        <item>
          <p>
	    Fix so that when multiple <c>-sname</c> or <c>-name</c>
	    are given to <c>erl</c> the first one is chosen. Before
	    this fix distribution was not started at all when
	    multiple name options were given.</p>
          <p>
	    Own Id: OTP-15786 Aux Id: ERL-918 </p>
        </item>
        <item>
          <p>
	    Fix <c>inet_res</c> configuration pointing to
	    non-existing files to work again. This was broken in
	    KERNEL-6.3 (OTP-21.3).</p>
          <p>
	    Own Id: OTP-15806</p>
        </item>
      </list>
    </section>


    <section><title>Improvements and New Features</title>
      <list>
        <item>
          <p>
	    A simple socket API is provided through the socket
	    module. This is a low level API that does *not* replace
	    gen_[tcp|udp|sctp]. It is intended to *eventually*
	    replace the inet driver, but not the high level
	    gen-modules (gen_tcp, gen_udp and gen_sctp). It also
	    provides a basic API that facilitates the implementation
	    of other protocols, that is TCP, UDP and SCTP. </p>
          <p>
	    Known issues are; No support for the Windows OS
	    (currently).</p>
          <p>
	    Own Id: OTP-14831</p>
        </item>
        <item>
          <p>
	    Improved the documentation for the linger option.</p>
          <p>
	    Own Id: OTP-15491 Aux Id: PR-2019 </p>
        </item>
        <item>
	    <p> Global no longer tries more than once when connecting
	    to other nodes. </p>
          <p>
	    Own Id: OTP-15607 Aux Id: ERIERL-280 </p>
        </item>
        <item>
          <p>
	    The dist messages EXIT, EXIT2 and MONITOR_DOWN have been
	    updated with new versions that send the reason term as
	    part of the payload of the message instead of as part of
	    the control message.</p>
          <p>
	    The old versions are still present and can be used when
	    communicating with nodes that don't support the new
	    versions.</p>
          <p>
	    Own Id: OTP-15611</p>
        </item>
        <item>
          <p>
	    Kernel configuration parameter <c>start_distribution =
	    boolean()</c> is added. If set to <c>false</c>, the
	    system is started with all distribution functionality
	    disabled. Defaults to <c>true</c>.</p>
          <p>
	    Own Id: OTP-15668 Aux Id: PR-2088 </p>
        </item>
        <item>
          <p>
	    In OTP-21.3, a warning was introduced for duplicated
	    applications/keys in configuration. This warning would be
	    displayed both when the configuration was given as a file
	    on system start, and during runtime via
	    <c>application:set_env/1,2</c>.</p>
          <p>
	    The warning is now changed to a <c>badarg</c> exception
	    in <c>application:set_env/1,2</c>. If the faulty
	    configuration is given in a configuration file on system
	    start, the startup will fail.</p>
          <p>
	    *** POTENTIAL INCOMPATIBILITY ***</p>
          <p>
	    Own Id: OTP-15692 Aux Id: PR-2170 </p>
        </item>
      </list>
    </section>

</section>

<section><title>Kernel 6.3.1.3</title>

    <section><title>Fixed Bugs and Malfunctions</title>
      <list>
        <item>
          <p>
	    Fix bug where the log file in <c>logger_std_h</c> would
	    not be closed when the inode of the file changed. This
	    would in turn cause a file descriptor leak when tools
	    like logrotate are used.</p>
          <p>
	    Own Id: OTP-15997 Aux Id: PR-2331 </p>
        </item>
      </list>
    </section>

</section>

<section><title>Kernel 6.3.1.2</title>

    <section><title>Improvements and New Features</title>
      <list>
        <item>
          <p>
	    The possibility to send ancillary data, in particular the
	    TOS field, has been added to <c>gen_udp:send/4,5</c>.</p>
          <p>
	    Own Id: OTP-15747 Aux Id: ERIERL-294 </p>
        </item>
      </list>
    </section>

</section>

<section><title>Kernel 6.3.1.1</title>

    <section><title>Fixed Bugs and Malfunctions</title>
      <list>
        <item>
          <p>
	    Fix type spec for <c>seq_trace:set_token/2</c>.</p>
          <p>
	    Own Id: OTP-15858 Aux Id: ERL-700 </p>
        </item>
      </list>
    </section>

</section>

<section><title>Kernel 6.3.1</title>

    <section><title>Fixed Bugs and Malfunctions</title>
      <list>
        <item>
	    <p>Fixed a performance regression when reading files
	    opened with the <c>compressed</c> flag.</p>
          <p>
	    Own Id: OTP-15706 Aux Id: ERIERL-336 </p>
        </item>
      </list>
    </section>

</section>

<section><title>Kernel 6.3</title>

    <section><title>Fixed Bugs and Malfunctions</title>
      <list>
        <item>
          <p>
	    If for example the <c>/etc/hosts</c> did not come into
	    existence until after the kernel application had started,
	    its content was never read. This bug has now been
	    corrected.</p>
          <p>
	    Own Id: OTP-14702 Aux Id: PR-2066 </p>
        </item>
        <item>
          <p>
	    Fix bug where doing <c>seq_trace:reset_trace()</c> while
	    another process was doing a garbage collection could
	    cause the run-time system to segfault.</p>
          <p>
	    Own Id: OTP-15490</p>
        </item>
        <item>
          <p>
	    Fix <c>erl_epmd:port_please</c> spec to include
	    <c>atom()</c> and <c>string()</c>.</p>
          <p>
	    Own Id: OTP-15557 Aux Id: PR-2117 </p>
        </item>
        <item>
          <p>
	    The Logger handler logger_std_h now keeps track of the
	    inode of its log file in order to re-open the file if the
	    inode changes. This may happen, for instance, if the log
	    file is opened and saved by an editor.</p>
          <p>
	    Own Id: OTP-15578 Aux Id: ERL-850 </p>
        </item>
        <item>
          <p>
	    When user specific file modes are given to the logger
	    handler <c>logger_std_h</c>, they were earlier accepted
	    without any control. This is now changes, so Logger will
	    adjust the file modes as follows:</p>
          <p>
	    - If <c>raw</c> is not found in the list, it is
	    added.<br/> - If none of <c>write</c>, <c>append</c> or
	    <c>exclusive</c> are found in the list, <c>append</c> is
	    added.<br/> - If none of <c>delayed_write</c> or
	    <c>{delayed_write,Size,Delay}</c> are found in the list,
	    <c>delayed_write</c> is added.</p>
          <p>
	    Own Id: OTP-15602</p>
        </item>
      </list>
    </section>


    <section><title>Improvements and New Features</title>
      <list>
        <item>
          <p>
	    The standard logger handler, <c>logger_std_h</c>, now has
	    a new internal feature for log rotation. The rotation
	    scheme is as follows:</p>
          <p>
	    The log file to which the handler currently writes always
	    has the same name, i.e. the name which is configured for
	    the handler. The archived files have the same name, but
	    with extension ".N", where N is an integer. The newest
	    archive has extension ".0", and the oldest archive has
	    the highest number. </p>
          <p>
	    The size at which the log file is rotated, and the number
	    of archive files that are kept, is specified with the
	    handler specific configuration parameters
	    <c>max_no_bytes</c> and <c>max_no_files</c> respectively. </p>
          <p>
	    Archives can be compressed, in which case they get a
	    ".gz" file extension after the integer. Compression is
	    specified with the handler specific configuration
	    parameter <c>compress_on_rotate</c>.</p>
          <p>
	    Own Id: OTP-15479</p>
        </item>
        <item>
          <p>
	    The new functions <c>logger:i/0</c> and <c>logger:i/1</c>
	    are added. These provide the same information as
	    <c>logger:get_config/0</c> and other
	    <c>logger:get_*_config</c> functions, but the information
	    is more logically sorted and more readable.</p>
          <p>
	    Own Id: OTP-15600</p>
        </item>
        <item>
          <p>
	    Logger is now protected against overload due to massive
	    amounts of log events from the emulator or from remote
	    nodes.</p>
          <p>
	    Own Id: OTP-15601</p>
        </item>
        <item>
          <p>
	    Logger now uses os:system_time/1 instead of
	    erlang:system_time/1 to generate log event timestamps.</p>
          <p>
	    Own Id: OTP-15625</p>
        </item>
        <item>
          <p>
	    Add functions <c>application:set_env/1,2</c> and
	    <c>application:set_env/2</c>. These take a list of
	    application configuration parameters, and the behaviour
	    is equivalent to calling <c>application:set_env/4</c>
	    individually for each application/key combination, except
	    it is more efficient.</p>
          <p>
	    <c>set_env/1,2</c> warns about duplicated applications or
	    keys. The warning is also emitted during boot, if
	    applications or keys are duplicated within one
	    configuration file, e.g. sys.config.</p>
          <p>
	    Own Id: OTP-15642 Aux Id: PR-2164 </p>
        </item>
        <item>
          <p>
	    Handler specific configuration parameters for the
	    standard handler <c>logger_std_h</c> are changed to be
	    more intuitive and more similar to the disk_log handler.</p>
          <p>
	    Earlier there was only one parameter, <c>type</c>, which
	    could have the values <c>standard_io</c>,
	    <c>standard_error</c>, <c>{file,FileName}</c> or
	    <c>{file,FileName,Modes}</c>.</p>
          <p>
	    This is now changed, so the following parameters are
	    allowed:</p>
          <p>
	    <c>type = standard_io | standard_error | file</c><br/>
	    <c>file = file:filename()</c><br/> <c>modes =
	    [file:mode()]</c></p>
          <p>
	    All parameters are optional. <c>type</c> defaults to
	    <c>standard_io</c>, unless a file name is given, in which
	    case it defaults to <c>file</c>. If <c>type</c> is set to
	    <c>file</c>, the file name defaults to the same as the
	    handler id.</p>
          <p>
	    The potential incompatibility is that
	    <c>logger:get_config/0</c> and
	    <c>logger:get_handler_config/1</c> now returns the new
	    parameters, even if the configuration was set with the
	    old variant, e.g. <c>#{type=>{file,FileName}}</c>.</p>
          <p>
	    *** POTENTIAL INCOMPATIBILITY ***</p>
          <p>
	    Own Id: OTP-15662</p>
        </item>
        <item>
          <p>
	    The new configuration parameter <c>file_check</c> is
	    added to the Logger handler <c>logger_std_h</c>. This
	    parameter specifies how long (in milliseconds) the
	    handler may wait before checking if the log file still
	    exists and the inode is the same as when it was opened.</p>
          <p>
	    The default value is 0, which means that this check is
	    done prior to each write operation. Setting a higher
	    number may improve performance, but adds the risk of
	    losing log events.</p>
          <p>
	    Own Id: OTP-15663</p>
        </item>
      </list>
    </section>

</section>

<section><title>Kernel 6.2.1</title>

    <section><title>Fixed Bugs and Malfunctions</title>
      <list>
        <item>
          <p>
	    Setting the <c>recbuf</c> size of an inet socket the
	    <c>buffer</c> is also automatically increased. Fix a bug
	    where the auto adjustment of inet buffer size would be
	    triggered even if an explicit inet buffer size had
	    already been set.</p>
          <p>
	    Own Id: OTP-15651 Aux Id: ERIERL-304 </p>
        </item>
      </list>
    </section>

</section>

<section><title>Kernel 6.2</title>

    <section><title>Fixed Bugs and Malfunctions</title>
      <list>
        <item>
          <p>
	    A new function, <c>logger:update_handler_config/3</c> is
	    added, and the handler callback <c>changing_config</c>
	    now has a new argument, <c>SetOrUpdate</c>, which
	    indicates if the configuration change comes from
	    <c>set_handler_config/2,3</c> or
	    <c>update_handler_config/2,3</c>.</p>
          <p>
	    This allows the handler to consistently merge the new
	    configuration with the old (if the change comes from
	    <c>update_handler_config/2,3</c>) or with the default (if
	    the change comes from <c>set_handler_config/2,3</c>).</p>
          <p>
	    The built-in handlers <c>logger_std_h</c> and
	    <c>logger_disk_log_h</c> are updated accordingly. A bug
	    which could cause inconsistency between the handlers'
	    internal state and the stored configuration is also
	    corrected.</p>
          <p>
	    *** POTENTIAL INCOMPATIBILITY ***</p>
          <p>
	    Own Id: OTP-15364</p>
        </item>
        <item>
          <p>
	    Fix fallback when custom erl_epmd client does not
	    implement address_please.</p>
          <p>
	    Own Id: OTP-15388 Aux Id: PR-1983 </p>
        </item>
        <item>
          <p>
	    The logger ets table did not have the
	    <c>read_concurrency</c> option. This is now added.</p>
          <p>
	    Own Id: OTP-15453 Aux Id: ERL-782 </p>
        </item>
        <item>
          <p>
	    During system start, logger has a simple handler which
	    prints to stdout. After the kernel supervision is
	    started, this handler is removed and replaced by the
	    default handler. Due to a bug, logger earlier issued a
	    debug printout saying it received an unexpected message,
	    which was the EXIT message from the simple handler's
	    process. This is now corrected. The simple handler's
	    process now unlinks from the logger process before
	    terminating.</p>
          <p>
	    Own Id: OTP-15466 Aux Id: ERL-788 </p>
        </item>
        <item>
          <p>
	    The logger handler <c>logger_std_h</c> would not
	    re-create it's log file if it was removed. Due to this it
	    could not be used with tools like 'logrotate'. This is
	    now corrected.</p>
          <p>
	    Own Id: OTP-15469</p>
        </item>
      </list>
    </section>


    <section><title>Improvements and New Features</title>
      <list>
        <item>
          <p>
	    A function <c>inet:getifaddrs/1</c> that takes a list
	    with a namespace option has been added, for platforms
	    that support that feature, for example Linux (only?).</p>
          <p>
	    Own Id: OTP-15121 Aux Id: ERIERL-189, PR-1974 </p>
        </item>
        <item>
	    <p>Added the <c>nopush</c> option for TCP sockets, which
	    corresponds to <c>TCP_NOPUSH</c> on *BSD and
	    <c>TCP_CORK</c> on Linux.</p>
	    <p>This is also used internally in <c>file:sendfile</c>
	    to reduce latency on subsequent send operations.</p>
          <p>
	    Own Id: OTP-15357 Aux Id: ERL-698 </p>
        </item>
        <item>
          <p>
	    Optimize handling of send_delay for tcp sockes to better
	    work with the new pollthread implementation introduced in
	    OTP-21.</p>
          <p>
	    Own Id: OTP-15471 Aux Id: ERIERL-229 </p>
        </item>
      </list>
    </section>

</section>

<section><title>Kernel 6.1.1</title>

    <section><title>Fixed Bugs and Malfunctions</title>
      <list>
        <item>
          <p>
	    Fix bug causing net_kernel process crash on connection
	    attempt from node with name identical to local node.</p>
          <p>
	    Own Id: OTP-15438 Aux Id: ERL-781 </p>
        </item>
      </list>
    </section>

</section>

<section><title>Kernel 6.1</title>

    <section><title>Fixed Bugs and Malfunctions</title>
      <list>
        <item>
          <p>
	    The values <c>all</c> and <c>none</c> are documented as
	    valid value for the Kernel configuration parameter
	    <c>logger_level</c>, but would cause a crash during node
	    start. This is now corrected.</p>
          <p>
	    Own Id: OTP-15143</p>
        </item>
        <item>
          <p>
	    Fix some potential buggy behavior in how ticks are sent
	    on inter node distribution connections. Tick is now sent
	    to c-node even if there are unsent buffered data, as
	    c-nodes need ticks in order to send reply ticks. The
	    amount of sent data was also calculated wrongly when
	    ticks were suppressed due to unsent buffered data.</p>
          <p>
	    Own Id: OTP-15162 Aux Id: ERIERL-191 </p>
        </item>
        <item>
          <p>
	    Non semantic change in dist_util.erl to silence dialyzer
	    warning.</p>
          <p>
	    Own Id: OTP-15170</p>
        </item>
        <item>
          <p>
	    Fixed <c>net_kernel:connect_node(node())</c> to return
	    <c>true</c> (and do nothing) as it always has before
	    OTP-21.0. Also documented this successful "self connect"
	    as the expected behavior.</p>
          <p>
	    Own Id: OTP-15182 Aux Id: ERL-643 </p>
        </item>
        <item>
          <p>
	    The single_line option on logger_formatter would in some
	    cases add an unwanted comma after the association arrows
	    in a map. This is now corrected.</p>
          <p>
	    Own Id: OTP-15228</p>
        </item>
        <item>
          <p>
	    Improved robustness of distribution connection setup. In
	    OTP-21.0 a truly asynchronous connection setup was
	    introduced. This is further improvement on that work to
	    make the emulator more robust and also be able to recover
	    in cases when involved Erlang processes misbehave.</p>
          <p>
	    Own Id: OTP-15297 Aux Id: OTP-15279, OTP-15280 </p>
        </item>
      </list>
    </section>


    <section><title>Improvements and New Features</title>
      <list>
        <item>
          <p>
	    A new macro, <c>?LOG(Level,...)</c>, is added. This is
	    equivalent to the existing <c>?LOG_&lt;LEVEL&gt;(...)</c>
	    macros.</p>
          <p>
	    A new variant of Logger report callback is added, which
	    takes an extra argument containing options for size
	    limiting and line breaks. Module <c>proc_lib</c> in
	    <c>STDLIB</c> uses this for crash reports.</p>
          <p>
	    Logger configuration is now checked a bit more for
	    errors.</p>
          <p>
	    Own Id: OTP-15132</p>
        </item>
        <item>
          <p>
	    The socket options <c>recvtos</c>, <c>recvttl</c>,
	    <c>recvtclass</c> and <c>pktoptions</c> have been
	    implemented in the socket modules. See the documentation
	    for the <c>gen_tcp</c>, <c>gen_udp</c> and <c>inet</c>
	    modules. Note that support for these in the runtime
	    system is platform dependent. Especially for
	    <c>pktoptions</c> which is very Linux specific and
	    obsoleted by the RFCs that defined it.</p>
          <p>
	    Own Id: OTP-15145 Aux Id: ERIERL-187 </p>
        </item>
        <item>
          <p>
	    Add <c>logger:set_application_level/2</c> for setting the
	    logger level of all modules in one application.</p>
          <p>
	    Own Id: OTP-15146</p>
        </item>
      </list>
    </section>

</section>

<section><title>Kernel 6.0.1</title>

    <section><title>Fixed Bugs and Malfunctions</title>
      <list>
        <item>
          <p>
	    Fixed bug in <c>net_kernel</c> that could cause an
	    emulator crash if certain connection attempts failed. Bug
	    exists since kernel-6.0 (OTP-21.0).</p>
          <p>
	    Own Id: OTP-15280 Aux Id: ERIERL-226, OTP-15279 </p>
        </item>
      </list>
    </section>

</section>

<section><title>Kernel 6.0</title>

    <section><title>Fixed Bugs and Malfunctions</title>
      <list>
        <item>
	    <p> Clarify the documentation of <c>rpc:multicall/5</c>.
	    </p>
          <p>
	    Own Id: OTP-10551</p>
        </item>
        <item>
          <p>
	    The DNS resolver when getting econnrefused from a server
	    retained an invalid socket so look up towards the next
	    server(s) also failed.</p>
          <p>
	    Own Id: OTP-13133 Aux Id: PR-1557 </p>
        </item>
        <item>
          <p>
	    No resolver backend returns V4Mapped IPv6 addresses any
	    more. This was inconsistent before, some did, some did
	    not. To facilitate working with such addresses a new
	    function <c>inet:ipv4_mapped_ipv6_address/1</c> has been
	    added.</p>
          <p>
	    *** POTENTIAL INCOMPATIBILITY ***</p>
          <p>
	    Own Id: OTP-13761 Aux Id: ERL-503 </p>
        </item>
        <item>
          <p>
	    The type specifications for <c>file:posix/0</c> and
	    <c>inet:posix/0</c> have been updated according to which
	    errors file and socket operations should be able to
	    return.</p>
          <p>
	    Own Id: OTP-14019 Aux Id: ERL-550 </p>
        </item>
        <item>
          <p>
	    Fix name resolving in IPv6 only environments when doing
	    the initial distributed connection.</p>
          <p>
	    Own Id: OTP-14501</p>
        </item>
        <item>
	    <p> File operations used to accept <seetype
	    marker="kernel:file#name_all">filenames</seetype>
	    containing null characters (integer value zero). This
	    caused the name to be truncated and in some cases
	    arguments to primitive operations to be mixed up.
	    Filenames containing null characters inside the filename
	    are now <em>rejected</em> and will cause primitive file
	    operations to fail. </p> <p> Also environment variable
	    operations used to accept <seetype
	    marker="kernel:os#env_var_name">names</seetype> and
	    <seetype
	    marker="kernel:os#env_var_value">values</seetype> of
	    environment variables containing null characters (integer
	    value zero). This caused operations to silently produce
	    erroneous results. Environment variable names and values
	    containing null characters inside the name or value are
	    now <em>rejected</em> and will cause environment variable
	    operations to fail. </p> <p>Primitive environment
	    variable operations also used to accept the <c>$=</c>
	    character in environment variable names causing various
	    problems. <c>$=</c> characters in environment variable
	    names are now also <em>rejected</em>. </p> <p>Also
	    <seemfa
	    marker="kernel:os#cmd/1"><c>os:cmd/1</c></seemfa> now
	    reject null characters inside its <seetype
	    marker="kernel:os#os_command">command</seetype>.
	    </p> <p><seemfa
	    marker="erts:erlang#open_port/2"><c>erlang:open_port/2</c></seemfa>
	    will also reject null characters inside the port name
	    from now on.</p>
          <p>
	    *** POTENTIAL INCOMPATIBILITY ***</p>
          <p>
	    Own Id: OTP-14543 Aux Id: ERL-370 </p>
        </item>
        <item>
	    <p><c>os:putenv</c> and <c>os:getenv</c> no longer access
	    the process environment directly and instead work on a
	    thread-safe emulation. The only observable difference is
	    that it's <em>not</em> kept in sync with libc
	    <c>getenv(3)</c> / <c>putenv(3)</c>, so those who relied
	    on that behavior in drivers or NIFs will need to add
	    manual synchronization.</p> <p>On Windows this means that
	    you can no longer resolve DLL dependencies by modifying
	    the <c>PATH</c> just before loading the driver/NIF. To
	    make this less of a problem, the emulator now adds the
	    target DLL's folder to the DLL search path.</p>
          <p>
	    *** POTENTIAL INCOMPATIBILITY ***</p>
          <p>
	    Own Id: OTP-14666</p>
        </item>
        <item>
          <p>
	    Fixed connection tick toward primitive hidden nodes
	    (erl_interface) that could cause faulty tick timeout in
	    rare cases when payload data is sent to hidden node but
	    not received.</p>
          <p>
	    Own Id: OTP-14681</p>
        </item>
        <item>
          <p>
	    Make group react immediately on an EXIT-signal from shell
	    in e.g ssh.</p>
          <p>
	    Own Id: OTP-14991 Aux Id: PR1705 </p>
        </item>
        <item>
          <p>
	    Calls to <c>gen_tcp:send/2</c> on closed sockets now
	    returns <c>{error, closed}</c> instead of
	    <c>{error,enotconn}</c>.</p>
          <p>
	    Own Id: OTP-15001</p>
        </item>
        <item>
          <p>
	    The <c>included_applications</c> key are no longer
	    duplicated as application environment variable. Earlier,
	    the included applications could be read both with
	    <c>application:get[_all]_env(...)</c> and
	    <c>application:get[_all]_key(...)</c> functions. Now, it
	    can only be read with
	    <c>application:get[_all]_key(...)</c>.</p>
          <p>
	    *** POTENTIAL INCOMPATIBILITY ***</p>
          <p>
	    Own Id: OTP-15071</p>
        </item>
        <item>
	    <p>Owner and group changes through
	    <c>file:write_file_info</c>, <c>file:change_owner</c>,
	    and <c>file:change_group</c> will no longer report
	    success on permission errors.</p>
          <p>
	    *** POTENTIAL INCOMPATIBILITY ***</p>
          <p>
	    Own Id: OTP-15118</p>
        </item>
      </list>
    </section>


    <section><title>Improvements and New Features</title>
      <list>
        <item>
	    <p>A new logging API is added to Erlang/OTP, see the
	    <seeerl
	    marker="kernel:logger"><c>logger(3)</c></seeerl> manual
	    page, and section <seeguide
	    marker="kernel:logger_chapter">Logging</seeguide> in the
	    Kernel User's Guide.</p>
	    <p>Calls to <c>error_logger</c> are automatically
	    redirected to the new API, and legacy error logger event
	    handlers can still be used. It is, however, recommended
	    to use the Logger API directly when writing new code.</p>
	    <p>Notice the following potential incompatibilities:</p>
	    <list> <item><p>Kernel configuration parameters
	    <c>error_logger</c> still works, but is overruled if the
	    default handler's output destination is configured with
	    Kernel configuration parameter <c>logger</c>.</p> <p>In
	    general, parameters for configuring error logger are
	    overwritten by new parameters for configuring
	    Logger.</p></item> <item><p>The concept of SASL error
	    logging is deprecated, meaning that by default the SASL
	    application does not affect which log events are
	    logged.</p> <p>By default, supervisor reports and crash
	    reports are logged by the default Logger handler started
	    by Kernel, and end up at the same destination (terminal
	    or file) as other standard log event from Erlang/OTP.</p>
	    <p>Progress reports are not logged by default, but can be
	    enabled by setting the primary log level to info, for
	    example with the Kernel configuration parameter
	    <c>logger_level</c>.</p> <p>To obtain backwards
	    compatibility with the SASL error logging functionality
	    from earlier releases, set Kernel configuration parameter
	    <c>logger_sasl_compatible</c> to <c>true</c>. This
	    prevents the default Logger handler from logging any
	    supervisor-, crash-, or progress reports. Instead, SASL
	    adds a separate Logger handler during application start,
	    which takes care of these log events. The SASL
	    configuration parameters <c>sasl_error_logger</c> and
	    <c>sasl_errlog_type</c> specify the destination (terminal
	    or file) and severity level to log for these
	    events.</p></item></list>
          <p>
	    Since Logger is new in Erlang/OTP 21.0, we do reserve the
	    right to introduce changes to the Logger API and
	    functionality in patches following this release. These
	    changes might or might not be backwards compatible with
	    the initial version.</p>
          <p>
	    *** POTENTIAL INCOMPATIBILITY ***</p>
          <p>
	    Own Id: OTP-13295</p>
        </item>
        <item>
          <p>
	    The function <c>inet:i/0</c> has been documented.</p>
          <p>
	    Own Id: OTP-13713 Aux Id: PR-1645 </p>
        </item>
        <item>
          <p>
	    Typespecs for <c>netns</c> and <c>bind_to_device</c>
	    options have been added to <c>gen_tcp</c>, <c>gen_udp</c>
	    and <c>gen_sctp</c> functions.</p>
          <p>
	    Own Id: OTP-14359 Aux Id: PR-1816 </p>
        </item>
        <item>
          <p>
	    New functionality for implementation of alternative
	    carriers for the Erlang distribution has been introduced.
	    This mainly consists of support for usage of distribution
	    controller processes (previously only ports could be used
	    as distribution controllers). For more information see
	    <seeguide marker="erts:alt_dist#distribution_module">ERTS
	    User's Guide ➜ How to implement an Alternative Carrier
	    for the Erlang Distribution ➜ Distribution
	    Module</seeguide>.</p>
          <p>
	    Own Id: OTP-14459</p>
        </item>
        <item>
	    <p><c>seq_trace</c> labels may now be any erlang
	    term.</p>
          <p>
	    Own Id: OTP-14899</p>
        </item>
        <item>
          <p>
	    The SSL distribution protocol <c>-proto inet_tls</c> has
	    stopped setting the SSL option
	    <c>server_name_indication</c>. New verify funs for client
	    and server in <c>inet_tls_dist</c> has been added, not
	    documented yet, that checks node name if present in peer
	    certificate. Usage is still also yet to be documented.</p>
          <p>
	    Own Id: OTP-14969 Aux Id: OTP-14465, ERL-598 </p>
        </item>
        <item>
          <p>
	    Changed timeout of <c>gen_server</c> calls to <c>auth</c>
	    server from default 5 seconds to <c>infinity</c>.</p>
          <p>
	    Own Id: OTP-15009 Aux Id: ERL-601 </p>
        </item>
        <item>
	    <p>The callback module passed as <c>-epmd_module</c> to
	    erl has been expanded to be able to do name and port
	    resolving.</p> <p>Documentation has also been added in
	    the <seeerl
	    marker="kernel:erl_epmd"><c>erl_epmd</c></seeerl>
	    reference manual and ERTS User's Guide <seeguide
	    marker="erts:alt_disco">How to Implement an Alternative
	    Node Discovery for Erlang Distribution</seeguide>.</p>
          <p>
	    Own Id: OTP-15086 Aux Id: PR-1694 </p>
        </item>
        <item>
          <p>
	    Included config file specified with relative path in
	    sys.config are now first searched for relative to the
	    directory of sys.config itself. If not found, it is also
	    searched for relative to the current working directory.
	    The latter is for backwards compatibility.</p>
          <p>
	    Own Id: OTP-15137 Aux Id: PR-1838 </p>
        </item>
      </list>
    </section>

</section>

<section><title>Kernel 5.4.3.2</title>

    <section><title>Fixed Bugs and Malfunctions</title>
      <list>
        <item>
          <p>
	    Non semantic change in dist_util.erl to silence dialyzer
	    warning.</p>
          <p>
	    Own Id: OTP-15170</p>
        </item>
      </list>
    </section>

</section>

<section><title>Kernel 5.4.3.1</title>

    <section><title>Fixed Bugs and Malfunctions</title>
      <list>
        <item>
          <p>
	    Fix some potential buggy behavior in how ticks are sent
	    on inter node distribution connections. Tick is now sent
	    to c-node even if there are unsent buffered data, as
	    c-nodes need ticks in order to send reply ticks. The
	    amount of sent data was calculated wrongly when ticks
	    where suppressed due to unsent buffered data.</p>
          <p>
	    Own Id: OTP-15162 Aux Id: ERIERL-191 </p>
        </item>
      </list>
    </section>

</section>

<section><title>Kernel 5.4.3</title>

    <section><title>Fixed Bugs and Malfunctions</title>
      <list>
        <item>
	    <p> Correct a few contracts. </p>
          <p>
	    Own Id: OTP-14889</p>
        </item>
        <item>
          <p>
	    Reject loading modules with names containing directory
	    separators ('/' or '\' on Windows).</p>
          <p>
	    Own Id: OTP-14933 Aux Id: ERL-564, PR-1716 </p>
        </item>
        <item>
          <p>
	    Fix bug in handling of os:cmd/2 option max_size on
	    windows.</p>
          <p>
	    Own Id: OTP-14940</p>
        </item>
      </list>
    </section>

</section>

<section><title>Kernel 5.4.2</title>

    <section><title>Fixed Bugs and Malfunctions</title>
      <list>
        <item>
          <p>
	    Add <c>os:cmd/2</c> that takes an options map as the
	    second argument.</p>
          <p>
	    Add <c>max_size</c> as an option to <c>os:cmd/2</c> that
	    control the maximum size of the result that
	    <c>os:cmd/2</c> will return.</p>
          <p>
	    Own Id: OTP-14823</p>
        </item>
      </list>
    </section>

</section>

<section><title>Kernel 5.4.1</title>

    <section><title>Fixed Bugs and Malfunctions</title>
      <list>
        <item>
          <p>
	    Refactored an internal API.</p>
          <p>
	    Own Id: OTP-14784</p>
        </item>
      </list>
    </section>

</section>

<section><title>Kernel 5.4</title>

    <section><title>Fixed Bugs and Malfunctions</title>
      <list>
        <item>
          <p>
	    Processes which did output after switching jobs (Ctrl+G)
	    could be left forever stuck in the io request.</p>
          <p>
	    Own Id: OTP-14571 Aux Id: ERL-472 </p>
        </item>
      </list>
    </section>


    <section><title>Improvements and New Features</title>
      <list>
        <item>
	    <p>Lock counting can now be fully toggled at runtime in
	    the lock counting emulator (<c>-emu_type lcnt</c>).
	    Everything is enabled by default to match the old
	    behavior, but specific categories can be toggled at will
	    with minimal runtime overhead when disabled. Refer to the
	    documentation on <c>lcnt:rt_mask/1</c> for details.</p>
          <p>
	    Own Id: OTP-13170</p>
        </item>
        <item>
	    <p><c>lcnt:collect</c> and <c>lcnt:clear</c> will no
	    longer block all other threads in the runtime system.</p>
          <p>
	    Own Id: OTP-14412</p>
        </item>
        <item>
          <p>
	    General Unicode improvements.</p>
          <p>
	    Own Id: OTP-14462</p>
        </item>
      </list>
    </section>

</section>

<section><title>Kernel 5.3.1</title>

    <section><title>Fixed Bugs and Malfunctions</title>
      <list>
        <item>
	    <p>The documentation for the 'quiet' option in
	    disk_log:open/1 had an incorrect default value.</p>
          <p>
	    Own Id: OTP-14498</p>
        </item>
      </list>
    </section>

</section>

<section><title>Kernel 5.3</title>

    <section><title>Fixed Bugs and Malfunctions</title>
      <list>
        <item>
	    <p>Function <c>inet:ntoa/1</c> has been fixed to return
	    lowercase letters according to RFC 5935 that has been
	    approved after this function was written. Previously
	    uppercase letters were returned so this may be a
	    backwards incompatible change depending on how the
	    returned address string is used.</p>
	    <p>Function <c>inet:parse_address/1</c> has been fixed to
	    accept %-suffixes on scoped addresses. The addresses does
	    not work yet, but gives no parse errors.</p>
          <p>
	    *** POTENTIAL INCOMPATIBILITY ***</p>
          <p>
	    Own Id: OTP-13006 Aux Id: ERIERL-20, ERL-429 </p>
        </item>
        <item>
          <p>
	    Fix bug where gethostname would incorrectly fail with
	    enametoolong on Linux.</p>
          <p>
	    Own Id: OTP-14310</p>
        </item>
        <item>
          <p>
	    Fix bug causing <c>code:is_module_native</c> to falsely
	    return true when <c>local</c> call trace is enabled for
	    the module.</p>
          <p>
	    Own Id: OTP-14390</p>
        </item>
        <item>
          <p>
	    Add early reject of invalid node names from distributed
	    nodes.</p>
          <p>
	    Own Id: OTP-14426</p>
        </item>
      </list>
    </section>


    <section><title>Improvements and New Features</title>
      <list>
        <item>
          <p>
	    Since Unicode is now allowed in atoms an extra check is
	    needed for node names, which are restricted to Latin-1.</p>
          <p>
	    Own Id: OTP-13805</p>
        </item>
        <item>
	    <p>Replaced usage of deprecated symbolic <seetype
	    marker="erts:erlang#time_unit"><c>time
	    unit</c></seetype> representations.</p>
          <p>
	    Own Id: OTP-13831 Aux Id: OTP-13735 </p>
        </item>
        <item>
	    <p><c>file:write_file(Name, Data, [raw])</c> would turn
	    <c>Data</c> into a single binary before writing. This
	    meant it could not take advantage of the <c>writev()</c>
	    system call if it was given a list of binaries and told
	    to write with <c>raw</c> mode.</p>
          <p>
	    Own Id: OTP-13909</p>
        </item>
        <item>
	    <p>The performance of the <c>disk_log</c> has been
	    somewhat improved in some corner cases (big items), and
	    the documentation has been clarified. </p>
          <p>
	    Own Id: OTP-14057 Aux Id: PR-1245 </p>
        </item>
        <item>
	    <p>Functions for detecting changed code has been added.
	    <c>code:modified_modules/0</c> returns all currently
	    loaded modules that have changed on disk.
	    <c>code:module_status/1</c> returns the status for a
	    module. In the shell and in <c>c</c> module, <c>mm/0</c>
	    is short for <c>code:modified_modules/0</c>, and
	    <c>lm/0</c> reloads all currently loaded modules that
	    have changed on disk.</p>
          <p>
	    Own Id: OTP-14059</p>
        </item>
        <item>
          <p>
	    Introduce an event manager in Erlang to handle OS
	    signals. A subset of OS signals may be subscribed to and
	    those are described in the Kernel application.</p>
          <p>
	    Own Id: OTP-14186</p>
        </item>
        <item>
	    <p> Sockets can now be bound to device (SO_BINDTODEVICE)
	    on platforms where it is supported. </p> <p> This has
	    been implemented e.g to support VRF-Lite under Linux; see
	    <url
	    href="https://www.kernel.org/doc/Documentation/networking/vrf.txt">
	    VRF </url>, and GitHub pull request <url
	    href="https://github.com/erlang/otp/pull/1326">#1326</url>.
	    </p>
          <p>
	    Own Id: OTP-14357 Aux Id: PR-1326 </p>
        </item>
        <item>
          <p>
	    Added option to store shell_history on disk so that the
	    history can be reused between sessions.</p>
          <p>
	    Own Id: OTP-14409 Aux Id: PR-1420 </p>
        </item>
        <item>
	    <p> The size of crash reports created by
	    <c>gen_server</c>, <c>gen_statem</c> and <c>proc_lib</c>
	    is limited with aid of the Kernel application variable
	    <c>error_logger_format_depth</c>. The purpose is to limit
	    the size of the messages sent to the <c>error_logger</c>
	    process when processes with huge message queues or states
	    crash. </p> <p>The crash report generated by
	    <c>proc_lib</c> includes the new tag
	    <c>message_queue_len</c>. The neighbour report also
	    includes the new tag <c>current_stacktrace</c>. Finally,
	    the neighbour report no longer includes the tags
	    <c>messages</c> and <c>dictionary</c>. </p> <p> The new
	    function <c>error_logger:get_format_depth/0</c> can be
	    used to retrieve the value of the Kernel application
	    variable <c>error_logger_format_depth</c>. </p>
          <p>
	    Own Id: OTP-14417</p>
        </item>
        <item>
	    <p> One of the ETS tables used by the <c>global</c>
	    module is created with <c>{read_concurrency, true}</c> in
	    order to reduce contention. </p>
          <p>
	    Own Id: OTP-14419</p>
        </item>
        <item>
          <p>
	    Warnings have been added to the relevant documentation
	    about not using un-secure distributed nodes in exposed
	    environments.</p>
          <p>
	    Own Id: OTP-14425</p>
        </item>
      </list>
    </section>

</section>

<section><title>Kernel 5.2</title>

    <section><title>Fixed Bugs and Malfunctions</title>
      <list>
        <item>
          <p>
	    Fix a race during cleanup of os:cmd that would cause
	    os:cmd to hang indefinitely.</p>
          <p>
	    Own Id: OTP-14232 Aux Id: seq13275 </p>
        </item>
      </list>
    </section>


    <section><title>Improvements and New Features</title>
      <list>
        <item>
	    <p>The functions in the '<c>file</c>' module that take a
	    list of paths (e.g. <c>file:path_consult/2</c>) will now
	    continue to search in the path if the path contains
	    something that is not a directory.</p>
          <p>
	    Own Id: OTP-14191</p>
        </item>
        <item>
	    <p>Two OTP processes that are known to receive many
	    messages are 'rex' (used by 'rpc') and 'error_logger'.
	    Those processes will now store unprocessed messages
	    outside the process heap, which will potentially decrease
	    the cost of garbage collections.</p>
          <p>
	    Own Id: OTP-14192</p>
        </item>
      </list>
    </section>

</section>

<section><title>Kernel 5.1.1</title>

    <section><title>Fixed Bugs and Malfunctions</title>
      <list>
        <item>
          <p>
	    <c>code:add_pathsa/1</c> and command line option
	    <c>-pa</c> both revert the given list of directories when
	    adding it at the beginning of the code path. This is now
	    documented.</p>
          <p>
	    Own Id: OTP-13920 Aux Id: ERL-267 </p>
        </item>
        <item>
          <p>
	    Add lost runtime dependency to erts-8.1. This should have
	    been done in kernel-5.1 (OTP-19.1) as it cannot run
	    without at least erts-8.1 (OTP-19.1).</p>
          <p>
	    Own Id: OTP-14003</p>
        </item>
        <item>
          <p>
	    Type and doc for gen_{tcp,udp,sctp}:controlling_process/2
	    has been improved.</p>
          <p>
	    Own Id: OTP-14022 Aux Id: PR-1208 </p>
        </item>
      </list>
    </section>

</section>

<section><title>Kernel 5.1</title>

    <section><title>Fixed Bugs and Malfunctions</title>
      <list>
        <item>
          <p>
	    Fix a memory leak when calling
	    seq_trace:get_system_tracer().</p>
          <p>
	    Own Id: OTP-13742</p>
        </item>
        <item>
          <p>
	    Fix for the problem that when adding the ebin directory
	    of an application to the code path, the
	    <c>code:priv_dir/1</c> function returns an incorrect path
	    to the priv directory of the same application.</p>
          <p>
	    Own Id: OTP-13758 Aux Id: ERL-195 </p>
        </item>
        <item>
          <p>
	    Fix code_server crash when adding code paths of two
	    levels.</p>
          <p>
	    Own Id: OTP-13765 Aux Id: ERL-194 </p>
        </item>
        <item>
          <p>
	    Respect -proto_dist switch while connection to EPMD</p>
          <p>
	    Own Id: OTP-13770 Aux Id: PR-1129 </p>
        </item>
        <item>
          <p>
	    Fixed a bug where init:stop could deadlock if a process
	    with infinite shutdown timeout (e.g. a supervisor)
	    attempted to load code while terminating.</p>
          <p>
	    Own Id: OTP-13802</p>
        </item>
        <item>
          <p>
	    Close stdin of commands run in os:cmd. This is a
	    backwards compatibility fix that restores the behaviour of
	    pre 19.0 os:cmd.</p>
          <p>
	    Own Id: OTP-13867 Aux Id: seq13178 </p>
        </item>
      </list>
    </section>


    <section><title>Improvements and New Features</title>
      <list>
        <item>
          <p>
	    Add <c>net_kernel:setopts/2</c> and
	    <c>net_kernel:getopts/2</c> to control options for
	    distribution sockets in runtime.</p>
          <p>
	    Own Id: OTP-13564</p>
        </item>
        <item>
          <p>
	    Rudimentary support for DSCP has been implemented
	    in the guise of a <c>tclass</c> socket option
	    for IPv6 sockets.</p>
          <p>
	    Own Id: OTP-13582</p>
        </item>
      </list>
    </section>

</section>

<section><title>Kernel 5.0.2</title>

    <section><title>Fixed Bugs and Malfunctions</title>
      <list>
        <item>
          <p>
	    When calling os:cmd from a process that has set trap_exit
	    to true an 'EXIT' message would be left in the message
	    queue. This bug was introduced in kernel vsn 5.0.1.</p>
          <p>
	    Own Id: OTP-13813</p>
        </item>
      </list>
    </section>

</section>

<section><title>Kernel 5.0.1</title>

    <section><title>Fixed Bugs and Malfunctions</title>
      <list>
        <item>
          <p>
	    Fix a os:cmd bug where creating a background job using
	    &amp; would cause os:cmd to hang until the background job
	    terminated or closed its stdout and stderr file
	    descriptors. This bug has existed from kernel 5.0.</p>
          <p>
	    Own Id: OTP-13741</p>
        </item>
      </list>
    </section>

</section>

<section><title>Kernel 5.0</title>

    <section><title>Fixed Bugs and Malfunctions</title>
      <list>
        <item>
	    <p>The handling of <c>on_load</c> functions has been
	    improved. The major improvement is that if a code upgrade
	    fails because the <c>on_load</c> function fails, the
	    previous version of the module will now be retained.</p>
          <p>
	    Own Id: OTP-12593</p>
        </item>
        <item>
	    <p><c>rpc:call()</c> and <c>rpc:block_call()</c> would
	    sometimes cause an exception (which was not mentioned in
	    the documentation). This has been corrected so that
	    <c>{badrpc,Reason}</c> will be returned instead.</p>
          <p>
	    Own Id: OTP-13409</p>
        </item>
        <item>
	    <p>On Windows, for modules that were loaded early (such
	    as the <c>lists</c> module), <c>code:which/1</c> would
	    return the path with mixed slashes and backslashes, for
	    example: <c>"C:\\Program
	    Files\\erl8.0/lib/stdlib-2.7/ebin/lists.beam"</c>. This
	    has been corrected.</p>
          <p>
	    Own Id: OTP-13410</p>
        </item>
        <item>
          <p>
	    Make file:datasync use fsync instead of fdatasync on Mac
	    OSX.</p>
          <p>
	    Own Id: OTP-13411</p>
        </item>
        <item>
          <p>
	    The default chunk size for the fallback sendfile
	    implementation, used on platforms that do not have a
	    native sendfile, has been decreased in order to reduce
	    connectivity issues.</p>
          <p>
	    Own Id: OTP-13444</p>
        </item>
        <item>
          <p>
	    Large file writes (2Gb or more) could fail on some Unix
	    platforms (for example, OS X and FreeBSD).</p>
          <p>
	    Own Id: OTP-13461</p>
        </item>
        <item>
          <p>
	    A bug has been fixed where the DNS resolver inet_res did
	    not refresh its view of the contents of for example
	    resolv.conf immediately after start and hence then failed
	    name resolution. Reported and fix suggested by Michal
	    Ptaszek in GitHUB pull req #949.</p>
          <p>
	    Own Id: OTP-13470 Aux Id: Pull #969 </p>
        </item>
        <item>
          <p>
	    Fix process leak from global_group.</p>
          <p>
	    Own Id: OTP-13516 Aux Id: PR-1008 </p>
        </item>
        <item>
          <p>
	    The function <c>inet:gethostbyname/1</c> now honors the
	    resolver option <c>inet6</c> instead of always looking up
	    IPv4 addresses.</p>
          <p>
	    *** POTENTIAL INCOMPATIBILITY ***</p>
          <p>
	    Own Id: OTP-13622 Aux Id: PR-1065 </p>
        </item>
        <item>
          <p>
	    The <c>Status</c> argument to <c>init:stop/1</c> is now
	    sanity checked to make sure <c>erlang:halt</c> does not
	    fail.</p>
          <p>
	    Own Id: OTP-13631 Aux Id: PR-911 </p>
        </item>
      </list>
    </section>


    <section><title>Improvements and New Features</title>
      <list>
        <item>
          <p>
	    Add {line_delim, byte()} option to inet:setopts/2 and
	    decode_packet/3</p>
          <p>
	    Own Id: OTP-12837</p>
        </item>
        <item>
          <p>
	    Added <seemfa
	    marker="kernel:os#perf_counter/1">os:perf_counter/1</seemfa>.</p>
          <p>
	    The perf_counter is a very very cheap and high resolution
	    timer that can be used to timestamp system events. It
	    does not have monoticity guarantees, but should on most
	    OS's expose a monotonous time.</p>
          <p>
	    Own Id: OTP-12908</p>
        </item>
        <item>
          <p>
	    The os:cmd call has been optimized on unix platforms to
	    be scale better with the number of schedulers.</p>
          <p>
	    Own Id: OTP-13089</p>
        </item>
        <item>
	    <p>New functions that can load multiple modules at once
	    have been added to the '<c>code</c>' module. The
	    functions are <c>code:atomic_load/1</c>,
	    <c>code:prepare_loading/1</c>,
	    <c>code:finish_loading/1</c>, and
	    <c>code:ensure_modules_loaded/1</c>.</p>
          <p>
	    Own Id: OTP-13111</p>
        </item>
        <item>
          <p>
	    The code path cache feature turned out not to be very
	    useful in practice and has been removed. If an attempt is
	    made to enable the code path cache, there will be a
	    warning report informing the user that the feature has
	    been removed.</p>
          <p>
	    Own Id: OTP-13191</p>
        </item>
        <item>
	    <p>When an attempt is made to start a distributed Erlang
	    node with the same name as an existing node, the error
	    message will be much shorter and easier to read than
	    before. Example:</p>
	    <p><c>Protocol 'inet_tcp': the name somename@somehost
	    seems to be in use by another Erlang node</c></p>
          <p>
	    Own Id: OTP-13294</p>
        </item>
        <item>
          <p>
	    The output of the default error logger is somewhat
	    prettier and easier to read. The default error logger is
	    used during start-up of the OTP system. If the start-up
	    fails, the output will be easier to read.</p>
          <p>
	    Own Id: OTP-13325</p>
        </item>
        <item>
	    <p>The functions <c>rpc:safe_multi_server_call/2,3</c>
	    that were deprecated in R12B have been removed.</p>
          <p>
	    *** POTENTIAL INCOMPATIBILITY ***</p>
          <p>
	    Own Id: OTP-13449</p>
        </item>
        <item>
          <p>
	    Update the error reasons in dist_util, and show them in
	    the logs if net_kernel:verbose(1) has been called.</p>
          <p>
	    Own Id: OTP-13458</p>
        </item>
        <item>
          <p>
	    Experimental support for Unix Domain Sockets has been
	    implemented. Read the sources if you want to try it out.
	    Example: <c>gen_udp:open(0,
	    [{ifaddr,{local,"/tmp/socket"}}])</c>. Documentation will
	    be written after user feedback on the experimental API.</p>
          <p>
	    Own Id: OTP-13572 Aux Id: PR-612 </p>
        </item>
        <item>
          <p>
	    Allow heart to be configured to not kill the previous
	    emulator before calling the HEART_COMMAND. This is done
	    by setting the environment variable HEART_NO_KILL to
	    TRUE.</p>
          <p>
	    Own Id: OTP-13650</p>
        </item>
      </list>
    </section>

</section>

<section><title>Kernel 4.2</title>

    <section><title>Fixed Bugs and Malfunctions</title>
      <list>
        <item>
	    <p><c>code:load_abs([10100])</c> would bring down the
	    entire runtime system and create a crash dump. Corrected
	    to generate an error exception in the calling
	    process.</p>
	    <p>Also corrected specs for code loading functions and
	    added more information in the documentation about the
	    error reasons returned by code-loading functions.</p>
          <p>
	    Own Id: OTP-9375</p>
        </item>
        <item>
          <p>
	    <seemfa
	    marker="kernel:gen_tcp#accept/2"><c>gen_tcp:accept/2</c></seemfa>
	    was not <seeguide
	    marker="erts:time_correction#Time_Warp_Safe_Code">time
	    warp safe</seeguide>. This since it used the same time as
	    returned by <seemfa
	    marker="erts:erlang#now/0"><c>erlang:now/0</c></seemfa>
	    when calculating timeout. This has now been fixed.</p>
          <p>
	    Own Id: OTP-13254 Aux Id: OTP-11997, OTP-13222 </p>
        </item>
        <item>
	    <p> Correct the contract for <c>inet:getifaddrs/1</c>.
	    </p>
          <p>
	    Own Id: OTP-13335 Aux Id: ERL-95 </p>
        </item>
      </list>
    </section>


    <section><title>Improvements and New Features</title>
      <list>
        <item>
          <p>
	    Time warp safety improvements.</p>
          <p>
	    Introduced the options <c>monotonic_timestamp</c>, and
	    <c>strict_monotonic_timestamp</c> to the trace,
	    sequential trace, and system profile functionality. This
	    since the already existing <c>timestamp</c> option is not
	    time warp safe.</p>
          <p>
	    Introduced the option <c>safe_fixed_monotonic_time</c> to
	    <c>ets:info/2</c> and <c>dets:info/2</c>. This since the
	    already existing <c>safe_fixed</c> option is not time
	    warp safe.</p>
          <p>
	    Own Id: OTP-13222 Aux Id: OTP-11997 </p>
        </item>
        <item>
          <p>
	    Add validation callback for heart</p>
          <p>
	    The erlang heart process may now have a validation
	    callback installed. The validation callback will be
	    executed, if present, before any heartbeat to heart port
	    program. If the validation fails, or stalls, no heartbeat
	    will be sent and the node will go down.</p>
          <p>
	    With the option <c>'check_schedulers'</c> heart executes
	    a responsiveness check of the schedulers before a
	    heartbeat is sent to the port program. If the
	    responsiveness check fails, the heartbeat will not be
	    performed (as intended).</p>
          <p>
	    Own Id: OTP-13250</p>
        </item>
        <item>
          <p>
	    Clarify documentation of <c>net_kernel:allow/1</c></p>
          <p>
	    Own Id: OTP-13299</p>
        </item>
        <item>
          <p>
	    EPMD supports both IPv4 and IPv6</p>
          <p>
	    Also affects oldest supported windows version.</p>
          <p>
	    Own Id: OTP-13364</p>
        </item>
      </list>
    </section>

</section>

<section><title>Kernel 4.1.1</title>

    <section><title>Fixed Bugs and Malfunctions</title>
      <list>
        <item>
          <p>
	    Host name lookups though inet_res, the Erlang DNS
	    resolver, are now done case insensitively according to
	    RFC 4343. Patch by Holger Weiß.</p>
          <p>
	    Own Id: OTP-12836</p>
        </item>
        <item>
          <p>
	    IPv6 distribution handler has been updated to share code
	    with IPv4 so that all features are supported in IPv6 as
	    well. A bug when using an IPv4 address as hostname has
	    been fixed.</p>
          <p>
	    Own Id: OTP-13040</p>
        </item>
        <item>
          <p>
	    Caching of host names in the internal DNS resolver
	    inet_res has been made character case insensitive for
	    host names according to RFC 4343.</p>
          <p>
	    Own Id: OTP-13083</p>
        </item>
        <item>
	    <p>Cooked file mode buffering has been fixed so
	    file:position/2 now works according to Posix on Posix
	    systems i.e. when file:position/2 returns an error the
	    file pointer is unaffected.</p> <p>The Windows system
	    documentation, however, is unclear on this point so the
	    documentation of file:position/2 still does not promise
	    anything.</p> <p>Cooked file mode file:pread/2,3 and
	    file:pwrite/2,3 have been corrected to honor character
	    encoding like the combination of file:position/2 and
	    file:read/2 or file:write/2 already does. This is
	    probably not very useful since the character
	    representation on the caller's side is latin1,
	    period.</p>
          <p>
	    Own Id: OTP-13155 Aux Id: PR#646 </p>
        </item>
      </list>
    </section>


    <section><title>Improvements and New Features</title>
      <list>
        <item>
          <p>
	    Add {line_delim, byte()} option to inet:setopts/2 and
	    decode_packet/3</p>
          <p>
	    Own Id: OTP-12837</p>
        </item>
      </list>
    </section>

</section>

<section><title>Kernel 4.1</title>

    <section><title>Improvements and New Features</title>
      <list>
        <item>
	    <p>A mechanism for limiting the amount of text that the
	    built-in error logger events will produce has been
	    introduced. It is useful for limiting both the size of
	    log files and the CPU time used to produce them.</p>
	    <p>This mechanism is experimental in the sense that it
	    may be changed if it turns out that it does not solve the
	    problem it is supposed to solve. In that case, there may
	    be backward incompatible improvements to this
	    mechanism.</p>
	    <p>See the documentation for the config parameter
	    <c>error_logger_format_depth</c> in the Kernel
	    application for information about how to turn on this
	    feature.</p>
          <p>
	    Own Id: OTP-12864</p>
        </item>
      </list>
    </section>

</section>

<section><title>Kernel 4.0</title>

    <section><title>Fixed Bugs and Malfunctions</title>
      <list>
        <item>
          <p>
	    Fix error handling in <c>file:read_line/1</c> for Unicode
	    contents.</p>
          <p>
	    Own Id: OTP-12144</p>
        </item>
        <item>
          <p>
	    Introduce <c>os:getenv/2</c> which is similar to
	    <c>os:getenv/1</c> but returns the passed default value
	    if the required environment variable is undefined.</p>
          <p>
	    Own Id: OTP-12342</p>
        </item>
        <item>
          <p>
	    It is now possible to paste text in JCL mode (using
	    Ctrl-Y) that has been copied in the previous shell
	    session. Also a bug that caused the JCL mode to crash
	    when pasting text has been fixed.</p>
          <p>
	    Own Id: OTP-12673</p>
        </item>
        <item>
          <p>
	    Ensure that each segment of an IPv6 address when parsed
	    from a string has a maximum of 4 hex digits</p>
          <p>
	    Own Id: OTP-12773</p>
        </item>
      </list>
    </section>


    <section><title>Improvements and New Features</title>
      <list>
        <item>
          <p>
	    New BIF: <c>erlang:get_keys/0</c>, lists all keys
	    associated with the process dictionary. Note:
	    <c>erlang:get_keys/0</c> is auto-imported.</p>
          <p>
	    *** POTENTIAL INCOMPATIBILITY ***</p>
          <p>
	    Own Id: OTP-12151 Aux Id: seq12521 </p>
        </item>
        <item>
          <p>
	    The internal group to user_drv protocol has been changed
	    to be synchronous in order to guarantee that output sent
	    to a process implementing the user_drv protocol is
	    printed before replying. This protocol is used by the
	    standard_output device and the ssh application when
	    acting as a client. </p>
          <p>
	    This change changes the previous unlimited buffer when
	    printing to standard_io and other devices that end up in
	    user_drv to 1KB.</p>
          <p>
	    *** POTENTIAL INCOMPATIBILITY ***</p>
          <p>
	    Own Id: OTP-12240</p>
        </item>
        <item>
	    <p>The <c>inflateInit/2</c> and <c>deflateInit/6</c>
	    functions now accepts a WindowBits argument equal to 8
	    and -8.</p>
          <p>
	    Own Id: OTP-12564</p>
        </item>
        <item>
          <p>
	    Map error logger warnings to warning messages by default.</p>
          <p>
	    Own Id: OTP-12755</p>
        </item>
        <item>
          <p>
	    Map beam error logger warnings to warning messages by
	    default. Previously these messages were mapped to the
	    error channel by default.</p>
          <p>
	    Own Id: OTP-12781</p>
        </item>
        <item>
          <p>
	    gen_tcp:shutdown/2 is now asynchronous</p>
          <p>
	    This solves the following problems with the old
	    implementation:</p>
          <p>
	    It doesn't block when the TCP peer is idle or slow. This
	    is the expected behaviour when shutdown() is called: the
	    caller needs to be able to continue reading from the
	    socket, not be prevented from doing so.</p>
          <p>
	    It doesn't truncate the output. The current version of
	    gen_tcp:shutdown/2 will truncate any outbound data in the
	    driver queue after about 10 seconds if the TCP peer is
	    idle of slow. Worse yet, it doesn't even inform anyone
	    that the data has been truncated: 'ok' is returned to the
	    caller; and a FIN rather than an RST is sent to the TCP
	    peer.</p>
          <p>
	    *** POTENTIAL INCOMPATIBILITY ***</p>
          <p>
	    Own Id: OTP-12797</p>
        </item>
        <item>
          <p>
	    There are many cases where user code needs to be able to
	    distinguish between a socket that was closed normally and
	    one that was aborted. Setting the option
	    {show_econnreset, true} enables the user to receive
	    ECONNRESET errors on both active and passive sockets.</p>
          <p>
	    Own Id: OTP-12843</p>
        </item>
      </list>
    </section>

</section>

<section><title>Kernel 3.2.0.1</title>
    <section><title>Fixed Bugs and Malfunctions</title>
      <list>
        <item>
	    <p>The 'raw' socket option could not be used multiple times
	    in one call to any e.g gen_tcp function because only one
	    of the occurrences were used. This bug has been fixed,
	    and also a small bug concerning propagating error codes
	    from within inet:setopts/2.</p>
          <p>Own Id: OTP-11482 Aux Id: seq12872 </p>
          </item>
        </list>
      </section>
    </section>


<section><title>Kernel 3.2</title>

    <section><title>Fixed Bugs and Malfunctions</title>
      <list>
        <item>
          <p>
	    A bug causing an infinite loop in hostname resolving has
	    been corrected. To trigger this bug you would have to
	    enter an bogus search method from a configuration file
	    e.g .inetrc.</p>
          <p>
	    Bug pinpointed by Emil Holmström</p>
          <p>
	    Own Id: OTP-12133</p>
        </item>
        <item>
          <p>
	    The standard_error process now handles the getopts I/O
	    protocol request correctly and stores its encoding in the
	    same way as standard_io.</p>
          <p>
	    Also, io:put_chars(standard_error, [oops]) could
	    previously crash the standard_error process. This is now
	    corrected.</p>
          <p>
	    Own Id: OTP-12424</p>
        </item>
      </list>
    </section>


    <section><title>Improvements and New Features</title>
      <list>
        <item>
          <p>
	    Configuration parameters for the Kernel application that
	    allows setting socket options for the distribution
	    sockets have been added. See the application Kernel
	    documentation; parameters 'inet_dist_listen_options' and
	    'inet_dist_connect_options'.</p>
          <p>
	    Own Id: OTP-12476 Aux Id: OTP-12476 </p>
        </item>
      </list>
    </section>

</section>

<section><title>Kernel 3.1</title>

    <section><title>Fixed Bugs and Malfunctions</title>
      <list>
        <item>
          <p>
	    Make sure to install .hrl files when needed</p>
          <p>
	    Own Id: OTP-12197</p>
        </item>
        <item>
          <p>
	    Removed the undocumented application environment variable
	    'raw_files' from the kernel application. This variable
	    was checked (by call to application:get_env/2) each time
	    a raw file was to be opened in the file module.</p>
          <p>
	    Own Id: OTP-12276</p>
        </item>
        <item>
          <p>
	    A bug has been fixed when using the netns option to
	    gen_udp, which accidentally only worked if it was the
	    last option.</p>
          <p>
	    Own Id: OTP-12314</p>
        </item>
      </list>
    </section>


    <section><title>Improvements and New Features</title>
      <list>
        <item>
          <p>
	    Updated documentation for inet buffer size options.</p>
          <p>
	    Own Id: OTP-12296</p>
        </item>
        <item>
          <p>
	    Introduce new option 'raw' in file_info and link_info
	    functions. This option allows the caller not to go
	    through the file server for information about files
	    guaranteed to be local.</p>
          <p>
	    Own Id: OTP-12325</p>
        </item>
      </list>
    </section>

</section>

<section><title>Kernel 3.0.3</title>

    <section><title>Fixed Bugs and Malfunctions</title>
      <list>
        <item>
          <p>
	    Accept inet:ip_address() in net_adm:names/1</p>
          <p>
	    Own Id: OTP-12154</p>
        </item>
      </list>
    </section>

</section>

<section><title>Kernel 3.0.2</title>

    <section><title>Fixed Bugs and Malfunctions</title>
      <list>
        <item>
          <p>
	    OTP-11850 fixed filelib:wildcard/1 to work with broken
	    symlinks. This correction, however, introduced problems
	    since symlinks were no longer followed for functions like
	    filelib:ensure_dir/1, filelib:is_dir/1,
	    filelib:file_size/1, etc. This is now corrected.</p>
          <p>
	    Own Id: OTP-12054 Aux Id: seq12660 </p>
        </item>
      </list>
    </section>

</section>

<section><title>Kernel 3.0.1</title>

    <section><title>Fixed Bugs and Malfunctions</title>
      <list>
        <item>
          <p>
	    If the Config given to
	    application_controller:change_application_data included
	    other config files, it was only expanded for already
	    existing (loaded) applications. If an upgrade added a new
	    application which had config data in an included config
	    file, the new application did not get correct config
	    data.</p>
          <p>
	    This is now changed so config data will be expanded for
	    all applications.</p>
          <p>
	    Own Id: OTP-11864</p>
        </item>
        <item>
	    <p>It was allowed to re-load pre-loaded modules such as
	    <c>erlang</c>, but that could cause strange and unwanted
	    things to happen, such as call <c>apply/3</c> to loop.
	    Pre-loaded modules are now sticky by default. (Thanks to
	    Loïc Hoguin for reporting this bug.)</p>
	    <p><c>code:add_path("/ending/in/slash/")</c> removes the
	    trailing slash, adding <c>/ending/in/slash</c> to the
	    code path. However,
	    <c>code:del_path("/ending/in/slash/")</c> would fail to
	    remove the path since it did not remove the trailing
	    slash. This has been fixed.</p>
          <p>
	    Own Id: OTP-11913</p>
        </item>
        <item>
          <p>
	    Fix erts_debug:size/1 to handle Map sizes</p>
          <p>
	    Own Id: OTP-11923</p>
        </item>
        <item>
	    <p>The documentation for <c>file:file_info/1</c> has been
	    removed. The function itself was removed a long time
	    ago.</p>
          <p>
	    Own Id: OTP-11982</p>
        </item>
      </list>
    </section>

</section>

<section><title>Kernel 3.0</title>

    <section><title>Fixed Bugs and Malfunctions</title>
      <list>
        <item>
          <p>
	    Fixed a deadlock possibility in terminate application</p>
          <p>
	    Own Id: OTP-11171</p>
        </item>
        <item>
          <p>
	    Fixed bug where sendfile would return the wrong error
	    code for a remotely closed socket if the socket was in
	    passive mode. (Thanks to Vincent Siliakus for reporting
	    the bug.)</p>
          <p>
	    Own Id: OTP-11614</p>
        </item>
        <item>
          <p>
	    The new option <c>persistent</c> is added to
	    <c>application:set_env/4</c> and
	    <c>application:unset_env/3</c>. An environment key set
	    with the <c>persistent</c> option will not be overridden
	    by the ones configured in the application resource file
	    on load. This means persistent values will stick after
	    the application is loaded and also on application reload.
	    (Thanks to José Valim)</p>
          <p>
	    Own Id: OTP-11708</p>
        </item>
        <item>
          <p>
	    The spec for file:set_cwd/1 is modified to also accept
	    binaries as arguments. This has always been allowed in
	    the code, but it was not reflected in the spec since
	    binaries are mostly used for raw file names. Raw file
	    names are names that are not encoded according to
	    file:native_name_encoding(), and these are not allowed in
	    file:set_cwd/1. The spec is now, however, more allowing
	    in order to avoid unnecessary dialyzer warnings. Raw file
	    names will still fail in runtime with reason
	    'no_translation'. (Thanks to José Valim)</p>
          <p>
	    Own Id: OTP-11787</p>
        </item>
      </list>
    </section>

    <section><title>Improvements and New Features</title>
      <list>
        <item>
          <p>
	    heart:set_cmd/1 is updated to allow unicode code points >
	    255 in the given heart command</p>
          <p>
	    Own Id: OTP-10843</p>
        </item>
        <item>
	    <p> Dialyzer's <c>unmatched_return</c> warnings have been
	    corrected. </p>
          <p>
	    Own Id: OTP-10908</p>
        </item>
        <item>
          <p>
	    Make erlang:open_port/2 spawn and spawn_executable handle
	    unicode.</p>
          <p>
	    Own Id: OTP-11105</p>
        </item>
        <item>
          <p>
	    Erlang/OTP has been ported to the realtime operating
	    system OSE. The port supports both smp and non-smp
	    emulator. For details around the port and how to started
	    see the User's Guide in the ose application. </p>
          <p>
	    Note that not all parts of Erlang/OTP has been ported. </p>
          <p>
	    Notable things that work are: non-smp and smp emulators,
	    OSE signal interaction, crypto, asn1, run_erl/to_erl,
	    tcp, epmd, distribution and most if not all non-os
	    specific functionality of Erlang.</p>
          <p>
	    Notable things that does not work are: udp/sctp, os_mon,
	    erl_interface, binding of schedulers.</p>
          <p>
	    Own Id: OTP-11334</p>
        </item>
        <item>
          <p>
	    Add the {active,N} socket option for TCP, UDP, and SCTP,
	    where N is an integer in the range -32768..32767, to
	    allow a caller to specify the number of data messages to
	    be delivered to the controlling process. Once the
	    socket's delivered message count either reaches 0 or is
	    explicitly set to 0 with inet:setopts/2 or by including
	    {active,0} as an option when the socket is created, the
	    socket transitions to passive ({active, false}) mode and
	    the socket's controlling process receives a message to
	    inform it of the transition. TCP sockets receive
	    {tcp_passive,Socket}, UDP sockets receive
	    {udp_passive,Socket} and SCTP sockets receive
	    {sctp_passive,Socket}. </p>
          <p>
	    The socket's delivered message counter defaults to 0, but
	    it can be set using {active,N} via any gen_tcp, gen_udp,
	    or gen_sctp function that takes socket options as
	    arguments, or via inet:setopts/2. New N values are added
	    to the socket's current counter value, and negative
	    numbers can be used to reduce the counter value.
	    Specifying a number that would cause the socket's counter
	    value to go above 32767 causes an einval error. If a
	    negative number is specified such that the counter value
	    would become negative, the socket's counter value is set
	    to 0 and the socket transitions to passive mode. If the
	    counter value is already 0 and inet:setopts(Socket,
	    [{active,0}]) is specified, the counter value remains at
	    0 but the appropriate passive mode transition message is
	    generated for the socket.</p>
          <p>
	    Thanks to Steve Vinoski</p>
          <p>
	    Own Id: OTP-11368</p>
        </item>
        <item>
          <p>
	    A call to either the <c>garbage_collect/1</c> BIF or the
	    <c>check_process_code/2</c> BIF may trigger garbage
	    collection of another processes than the process calling
	    the BIF. The previous implementations performed these
	    kinds of garbage collections without considering the
	    internal state of the process being garbage collected. In
	    order to be able to more easily and more efficiently
	    implement yielding native code, these types of garbage
	    collections have been rewritten. A garbage collection
	    like this is now triggered by an asynchronous request
	    signal, the actual garbage collection is performed by the
	    process being garbage collected itself, and finalized by
	    a reply signal to the process issuing the request. Using
	    this approach processes can disable garbage collection
	    and yield without having to set up the heap in a state
	    that can be garbage collected.</p>
          <p>
	    The <seemfa
	    marker="erts:erlang#garbage_collect/2"><c>garbage_collect/2</c></seemfa>,
	    and <seemfa
	    marker="erts:erlang#check_process_code/3"><c>check_process_code/3</c></seemfa>
	    BIFs have been introduced. Both taking an option list as
	    last argument. Using these, one can issue asynchronous
	    requests.</p>
          <p>
	    <c>code:purge/1</c> and <c>code:soft_purge/1</c> have
	    been rewritten to utilize asynchronous
	    <c>check_process_code</c> requests in order to
	    parallelize work.</p>
          <p>
	    Characteristics impact: A call to the
	    <c>garbage_collect/1</c> BIF or the
	    <c>check_process_code/2</c> BIF will normally take longer
	    time to complete while the system as a whole won't be as
	    much negatively effected by the operation as before. A
	    call to <c>code:purge/1</c> and <c>code:soft_purge/1</c>
	    may complete faster or slower depending on the state of
	    the system while the system as a whole won't be as much
	    negatively effected by the operation as before.</p>
          <p>
	    Own Id: OTP-11388 Aux Id: OTP-11535, OTP-11648 </p>
        </item>
        <item>
          <p>
	    Add sync option to file:open/2.</p>
          <p>
	    The sync option adds the POSIX O_SYNC flag to the open
	    system call on platforms that support the flag or its
	    equivalent, e.g., FILE_FLAG_WRITE_THROUGH on Windows. For
	    platforms that don't support it, file:open/2 returns
	    {error, enotsup} if the sync option is passed in. Thank
	    to Steve Vinoski and Joseph Blomstedt</p>
          <p>
	    Own Id: OTP-11498</p>
        </item>
        <item>
	    <p> The contract of <c>inet:ntoa/1</c> has been
	    corrected. </p> <p> Thanks to Max Treskin. </p>
          <p>
	    Own Id: OTP-11730</p>
        </item>
      </list>
    </section>
</section>

<section><title>Kernel 2.16.4.1</title>

  <section><title>Known Bugs and Problems</title>
  <list>
    <item>
      <p>
        When using gen_tcp:connect and the <c>fd</c> option with
        <c>port</c> and/or <c>ip</c>, the <c>port</c> and
        <c>ip</c> options were ignored. This has been fixed so
        that if <c>port</c> and/or <c>ip</c> is specified
        together with <c>fd</c> a bind is requested for that
        <c>fd</c>. If <c>port</c> and/or <c>ip</c> is not
      specified bind will not be called.</p>
      <p>
      Own Id: OTP-12061</p>
    </item>
  </list>
  </section>
</section>

<section><title>Kernel 2.16.4</title>

    <section><title>Fixed Bugs and Malfunctions</title>
      <list>
        <item>
          <p>
	    Fix the typespec for the inet:ifget/2 and inet:ifget/3
	    return value. Thanks to Ali Sabil.</p>
          <p>
	    Own Id: OTP-11377</p>
        </item>
        <item>
          <p>
	    Fix various typos in erts, kernel and ssh. Thanks to
	    Martin Hässler.</p>
          <p>
	    Own Id: OTP-11414</p>
        </item>
        <item>
          <p>
	    Fix rpc multicall sample code. Thanks to Edwin Fine.</p>
          <p>
	    Own Id: OTP-11471</p>
        </item>
        <item>
          <p>
	    Under rare circumstances a process calling <seemfa
	    marker="kernel:inet#close/1"><c>inet:close/1</c></seemfa>,
	    <seemfa
	    marker="kernel:gen_tcp#close/1"><c>gen_tcp:close/1</c></seemfa>,
	    <seemfa
	    marker="kernel:gen_udp#close/1"><c>gen_udp:close/1</c></seemfa>,
	    or <seemfa
	    marker="kernel:gen_sctp#close/1"><c>gen_sctp:close/1</c></seemfa>
	    could hang in the call indefinitely.</p>
          <p>
	    Own Id: OTP-11491</p>
        </item>
      </list>
    </section>


    <section><title>Improvements and New Features</title>
      <list>
        <item>
          <p>
	    Add more SCTP errors as described in RFC 4960. Thanks to
	    Artem Teslenko.</p>
          <p>
	    Own Id: OTP-11379</p>
        </item>
        <item>
          <p>
	    Add new BIF os:unsetenv/1 which deletes an environment
	    variable. Thanks to Martin Hässler.</p>
          <p>
	    Own Id: OTP-11446</p>
        </item>
      </list>
    </section>

</section>

<section><title>Kernel 2.16.3</title>

    <section><title>Fixed Bugs and Malfunctions</title>
      <list>
        <item>
          <p>
	    Fix indentation of User switch command help in Erlang
	    shell. Thanks to Sylvain Benner.</p>
          <p>
	    Own Id: OTP-11209</p>
        </item>
      </list>
    </section>


    <section><title>Improvements and New Features</title>
      <list>
        <item>
          <p>
	    The previous undocumented function ntoa/1 has been added
	    to inet docs and exported in the inet module.</p>
          <p>
	    Own Id: OTP-10676 Aux Id: OTP-10314 </p>
        </item>
        <item>
          <p>
	    Fix typo in abcast() function comment. Thanks to Johannes
	    Weissl.</p>
          <p>
	    Own Id: OTP-11219</p>
        </item>
        <item>
          <p>
	    Add application:ensure_all_started/1-2. Thanks to Fred
	    Hebert.</p>
          <p>
	    Own Id: OTP-11250</p>
        </item>
        <item>
          <p>
	    Make edlin understand a few important control keys.
	    Thanks to Stefan Zegenhagen.</p>
          <p>
	    Own Id: OTP-11251</p>
        </item>
        <item>
          <p>
	    Cleanup of hipe_unified_loader, eliminating uses of
	    is_subtype/2 in specs, change module-local void functions
	    to return 'ok' instead of [] and made sure there are no
	    dialyzer warnings with --Wunmatched_returns. Thanks to
	    Kostis Sagonas.</p>
          <p>
	    Own Id: OTP-11301</p>
        </item>
      </list>
    </section>

</section>

<section><title>Kernel 2.16.2</title>

    <section><title>Fixed Bugs and Malfunctions</title>
      <list>
        <item>
          <p>
	    A bug in prim_inet has been corrected. If the port owner
	    was killed at a bad time while closing the socket port
	    the port could become orphaned hence causing port and
	    socket leaking. Reported by Fred Herbert, Dmitry Belyaev
	    and others.</p>
          <p>
	    Own Id: OTP-10497 Aux Id: OTP-10562 </p>
        </item>
        <item>
          <p>
	    A few bugs regarding case sensitivity for hostname
	    resolution while using e.g the internal lookup types
	    'file' and 'dns' has been corrected. When looking up
	    hostnames ASCII letters a-z are to be regarded as the
	    same as A-Z according to RFC 4343 "Domain Name System
	    (DNS) Case Insensitivity Clarification", and this was not
	    always the case.</p>
          <p>
	    Own Id: OTP-10689 Aux Id: seq12227 </p>
        </item>
      </list>
    </section>


    <section><title>Improvements and New Features</title>
      <list>
        <item>
          <p>
	    Add <c>application:ensure_started/1,2</c>. It is
	    equivavlent to <c>application:start/1,2</c> except it
	    returns <c>ok</c> for already started applications.</p>
          <p>
	    Own Id: OTP-10910</p>
        </item>
        <item>
          <p>
	    Optimize communication with file io server. Thanks to
	    Anthony Ramine.</p>
          <p>
	    Own Id: OTP-11040</p>
        </item>
        <item>
	    <p>Erlang source files with non-ASCII characters are now
	    encoded in UTF-8 (instead of latin1).</p>
          <p>
	    Own Id: OTP-11041 Aux Id: OTP-10907 </p>
        </item>
        <item>
          <p>
	    Optimization of simultaneous <c>inet_db</c> operations on
	    the same socket by using a lock free implementation.</p>
          <p>
	    Impact on the characteristics of the system: Improved
	    performance.</p>
          <p>
	    Own Id: OTP-11074</p>
        </item>
        <item>
          <p>
	    The <c>high_msgq_watermark</c> and
	    <c>low_msgq_watermark</c> <c>inet</c> socket options
	    introduced in OTP-R16A could only be set on TCP sockets.
	    These options are now generic and can be set on all types
	    of sockets.</p>
          <p>
	    Own Id: OTP-11075 Aux Id: OTP-10336 </p>
        </item>
        <item>
          <p>
	    Fix deep list argument error under Windows in os:cmd/1.
	    Thanks to Aleksandr Vinokurov .</p>
          <p>
	    Own Id: OTP-11104</p>
        </item>
      </list>
    </section>

</section>

<section><title>Kernel 2.16.1</title>

    <section><title>Fixed Bugs and Malfunctions</title>
      <list>
        <item>
	    <p> A bug that could cause a crash with wrong reason has
	    been corrected in the <c>application_controller</c>
	    module. </p>
          <p>
	    Own Id: OTP-10754</p>
        </item>
        <item>
          <p>
	    Fix <c>code:is_module_native/1</c> that sometimes in R16A
	    returned false for hipe compiled modules containing BIFs
	    such as <c>lists</c>.</p>
          <p>
	    Own Id: OTP-10870</p>
        </item>
        <item>
          <p>
	    Respect <c>{exit_on_close,false}</c> option on tcp socket
	    in non-passive mode when receiving fails (due to an
	    ill-formed packet for example) by only doing a half close
	    and still allow sending on the socket. (Thanks to Anthony
	    Molinaro and Steve Vinoski for reporting the problem)</p>
          <p>
	    Own Id: OTP-10879</p>
        </item>
      </list>
    </section>


    <section><title>Improvements and New Features</title>
      <list>
        <item>
          <p>
	    Slightly nicer error message when node start fails due to
	    duplicate name. Thanks to Magnus Henoch.</p>
          <p>
	    Own Id: OTP-10797</p>
        </item>
        <item>
	    <p> Miscellaneous updates due to Unicode support. </p>
          <p>
	    Own Id: OTP-10820</p>
        </item>
        <item>
          <p>
	    Add a new function code:get_mode() can be used to detect
	    how the code servers behaves. Thanks to Vlad Dumitrescu</p>
          <p>
	    Own Id: OTP-10823</p>
        </item>
        <item>
          <p>
	    Fix type of error Reason on gen_tcp:send/2. Thanks to
	    Sean Cribbs.</p>
          <p>
	    Own Id: OTP-10839</p>
        </item>
        <item>
	    <p><c>file:list_dir_all/1</c> and
	    <c>file:read_link_all/1</c> that can handle raw file
	    names have been added. See the User Guide for STDLIB for
	    information about raw file names.</p>
          <p>
	    Own Id: OTP-10852</p>
        </item>
      </list>
    </section>

</section>

<section><title>Kernel 2.16</title>

    <section><title>Fixed Bugs and Malfunctions</title>
      <list>
        <item>
          <p>
	    It is no longer possible to have <c>{Mod,Vsn}</c> in the
	    'modules' list in a .app file.</p>
          <p>
	    This was earlier possible, although never documented in
	    the .app file reference manual. It was however visible in
	    the documentation of <c>application:load/[1,2]</c>, where
	    the same term as in a .app file can be used as the first
	    argument.</p>
          <p>
	    The possibility has been removed since the <c>Vsn</c>
	    part was never used.</p>
          <p>
	    *** POTENTIAL INCOMPATIBILITY ***</p>
          <p>
	    Own Id: OTP-10417</p>
        </item>
        <item>
	    <p> The contract of <c>erl_ddll:format_error/1</c> has
	    been corrected. (Thanks to Joseph Wayne Norton.) </p>
          <p>
	    Own Id: OTP-10473</p>
        </item>
        <item>
          <p>
	    Change printout of application crash message on startup
	    to formatted strings (Thanks to Serge Aleynikov)</p>
          <p>
	    Own Id: OTP-10620</p>
        </item>
        <item>
	    <p> The type <c>ascii_string()</c> in the <c>base64</c>
	    module has been corrected. The type
	    <c>file:file_info()</c> has been cleaned up. The type
	    <c>file:fd()</c> has been made opaque in the
	    documentation. </p>
          <p>
	    Own Id: OTP-10624 Aux Id: kunagi-352 [263] </p>
        </item>
      </list>
    </section>


    <section><title>Improvements and New Features</title>
      <list>
        <item>
          <p>
	    Inet exported functionality</p>
          <p>
	    inet:parse_ipv4_address/1,
	    inet:parse_ipv4strict_address/1,
	    inet:parse_ipv6_address/1,
	    inet:parse_ipv6strict_address/1, inet:parse_address/1 and
	    inet:parse_strict_address is now exported from the inet
	    module.</p>
          <p>
	    Own Id: OTP-8067 Aux Id: kunagi-274 [185] </p>
        </item>
        <item>
          <p>
	    A boolean socket option 'ipv6_v6only' for IPv6 sockets
	    has been added. The default value of the option is OS
	    dependent, so applications aiming to be portable should
	    consider using <c>{ipv6_v6only,true}</c> when creating an
	    <c>inet6</c> listening/destination socket, and if
	    necessary also create an <c>inet</c> socket on the same
	    port for IPv4 traffic. See the documentation.</p>
          <p>
	    Own Id: OTP-8928 Aux Id: kunagi-193 [104] </p>
        </item>
        <item>
	    <p> Support for Unicode has been implemented. </p>
          <p>
	    Own Id: OTP-10302</p>
        </item>
        <item>
          <p>
	    The documentation for <c>global:register_name/3</c> has
	    been updated to mention that the use of
	    <c>{Module,Function}</c> as the method argument (resolve
	    function) is deprecated.</p>
          <p>
	    Own Id: OTP-10419</p>
        </item>
        <item>
          <p>
	    Fixed bug where sendfile on oracle solaris would return
	    an error when a partial send was done.</p>
          <p>
	    Own Id: OTP-10549</p>
        </item>
        <item>
          <p>
	    The <c>error_handler</c> module will now call
	    <c>'$handle_undefined_function'/2</c> if an attempt is
	    made to call a non-existing function in a module that
	    exists. See the documentation for <c>error_handler</c>
	    module for details.</p>
          <p>
	    Own Id: OTP-10617 Aux Id: kunagi-340 [251] </p>
        </item>
        <item>
	    <p>Where necessary a comment stating encoding has been
	    added to Erlang files. The comment is meant to be removed
	    in Erlang/OTP R17B when UTF-8 becomes the default
	    encoding. </p>
          <p>
	    Own Id: OTP-10630</p>
        </item>
        <item>
          <p>
	    Do not return wrong terms unnecessarily. (Thanks to
	    Kostis Sagonas.)</p>
          <p>
	    Own Id: OTP-10662</p>
        </item>
        <item>
	    <p> Some examples overflowing the width of PDF pages have
	    been corrected. </p>
          <p>
	    Own Id: OTP-10665</p>
        </item>
        <item>
	    <p>Add file:allocate/3 operation</p>
	    <p>This operation allows pre-allocation of space for
	    files. It succeeds only on systems that support such
	    operation. (Thanks to Filipe David Manana)</p>
          <p>
	    Own Id: OTP-10680</p>
        </item>
        <item>
          <p>
	    Add application:get_key/3. The new function provides a
	    default value for a configuration parameter. Thanks to
	    Serge Aleynikov.</p>
          <p>
	    Own Id: OTP-10694</p>
        </item>
        <item>
          <p>
	    Add search to Erlang shell's history. Thanks to Fred
	    Herbert.</p>
          <p>
	    Own Id: OTP-10739</p>
        </item>
      </list>
    </section>

</section>

<section><title>Kernel 2.15.3</title>

    <section><title>Fixed Bugs and Malfunctions</title>
      <list>
        <item>
          <p>
	    Ensure 'erl_crash.dump' when asked for it. This will
	    change erl_crash.dump behaviour.</p>
          <p>
	    * Not setting ERL_CRASH_DUMP_SECONDS will now terminate
	    beam immediately on a crash without writing a crash dump
	    file.</p>
          <p>
	    * Setting ERL_CRASH_DUMP_SECONDS to 0 will also terminate
	    beam immediately on a crash without writing a crash dump
	    file, i.e. same as not setting ERL_CRASH_DUMP_SECONDS
	    environment variable.</p>
          <p>
	    * Setting ERL_CRASH_DUMP_SECONDS to a negative value will
	    let the beam wait indefinitely on the crash dump file
	    being written.</p>
          <p>
	    * Setting ERL_CRASH_DUMP_SECONDS to a positive value will
	    let the beam wait that many seconds on the crash dump
	    file being written.</p>
          <p>
	    A positive value will set an alarm/timeout for restart
	    both in beam and in heart if heart is running.</p>
          <p>
	    *** POTENTIAL INCOMPATIBILITY ***</p>
          <p>
	    Own Id: OTP-10422 Aux Id: kunagi-250 [161] </p>
        </item>
      </list>
    </section>

</section>

<section><title>Kernel 2.15.2</title>

    <section><title>Fixed Bugs and Malfunctions</title>
      <list>
        <item>
          <p>
	    Fixed issue where using controlling_process/2 with self()
	    as the second argument caused the port to leak if self()
	    crashes. (Thanks to Ricardo Catalinas Jiménez)</p>
          <p>
	    Own Id: OTP-10094</p>
        </item>
        <item>
          <p>
	    When sending large files using the file:sendfile fallback
	    file:sendfile would crash. This is now fixed.</p>
          <p>
	    Own Id: OTP-10098</p>
        </item>
        <item>
          <p>
	    Fix rpc:call/5 for local calls with a finite Timeout
	    (Thanks to Tomer Chachamu)</p>
          <p>
	    Own Id: OTP-10149</p>
        </item>
        <item>
          <p>
	    fix escript/primary archive reloading</p>
          <p>
	    If the mtime of an escript/primary archive file changes
	    after being added to the code path, correctly reload the
	    archive and update the cache. (Thanks to Tuncer Ayaz)</p>
          <p>
	    Own Id: OTP-10151</p>
        </item>
        <item>
          <p>
	    Support added for home directories named with non-ASCII
	    characters (codepoints above 127) on a system running in
	    Unicode file mode (e.g. on MacOSX or Linux with startup
	    arguments +fnu or +fna with the right LOCALE). Also
	    environment variables with Unicode content are supported
	    in applicable environments.</p>
          <p>
	    Own Id: OTP-10160</p>
        </item>
        <item>
          <p>
	    Allow mixed IPv4 and IPv6 addresses to sctp_bindx</p>
          <p>
	    Also allow mixed address families to bind, since the
	    first address on a multihomed sctp socket must be bound
	    with bind, while the rest are to be bound using
	    sctp_bindx. At least Linux supports adding address of
	    mixing families. Make inet_set_faddress function
	    available also when HAVE_SCTP is not defined, since we
	    use it to find an address for bind to be able to mix ipv4
	    and ipv6 addresses. Thanks to Tomas Abrahamsson</p>
          <p>
	    Own Id: OTP-10217</p>
        </item>
      </list>
    </section>


    <section><title>Improvements and New Features</title>
      <list>
        <item>
	    <p>Document inet options: high_watermark, priority,
	    linger and a some other options that previously was
	    undocumented.</p>
          <p>
	    Own Id: OTP-10053</p>
        </item>
        <item>
	    <p>Remove bit8 option support from inet</p>
          <p>
	    Own Id: OTP-10056</p>
        </item>
        <item>
	    <p> The type of the disk log header has been corrected.
	    (Thanks to Niclas Eklund.) </p>
          <p>
	    Own Id: OTP-10131</p>
        </item>
      </list>
    </section>

</section>

<section><title>Kernel 2.15.1</title>

    <section><title>Fixed Bugs and Malfunctions</title>
      <list>
        <item>
          <p>
	    Driver output has been corrected so output of large
	    binaries (> 4 GiB) now does not silently fail or crash
	    the emulator, but either outputs the binary or fails the
	    call. This means that writing a binary > 4 Gib to file
	    now works but on e.g 64-bit Windows (that has
	    scatter/gather I/O buffer segment lengths of 32 bits)
	    fails. The behaviour may change in the future to always
	    write the binary, in parts if necessary.</p>
          <p>
	    Own Id: OTP-9820 Aux Id: OTP-9795 </p>
        </item>
        <item>
          <p>
	    erts: minor fix for unnecessary condition erts: change
	    SENDFILE_CHUNK_SIZE from signed to unsigned (Thanks to
	    jovi zhang)</p>
          <p>
	    Own Id: OTP-9872</p>
        </item>
        <item>
	    <p> Two contracts in <c>gen_sctp</c> have been corrected.
	    </p>
          <p>
	    Own Id: OTP-9874</p>
        </item>
        <item>
	    <p>If a process calls a module with an running on_load
	    handler, the process is supposed to be suspended. But if
	    the module with the on_load handler was loading used
	    <c>code:load_binary/3</c>, the call would instead fail
	    with an <c>undef</c> exception.</p>
          <p>
	    Own Id: OTP-9875</p>
        </item>
        <item>
          <p>
	    File name and error reason is now returned if creation of
	    a cookie fails. (Thanks to Magnus Henoch)</p>
          <p>
	    Own Id: OTP-9954</p>
        </item>
        <item>
          <p>
	    Fix port leak in <c>zlib</c> when passing invalid data to
	    <c>compress,uncompress,zip,unzip,gzip,gunzip</c>.</p>
          <p>
	    Own Id: OTP-9981</p>
        </item>
        <item>
          <p>
	    Various typographical errors corrected in documentation
	    for the global, error_logger, etop, lists, ets and
	    supervisor modules and in the c_portdriver and kernel_app
	    documentation. (Thanks to Ricardo Catalinas Jiménez)</p>
          <p>
	    Own Id: OTP-9987</p>
        </item>
        <item>
	    <p> Fix returned error from gen_tcp:accept/1,2 when
	    running out of ports.</p>
          <p>
	    The {error, enfile} return value is badly misleading and
	    confusing for this case, since the Posix ENFILE errno
	    value has a well-defined meaning that has nothing to do
	    with Erlang ports. The fix changes the return value to
	    {error, system_limit}, which is consistent with e.g.
	    various file(3) functions. inet:format_error/1 has also
	    been updated to support system_limit in the same manner
	    as file:format_error/1. (Thanks to Per Hedeland)</p>
          <p>
	    Own Id: OTP-9990</p>
        </item>
        <item>
	    <p><c>erts_debug:size/1</c> has been corrected to take
	    sharing in the environment of funs into account. For funs
	    it used to always give the same result as
	    <c>erts_debug:flat_size/1</c>.</p>
          <p>
	    Own Id: OTP-9991</p>
        </item>
        <item>
          <p>
	    In some cases when the process doing file:sendfile
	    crashes while sending the file the efile_drv code would
	    not clean up after itself correctly. This has now been
	    fixed.</p>
          <p>
	    Own Id: OTP-9993</p>
        </item>
        <item>
          <p>
	    On BSD based platforms file:sendfile would sometime go
	    into an infinite loop when sending big files. This has
	    now been fixed.</p>
          <p>
	    Own Id: OTP-9994</p>
        </item>
        <item>
	    <p>While <c>disk_log</c> eagerly collects logged terms
	    for better performance, collecting too much data may
	    choke the system and cause huge binaries to be
	    written.</p>
	    <p>The problem was addressed in OTP-9764, but the
	    situation was not improved in all cases.</p>
	    <p>(Thanks to Richard Carlsson.)</p>
          <p>
	    Own Id: OTP-9999 Aux Id: OTP-9764 </p>
        </item>
        <item>
          <p>
	    The documentation of .app files incorrectly said that the
	    default value for the <c>mod</c> parameter is
	    <c>undefined</c>. This is now corrected to <c>[]</c>.</p>
          <p>
	    Own Id: OTP-10002</p>
        </item>
      </list>
    </section>

</section>

<section><title>Kernel 2.15</title>

    <section><title>Fixed Bugs and Malfunctions</title>
      <list>
        <item>
	    <p> Calls to <c>global:whereis_name/1</c> have been
	    substituted for calls to
	    <c>global:safe_whereis_name/1</c> since the latter is not
	    safe at all.</p>
	    <p>The reason for not doing this earlier is that setting
	    a global lock masked out a bug concerning the restart of
	    supervised children. The bug has now been fixed by a
	    modification of <c>global:whereis_name/1</c>. (Thanks to
	    Ulf Wiger for code contribution.)</p>
	    <p>A minor race conditions in <c>gen_fsm:start*</c> has
	    been fixed: if one of these functions returned <c>{error,
	    Reason}</c> or ignore, the name could still be registered
	    (either locally or in <c>global</c>. (This is the same
	    modification as was done for gen_server in OTP-7669.)</p>
	    <p>The undocumented function
	    <c>global:safe_whereis_name/1</c> has been removed. </p>
          <p>
	    Own Id: OTP-9212 Aux Id: seq7117, OTP-4174 </p>
        </item>
        <item>
          <p>
	    Honor option <c>packet_size</c> for http packet parsing
	    by both TCP socket and <c>erlang:decode_packet</c>. This
	    gives the ability to accept HTTP headers larger than the
	    default setting, but also avoid DoS attacks by accepting
	    lines only up to whatever length you wish to allow. For
	    consistency, packet type <c>line</c> also honor option
	    <c>packet_size</c>. (Thanks to Steve Vinoski)</p>
          <p>
	    Own Id: OTP-9389</p>
        </item>
        <item>
	    <p> <c>disk_log:reopen/2,3</c> and
	    <c>disk_log:breopen/3</c> could return the error reason
	    from <c>file:rename/2</c> rather than the reason
	    <c>{file_error, Filename, Reason}</c>. This bug has been
	    fixed. </p> <p> The message <c>{disk_log, Node, {error,
	    disk_log_stopped}}</c> which according the documentation
	    is sent upon failure to truncate or reopen a disk log was
	    sometimes turned into a reply. This bug has been fixed.
	    </p>
          <p>
	    *** POTENTIAL INCOMPATIBILITY ***</p>
          <p>
	    Own Id: OTP-9508</p>
        </item>
        <item>
          <p>
	    Environment variable 'shutdown_timeout' is added to
	    kernel application. Earlier, application_controller would
	    hang forever if an application top supervisor did not
	    terminate upon a shutdown request. If this new
	    environment variable is set to a positive integer T, then
	    application controller will now give up after T
	    milliseconds and instead brutally kill the application.
	    For backwards compatibility, the default value for
	    shutdown_timeout is 'infinity'.</p>
          <p>
	    Own Id: OTP-9540</p>
        </item>
        <item>
          <p>
	    Add '-callback' attributes in stdlib's behaviours</p>
          <p>
	    Replace the behaviour_info(callbacks) export in stdlib's
	    behaviours with -callback' attributes for all the
	    callbacks. Update the documentation with information on
	    the callback attribute Automatically generate
	    'behaviour_info' function from '-callback' attributes</p>
          <p>
	    'behaviour_info(callbacks)' is a special function that is
	    defined in a module which describes a behaviour and
	    returns a list of its callbacks.</p>
          <p>
	    This function is now automatically generated using the
	    '-callback' specs. An error is returned by lint if user
	    defines both '-callback' attributes and the
	    behaviour_info/1 function. If no type info is needed for
	    a callback use a generic spec for it. Add '-callback'
	    attribute to language syntax</p>
          <p>
	    Behaviours may define specs for their callbacks using the
	    familiar spec syntax, replacing the '-spec' keyword with
	    '-callback'. Simple lint checks are performed to ensure
	    that no callbacks are defined twice and all types
	    referred are declared.</p>
          <p>
	    These attributes can be then used by tools to provide
	    documentation to the behaviour or find discrepancies in
	    the callback definitions in the callback module.</p>
          <p>
	    Add callback specs into 'application' module in kernel
	    Add callback specs to tftp module following internet
	    documentation Add callback specs to inets_service module
	    following possibly deprecated comments</p>
          <p>
	    Own Id: OTP-9621</p>
        </item>
        <item>
          <p>
	    make tab completion work in remote shells (Thanks to Mats
	    Cronqvist)</p>
          <p>
	    Own Id: OTP-9673</p>
        </item>
        <item>
          <p>
	    Add missing parenthesis in heart doc.</p>
          <p>
	    Add missing spaces in the Reference Manual distributed
	    section.</p>
          <p>
	    In the HTML version of the doc those spaces are necessary
	    to separate those words.</p>
          <p>
	    Own Id: OTP-9693</p>
        </item>
        <item>
          <p>
	    Fixes net_kernel:get_net_ticktime() doc</p>
          <p>
	    Adds missing description when `ignored' is returned.
	    (Thanks to Ricardo Catalinas Jiménez )</p>
          <p>
	    Own Id: OTP-9713</p>
        </item>
        <item>
	    <p> While <c>disk_log</c> eagerly collects logged terms
	    for better performance, collecting too much data may
	    choke the system and cause huge binaries to be written.
	    In order to remedy the situation a (small) limit on the
	    amount of data that is collected before writing to disk
	    has been introduced. </p>
          <p>
	    Own Id: OTP-9764</p>
        </item>
        <item>
	    <list> <item><p>Correct callback spec in application
	    module</p></item> <item><p>Refine warning about callback
	    specs with extra ranges</p></item> <item><p>Cleanup
	    autoimport compiler directives</p></item> <item><p>Fix
	    Dialyzer's warnings in typer</p></item> <item><p>Fix
	    Dialyzer's warning for its own code</p></item>
	    <item><p>Fix bug in Dialyzer's behaviours
	    analysis</p></item> <item><p>Fix crash in
	    Dialyzer</p></item> <item><p>Variable substitution was
	    not generalizing any unknown variables.</p></item>
	    </list>
          <p>
	    Own Id: OTP-9776</p>
        </item>
        <item>
          <p>
	    Fix a crash when file:change_time/2,3 are called with
	    invalid dates</p>
          <p>
	    Calling file:change_time/2,3 with an invalid date tuple
	    (e.g file:change_time("file.txt", {undefined,
	    undefined})) will cause file_server_2 to crash.
	    error_logger will shutdown and the whole VM will stop.
	    Change behavior to validate given dates on system
	    boundaries. (i.e before issuing a server call).(Thanks to
	    Ahmed Omar)</p>
          <p>
	    Own Id: OTP-9785</p>
        </item>
      </list>
    </section>


    <section><title>Improvements and New Features</title>
      <list>
        <item>
	    <p> An option list argument can now be passed to
	    <c>file:read_file_info/2, file:read_link_info/2</c> and
	    <c>file:write_file_info/3</c> and set time type
	    information in the call. Valid options are <c>{time,
	    local}, {time, universal}</c> and <c>{time, posix}</c>.
	    In the case of <c>posix</c> time no conversions are made
	    which makes the operation a bit faster. </p>
          <p>
	    Own Id: OTP-7687</p>
        </item>
        <item>
	    <p><c>file:list_dir/1,2</c> will now fill an buffer
	    entire with filenames from the efile driver before
	    sending it to an erlang process. This will speed up this
	    file operation in most cases.</p>
          <p>
	    Own Id: OTP-9023</p>
        </item>
        <item>
	    <p>gen_sctp:open/0-2 may now return
	    {error,eprotonosupport} if SCTP is not supported</p>
	    <p>gen_sctp:peeloff/1 has been implemented and creates a
	    one-to-one socket which also are supported now</p>
          <p>
	    *** POTENTIAL INCOMPATIBILITY ***</p>
          <p>
	    Own Id: OTP-9239</p>
        </item>
        <item>
          <p>
	    Sendfile has been added to the file module's API.
	    sendfile/2 is used to read data from a file and send it
	    to a tcp socket using a zero copying mechanism if
	    available on that OS.</p>
          <p>
	    Thanks to Tuncer Ayaz and Steve Vinovski for original
	    implementation</p>
          <p>
	    Own Id: OTP-9240</p>
        </item>
        <item>
          <p>
	    Tuple funs (a two-element tuple with a module name and a
	    function) are now officially deprecated and will be
	    removed in R16. Use '<c>fun M:F/A</c>' instead. To make
	    you aware that your system uses tuple funs, the very
	    first time a tuple fun is applied, a warning will be sent
	    to the error logger.</p>
          <p>
	    Own Id: OTP-9649</p>
        </item>
      </list>
    </section>

</section>

<section><title>Kernel 2.14.5</title>

    <section><title>Fixed Bugs and Malfunctions</title>
      <list>
        <item>
          <p>
	    Fix type of Packet arg of gen_tcp:send/2 and
	    gen_udp:send/4</p>
          <p>
	    The type is marked as a binary() or a string() but in
	    practice it can be an iodata(). The test suite was
	    updated to confirm the gen_tcp/2 and gen_udp:send/4
	    functions accept iodata() (iolists) packets. (Thanks to
	    Filipe David Manana)</p>
          <p>
	    Own Id: OTP-9514</p>
        </item>
        <item>
	    <p> XML files have been corrected. </p>
          <p>
	    Own Id: OTP-9550 Aux Id: OTP-9541 </p>
        </item>
      </list>
    </section>


    <section><title>Improvements and New Features</title>
      <list>
        <item>
	    <p> The types and specifications of the inet modules have
	    been improved. </p>
          <p>
	    Own Id: OTP-9260</p>
        </item>
        <item>
	    <p> Types and specifications have been added. </p>
          <p>
	    Own Id: OTP-9356</p>
        </item>
        <item>
	    <p> Contracts in STDLIB and Kernel have been improved and
	    type errors have been corrected. </p>
          <p>
	    Own Id: OTP-9485</p>
        </item>
        <item>
	    <p> Update documentation and specifications of some of
	    the zlib functions. </p>
          <p>
	    Own Id: OTP-9506</p>
        </item>
      </list>
    </section>

</section>

<section><title>Kernel 2.14.4</title>

    <section><title>Fixed Bugs and Malfunctions</title>
      <list>
        <item>
          <p>
	    The send_timeout option in gen_tcp did not work properly
	    in active mode or with {active,once} options. This is now
	    corrected.</p>
          <p>
	    Own Id: OTP-9145</p>
        </item>
        <item>
          <p>
	    Fixed various typos across the documentation (Thanks to
	    Tuncer Ayaz)</p>
          <p>
	    Own Id: OTP-9154</p>
        </item>
        <item>
          <p>
	    Fix typo in doc of rpc:pmap/3 (Thanks to Ricardo
	    Catalinas Jiménez)</p>
          <p>
	    Own Id: OTP-9168</p>
        </item>
        <item>
          <p>
	    A bug in inet_res, the specialized DNS resolver, has been
	    corrected. A late answer with unfortunate timing could
	    cause a runtime exception. Some code cleanup and
	    improvements also tagged along. Thanks to Evegeniy
	    Khramtsov for a pinpointing bug report and bug fix
	    testing.</p>
          <p>
	    Own Id: OTP-9221 Aux Id: OTP-8712 </p>
        </item>
      </list>
    </section>


    <section><title>Improvements and New Features</title>
      <list>
        <item>
	    <p> Types and specifications have been added. </p>
          <p>
	    Own Id: OTP-9268</p>
        </item>
        <item>
	    <p> Erlang types and specifications are used for
	    documentation. </p>
          <p>
	    Own Id: OTP-9272</p>
        </item>
        <item>
	    <p> Two opaque types that could cause warnings when
	    running Dialyzer have been modified. </p>
          <p>
	    Own Id: OTP-9337</p>
        </item>
      </list>
    </section>

</section>

<section><title>Kernel 2.14.3</title>

    <section><title>Fixed Bugs and Malfunctions</title>
      <list>
        <item>
          <p>
	    <c>os:find_executable/{1,2}</c> will no longer return the
	    path of a directory that happens to be in the PATH.</p>
          <p>
	    Own Id: OTP-8983 Aux Id: seq11749 </p>
        </item>
        <item>
          <p>
	    Fix -spec for file:write_file/3</p>
          <p>
	    Change type for second parameter from binary() to
	    iodata(), since the function explicitly takes steps to
	    accept lists as well as binaries. (thanks to Magnus
	    Henoch).</p>
          <p>
	    Own Id: OTP-9067</p>
        </item>
        <item>
          <p>
	    Sanitize the specs of the code module</p>
          <p>
	    After the addition of unicode_binary() to the
	    file:filename() type, dialyzer started complaining about
	    erroneous or incomplete specs in some functions of the
	    'code' module. The culprit was hard-coded information in
	    erl_bif_types for functions of this module, which were
	    not updated. Since these functions have proper specs
	    these days and code duplication (pun intended) is never a
	    good idea, their type information was removed from
	    erl_bif_types.</p>
          <p>
	    While doing this, some erroneous comments were fixed in
	    the code module and also made sure that the code now runs
	    without dialyzer warnings even when the
	    -Wunmatched_returns option is used.</p>
          <p>
	    Some cleanups were applied to erl_bif_types too.</p>
          <p>
	    Own Id: OTP-9100</p>
        </item>
        <item>
          <p>
	    - Add spec for function that does not return - Strengthen
	    spec - Introduce types to avoid duplication in specs -
	    Add specs for functions that do not return - Add specs
	    for behaviour callbacks - Simplify two specs</p>
          <p>
	    Own Id: OTP-9127</p>
        </item>
      </list>
    </section>

</section>

<section><title>Kernel 2.14.2</title>

    <section><title>Improvements and New Features</title>
      <list>
        <item>
          <p>
	    The Erlang VM now supports Unicode filenames. The feature
	    is turned on by default on systems where Unicode
	    filenames are mandatory (Windows and MacOSX), but can be
	    enabled on other systems with the '+fnu' emulator option.
	    Enabling the Unicode filename feature on systems where it
	    is not default is however considered experimental and not
	    to be used for production. Together with the Unicode file
	    name support, the concept of "raw filenames" is
	    introduced, which means filenames provided without
	    implicit unicode encoding translation. Raw filenames are
	    provided as binaries, not lists. For further information,
	    see stdlib users guide and the chapter about using
	    Unicode in Erlang. Also see the file module manual page.</p>
          <p>
	    *** POTENTIAL INCOMPATIBILITY ***</p>
          <p>
	    Own Id: OTP-8887</p>
        </item>
        <item>
          <p>
	    There is now a new function inet:getifaddrs/0 modeled
	    after C library function getifaddrs() on BSD and LInux
	    that reports existing interfaces and their addresses on
	    the host. This replaces the undocumented and unsupported
	    inet:getiflist/0 and inet:ifget/2.</p>
          <p>
	    Own Id: OTP-8926</p>
        </item>
      </list>
    </section>

</section>

<section><title>Kernel 2.14.1.1</title>

    <section><title>Fixed Bugs and Malfunctions</title>
      <list>
        <item>
	    <p>In embedded mode, on_load handlers that called
	    <c>code:priv_dir/1</c> or other functions in <c>code</c>
	    would hang the system. Since the <c>crypto</c>
	    application now contains an on_loader handler that calls
	    <c>code:priv_dir/1</c>, including the <c>crypto</c>
	    application in the boot file would prevent the system
	    from starting.</p>
	    <p>Also extended the <c>-init_debug</c> option to print
	    information about on_load handlers being run to
	    facilitate debugging.</p>
          <p>
	    Own Id: OTP-8902 Aux Id: seq11703 </p>
        </item>
      </list>
    </section>

</section>

<section><title>Kernel 2.14.1</title>

    <section><title>Fixed Bugs and Malfunctions</title>
      <list>
        <item>
          <p>
	    Fixed: inet:setopts(S, [{linger,{true,2}}]) returned
	    {error,einval} for SCTP sockets. The inet_drv had a bug
	    when checking the option size.</p>
          <p>
	    Own Id: OTP-8726 Aux Id: seq11617 </p>
        </item>
        <item>
          <p>
	    gen_udp:connect/3 was broken for SCTP enabled builds. It
	    did not detect remote end errors as it should.</p>
          <p>
	    Own Id: OTP-8729</p>
        </item>
        <item>
	    <p>reference() has been substituted for ref() in the
	    documentation.</p>
          <p>
	    Own Id: OTP-8733</p>
        </item>
        <item>
	    <p>A bug introduced in kernel-2.13.5.3 has been fixed. If
	    running <c>net_kernel:set_net_ticktime/1</c> twice within
	    the <c>TransitionPerod</c> the second call caused the
	    net_kernel process to crash with a <c>badmatch</c>.</p>
          <p>
	    Own Id: OTP-8787 Aux Id: seq11657, OTP-8643 </p>
        </item>
        <item>
          <p>
	    inet:getsockopt for SCTP sctp_default_send_param had a
	    bug to not initialize required feilds causing random
	    answers. It is now corrected.</p>
          <p>
	    Own Id: OTP-8795 Aux Id: seq11655 </p>
        </item>
        <item>
	    <p>For a socket in the HTTP packet mode, the return value
	    from <c>gen_tcp:recv/2,3</c> if there is an error in the
	    header will be <c>{ok,{http_error,String}}</c> instead of
	    <c>{error,{http_error,String}}</c> to be consistent with
	    <c>ssl:recv/2,3</c>.</p>
          <p>
	    *** POTENTIAL INCOMPATIBILITY ***</p>
          <p>
	    Own Id: OTP-8831</p>
        </item>
      </list>
    </section>


    <section><title>Improvements and New Features</title>
      <list>
        <item>
          <p>
	    Even when configuring erlang with --enable-native-libs,
	    the native code for modules loaded very early (such as
	    lists) would not get loaded. This has been corrected.
	    (Thanks to Paul Guyot.)</p>
          <p>
	    Own Id: OTP-8750</p>
        </item>
        <item>
          <p>
	    The undocumented function inet:ifget/2 has been improved
	    to return interface hardware address (MAC) on platforms
	    supporting getaddrinfo() (such as BSD unixes). Note it
	    still does not work on all platforms for example not
	    Windows nor Solaris, so the function is still
	    undocumented.</p>
          <p>
	    Buffer overflow and field init bugs for inet:ifget/2 and
	    inet:getservbyname/2 has also been fixed.</p>
          <p>
	    Thanks to Michael Santos.</p>
          <p>
	    Own Id: OTP-8816</p>
        </item>
        <item>
          <p>
	    As a usability improvement the 'inet6' option to
	    functions gen_tcp:listen/2, gen_tcp:connect/3-4,
	    gen_udp:open/2 and gen_sctp:open/1-2 is now implicit if
	    the address argument or the 'ip' option contain an IPv6
	    address (8-tuple).</p>
          <p>
	    Own Id: OTP-8822</p>
        </item>
      </list>
    </section>

</section>

<section><title>Kernel 2.14</title>

    <section><title>Fixed Bugs and Malfunctions</title>
      <list>
        <item>
          <p>
	    os:find_executable can now be fed with the complete name
	    of the executable on Windows and still find it. I.e
	    os:find_executable("werl.exe") will work as
	    os:find_executable("werl").</p>
          <p>
	    Own Id: OTP-3626</p>
        </item>
        <item>
          <p>
	    The shell's line editing has been improved to more
	    resemble the behaviour of readline and other shells.
	    (Thanks to Dave Peticolas)</p>
          <p>
	    Own Id: OTP-8635</p>
        </item>
        <item>
	    <p>Under certain circumstances the net kernel could hang.
	    (Thanks to Scott Lystig Fritchie.)</p>
          <p>
	    Own Id: OTP-8643 Aux Id: seq11584 </p>
        </item>
        <item>
          <p>
	    The kernel DNS resolver was leaking one or two ports if
	    the DNS reply could not be parsed or if the resolver(s)
	    caused noconnection type errors. Bug now fixed. A DNS
	    specification borderline truncated reply triggering the
	    port leakage bug has also been fixed.</p>
          <p>
	    Own Id: OTP-8652</p>
        </item>
      </list>
    </section>


    <section><title>Improvements and New Features</title>
      <list>
        <item>
	    <p>As of this version, the global name server no longer
	    supports nodes running Erlang/OTP R11B.</p>
          <p>
	    Own Id: OTP-8527</p>
        </item>
        <item>
          <p>
	    The file module's functions write,read and read_line now
	    handles named io_servers like 'standard_io' and
	    'standard_error' correctly.</p>
          <p>
	    Own Id: OTP-8611</p>
        </item>
        <item>
          <p>
	    The functions file:advise/4 and file:datasync/1 have been
	    added. (Thanks to Filipe David Manana.)</p>
          <p>
	    Own Id: OTP-8637</p>
        </item>
        <item>
	    <p>When exchanging groups between nodes <c>pg2</c> did
	    not remove duplicated members. This bug was introduced in
	    R13B03 (kernel-2.13.4).</p>
          <p>
	    Own Id: OTP-8653</p>
        </item>
        <item>
          <p>
	    There is a new option 'exclusive' to file:open/2 that
	    uses the OS O_EXCL flag where supported to open the file
	    in exclusive mode.</p>
          <p>
	    Own Id: OTP-8670</p>
        </item>
      </list>
    </section>

</section>

<section><title>Kernel 2.13.5.3</title>

    <section><title>Fixed Bugs and Malfunctions</title>
      <list>
        <item>
          <p>
            A bug introduced in Kernel 2.13.5.2 has been fixed.</p>
          <p>
	    Own Id: OTP-8686 Aux Id: OTP-8643</p>
        </item>
      </list>
    </section>

</section>

<section><title>Kernel 2.13.5.2</title>

    <section><title>Fixed Bugs and Malfunctions</title>
      <list>
        <item>
          <p>
            Under certain circumstances the net kernel could hang.
            (Thanks to Scott Lystig Fritchie.)</p>
          <p>
	    Own Id: OTP-8643 Aux Id: seq11584</p>
        </item>
      </list>
    </section>

</section>

<section><title>Kernel 2.13.5.1</title>

    <section><title>Fixed Bugs and Malfunctions</title>
      <list>
        <item>
          <p>
	    A race condition in <c>os:cmd/1</c> could cause the
	    caller to get stuck in <c>os:cmd/1</c> forever.</p>
          <p>
	    Own Id: OTP-8502</p>
        </item>
      </list>
    </section>

</section>

<section><title>Kernel 2.13.5</title>

    <section><title>Fixed Bugs and Malfunctions</title>
      <list>
        <item>
	    <p>A race bug affecting <c>pg2:get_local_members/1</c>
	    has been fixed. The bug was introduced in R13B03.</p>
          <p>
	    Own Id: OTP-8358</p>
        </item>
        <item>
          <p>
	    The loading of native code was not properly atomic in the
	    SMP emulator, which could cause crashes. Also a per-MFA
	    information table for the native code has now been
	    protected with a lock since it turns that it could be
	    accessed concurrently in the SMP emulator. (Thanks to
	    Mikael Pettersson.)</p>
          <p>
	    Own Id: OTP-8397</p>
        </item>
        <item>
          <p>
	    user.erl (used in oldshell) is updated to handle unicode
	    in prompt strings (io:get_line/{1,2}). io_lib is also
	    updated to format prompts with the 't' modifier (i.e. ~ts
	    instead of ~s).</p>
          <p>
	    Own Id: OTP-8418 Aux Id: OTP-8393 </p>
        </item>
        <item>
          <p>
	    The resolver routines failed to look up the own node name
	    as hostname, if the OS native resolver was erroneously
	    configured, bug reported by Yogish Baliga, now fixed.</p>
          <p>
	    The resolver routines now tries to parse the hostname as
	    an IP string as most OS resolvers do, unless the native
	    resolver is used.</p>
          <p>
	    The DNS resolver inet_res and file resolver inet_hosts
	    now do not read OS configuration files until they are
	    needed. Since the native resolver is default, in most
	    cases they are never needed.</p>
          <p>
	    The DNS resolver's automatic updating of OS configuration
	    file data (/etc/resolv.conf) now uses the 'domain'
	    keyword as default search domain if there is no 'search'
	    keyword.</p>
          <p>
	    Own Id: OTP-8426 Aux Id: OTP-8381 </p>
        </item>
      </list>
    </section>


    <section><title>Improvements and New Features</title>
      <list>
        <item>
          <p>
	    The expected return value for an on_load function has
	    been changed. (See the section about code loading in the
	    Reference manual.)</p>
          <p>
	    *** POTENTIAL INCOMPATIBILITY ***</p>
          <p>
	    Own Id: OTP-8339</p>
        </item>
        <item>
          <p>
	    Explicit top directories in archive files are now
	    optional.</p>
          <p>
	    For example, if an archive (app-vsn.ez) just contains an
	    app-vsn/ebin/mod.beam file, the file info for the app-vsn
	    and app-vsn/ebin directories are faked using the file
	    info from the archive file as origin. The virtual
	    directories can also be listed. For short, the top
	    directories are virtual if they does not exist.</p>
          <p>
	    Own Id: OTP-8387</p>
        </item>
        <item>
          <p>
	    <c>code:clash/0</c> now looks inside archives (.ez
	    files). (Thanks to Tuncer Ayaz.)</p>
          <p>
	    Own Id: OTP-8413</p>
        </item>
        <item>
          <p>
	    There are new <c>gen_sctp:connect_init/*</c> functions
	    that initiate an SCTP connection without blocking for the
	    result. The result is delivered asynchronously as an
	    sctp_assoc_change event. (Thanks to Simon Cornish.)</p>
          <p>
	    Own Id: OTP-8414</p>
        </item>
      </list>
    </section>

</section>

<section><title>Kernel 2.13.4</title>

    <section><title>Fixed Bugs and Malfunctions</title>
      <list>
        <item>
	    <p>A link in <c>pg2(3)</c> has been fixed. (Thanks to
	    Christophe Romain.)</p>
          <p>
	    Own Id: OTP-8198</p>
        </item>
        <item>
          <p>
	    A ticker process could potentially be blocked
	    indefinitely trying to send a tick to a node not
	    responding. If this happened, the connection would not be
	    brought down as it should.</p>
          <p>
	    Own Id: OTP-8218</p>
        </item>
        <item>
	    <p>A bug in <c>pg2</c> when members who died did not
	    leave process groups has been fixed. (Thanks to Matthew
	    Dempsky.)</p>
          <p>
	    Own Id: OTP-8259</p>
        </item>
      </list>
    </section>


    <section><title>Improvements and New Features</title>
      <list>
        <item>
          <p>
	    The documentation is now built with open source tools
	    (xsltproc and fop) that exists on most platforms. One
	    visible change is that the frames are removed.</p>
          <p>
	    Own Id: OTP-8201</p>
        </item>
        <item>
          <p>
	    The top directory in archive files does not need to have
	    a <c>-vsn</c> suffix anymore. For example if the archive
	    file has the name like <c>mnesia-4.4.7.ez</c> the top
	    directory in the archive can either be named
	    <c>mnesia</c> or <c>mnesia-4.4.7</c>. If the archive file
	    has a name like <c>mnesia.ez</c> the top directory in the
	    archive must be named <c>mnesia</c> as earlier.</p>
          <p>
	    Own Id: OTP-8266</p>
        </item>
        <item>
	    <p>The -on_load() directive can be used to run a function
	    when a module is loaded. It is documented in the section
	    about code loading in the Reference Manual.</p>
          <p>
	    Own Id: OTP-8295</p>
        </item>
      </list>
    </section>

</section>

<section><title>Kernel 2.13.3</title>

    <section><title>Improvements and New Features</title>
      <list>
        <item>
	    <p> The DNS resolver client inet_res has been rewritten,
	    documented and released. See inet_res(3) and Erts User's
	    Guide: Inet configuration. </p><p> It can formally not be
	    incompatible with respect to earlier versions since there
	    was no earlier official version. However it was used
	    before and some details have changed. </p><p>
	    Configuration now initializes from /etc/resolv.conf and
	    /etc/hosts on all unix platforms regardless of which
	    distribution mode the node is started in. The directory
	    (/etc) these files are supposed to reside in can be
	    changed via an environment variable. These configuration
	    file locations can also be changed in the inet
	    configuration. The files are monitored for change and
	    re-read, which makes a few resolver configuration
	    variables out of application control. The /etc/hosts
	    entries have now their own cache table that is shadowed
	    (with lookup method 'file' is used) by the application
	    configured host entries. This problem (that inet_res
	    configuration only worked for distribution mode long
	    names) was among other reported by Matthew O'Gorman many
	    moons ago. </p><p> The lookup methods are still 'native'
	    only per default. Resolver configuration is done on all
	    Unix platforms just to get a usable configuration for
	    direct calls to inet_res. </p><p> The functions
	    <c>inet_res:nslookup/3..5</c> and
	    <c>inet_res:nnslookup/4..4</c> are no longer recommended
	    to use, instead use <c>inet_res:lookup/3..5</c> and
	    <c>inet_res:resolve/3..5</c> which provide clearer
	    argument types and the possibility to override options in
	    the call. </p><p> Users of previous unsupported versions
	    of inet_res have included internal header files to get to
	    the internal record definitions in order to examine DNS
	    replies. This is still unsupported and there are access
	    functions in inet_dns to use instead. These are
	    documented in inet_res(3). </p><p> Bug fix: a compression
	    reference loop would make DNS message decoding loop
	    forever. Problem reported by Florian Weimer. </p><p> Bug
	    fix and patch suggestion by Sergei Golovan: configuring
	    IPv6 nameservers did not work. His patch (as he warned)
	    created many UDP sockets; one per nameserver. This has
	    been fixed in the released version. </p><p> Improvement:
	    <c>inet_res</c> is now EDNS0 capable. The current
	    implementation is simple and does not probe and cache
	    EDNS info for nameservers, which a fully capable
	    implementation probably should do. EDNS has to be enabled
	    via resolver configuration, and if a nameserver replies
	    that it does not support EDNS, <c>inet_res</c> falls back
	    to a regular DNS query. </p><p> Improvement: now
	    <c>inet_res</c> automatically falls back to TCP if it
	    gets a truncated answer from a nameserver. </p><p>
	    Warning: some of the ancient and exotic record types
	    handled by <c>inet_res</c> and <c>inet_dns</c> are not
	    supported by current versions of BIND, so they could not
	    be tested after the rewrite, with reasonable effort, e.g
	    MD, MF, NULL, and SPF. The risk for bugs in these
	    particular records is still low since their code is
	    mostly shared with other tested record types. </p>
          <p>
	    *** POTENTIAL INCOMPATIBILITY ***</p>
          <p>
	    Own Id: OTP-7955 Aux Id: OTP-7107 OTP-6852 </p>
        </item>
        <item>
          <p>
	    A TCP socket with option <c>{packet,4}</c> could crash
	    the emulator if it received a packet header with a very
	    large size value (>2Gb). The same bug caused
	    <c>erlang:decode_packet/3</c> to return faulty values.
	    (Thanks to Georgos Seganos.)</p>
          <p>
	    Own Id: OTP-8102</p>
        </item>
        <item>
          <p>
	    The file module has now a read_line/1 function similar to
	    the io:get_line/2, but with byte oriented semantics. The
	    function file:read_line/1 works for raw files as well,
	    but for good performance it is recommended to use it
	    together with the 'read_ahead' option for raw file
	    access.</p>
          <p>
	    Own Id: OTP-8108</p>
        </item>
      </list>
    </section>

</section>

<section><title>Kernel 2.13.2</title>

    <section><title>Fixed Bugs and Malfunctions</title>
      <list>
        <item>
          <p>
	    A bug when doing io:get_line (among other calls) from a
	    file opened with encoding other than latin1, causing
	    false unicode errors to occur, is now corrected.</p>
          <p>
	    Own Id: OTP-7974</p>
        </item>
      </list>
    </section>


    <section><title>Improvements and New Features</title>
      <list>
        <item>
          <p>
	    Added functionality to get higher resolution timestamp
	    from system. The erlang:now function returns a timestamp
	    that's not always consistent with the actual operating
	    system time (due to resilience against large time changes
	    in the operating system). The function os:timestamp/0 is
	    added to get a similar timestamp as the one being
	    returned by erlang:now, but untouched by Erlangs time
	    correcting and smoothing algorithms. The timestamp
	    returned by os:timestamp is always consistent with the
	    operating systems view of time, like the calendar
	    functions for getting wall clock time, but with higher
	    resolution. Example of usage can be found in the os
	    manual page.</p>
          <p>
	    Own Id: OTP-7971</p>
        </item>
      </list>
    </section>

</section>

<section><title>Kernel 2.13.1</title>

    <section><title>Fixed Bugs and Malfunctions</title>
      <list>
        <item>
          <p>
	    Many concurrent calls to <c>os:cmd/1</c> will only block
	    one scheduler thread at a time, making an smp emulator
	    more responsive if the OS is slow forking processes.</p>
          <p>
	    Own Id: OTP-7890 Aux Id: seq11219 </p>
        </item>
        <item>
          <p>
	    Fixed hanging early RPC that did IO operation during node
	    start.</p>
          <p>
	    Own Id: OTP-7903 Aux Id: seq11224 </p>
        </item>
        <item>
          <p>
	    The error behavior of gen_tcp and gen_udp has been
	    corrected. gen_tcp:connect/3,4 and gen_udp:send/4 now
	    returns {error,eafnosupport} for conflicting destination
	    address versus socket address family. Other corner cases
	    for IP address string host names combined with not using
	    the native (OS) resolver (which is not default) has also
	    been changed to return {error,nxdomain} instead of
	    {error,einval}. Those changes just may surprise old
	    existing code. gen_tcp:listen/2 and gen_udp:open/2 now
	    fails for conflicting local address versus socket address
	    family instead of trying to use an erroneous address.
	    Problem reported by Per Hedeland.</p>
          <p>
	    *** POTENTIAL INCOMPATIBILITY ***</p>
          <p>
	    Own Id: OTP-7929</p>
        </item>
      </list>
    </section>


    <section><title>Improvements and New Features</title>
      <list>
        <item>
          <p>
	    Several glitches and performance issues in the Unicode
	    and I/O-system implementation of R13A have been
	    corrected.</p>
          <p>
	    Own Id: OTP-7896 Aux Id: OTP-7648 OTP-7887 </p>
        </item>
        <item>
          <p>
	    The unsupported DNS resolver client inet_res has now been
	    improved to handle NAPTR queries.</p>
          <p>
	    Own Id: OTP-7925 Aux Id: seq11231 </p>
        </item>
      </list>
    </section>

</section>


<section><title>Kernel 2.13</title>

    <section><title>Fixed Bugs and Malfunctions</title>
      <list>
        <item>
          <p>
	    The old Erlang DNS resolver inet_res has been corrected
	    to handle TXT records with more than one character
	    string. Patch courtesy of Geoff Cant.</p>
          <p>
	    Own Id: OTP-7588</p>
        </item>
        <item>
	    <p>When chunk reading a disk log opened in read_only
	    mode, bad terms could crash the disk log process.</p>
          <p>
	    Own Id: OTP-7641 Aux Id: seq11090 </p>
        </item>
        <item>
          <p>
	    <c>gen_tcp:send()</c> did sometimes (only observed on
	    Solaris) return <c>{error,enotconn}</c> instead of the
	    expected <c>{error,closed}</c> as the peer socket had
	    been explicitly closed.</p>
          <p>
	    Own Id: OTP-7647</p>
        </item>
        <item>
          <p>
	    The gen_sctp option sctp_peer_addr_params,
	    #sctp_paddrparams{address={IP,Port} was erroneously
	    decoded in the inet driver. This bug has now been
	    corrected.</p>
          <p>
	    Own Id: OTP-7755</p>
        </item>
      </list>
    </section>


    <section><title>Improvements and New Features</title>
      <list>
        <item>
          <p>
	    Erlang programs can now access STDERR on platforms where
	    such a file descriptor is available by using the
	    io_server 'standard_error', i.e.
	    io:format(standard_error,"~s~n",[ErrorMessage]),</p>
          <p>
	    Own Id: OTP-6688</p>
        </item>
        <item>
          <p>
	    The format of the string returned by
	    <c>erlang:system_info(system_version)</c> (as well as the
	    first message when Erlang is started) has changed. The
	    string now contains the both the OTP version number as
	    well as the erts version number.</p>
          <p>
	    Own Id: OTP-7649</p>
        </item>
        <item>
	    <p>As of this version, the global name server no longer
	    supports nodes running Erlang/OTP R10B.</p>
          <p>
	    Own Id: OTP-7661</p>
        </item>
        <item>
          <p>
	    A <c>{nodedown, Node}</c> message passed by the
	    <c>net_kernel:monitor_nodes/X</c> functionality is now
	    guaranteed to be sent after <c>Node</c> has been removed
	    from the result returned by <c>erlang:nodes/Y</c>.</p>
          <p>
	    Own Id: OTP-7725</p>
        </item>
        <item>
	    <p>The deprecated functions <c>erlang:fault/1</c>,
	    <c>erlang:fault/2</c>, and <c>file:rawopen/2</c> have
	    been removed.</p>
          <p>
	    *** POTENTIAL INCOMPATIBILITY ***</p>
          <p>
	    Own Id: OTP-7812</p>
        </item>
        <item>
          <p>
	    Nodes belonging to different independent clusters can now
	    co-exist on the same host with the help of a new
	    environment variable setting ERL_EPMD_PORT.</p>
          <p>
	    Own Id: OTP-7826</p>
        </item>
        <item>
	    <p>The copyright notices have been updated.</p>
          <p>
	    Own Id: OTP-7851</p>
        </item>
      </list>
    </section>

</section>

<section><title>Kernel 2.12.5.1</title>

    <section><title>Fixed Bugs and Malfunctions</title>
      <list>
        <item>
	    <p>When chunk reading a disk log opened in read_only
	    mode, bad terms could crash the disk log process.</p>
          <p>
	    Own Id: OTP-7641 Aux Id: seq11090 </p>
        </item>
        <item>
          <p>
	    Calling <c>gen_tcp:send()</c> from several processes on
	    socket with option <c>send_timeout</c> could lead to much
	    longer timeout than specified. The solution is a new
	    socket option <c>{send_timeout_close,true}</c> that will
	    do automatic close on timeout. Subsequent calls to send
	    will then immediately fail due to the closed connection.</p>
          <p>
	    Own Id: OTP-7731 Aux Id: seq11161 </p>
        </item>
      </list>
    </section>

</section>

<section><title>Kernel 2.12.5</title>

    <section><title>Fixed Bugs and Malfunctions</title>
      <list>
        <item>
	    <p>The documentation of <c>rpc:pmap/3</c> has been
	    corrected. (Thanks to Kirill Zaborski.)</p>
          <p>
	    Own Id: OTP-7537</p>
        </item>
        <item>
          <p>
	    The listen socket used for the distributed Erlang
	    protocol now uses the socket option 'reuseaddr', which is
	    useful when you force the listen port number using kernel
	    options 'inet_dist_listen_min' and 'inet_dist_listen_max'
	    and restarts a node with open connections.</p>
          <p>
	    Own Id: OTP-7563</p>
        </item>
        <item>
          <p>
	    Fixed memory leak of unclosed TCP-ports. A gen_tcp:send()
	    followed by a failing gen_tcp:recv() could in some cases
	    cause the port to linger after being closed.</p>
          <p>
	    Own Id: OTP-7615</p>
        </item>
      </list>
    </section>


    <section><title>Improvements and New Features</title>
      <list>
        <item>
	    <p>Processes spawned using <c>proc_lib</c> (including
	    <c>gen_server</c> and other library modules that use
	    <c>proc_lib</c>) no longer keep the entire argument list
	    for the initial call, but only the arity.</p>
	    <p>Also, if <c>proc_lib:spawn/1</c> is used to spawn a
	    fun, the actual fun is not kept, but only module,
	    function name, and arity of the function that implements
	    the fun.</p>
	    <p>The reason for the change is that keeping the initial
	    fun (or a fun in an argument list), would prevent
	    upgrading the code for the module. A secondary reason is
	    that keeping the fun and function arguments could waste a
	    significant amount of memory.</p>
	    <p>The drawback with the change is that the crash reports
	    will provide less precise information about the initial
	    call (only <c>Module:Function/Arity</c> instead of
	    <c>Module:Function(Arguments)</c>). The function
	    <c>proc_lib:initial_call/1</c> still returns a list, but
	    each argument has been replaced with a dummy atom.</p>
          <p>
	    Own Id: OTP-7531 Aux Id: seq11036 </p>
        </item>
        <item>
          <p>
	    <c>io:get_line/1</c> when reading from standard input is
	    now substantially faster. There are also some minor
	    performance improvements in <c>io:get_line/1</c> when
	    reading from any file opened in binary mode. (Thanks to
	    Fredrik Svahn.)</p>
          <p>
	    Own Id: OTP-7542</p>
        </item>
        <item>
          <p>
	    There is now experimental support for loading of code
	    from archive files. See the documentation of <c>code</c>,
	    <c>init</c>, <c>erl_prim_loader </c> and <c>escript</c>
	    for more info.</p>
          <p>
	    The error handling of <c>escripts</c> has been improved.</p>
          <p>
	    An <c>escript</c> may now set explicit arguments to the
	    emulator, such as <c>-smp enabled</c>.</p>
          <p>
	    An <c>escript</c> may now contain a precompiled beam
	    file.</p>
          <p>
	    An <c>escript</c> may now contain an archive file
	    containing one or more applications (experimental).</p>
          <p>
	    The internal module <c>code_aux</c> has been removed.</p>
          <p>
	    Own Id: OTP-7548 Aux Id: otp-6622 </p>
        </item>
        <item>
          <p>
	    <c>code:is_sticky/1</c> is now documented. (Thanks to
	    Vlad Dumitrescu.)</p>
          <p>
	    Own Id: OTP-7561</p>
        </item>
        <item>
          <p>
	    In the job control mode, the "s" and "r" commands now
	    take an optional argument to specify which shell to
	    start. (Thanks to Robert Virding.)</p>
          <p>
	    Own Id: OTP-7617</p>
        </item>
        <item>
          <p>
	    <c>net_adm:world/0,1</c> could crash if called in an
	    emulator that has not been started with either the
	    <c>-sname</c> or <c>-name</c> option; now it will return
	    an empty list. (Thanks to Edwin Fine.)</p>
          <p>
	    Own Id: OTP-7618</p>
        </item>
      </list>
    </section>

</section>

<section><title>Kernel 2.12.4</title>

    <section><title>Fixed Bugs and Malfunctions</title>
      <list>
        <item>
          <p>
	    Large files are now handled on Windows, where the
	    filesystem supports it.</p>
          <p>
	    Own Id: OTP-7410</p>
        </item>
      </list>
    </section>


    <section><title>Improvements and New Features</title>
      <list>
        <item>
          <p>
	    New BIF <c>erlang:decode_packet/3</c> that extracts a
	    protocol packet from a binary. Similar to the socket
	    option <c>{packet, Type}</c>. Also documented the socket
	    packet type <c>http</c> and made it official.
	    <em>NOTE</em>: The tuple format for <c>http</c> packets
	    sent from an active socket has been changed in an
	    incompatible way.</p>
          <p>
	    *** POTENTIAL INCOMPATIBILITY ***</p>
          <p>
	    Own Id: OTP-7404</p>
        </item>
        <item>
          <p>
	    Setting the <c>{active,once}</c> for a socket (using
	    inets:setopts/2) is now specially optimized (because the
	    <c>{active,once}</c> option is typically used much more
	    frequently than other options).</p>
          <p>
	    Own Id: OTP-7520</p>
        </item>
      </list>
    </section>

</section>

<section><title>Kernel 2.12.3</title>

    <section><title>Fixed Bugs and Malfunctions</title>
      <list>
        <item>
          <p>
	    SCTP_ADDR_CONFIRMED events are now handled by gen_sctp.</p>
          <p>
	    Own Id: OTP-7276</p>
        </item>
        <item>
	    <p>When leaving a process group with <c>pg2:leave/2</c>
	    the process was falsely assumed to be a member of the
	    group. This bug has been fixed.</p>
          <p>
	    Own Id: OTP-7277</p>
        </item>
        <item>
          <p>
	    In the Erlang shell, using up and down arrow keys, the
	    wrong previous command could sometimes be retrieved.</p>
          <p>
	    Own Id: OTP-7278</p>
        </item>
        <item>
          <p>
	    The documentation for <c>erlang:trace/3</c> has been
	    corrected.</p>
          <p>
	    Own Id: OTP-7279 Aux Id: seq10927 </p>
        </item>
        <item>
          <p>
	    In the SMP emulator, there was small risk that
	    <c>code:purge(Mod)</c> would kill a process that was
	    running code in <c>Mod</c> and unload the module
	    <c>Mod</c> before the process had terminated.
	    <c>code:purge(Mod)</c> now waits for confirmation (using
	    <c>erlang:monitor/2</c>) that the process has been killed
	    before proceeding.</p>
          <p>
	    Own Id: OTP-7282</p>
        </item>
        <item>
          <p>
	    <c>zlib:inflate</c> failed when the size of the inflated
	    data was an exact multiple of the internal buffer size
	    (4000 bytes by default).</p>
          <p>
	    Own Id: OTP-7359</p>
        </item>
      </list>
    </section>


    <section><title>Improvements and New Features</title>
      <list>
        <item>
          <p>
	    Additional library directories can now be specified in
	    the environment variable ERL_LIBS. See the manual page
	    for the <c>code</c> module. (Thanks to Serge Aleynikov.)</p>
          <p>
	    Own Id: OTP-6940</p>
        </item>
        <item>
          <p>
	    crypto and zlib drivers improved to allow concurrent smp
	    access.</p>
          <p>
	    Own Id: OTP-7262</p>
        </item>
        <item>
          <p>
	    There is a new function <c>init:stop/1</c> which can be
	    used to shutdown the system cleanly AND generate a
	    non-zero exit status or crash dump. (Thanks to Magnus
	    Froberg.)</p>
          <p>
	    Own Id: OTP-7308</p>
        </item>
        <item>
          <p>
	    The <c>hide</c> option for <c>open_port/2</c> is now
	    documented. (Thanks to Richard Carlsson.)</p>
          <p>
	    Own Id: OTP-7358</p>
        </item>
      </list>
    </section>

</section>


<section><title>Kernel 2.12.2.1</title>

    <section><title>Improvements and New Features</title>
      <list>
        <item>
          <p>
            <c>os:cmd/1</c> on unix platforms now use <c>/bin/sh</c>
            as shell instead of looking for <c>sh</c> in the
            <c>PATH</c> environment.</p>
          <p>
            Own Id: OTP-7283</p>
        </item>
      </list>
    </section>

</section>
<section><title>Kernel 2.12.2</title>

    <section><title>Fixed Bugs and Malfunctions</title>
      <list>
        <item>
	    <p>A bug caused by a race condition involving
	    <c>disk_log</c> and <c>pg2</c> has been fixed.</p>
          <p>
	    Own Id: OTP-7209 Aux Id: seq10890 </p>
        </item>
        <item>
	    <p>The beta testing module <c>gen_sctp</c> now supports
	    active mode as stated in the documentation. Active mode
	    is still rather untested, and there are some issues about
	    what should be the right semantics for
	    <c>gen_sctp:connect/5</c>. In particular: should it be
	    blocking or non-blocking or choosable. There is a high
	    probability it will change semantics in a (near) future
	    patch.</p> <p>Try it, give comments and send in bug
	    reports!</p>
          <p>
	    Own Id: OTP-7225</p>
        </item>
      </list>
    </section>


    <section><title>Improvements and New Features</title>
      <list>
        <item>
	    <p><c>erlang:system_info/1</c> now accepts the
	    <c>logical_processors</c>, and <c>debug_compiled</c>
	    arguments. For more info see the, <c>erlang(3)</c>
	    documentation.</p> <p>The scale factor returned by
	    <c>test_server:timetrap_scale_factor/0</c> is now also
	    effected if the emulator uses a larger amount of
	    scheduler threads than the amount of logical processors
	    on the system. </p>
          <p>
	    Own Id: OTP-7175</p>
        </item>
        <item>
          <p>
	    Updated the documentation for
	    <c>erlang:function_exported/3</c> and <c>io:format/2</c>
	    functions to no longer state that those functions are
	    kept mainly for backwards compatibility.</p>
          <p>
	    Own Id: OTP-7186</p>
        </item>
        <item>
          <p>
	    A process executing the <c>processes/0</c> BIF can now be
	    preempted by other processes during its execution. This
	    in order to disturb the rest of the system as little as
	    possible. The returned result is, of course, still a
	    consistent snapshot of existing processes at a time
	    during the call to <c>processes/0</c>.</p>
          <p>
	    The documentation of the <c>processes/0</c> BIF and the
	    <c>is_process_alive/1</c> BIF have been updated in order
	    to clarify the difference between an existing process and
	    a process that is alive.</p>
          <p>
	    Own Id: OTP-7213</p>
        </item>
        <item>
	    <p><c>tuple_size/1</c> and <c>byte_size/1</c> have been
	    substituted for <c>size/1</c> in the documentation.</p>
          <p>
	    Own Id: OTP-7244</p>
        </item>
      </list>
    </section>

</section>

<section><title>Kernel 2.12.1.2</title>

    <section><title>Improvements and New Features</title>
      <list>
        <item>
	    <p>The <c>{allocator_sizes, Alloc}</c> and
	    <c>alloc_util_allocators</c> arguments are now accepted
	    by <c>erlang:system_info/1</c>. For more information see
	    the <c>erlang(3)</c> documentation.</p>
          <p>
	    Own Id: OTP-7167</p>
        </item>
      </list>
    </section>

</section>

<section><title>Kernel 2.12.1.1</title>

    <section><title>Fixed Bugs and Malfunctions</title>
      <list>
        <item>
          <p>
            Fixed a problem in group that could cause the ssh server
            to lose answers or hang.</p>
          <p>
            Own Id: OTP-7185 Aux Id: seq10871 </p>
        </item>
      </list>
    </section>
</section>
<section><title>Kernel 2.12.1</title>

    <section><title>Fixed Bugs and Malfunctions</title>
      <list>
        <item>
          <p>
	    file:read/2 and file:consult_stream/1,3 did not use an
	    empty prompt on I/O devices. This bug has now been
	    corrected.</p>
          <p>
	    Own Id: OTP-7013</p>
        </item>
        <item>
          <p>
	    The sctp driver has been updated to work against newer
	    lksctp packages e.g 1.0.7 that uses the API spelling
	    change adaption -> adaptation. Older lksctp (1.0.6) still
	    work. The erlang API in gen_sctp.erl and inet_sctp.hrl
	    now spells 'adaptation' regardless of the underlying C
	    API.</p>
          <p>
	    *** POTENTIAL INCOMPATIBILITY ***</p>
          <p>
	    Own Id: OTP-7120</p>
        </item>
      </list>
    </section>


    <section><title>Improvements and New Features</title>
      <list>
        <item>
	    <p>The documentation has been updated so as to reflect
	    the last updates of the Erlang shell as well as the minor
	    modifications of the control sequence <c>p</c> of the
	    <c>io_lib</c> module.</p> <p>Superfluous empty lines have
	    been removed from code examples and from Erlang shell
	    examples.</p>
          <p>
	    Own Id: OTP-6944 Aux Id: OTP-6554, OTP-6911 </p>
        </item>
        <item>
	    <p><c>tuple_size/1</c> and <c>byte_size/1</c> have been
	    substituted for <c>size/1</c>.</p>
          <p>
	    Own Id: OTP-7009</p>
        </item>
      </list>
    </section>

</section>

<section><title>Kernel 2.12</title>

    <section><title>Fixed Bugs and Malfunctions</title>
      <list>
        <item>
          <p>
	    A bug for raw files when reading 0 bytes returning 'eof'
	    instead of empty data has been corrected.</p>
          <p>
	    Own Id: OTP-6291 Aux Id: OTP-6967 </p>
        </item>
        <item>
          <p>
	    A bug in gen_udp:fdopen reported by David Baird and also
	    found by Dialyzer has been fixed.</p>
          <p>
	    Own Id: OTP-6836 Aux Id: OTP-6594 </p>
        </item>
        <item>
          <p>
	    Calling <c>error_logger:tty(true)</c> multiple times does
	    not give multiple error log printouts.</p>
          <p>
	    Own Id: OTP-6884 Aux Id: seq10767 </p>
        </item>
        <item>
	    <p>The global name server now ignores <c>nodeup</c>
	    messages when the command line flag <c>-connect_all
	    false</c> has been used. (Thanks to Trevor
	    Woollacott.)</p>
          <p>
	    Own Id: OTP-6931</p>
        </item>
        <item>
	    <p>file:write_file/3, file:write/2 and file:read/2 could
	    crash (contrary to documentation) for odd enough file
	    system problems, e.g write to full file system. This bug
	    has now been corrected.</p> <p>In this process the file
	    module has been rewritten to produce better error codes.
	    Posix error codes now originate from the OS file system
	    calls or are generated only for very similar causes (for
	    example 'enomem' is generated if a memory allocation
	    fails, and 'einval' is generated if the file handle in
	    Erlang is a file handle but currently invalid).</p>
	    <p>More Erlang-ish error codes are now generated. For
	    example <c>{error,badarg}</c> is now returned from
	    <c>file:close/1</c> if the argument is not of a file
	    handle type. See file(3).</p> <p>The possibility to write
	    a single byte using <c>file:write/2</c> instead of a list
	    or binary of one byte, contradictory to the
	    documentation, has been removed.</p>
          <p>
	    *** POTENTIAL INCOMPATIBILITY ***</p>
          <p>
	    Own Id: OTP-6967 Aux Id: OTP-6597 OTP-6291 </p>
        </item>
        <item>
          <p>
	    Monitor messages produced by the system monitor
	    functionality, and garbage collect trace messages could
	    contain erroneous heap and/or stack sizes when the actual
	    heaps and/or stacks were huge.</p>
          <p>
	    As of erts version 5.6 the <c>large_heap</c> option to
	    <c>erlang:system_monitor/[1,2]</c> has been modified. The
	    monitor message is sent if the sum of the sizes of all
	    memory blocks allocated for all heap generations is equal
	    to or larger than the specified size. Previously the
	    monitor message was sent if the memory block allocated
	    for the youngest generation was equal to or larger than
	    the specified size.</p>
          <p>
	    *** POTENTIAL INCOMPATIBILITY ***</p>
          <p>
	    Own Id: OTP-6974 Aux Id: seq10796 </p>
        </item>
        <item>
          <p>
            <c>inet:getopts/2</c> returned random values on Windows
            Vista.</p>
          <p>
            Own Id: OTP-7003</p>
        </item>
      </list>
    </section>


    <section><title>Improvements and New Features</title>
      <list>
        <item>
          <p>
	    Minor documentation corrections for file:pread/2 and
	    file:pread/3.</p>
          <p>
	    Own Id: OTP-6853</p>
        </item>
        <item>
          <p>
	    The deprecated functions <c>file:file_info/1</c>,
	    <c>init:get_flag/1</c>, <c>init:get_flags/0</c>, and
	    <c>init:get_args/0</c> have been removed.</p>
          <p>
	    *** POTENTIAL INCOMPATIBILITY ***</p>
          <p>
	    Own Id: OTP-6886</p>
        </item>
        <item>
          <p>
	    Contract directives for modules in Kernel and STDLIB.</p>
          <p>
	    Own Id: OTP-6895</p>
        </item>
        <item>
	    <p>The functions io:columns/0, io:columns/1, io:rows/0
	    and io:rows/1 are added to allow the user to get
	    information about the terminal geometry. The shell takes
	    some advantage of this when formatting output. For
	    regular files and other io-devices where height and width
	    are not applicable, the functions return
	    {error,enotsup}.</p>
	    <p>Potential incompatibility: If one has written a custom
	    io-handler, the handler has to either return an error or
	    take care of io-requests regarding terminal height and
	    width. Usually that is no problem as io-handlers, as a
	    rule of thumb, should give an error reply when receiving
	    unknown io-requests, instead of crashing.</p>
          <p>
	    *** POTENTIAL INCOMPATIBILITY ***</p>
          <p>
	    Own Id: OTP-6933</p>
        </item>
        <item>
          <p>
	    The undocumented and unsupported functions
	    <c>inet:ip_to_bytes/1</c>, <c>inet:ip4_to_bytes/1</c>,
	    <c>inet:ip6_to_bytes/1</c>, and
	    <c>inet:bytes_to_ip6/16</c> have been removed.</p>
          <p>
	    Own Id: OTP-6938</p>
        </item>
        <item>
          <p>
	    Added new checksum combine functions to <c>zlib</c>. And
	    fixed a bug in <c>zlib:deflate</c>. Thanks Matthew
	    Dempsky.</p>
          <p>
	    Own Id: OTP-6970</p>
        </item>
        <item>
          <p>
	    The <c>spawn_monitor/1</c> and <c>spawn_monitor/3</c> BIFs
	    are now auto-imported (i.e. they no longer need an
	    <c>erlang:</c> prefix).</p>
          <p>
	    Own Id: OTP-6975</p>
        </item>
        <item>
	    <p>All functions in the <c>code</c> module now fail with
	    an exception if they are called with obviously bad
	    arguments, such as a tuple when an atom was expected.
	    Some functions now also fail for undocumented argument
	    types (for instance, <c>ensure_loaded/1</c> now only
	    accepts an atom as documented; it used to accept a string
	    too).</p>
	    <p>Dialyzer will generally emit warnings for any
	    calls that use undocumented argument types. Even if the
	    call happens to still work in R12B, you should correct
	    your code. A future release will adhere to the
	    documentation.</p>
          <p>
	    *** POTENTIAL INCOMPATIBILITY ***</p>
          <p>
	    Own Id: OTP-6983</p>
        </item>
      </list>
    </section>

</section>

<section><title>Kernel 2.11.5.2</title>

    <section><title>Fixed Bugs and Malfunctions</title>
      <list>
        <item>
          <p>
            The kernel parameter dist_auto_connect once could fail to
            block a node if massive parallel sends were issued
            during a transient failure of network communication</p>
          <p>
            Own Id: OTP-6893 Aux Id: seq10753 </p>
        </item>
      </list>
    </section>

</section>

<section><title>Kernel 2.11.5.1</title>

    <section><title>Fixed Bugs and Malfunctions</title>
      <list>
        <item>
          <p>
	    The internal (rarely used) DNS resolver has been modified
	    to not use the domain search list when asked to resolve
	    an absolute name; a name with a terminating dot. There
	    was also a bug causing it to create malformed DNS queries
	    for absolute names that has been corrected, correction
	    suggested by Scott Lystig Fritchie. The code has also
	    been corrected to look up cached RRs in the same search
	    order as non-cached, now allows having the root domain
	    among the search domains, and can now actually do a zone
	    transfer request.</p>
          <p>
	    *** POTENTIAL INCOMPATIBILITY ***</p>
          <p>
	    Own Id: OTP-6806 Aux Id: seq10714 EABln35459 </p>
        </item>
        <item>
          <p>
	    zlib:close/1 would leave an EXIT message in the message
	    queue if the calling process had the trap_exit flag
	    enabled.</p>
          <p>
	    Own Id: OTP-6811</p>
        </item>
      </list>
    </section>


    <section><title>Improvements and New Features</title>
      <list>
        <item>
	    <p>The documentation of <c>process_flag(priority,
	    Level)</c> has been updated, see the <c>erlang(3)</c>
	    documentation. </p>
          <p>
	    Own Id: OTP-6745 Aux Id: OTP-6715 </p>
        </item>
      </list>
    </section>

</section>

  <section>
    <title>Kernel 2.11.5</title>

    <section>
      <title>Fixed Bugs and Malfunctions</title>
      <list type="bulleted">
        <item>
          <p>The shell has been updated to fix the following flaws:
            Shell process exit left you with an unresponsive initial
            shell if not using oldshell. Starting a restricted shell
            with a nonexisting callback module resulted in a shell
            where no commands could be used, not even init:stop/0.
            Fun's could not be used as parameters to local shell
            functions (in shell_default or user_default) when
            restricted_shell was active.</p>
          <p>Own Id: OTP-6537</p>
        </item>
        <item>
          <p>The undocumented feature gen_tcp:fdopen/2 was broken
            in R11B-4. It is now fixed again.</p>
          <p>Own Id: OTP-6615</p>
        </item>
        <item>
          <p>Corrected cancellation of timers in three places in the
            inet_res module. (Problem found by Dialyzer.)</p>
          <p>Own Id: OTP-6676</p>
        </item>
      </list>
    </section>

    <section>
      <title>Improvements and New Features</title>
      <list type="bulleted">
        <item>
          <p>Corrected protocol layer flue for socket options
            SO_LINGER, SO_SNDBUF and SO_RCVBUF, for SCTP.</p>
          <p>Own Id: OTP-6625 Aux Id: OTP-6336 </p>
        </item>
        <item>
          <p>The behaviour of the inet option {active,once} on peer
            close is improved and documented.</p>
          <p>Own Id: OTP-6681</p>
        </item>
        <item>
          <p>The inet option send_timeout for connection oriented
            sockets is added to allow for timeouts in communicating
            send requests to the underlying TCP stack.</p>
          <p>Own Id: OTP-6684 Aux Id: seq10637 OTP-6681 </p>
        </item>
        <item>
          <p>Minor Makefile changes.</p>
          <p>Own Id: OTP-6689 Aux Id: OTP-6742 </p>
        </item>
        <item>
          <p>The documentation of <c>process_flag(priority, Level)</c> has been updated, see the <c>erlang(3)</c>
            documentation. </p>
          <p>Own Id: OTP-6715</p>
        </item>
      </list>
    </section>
  </section>

  <section>
    <title>Kernel 2.11.4.2</title>

    <section>
      <title>Improvements and New Features</title>
      <list type="bulleted">
        <item>
          <p>process_flag/2 accepts the new flag <c>sensitive</c>.</p>
          <p>Own Id: OTP-6592 Aux Id: seq10555 </p>
        </item>
      </list>
    </section>
  </section>

  <section>
    <title>Kernel 2.11.4.1</title>

    <section>
      <title>Fixed Bugs and Malfunctions</title>
      <list type="bulleted">
        <item>
          <p>A bug in gen_udp:open that broke the 'fd' option has been
            fixed.</p>
          <p>Own Id: OTP-6594 Aux Id: seq10619 </p>
        </item>
      </list>
    </section>
  </section>

  <section>
    <title>Kernel 2.11.4</title>

    <section>
      <title>Fixed Bugs and Malfunctions</title>
      <list type="bulleted">
        <item>
          <p>Added a warning to the documentation for the
            <c>error_logger</c> functions <c>error_msg/1,2</c>,
            <c>warning_msg/1,2</c> and <c>info_msg/1,2</c> that
            calling these function with bad arguments can crash the
            standard event handler.</p>
          <p>Own Id: OTP-4575 Aux Id: seq7693 </p>
        </item>
        <item>
          <p>A bug in <c>inet_db</c> concerning getting the resolver
            option <c>retry</c> has been corrected.</p>
          <p>Own Id: OTP-6380 Aux Id: seq10534 </p>
        </item>
        <item>
          <p>Names registered by calling
            <c>global:register_name()</c> or
            <c>global:re_register_name()</c> were not always
            unregistered when the registering or registered process
            died. This bug has been fixed.</p>
          <p>Own Id: OTP-6428</p>
        </item>
        <item>
          <p>When setting the kernel configuration parameter
            <c>error_logger</c> to <c>false</c>, the documentation
            stated that "No error logger handler is installed". This
            is true, but error logging is not turned off, as the
            initial, primitive error logger event handler is kept,
            printing raw event messages to tty.</p>
          <p>Changing this behavior can be viewed as a backward
            incompatible change. Instead a new value <c>silent</c>
            for the configuration parameter has been added, which
            ensures that error logging is completely turned off.</p>
          <p>Own Id: OTP-6445</p>
        </item>
        <item>
          <p>Clarified the documentation for <c>code:lib_dir/1</c> and
            <c>code:priv_dir/1</c>. The functions traverse the names
            of the code path, they do not search the actual
            directories.</p>
          <p>Own Id: OTP-6466</p>
        </item>
        <item>
          <p><c>io:setopts</c> returned <c>{error,badarg}</c>, when
            called with only an <c>expand_fun</c> argument. (Thanks to
            igwan.)</p>
          <p>Own Id: OTP-6508</p>
        </item>
      </list>
    </section>

    <section>
      <title>Improvements and New Features</title>
      <list type="bulleted">
        <item>
          <p>An interface towards the SCTP Socket API Extensions
            has been implemented.It is an Open Source patch courtesy
            of Serge Aleynikov and Leonid Timochouk. The Erlang code
            parts has been adapted by the OTP team, changing the
            Erlang API somewhat.</p>
          <p>The Erlang interface consists of the module
            <c>gen_sctp</c> and an include file
            <c>-include_lib("kernel/include/inet_sctp.hrl").</c> for
            option record definitions. The <c>gen_sctp</c> module is
            documented.</p>
          <p>The delivered Open Source patch, before the OTP team
            rewrites, was written according to
            <url href="http://tools.ietf.org/html/draft-ietf-tsvwg-sctpsocket-13">http://tools.ietf.org/html/draft-ietf-tsvwg-sctpsocket-13</url>
            and was claimed to work fine, tested on Linux Fedora Core
            5.0 (kernel 2.6.15-2054 or later) and on Solaris 10 and
            11. The OTP team rewrites used the same standard document
            but might have accidentally broken some functionality. If
            so, it will soon be patched to working state. The tricky
            parts in C and the general design has essentially not
            changed. During the rewrites the code was hand tested on
            SuSE Linux Enterprise Server 10, and briefly on Solaris
            10. Feedbach on code and docs is very much
            appreciated.</p>
          <p>The SCTP interface is in beta state. It has only been
            hand tested and has no automatic test suites in OTP
            meaning everything is most certainly not tested. Socket
            active mode is broken. IPv6 is not tested. The documentation
            has been reworked due to the API changes,
            but has not been proofread after this.</p>
          <p>Thank you from the OTP team to Serge Aleynikov and
            Leonid Timochouk for a valuable contribution. We hope we
            have not messed it up too much.</p>
          <p>Own Id: OTP-6336</p>
        </item>
        <item>
          <p>A <c>{minor_version,Version}</c> option is now recognized
            by <c>term_to_binary/2</c>. {minor_version,1} will cause
            floats to be encoded in an exact and more space-efficient
            way compared to the previous encoding.</p>
          <p>Own Id: OTP-6434</p>
        </item>
        <item>
          <p>Monitoring of nodes has been improved. Now the following
            properties apply to
            <c>net_kernel:monitor_nodes/[1,2]</c>:</p>
          <list type="bulleted">
            <item><c>nodeup</c> messages will be delivered before delivery
             of any message from the remote node passed through the
             newly established connection. </item>
            <item><c>nodedown</c> messages will not be delivered until all
             messages from the remote node that have been passed
             through the connection have been delivered. </item>
            <item>Subscriptions can also be made before the
            <c>net_kernel</c> server has been started. </item>
          </list>
          <p>Own Id: OTP-6481</p>
        </item>
        <item>
          <p>Setting and getting socket options in a "raw" fashion is
            now allowed. Using this feature will inevitably produce
            non portable code, but will allow setting ang getting
            arbitrary uncommon options on TCP stacks that do have
            them.</p>
          <p>Own Id: OTP-6519</p>
        </item>
        <item>
          <p>Dialyzer warnings have been eliminated.</p>
          <p>Own Id: OTP-6523</p>
        </item>
        <item>
          <p>The documentation for <c>file:delete/1</c> and
            <c>file:set_cwd/1</c> has been updated to clarify what
            happens if the input arguments are of an incorrect type.</p>
          <p>Own Id: OTP-6535</p>
        </item>
      </list>
    </section>
  </section>

  <section>
    <title>Kernel 2.11.3.1</title>

    <section>
      <title>Fixed Bugs and Malfunctions</title>
      <list type="bulleted">
        <item>
          <p>An erroneous packet size could be used for the first
            messages passed through a newly established connection
            between two Erlang nodes. This could cause messages to be
            discarded, or termination of the connection.</p>
          <p>Own Id: OTP-6473</p>
        </item>
      </list>
    </section>
  </section>

  <section>
    <title>Kernel 2.11.3</title>

    <section>
      <title>Fixed Bugs and Malfunctions</title>
      <list type="bulleted">
        <item>
          <p>On Unix, the <c>unix:cmd/1</c> function could leave an
            'EXIT' message in the message queue for the calling
            process That problem was more likely to happen in an SMP
            emulator.</p>
          <p>Own Id: OTP-6368</p>
        </item>
      </list>
    </section>

    <section>
      <title>Improvements and New Features</title>
      <list type="bulleted">
        <item>
          <p>More interfaces are added in erl_ddll, to support
            different usage scenarios.</p>
          <p>Own Id: OTP-6307 Aux Id: OTP-6234 </p>
        </item>
        <item>
          <p>Locks set by calling <c>global:set_lock()</c> were not
            always deleted when the locking process died. This bug
            has been fixed.</p>
          <p>Own Id: OTP-6341 Aux Id: seq10445 </p>
        </item>
      </list>
    </section>
  </section>

  <section>
    <title>Kernel 2.11.2</title>

    <section>
      <title>Fixed Bugs and Malfunctions</title>
      <list type="bulleted">
        <item>
          <p>Behavior in case of disappeared nodes when using he
            dist_auto_connect once got changed in R11B-1. The
            timeouts regarding normal distributed operations is now
            reverted to the old (pre R11B-1).</p>
          <p>Own Id: OTP-6258 Aux Id: OTP-6200, seq10449 </p>
        </item>
        <item>
          <p>Start-up problems for the internal process used by the
            <c>inet:gethostbyname()</c> functions were eliminated. If
            the internal process (<c>inet_gethost_native</c>) had not
            previously been started, and if several processes at the
            same time called one of the <c>inet:gethostbyname()</c>
            functions, the calls could fail.</p>
          <p>Own Id: OTP-6286</p>
        </item>
      </list>
    </section>

    <section>
      <title>Improvements and New Features</title>
      <list type="bulleted">
        <item>
          <p>Code cleanup: the old internal obsolete file_server has
            been removed. It was only used when communicating with R7
            and older nodes.</p>
          <p>Own Id: OTP-6245</p>
        </item>
        <item>
          <p>Trying to open a non-existent or badly formed disk log
            no longer results in a crash report. In particular,
            <c>ets:file2tab/1</c> reports no error when the argument
            is not a well-formed disk log file. (The return value has
            not been changed, it is still an error tuple.)</p>
          <p>Own Id: OTP-6278 Aux Id: seq10421 </p>
        </item>
        <item>
          <p>There are new BIFs <c>erlang:spawn_monitor/1,3</c>,
            and the new option <c>monitor</c> for
            <c>spawn_opt/2,3,4,5</c>.</p>
          <p>The <c>observer_backend</c> module has been updated to
            handle the new BIFs.</p>
          <p>Own Id: OTP-6281</p>
        </item>
        <item>
          <p>To help Dialyzer find more bugs, many functions in the
            Kernel and STDLIB applications now only accept arguments
            of the type that is documented.</p>
          <p>For instance, the functions <c>lists:prefix/2</c> and
            <c>lists:suffix/2</c> are documented to only accept lists
            as their arguments, but they actually accepted anything
            and returned <c>false</c>. That has been changed so that
            the functions cause an exception if one or both arguments
            are not lists.</p>
          <p>Also, the <c>string:strip/3</c> function is documented
            to take a character argument that is a character to strip
            from one or both ends of the string. Given a list instead
            of a character, it used to do nothing, but will now cause
            an exception.</p>
          <p>Dialyzer will find most cases where those functions
            are passed arguments of the wrong type.</p>
          <p>*** POTENTIAL INCOMPATIBILITY ***</p>
          <p>Own Id: OTP-6295</p>
        </item>
      </list>
    </section>
  </section>

  <section>
    <title>Kernel 2.11.1.1</title>

    <section>
      <title>Improvements and New Features</title>
      <list type="bulleted">
        <item>
          <p>There is now an option read_packets for UDP sockets that
            sets the maximum number of UDP packets that will be read
            for each invocation of the socket driver.</p>
          <p>Own Id: OTP-6249 Aux Id: seq10452 </p>
        </item>
      </list>
    </section>
  </section>

  <section>
    <title>Kernel 2.11.1</title>

    <section>
      <title>Fixed Bugs and Malfunctions</title>
      <list type="bulleted">
        <item>
          <p>In R11B-0, the erl_ddll server process is always started.
            Despite that, the configuration parameter
            <c>start_ddll</c> for the Kernel application was still
            obeyed, which would cause the erl_ddll server to be
            started TWICE (and the system shutting down as a result).
            In this release, <c>start_ddll</c> is no longer used and
            its documentation has been removed.</p>
          <p>Own Id: OTP-6163</p>
        </item>
        <item>
          <p>The kernel option {dist_auto_connect,once} could block
            out nodes that had never been connected, causing
            persistent partitioning of networks. Furthermore, partial
            restarts of networks could cause inconsistent global name
            databases. Both problems are now solved.</p>
          <p>Own Id: OTP-6200 Aux Id: seq10377 </p>
        </item>
      </list>
    </section>

    <section>
      <title>Improvements and New Features</title>
      <list type="bulleted">
        <item>
          <p>Late arriving tcp_closed and udp_closed messages are now
            removed from the message queue of a process calling
            gen_tcp:close/1, gen_udp:close/1, and inet:close/1.</p>
          <p>Own Id: OTP-6197</p>
        </item>
      </list>
    </section>
  </section>

  <section>
    <title>Kernel 2.11</title>

    <section>
      <title>Fixed Bugs and Malfunctions</title>
      <list type="bulleted">
        <item>
          <p>When repairing a disk log with a corrupt index file
            (caused by for instance a hard disk failure) the old
            contents of the index file is kept unmodified. This will
            make repeated attempts to open the disk log fail every
            time.</p>
          <p>Own Id: OTP-5558 Aux Id: seq9823 </p>
        </item>
        <item>
          <p>Previously <c>unlink/1</c> and <c>erlang:demonitor/2</c>
            behaved completely asynchronous. This had one undesirable
            effect, though. You could never know when you were
            guaranteed <em>not</em> to be affected by a link that you
            had unlinked or a monitor that you had demonitored.</p>
          <p>The new behavior of <c>unlink/1</c> and
            <c>erlang:demonitor/2</c> can be viewed as two operations
            performed atomically. Asynchronously send an unlink
            signal or a demonitor signal, and ignore any future
            results of the link or monitor.</p>
          <p><em>NOTE</em>: This change can cause some obscure code
            to fail which previously did not. For example, the
            following code might hang:</p>
          <code type="none">
            Mon = erlang:monitor(process, Pid),
            %% ...
            exit(Pid, bang),
            erlang:demonitor(Mon),
            receive
                {'DOWN', Mon, process, Pid, _} -> ok
            %% We were previously guaranteed to get a down message
            %% (since we exited the process ourself), so we could
            %% in this case leave out:
            %% after 0 -> ok
            end,
          </code>
          <p>*** POTENTIAL INCOMPATIBILITY ***</p>
          <p>Own Id: OTP-5772</p>
        </item>
        <item>
          <p>The behavior when an application fails to start and
            possibly causes the runtime system to halt has been
            cleaned up, including fixing some minor bugs.</p>
          <p><c>application_controller</c> should now always terminate
            with a non-nested string, meaning the slogan in an
            <c>erl_crash.dump</c> should always be easy to read.</p>
          <p><c>init</c> now makes sure that the slogan passed to
            <c>erlang:halt/1</c> does not exceed the maximum allowed
            length.</p>
          <p>Redundant calls to <c>list_to_atom/1</c> has been removed
            from the primitive <c>error_logger</c> event handler.
            (Thanks Serge Aleynikov for pointing this out).</p>
          <p>The changes only affects the contents of the error
            messages and crashdump file slogan.</p>
          <p>Own Id: OTP-5964</p>
        </item>
        <item>
          <p>The <c>erl_ddll</c> server is now started when OTP is
            started and placed under the Kernel supervisor. This
            fixes several minor issues. It used to be started on
            demand.</p>
          <p>The documentation for the <c>start</c> and <c>stop</c>
            functions in the <c>erl_ddll</c> module has been removed,
            as those functions are not meant to be used by other
            applications.</p>
          <p>Furthermore, the <c>erl_ddll:stop/1</c> function no longer
            terminates the <c>erl_ddll</c> server, as that would
            terminate the entire runtime system.</p>
          <p>Own Id: OTP-6033</p>
        </item>
      </list>
    </section>

    <section>
      <title>Improvements and New Features</title>
      <list type="bulleted">
        <item>
          <p>Removed some unused functions from
            <c>application_master</c>.</p>
          <p>Own Id: OTP-3889</p>
        </item>
        <item>
          <p>Global no longer allows the registration of a process
            under more than one name. If the old (buggy) behavior is
            desired the Kernel application variable
            <c>global_multi_name_action</c> can be given the value
            <c>allow</c>.</p>
          <p>Own Id: OTP-5640 Aux Id: OTP-5603</p>
        </item>
        <item>
          <p>The (slightly misleading) warnings that was shown when
            the <c>erlang.erl</c> file was compiled has been
            eliminated.</p>
          <p>Own Id: OTP-5947</p>
        </item>
        <item>
          <p>The <c>auth</c> module API is deprecated.</p>
          <p>Own Id: OTP-6037</p>
        </item>
        <item>
          <p>Added <c>erlang:demonitor/2</c>, making it possible to at
            the same time flush a received <c>'DOWN'</c> message, if
            there is one. See <c>erlang(3)</c>.</p>
          <p>Own Id: OTP-6100 Aux Id: OTP-5772 </p>
        </item>
      </list>
    </section>
  </section>

  <section>
    <title>Kernel 2.10.13</title>

    <section>
      <title>Fixed Bugs and Malfunctions</title>
      <list type="bulleted">
        <item>
          <p>Large files (more than 2 GBytes) are now handled on
            Solaris 8.</p>
          <p>Own Id: OTP-5849 Aux Id: seq10157</p>
        </item>
        <item>
          <p>During startup, a garbage <c>{'DOWN', ...}</c> message was
            left by <c>inet_gethost_native</c>, that caused problems
            for the starting code server.</p>
          <p>Own Id: OTP-5978 Aux Id: OTP-5974</p>
        </item>
      </list>
    </section>

    <section>
      <title>Improvements and New Features</title>
      <list type="bulleted">
        <item>
          <p><c>global</c> now makes several attempts to connect nodes
            when maintaining the fully connected network. More than one
            attempt is sometimes needed under very heavy load.</p>
          <p>Own Id: OTP-5889</p>
        </item>
        <item>
          <p><c>erl_epmd</c> now explicitly sets the timeout to
            <c>infinity</c> when calling <c>gen_server:call</c>. The
            old timeout of 15 seconds could time out under very heavy
            load.</p>
          <p>Own Id: OTP-5959</p>
        </item>
        <item>
          <p>Corrected the start of code server to use reference-tagged
            tuples to ensure that an unexpected message sent to
            the parent process does not cause a halt of the system.
            Also removed the useless <c>start/*</c> functions in both
            <c>code.erl</c> and <c>code_server.erl</c> and no longer
            exports the <c>init</c> function from
            <c>code_server.erl</c>.</p>
          <p>Own Id: OTP-5974 Aux Id: seq10243, OTP-5978</p>
        </item>
      </list>
    </section>
  </section>

  <section>
    <title>Kernel 2.10.12</title>

    <section>
      <title>Fixed Bugs and Malfunctions</title>
      <list type="bulleted">
        <item>
          <p>A bug in <c>global</c> has been fixed: the locker process
            added <c>nonode@nohost</c> to the list of nodes to lock.
            This could happen before any nodes got known to the global
            name server. Depending on net configuration the symptom was
            a delay.</p>
          <p>Own Id: OTP-5792 Aux Id: OTP-5563</p>
        </item>
        <item>
          <p>If an <c>.app</c> file is missing, the error reason
            returned by <c>application:load/1</c> has been corrected
            to <c>{"no such file or directory", "FILE.app"}</c>,
            instead of the less informative <c>{"unknown POSIX error","FILE.app"}</c>.</p>
          <p>Own Id: OTP-5809</p>
        </item>
        <item>
          <p>Bug fixes: <c>disk_log:accessible_logs/0</c> no longer
            reports all <c>pg2</c> process groups as distributed disk
            logs; <c>disk_log:pid2name/1</c> did not recognize
            processes of distributed disk logs.</p>
          <p>Own Id: OTP-5810</p>
        </item>
        <item>
          <p>The functions <c>file:consult/1</c>,
            <c>file:path_consult/2</c>, <c>file:eval/1,2</c>,
            <c>file:path_eval/2,3</c>, <c>file:script/1,2</c>,
            <c>file:path_script/2,3</c> now return correct line
            numbers in error tuples.</p>
          <p>Own Id: OTP-5814</p>
        </item>
        <item>
          <p>If there were user-defined variables in the boot script,
            and their values were not provided using
            the <c>-boot_var</c> option, the emulator would refuse to
            start with a confusing error message. Corrected to show a
            clear, understandable message.</p>
          <p>The <c>prim_file</c> module was modified to not depend
            on the <c>lists</c> module, to make it possible to start
            the emulator using a user-defined loader. (Thanks to
            Martin Bjorklund.)</p>
          <p>Own Id: OTP-5828 Aux Id: seq10151</p>
        </item>
        <item>
          <p>Minor corrections in the description of open modes.
            (Thanks to Richard Carlsson.)</p>
          <p>Own Id: OTP-5856</p>
        </item>
      </list>
    </section>

    <section>
      <title>Improvements and New Features</title>
      <list type="bulleted">
        <item>
          <p><c>application_controller</c> now terminates with the
            actual error reason, instead of <c>shutdown</c>. This
            means that the crash dump now should be somewhat more
            informative, in the case where the runtime system is
            terminated due to an error in an application.</p>
          <p>Example: If the (permanent) application <c>app1</c> fails
            to start, the slogan now will be: "<c>Kernel pid terminated (application_controller) ({application_start_failure,app1,{shutdown, {app1,start,[normal,[]]}}})</c>"</p>
          <p>rather than the previous "<c>Kernel pid terminated (application_controller) (shutdown)</c>".</p>
          <p>Own Id: OTP-5811</p>
        </item>
      </list>
    </section>
  </section>

  <section>
    <title>Kernel 2.10.11.1</title>

    <section>
      <title>Fixed Bugs and Malfunctions</title>
      <list type="bulleted">
        <item>
          <p>Timers could sometimes timeout too early. This bug has
            now been fixed.</p>
          <p>Automatic cancellation of timers created by
            <c>erlang:send_after(Time,</c> pid(), Msg), and
            <c>erlang:start_timer(Time,</c> pid(), Msg) has been
            introduced.
            Timers created with the receiver specified by a pid, will
            automatically be cancelled when the receiver exits. For
            more information see the <c>erlang(3)</c> man page.</p>
          <p>In order to be able to maintain a larger amount of timers
            without increasing the maintenance cost, the internal
            timer wheel and bif timer table have been enlarged.</p>
          <p>Also a number of minor bif timer optimizations have been
            implemented.</p>
          <p>Own Id: OTP-5795 Aux Id: OTP-5090, seq8913, seq10139,
            OTP-5782</p>
        </item>
      </list>
    </section>

    <section>
      <title>Improvements and New Features</title>
      <list type="bulleted">
        <item>
          <p>Documentation improvements:</p>
          <p>- documentation for <c>erlang:link/1</c> corrected</p>
          <p>- command line flag <c>-code_path_cache</c> added</p>
          <p>- <c>erl</c> command line flags clarifications</p>
          <p>- <c>net_kernel(3)</c> clarifications</p>
          <p>Own Id: OTP-5847</p>
        </item>
      </list>
    </section>
  </section>

  <section>
    <title>Kernel 2.10.11</title>

    <section>
      <title>Fixed Bugs and Malfunctions</title>
      <list type="bulleted">
        <item>
          <p>Several bug fixes and improvements in the global name
            registration facility (see <c>global(3)</c>):</p>
          <list type="bulleted">
            <item>the name resolving procedure did not always unlink no
             longer registered processes;</item>
            <item>the global name could sometimes hang when a
            <c>nodedown</c> was immediately followed by a
            <c>nodeup</c>;</item>
            <item>global names were not always unregistered when a node
             went down;</item>
            <item>it is now possible to set and delete locks at
             the same time as the global name server is resolving
             names--the handling of global locks has been separated
             from registration of global names;</item>
          </list>
          <p>As of this version, <c>global</c> no longer supports nodes
            running Erlang/OTP R7B or earlier.</p>
          <p>*** POTENTIAL INCOMPATIBILITY ***</p>
          <p>Own Id: OTP-5563</p>
        </item>
        <item>
          <p>The functions <c>global:set_lock/3</c> and
            <c>global:trans/4</c> now accept the value <c>0</c>
            (zero) of the <c>Retries</c> argument.</p>
          <p>Own Id: OTP-5737</p>
        </item>
        <item>
          <p>The <c>inet:getaddr(Addr, Family)</c> no longer
            validates the <c>Addr</c> argument if it is a 4 or 8
            tuple containing the IP address, except for the size of
            the tuple and that it contains integers in the correct
            range.</p>
          <p>The reason for the change is that validation could
            cause the following sequence of calls to fail:</p>
          <p><c>{ok,Addr} = inet:getaddr(localhost, inet6), gen_tcp:connect(Addr, 7, [inet6])</c></p>
          <p>Own Id: OTP-5743</p>
        </item>
      </list>
    </section>

    <section>
      <title>Improvements and New Features</title>
      <list type="bulleted">
        <item>
          <p>The previously undocumented and UNSUPPORTED <c>zlib</c>
            module has been updated in an incompatible way and many
            bugs have been corrected. It is now also documented.</p>
          <p>*** POTENTIAL INCOMPATIBILITY ***</p>
          <p>Own Id: OTP-5715</p>
        </item>
        <item>
          <p>Added <c>application</c> interface functions
            <c>which_applications/1</c>, <c>set_env/4</c> and
            <c>unset_env/3</c>, which take an additional
            <c>Timeout</c> argument. To be used in situations where
            the standard gen_server timeout (5000ms) is not adequate.</p>
          <p>Own Id: OTP-5724 Aux Id: seq10083</p>
        </item>
        <item>
          <p>Improved documentation regarding synchronized start of
            applications with included applications (using start
            phases and <c>application_starter</c>).</p>
          <p>Own Id: OTP-5754</p>
        </item>
        <item>
          <p>New socket options <c>priority</c> and <c>tos</c> for
            platforms that support them (currently only Linux).</p>
          <p>Own Id: OTP-5756</p>
        </item>
        <item>
          <p>The global name server has been optimized when it comes
            to maintaining a fully connected network.</p>
          <p>Own Id: OTP-5770</p>
        </item>
      </list>
    </section>
  </section>

  <section>
    <title>Kernel 2.10.10.1</title>

    <section>
      <title>Fixed Bugs and Malfunctions</title>
      <list type="bulleted">
        <item>
          <p>The native resolver has gotten an control API for
            extended debugging and soft restart. It is:
            <c>inet_gethost_native:control(Control)</c>            <br></br>
<c>Control = {debug_level,Level} | soft_restart</c>            <br></br>
<c>Level = integer() in the range 0-4</c>.</p>
          <p>Own Id: OTP-5751 Aux Id: EABln25013</p>
        </item>
      </list>
    </section>
  </section>

  <section>
    <title>Kernel 2.10.10</title>

    <section>
      <title>Fixed Bugs and Malfunctions</title>
      <list type="bulleted">
        <item>
          <p>If several processes (at the same node) simultaneously
            tried to start the same distributed application, this
            could lead to <c>application:start</c> returning an
            erroneous value, or even hang.</p>
          <p>Own Id: OTP-5606 Aux Id: seq9838</p>
        </item>
      </list>
    </section>

    <section>
      <title>Improvements and New Features</title>
      <list type="bulleted">
        <item>
          <p>The manual pages for most of the Kernel and some of
            the STDLIB modules have been updated, in particular
            regarding type definitions.</p>
          <p>The documentation of the return value for
            <c>erts:info/1</c> has been corrected.</p>
          <p>The documentation for <c>erlang:statistics/1</c> now
            lists all possible arguments.</p>
          <p>Own Id: OTP-5360</p>
        </item>
        <item>
          <p>When the native resolver fails a <c>gethostbyaddr</c>
            lookup, <c>nxdomain</c> should be returned. There should be
            no attempt to fallback on a routine that succeeds if only
            the syntax of the IP address is valid. This has been fixed.</p>
          <p>Own Id: OTP-5598 Aux Id: OTP-5576</p>
        </item>
        <item>
          <p>Replaced some tuple funs with the new <c>fun M:F/A</c>
            construct.</p>
          <p>The high-order functions in the <c>lists</c> module no
            longer accept bad funs under any circumstances.
            '<c>lists:map(bad_fun, [])</c>' used to return
            '<c>[]</c>' but now causes an exception.</p>
          <p>Unused, broken compatibility code in the <c>ets</c>
            module was removed. (Thanks to Dialyzer.)</p>
          <p>Eliminated 5 discrepancies found by Dialyzer in the
            Appmon application.</p>
          <p>Own Id: OTP-5633</p>
        </item>
        <item>
          <p>The possibility to have comments following the list of
            tuples in a config file (file specified with
            the <c>-config</c> flag) has been added.</p>
          <p>Own Id: OTP-5661 Aux Id: seq10003</p>
        </item>
      </list>
    </section>
  </section>

  <section>
    <title>Kernel 2.10.9</title>

    <section>
      <title>Fixed Bugs and Malfunctions</title>
      <list type="bulleted">
        <item>
          <p>'<c>erl -config sys.config</c>' would fail to start if
            the <c>sys.config</c> file did not contain any whitespace
            at all after the dot. (Thanks to Anders Nygren.)</p>
          <p>Own Id: OTP-5543</p>
        </item>
        <item>
          <p>A bug regarding tcp sockets which results in hanging
            <c>gen_tcp:send/2</c> has been corrected. To encounter
            this bug you needed one process that read from a socket,
            one that wrote more date than the reader read out so the
            sender got suspended, and then the reader closed the
            socket. (Reported and diagnosed by Alexey Shchepin.)</p>
          <p>Corrected a bug in the (undocumented and unsupported)
            option <c>{packet,http}</c> for <c>gen_tcp.</c>
            (Thanks to Claes Wikstrom and Luke Gorrie.)</p>
          <p>Updated the documentation regarding the second argument to
            <c>gen_tcp:recv/2</c>, the <c>Length</c> to receive.</p>
          <p>Own Id: OTP-5582 Aux Id: seq9839</p>
        </item>
      </list>
    </section>

    <section>
      <title>Improvements and New Features</title>
      <list type="bulleted">
        <item>
          <p>At startup, the Erlang resolver hosts table was used to
            look up the name of the local (and possibly stand alone)
            host. This was incorrect. The configured resolver method
            is now used for this purpose.</p>
          <p>Own Id: OTP-5393</p>
        </item>
        <item>
          <p>The <c>erlang:port_info/1</c> BIF is now documented. Minor
            corrections of the documentation for
            <c>erlang:port_info/2</c>.</p>
          <p>Added a note to the documentation of the <c>math</c> module
            that all functions are not available on all platforms.</p>
          <p>Added more information about the <c>+c</c> option in
            the <c>erl</c> man page in the ERTS documentation.</p>
          <p>Own Id: OTP-5555</p>
        </item>
        <item>
          <p>The new <c>fun M:F/A</c> construct creates a fun that
            refers to the latest version of <c>M:F/A.</c> This syntax is
            meant to replace tuple funs <c>{M,F}</c> which have many
            problems.</p>
          <p>The new type test <c>is_function(Fun,A)</c> (which may be
            used in guards) test whether <c>Fun</c> is a fun that can be
            applied with <c>A</c> arguments. (Currently, <c>Fun</c> can
            also be a tuple fun.)</p>
          <p>Own Id: OTP-5584</p>
        </item>
        <item>
          <p>According to the documentation <c>global</c> implements
            the equivalent of <c>register/2</c>, which returns
            <c>badarg</c> if a process is already registered. As it
            turns out there is no check in <c>global</c> if a process is
            registered under more than one name. If some process is
            accidentally or by design given several names, it is
            possible that the name registry becomes inconsistent due
            to the way the resolve function is called when name
            clashes are discovered (see <c>register_name/3</c> in
            <c>global(3)</c>).</p>
          <p>In OTP R11B <c>global</c> will not allow the registration of
            a process under more than one name. To help finding code
            where <c>no</c> will be returned, a Kernel application
            variable, <c>global_multi_name_action</c>, is hereby
            introduced. Depending on its value (<c>info</c>,
            <c>warning</c>, or <c>error</c>), messages are sent to
            the error logger when <c>global</c> discovers that some
            process is given more than one name. The variable only
            affects the node where it is defined.</p>
          <p>Own Id: OTP-5603</p>
        </item>
      </list>
    </section>
  </section>

  <section>
    <title>Kernel 2.10.8</title>

    <section>
      <title>Improvements and New Features</title>
      <list type="bulleted">
        <item>
          <p>In case of a DNS lookup loop, <c>inet_db:getbyname</c> ends
            up building an infinite list. This has been fixed.</p>
          <p>Own Id: OTP-5449</p>
        </item>
        <item>
          <p>When doing an <c>inet6</c> name lookup on an IPv4 address
            it was possible to get an address on IPv4 format back. This
            has been corrected. Some other minor inconsistencies
            regarding IPv6 name lookup have also been corrected.</p>
          <p>Own Id: OTP-5576</p>
        </item>
      </list>
    </section>
  </section>

  <section>
    <title>Kernel 2.10.7</title>

    <section>
      <title>Fixed Bugs and Malfunctions</title>
      <list type="bulleted">
        <item>
          <p>Under certain circumstances the <c>net_kernel</c> could
            emit spurious nodedown messages. This bug has been fixed.</p>
          <p>Own Id: OTP-5396</p>
        </item>
        <item>
          <p>Removed description of the <c>keep_zombies</c>
            configuration parameter in the <c>kernel</c> man page.</p>
          <p>Own Id: OTP-5497</p>
        </item>
      </list>
    </section>

    <section>
      <title>Improvements and New Features</title>
      <list type="bulleted">
        <item>
          <p>Eliminated Dialyzer warnings (caused by dead code) in
            the <c>init</c> and <c>prim_file</c> modules.</p>
          <p>Own Id: OTP-5496</p>
        </item>
        <item>
          <p><c>inet_config</c> now also checks the environment variable
            <c>ERL_INETRC</c> for a possible user configuration file.
            See the ERTS User's Guide for details.</p>
          <p>Own Id: OTP-5512</p>
        </item>
      </list>
    </section>
  </section>

  <section>
    <title>Kernel 2.10.6</title>

    <section>
      <title>Improvements and New Features</title>
      <list type="bulleted">
        <item>
          <p>The <c>c</c> option for the <c>+B</c> flag has been
            introduced which makes it possible to use Ctrl-C
            (Ctrl-Break on Windows) to interrupt the shell process
            rather than to invoke the emulator break handler. All new
            <c>+B</c> options are also supported on Windows (werl) as
            of now. Furthermore, Ctrl-C on Windows has now been
            reserved for copying text (what Ctrl-Ins was used for
            previously). Ctrl-Break should be used for break handling.
            Lastly, the documentation of the system flags has been
            updated.</p>
          <p>Own Id: OTP-5388</p>
        </item>
        <item>
          <p>The possibility to start the Erlang shell in parallel
            with the rest of the system was reintroduced for backwards
            compatibility in STDLIB 1.13.1. The flag to be used for
            this is now called <c>async_shell_start</c> and has
            been documented. New shells started from the JCL menu are
            not synchronized with <c>init</c> anymore. This makes it
            possible to start a new shell (e.g. for debugging purposes)
            even if the initial shell has not come up.</p>
          <p>Own Id: OTP-5406 Aux Id: OTP-5218</p>
        </item>
      </list>
    </section>
  </section>

  <section>
    <title>Kernel 2.10.5</title>

    <section>
      <title>Fixed Bugs and Malfunctions</title>
      <list type="bulleted">
        <item>
          <p>Documentation for <c>erlang:binary_to_float/1</c> deleted.
            The BIF itself was removed several releases ago.</p>
          <p>Updated documentation for <c>apply/2</c> and
            <c>apply/3</c>.</p>
          <p>Own Id: OTP-5391</p>
        </item>
      </list>
    </section>

    <section>
      <title>Improvements and New Features</title>
      <list type="bulleted">
        <item>
          <p><c>net_kernel:monitor_nodes/2</c> which takes a flag and an
            option list has been added. By use of
            <c>net_kernel:monitor_nodes/2</c> one can subscribe for
            <c>nodeup/nodedown</c> messages with extra information. It
            is now possible to monitor hidden nodes, and get
            <c>nodedown</c> reason. See the <c>net_kernel(3)</c>
            documentation for more information.</p>
          <p>Own Id: OTP-5374</p>
        </item>
      </list>
    </section>
  </section>

  <section>
    <title>Kernel 2.10.4</title>

    <section>
      <title>Fixed Bugs and Malfunctions</title>
      <list type="bulleted">
        <item>
          <p>The application master for an application now terminates
            the application faster, which reduces the risk for
            timeouts in other parts of the system.</p>
          <p>Own Id: OTP-5363 Aux Id: EABln19084</p>
        </item>
        <item>
          <p>A BIF <c>erlang:raise/3</c> has been added. See the manual
            for details. It is intended for internal system programming
            only, advanced error handling.</p>
          <p>Own Id: OTP-5376 Aux Id: OTP-5257</p>
        </item>
      </list>
    </section>
  </section>

  <section>
    <title>Kernel 2.10.3</title>

    <section>
      <title>Improvements and New Features</title>
      <list type="bulleted">
        <item>
          <p>With the <c>-eval</c> flag (<c>erl -eval Expr</c>), an
            arbitrary expression can be evaluated during system
            initialization. This is documented in <c>init(3)</c>.</p>
          <p>Own Id: OTP-5260</p>
        </item>
        <item>
          <p>The unsupported and undocumented modules <c>socks5</c>,
            <c>socks5_auth</c>, <c>socks5_tcp</c>, and <c>socks5_udp</c>
            have been removed.</p>
          <p>Own Id: OTP-5266</p>
        </item>
      </list>
    </section>
  </section>

  <section>
    <title>Kernel 2.10.1</title>

    <section>
      <title>Fixed Bugs and Malfunctions</title>
      <list type="bulleted">
        <item>
          <p>The Pman 'trace shell' functionality was broken and has
            now been fixed. Furthermore, Pman could not correctly
            find the pid of the active shell if more than one shell
            process was running on the node. This has also been
            corrected.</p>
          <p>Own Id: OTP-5191</p>
        </item>
        <item>
          <p>The documentation for the <c>auth:open/1</c> function
            which no longer exists has been removed. (Thanks to
            Miguel Barreiro.)</p>
          <p>Own Id: OTP-5208</p>
        </item>
        <item>
          <p>Corrected the <c>crc32/3</c> function in the undocumented
            and unsupported <c>zlib</c> module.</p>
          <p>Own Id: OTP-5227</p>
        </item>
      </list>
    </section>

    <section>
      <title>Improvements and New Features</title>
      <list type="bulleted">
        <item>
          <p>You can now start Erlang with the <c>-rsh</c> flag which
            gives you a remote initial shell instead of a local one.
            Example:</p>
          <pre>
            erl -sname this_node -rsh other_node@other_host
          </pre>
          <p>Own Id: OTP-5210</p>
        </item>
        <item>
          <p>If <c>/etc/hosts</c> specified two hosts with the same IP
            address (on separate lines), only the last host would be
            registered by inet_db during inet configuration. This has
            been corrected now so that both aliases are registered
            with the same IP address.</p>
          <p>Own Id: OTP-5212 Aux Id: seq7128</p>
        </item>
        <item>
          <p>The documentation for BIFs that take I/O lists have
            been clarified. Those are <c>list_to_binary/1</c>,
            <c>port_command/2</c>, <c>port_control/3</c>.</p>
          <p>Documentation for all <c>is_*</c> BIFs (such as
            <c>is_atom/1</c>) has been added.</p>
          <p>Removed the documentation for
            <c>erlang:float_to_binary/2</c> which was removed from
            the run-time system several releases ago.</p>
          <p>Own Id: OTP-5222</p>
        </item>
      </list>
    </section>
  </section>
</chapter><|MERGE_RESOLUTION|>--- conflicted
+++ resolved
@@ -31,17 +31,12 @@
   </header>
   <p>This document describes the changes made to the Kernel application.</p>
 
-<<<<<<< HEAD
 <section><title>Kernel 9.0.2</title>
-=======
-<section><title>Kernel 8.5.4.2</title>
->>>>>>> fd0e27a5
-
-    <section><title>Fixed Bugs and Malfunctions</title>
-      <list>
-        <item>
-          <p>
-<<<<<<< HEAD
+
+    <section><title>Fixed Bugs and Malfunctions</title>
+      <list>
+        <item>
+          <p>
 	    Fix bug where when you entered Alt+Enter in the terminal,
 	    the cursor would move to the last line, instead of moving
 	    to the next line.</p>
@@ -673,12 +668,22 @@
 	    the prompt after continuing from JCL menu. </p>
           <p>
 	    Own Id: OTP-18575 Aux Id: PR-7169 </p>
-=======
+        </item>
+      </list>
+    </section>
+
+</section>
+
+<section><title>Kernel 8.5.4.2</title>
+
+    <section><title>Fixed Bugs and Malfunctions</title>
+      <list>
+        <item>
+          <p>
 	    gen_tcp:connect with socket address and socket (inet-)
 	    backend fails because of missing callback function.</p>
           <p>
 	    Own Id: OTP-18707 Aux Id: #7530 </p>
->>>>>>> fd0e27a5
         </item>
       </list>
     </section>
