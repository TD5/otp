--- conflicted
+++ resolved
@@ -25,7 +25,7 @@
 
 -include("file.hrl").
 
--export_type([env_var_name/0, env_var_value/0, env_var_name_value/0, command_input/0]).
+-export_type([env_var_name/0, env_var_value/0, env_var_name_value/0]).
 
 -export([getenv/0, getenv/1, getenv/2, putenv/2, unsetenv/1]).
 
@@ -35,22 +35,16 @@
          perf_counter/1, set_env_var/2, set_signal/2, system_time/0,
          system_time/1, timestamp/0, unset_env_var/1]).
 
-<<<<<<< HEAD
--type env_var_name() :: nonempty_string().
-=======
 -type os_command() :: atom() | io_lib:chars().
 -type os_command_opts() :: #{ max_size => non_neg_integer() | infinity }.
 
 -export_type([os_command/0, os_command_opts/0]).
 
--spec getenv() -> [string()].
->>>>>>> dc0b345a
+-type env_var_name() :: nonempty_string().
 
 -type env_var_value() :: string().
 
 -type env_var_name_value() :: nonempty_string().
-
--type command_input() :: atom() | io_lib:chars().
 
 -spec list_env_vars() -> [{env_var_name(), env_var_value()}].
 list_env_vars() ->
@@ -269,11 +263,6 @@
 
 %% Executes the given command in the default shell for the operating system.
 -spec cmd(Command) -> string() when
-<<<<<<< HEAD
-      Command :: os:command_input().
-cmd(Cmd) ->
-    {SpawnCmd, SpawnOpts, SpawnInput, Eot} = mk_cmd(os:type(), validate(Cmd)),
-=======
       Command :: os_command().
 cmd(Cmd) ->
     cmd(Cmd, #{ }).
@@ -282,9 +271,7 @@
       Command :: os_command(),
       Options :: os_command_opts().
 cmd(Cmd, Opts) ->
-    validate(Cmd),
-    {SpawnCmd, SpawnOpts, SpawnInput, Eot} = mk_cmd(os:type(), Cmd),
->>>>>>> dc0b345a
+    {SpawnCmd, SpawnOpts, SpawnInput, Eot} = mk_cmd(os:type(), validate(Cmd)),
     Port = open_port({spawn, SpawnCmd}, [binary, stderr_to_stdout,
                                          stream, in, hide | SpawnOpts]),
     MonRef = erlang:monitor(port, Port),
