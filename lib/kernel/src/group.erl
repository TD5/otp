--- conflicted
+++ resolved
@@ -68,7 +68,6 @@
     %% expand_below can be set by user_drv and ssh_cli
     put(expand_below, proplists:get_value(expand_below, Options, true)),
 
-<<<<<<< HEAD
     DefaultGroupHistory =
         case not get(echo) of
             true ->
@@ -78,9 +77,8 @@
         end,
 
     put(line_buffer, proplists:get_value(line_buffer, Options, DefaultGroupHistory)),
-=======
+
     put(log, false),
->>>>>>> bbdee7b6
 
     server_loop(Drv, start_shell(Shell), []).
 
@@ -226,10 +224,10 @@
     end.
 
 io_request(Req, From, ReplyAs, Drv, Shell, Buf0) ->
-    [?LOG_INFO(#{ request => {io_request, From, ReplyAs, Req}, server => self(),
-                  server_name => server_name() },
-               #{ report_cb => fun format_io_request_log/1,
-                  domain => [otp, kernel, io, output]}) || get(log)],
+    _ = [?LOG_INFO(#{ request => {io_request, From, ReplyAs, Req}, server => self(),
+                      server_name => server_name() },
+                   #{ report_cb => fun format_io_request_log/1,
+                      domain => [otp, kernel, io, output]}) || get(log)],
     case io_request(Req, Drv, Shell, {From,ReplyAs}, Buf0) of
 	{ok,Reply,Buf} ->
 	    io_reply(From, ReplyAs, Reply),
@@ -499,14 +497,10 @@
 			true -> unicode;
 			_ -> latin1
 		     end},
-<<<<<<< HEAD
+
     Terminal = get_terminal_state(Drv),
     Tty = {terminal, maps:get(stdout, Terminal)},
-    {ok,[Exp,Echo,Bin,Uni,Tty|maps:to_list(Terminal)],Buf}.
-=======
-    Tty = {terminal, get_terminal_state(Drv)},
-    {ok,[Exp,Echo,Bin,Uni,Tty,Log],Buf}.
->>>>>>> bbdee7b6
+    {ok,[Exp,Echo,Bin,Uni,Log,Tty|maps:to_list(Terminal)],Buf}.
 
 %% get_chars_*(Prompt, Module, Function, XtraArgument, Drv, Buffer)
 %%  Gets characters from the input Drv until as the applied function
