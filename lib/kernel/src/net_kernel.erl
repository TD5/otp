%%
%% %CopyrightBegin%
%%
%% Copyright Ericsson AB 1996-2022. All Rights Reserved.
%%
%% Licensed under the Apache License, Version 2.0 (the "License");
%% you may not use this file except in compliance with the License.
%% You may obtain a copy of the License at
%%
%%     http://www.apache.org/licenses/LICENSE-2.0
%%
%% Unless required by applicable law or agreed to in writing, software
%% distributed under the License is distributed on an "AS IS" BASIS,
%% WITHOUT WARRANTIES OR CONDITIONS OF ANY KIND, either express or implied.
%% See the License for the specific language governing permissions and
%% limitations under the License.
%%
%% %CopyrightEnd%
%%
-module(net_kernel).

-behaviour(gen_server).

-define(nodedown(N, State), verbose({?MODULE, ?LINE, nodedown, N}, 1, State)).
-define(nodeup(N, State), verbose({?MODULE, ?LINE, nodeup, N}, 1, State)).

%%-define(dist_debug, true).

-ifdef(dist_debug).
-define(debug(Term), erlang:display(Term)).
-else.
-define(debug(Term), ok).
-endif.

-ifdef(dist_debug).
-define(connect_failure(Node,Term),
	io:format("Net Kernel 2: Failed connection to node ~p, reason ~p~n",
		  [Node,Term])).
-else.
-define(connect_failure(Node,Term),noop).
-endif.

%% Default ticktime change transition period in seconds
-define(DEFAULT_TRANSITION_PERIOD, 60).

%-define(TCKR_DBG, 1).

-ifdef(TCKR_DBG).
-define(tckr_dbg(X), erlang:display({?LINE, X})).
-else.
-define(tckr_dbg(X), ok).
-endif.

%% Documented API functions.

-export([allow/1, allowed/0,
	 connect_node/1,
	 monitor_nodes/1,
	 monitor_nodes/2,
	 setopts/2,
	 getopts/2,
	 start/2,
	 start/1,
	 stop/0]).

%% Exports for internal use.

-export([start_link/1,
	 kernel_apply/3,
	 longnames/0,
         nodename/0,
	 protocol_childspecs/0,
	 epmd_module/0,
         get_state/0]).

-export([disconnect/1, async_disconnect/1, passive_cnct/1]).
-export([hidden_connect_node/1]).
-export([set_net_ticktime/1, set_net_ticktime/2, get_net_ticktime/0]).

-export([node_info/1, node_info/2, nodes_info/0,
	 connecttime/0,
	 i/0, i/1, verbose/1]).

-export([publish_on_node/1]).

%% Internal exports for spawning processes.

-export([do_spawn/3,
	 spawn_func/6,
	 ticker/2,
	 ticker_loop/2,
	 aux_ticker/4]).

-export([init/1,handle_call/3,handle_cast/2,handle_info/2,
	 terminate/2,code_change/3]).

-export([passive_connect_monitor/2]).

-import(error_logger,[error_msg/2]).

-type node_name_type() :: static | dynamic.

-record(state, {
	  node,         %% The node name including hostname
	  type,         %% long or short names
	  tick,         %% tick information
	  connecttime,  %% the connection setuptime.
	  connections,  %% table of connections
	  conn_owners = #{}, %% Map of connection owner pids,
	  dist_ctrlrs = #{}, %% Map of dist controllers (local ports or pids),
	  pend_owners = #{}, %% Map of potential owners
	  listen,       %% list of  #listen
	  allowed,       %% list of allowed nodes in a restricted system
	  verbose = 0,   %% level of verboseness
          dyn_name_pool = #{},  %% Reusable remote node names: #{Host => [{Name,Creation}]}
          supervisor    %% Our supervisor (net_sup | net_sup_dynamic | {restart,Restarter})
	 }).

-record(listen, {
		 listen,     %% listen socket
		 accept,     %% accepting pid
		 address,    %% #net_address
		 module      %% proto module
		}).

-define(LISTEN_ID, #listen.listen).
-define(ACCEPT_ID, #listen.accept).

-type connection_state() :: pending | up | up_pending.
-type connection_type() :: normal | hidden.

-include("net_address.hrl").

%% Relaxed typing to allow ets:select without Dialyzer complains.
-record(connection, {
    node :: node() | '_',                  %% remote node name
    conn_id,                               %% Connection identity
    state :: connection_state() | '_',
    owner :: pid() | '_',                  %% owner pid
    ctrlr,                                 %% Controller port or pid
    pending_owner :: pid() | '_' | undefined,   %% possible new owner
    address = #net_address{} :: #net_address{} | '_',
    waiting = [],                          %% queued processes
    type :: connection_type() | '_',
    remote_name_type :: node_name_type() | '_',
    creation :: integer() | '_' | undefined,     %% only set if remote_name_type == dynamic
    named_me = false :: boolean() | '_'          %% did peer gave me my node name?
}).

-record(barred_connection, {
	  node %% remote node name
	 }).

-record(tick,
        {ticker     :: pid(),                 %% ticker
         time       :: pos_integer(),         %% net tick time (ms)
         intensity  :: 4..1000                %% ticks until timout
        }).

-record(tick_change,
        {ticker     :: pid(),                 %% ticker
         time       :: pos_integer(),         %% net tick time (ms)
         intensity  :: 4..1000,               %% ticks until timout
         how        :: 'longer' | 'shorter'   %% What type of change
        }).

%% Default connection setup timeout in milliseconds.
%% This timeout is set for every distributed action during
%% the connection setup.
-define(SETUPTIME, 7000).

%%% BIF

-export([dflag_unicode_io/1]).

-spec dflag_unicode_io(pid()) -> boolean().

dflag_unicode_io(_) ->
    erlang:nif_error(undef).

%%% End of BIF

%% Interface functions

kernel_apply(M,F,A) ->         request({apply,M,F,A}).

-spec allow(Nodes) -> ok | error when
      Nodes :: [node()].
allow(Nodes) ->                request({allow, Nodes}).

allowed() ->                   request(allowed).

longnames() ->                 request(longnames).

nodename() ->                  request(nodename).

-spec get_state() -> #{started => no | static | dynamic,
                       name => atom(),
                       name_type => static | dynamic,
                       name_domain => shortnames | longnames}.
get_state() ->
    case whereis(net_kernel) of
        undefined ->
            case retry_request_maybe(get_state) of
                ignored ->
                    #{started => no};
                Reply ->
                    Reply
            end;
        _ ->
            request(get_state)
    end.

-spec stop() -> ok | {error, Reason} when
      Reason :: not_allowed | not_found.
stop() ->
    erl_distribution:stop().

-type node_info() ::
    {address, #net_address{}} |
    {type, connection_type()} |
    {in, non_neg_integer()} |
    {out, non_neg_integer()} |
    {owner, pid()} |
    {state, connection_state()}.

-spec node_info(node()) -> {ok, [node_info()]} | {error, bad_node}.
node_info(Node) ->
    get_node_info(Node).

-spec node_info(node(), address) -> {ok, Address} | {error, bad_node} when Address :: #net_address{};
    (node(), type) -> {ok, Type} | {error, bad_node} when Type :: connection_type();
    (node(), in | out) -> {ok, Bytes} | {error, bad_node} when Bytes :: non_neg_integer();
    (node(), owner) -> {ok, Owner} | {error, bad_node} when Owner :: pid();
    (node(), state) -> {ok, State} | {error, bad_node} when State :: connection_state().
    %(node(), term()) -> {error, invalid_key} | {error, bad_node}.
node_info(Node, Key) ->
    get_node_info(Node, Key).

-spec nodes_info() -> {ok, [{node(), [node_info()]}]}.
nodes_info() ->
    get_nodes_info().

i() ->                         print_info().
i(Node) ->                     print_info(Node).

verbose(Level) when is_integer(Level) ->
    request({verbose, Level}).

-spec set_net_ticktime(NetTicktime, TransitionPeriod) -> Res when
      NetTicktime :: pos_integer(),
      TransitionPeriod :: non_neg_integer(),
      Res :: unchanged
           | change_initiated
           | {ongoing_change_to, NewNetTicktime},
      NewNetTicktime :: pos_integer().
set_net_ticktime(T, TP) when is_integer(T), T > 0, is_integer(TP), TP >= 0 ->
    ticktime_res(request({new_ticktime, T*1000, TP*1000})).

-spec set_net_ticktime(NetTicktime) -> Res when
      NetTicktime :: pos_integer(),
      Res :: unchanged
           | change_initiated
           | {ongoing_change_to, NewNetTicktime},
      NewNetTicktime :: pos_integer().
set_net_ticktime(T) when is_integer(T) ->
    set_net_ticktime(T, ?DEFAULT_TRANSITION_PERIOD).

-spec get_net_ticktime() -> Res when
      Res :: NetTicktime | {ongoing_change_to, NetTicktime} | ignored,
      NetTicktime :: pos_integer().
get_net_ticktime() ->
    ticktime_res(request(ticktime)).

%% The monitor_nodes() feature has been moved into the emulator.
%% The feature is reached via (intentionally) undocumented process
%% flags (we may want to move it elsewhere later). In order to easily
%% be backward compatible, errors are created here when process_flag()
%% fails.
-spec monitor_nodes(Flag) -> ok | Error when
      Flag :: boolean(),
      Error :: error | {error, term()}.
monitor_nodes(Flag) ->
    case catch process_flag(monitor_nodes, Flag) of
	N when is_integer(N) -> ok;
	_ -> mk_monitor_nodes_error(Flag, [])
    end.

-spec monitor_nodes(Flag, Options) -> ok | Error when
      Flag :: boolean(),
      Options :: OptionsList | OptionsMap,
      OptionsList :: [ListOption],
      ListOption :: connection_id
                  | {node_type, NodeType}
                  | nodedown_reason,
      OptionsMap :: #{connection_id => boolean(),
                      node_type => NodeType,
                      nodedown_reason => boolean()},
      NodeType :: visible | hidden | all,
      Error :: error | {error, term()}.
monitor_nodes(Flag, Opts) ->
    try
        MapOpts = if is_map(Opts) ->
                          error = maps:find(list, Opts),
                          Opts;
                     is_list(Opts) ->
                          lists:foldl(fun (nodedown_reason, Acc) ->
                                              Acc#{nodedown_reason => true};
                                          (connection_id, Acc) ->
                                              Acc#{connection_id => true};
                                          ({node_type, Val}, Acc) ->
                                              case maps:find(node_type, Acc) of
                                                  error -> ok;
                                                  {ok, Val} -> ok
                                              end,
                                              Acc#{node_type => Val}
                                      end,
                                      #{list => true},
                                      Opts)
                  end,
        true = is_integer(process_flag({monitor_nodes, MapOpts}, Flag)),
        ok
    catch
        _:_ ->
            mk_monitor_nodes_error(Flag, Opts)
    end.

%% ...
ticktime_res({A, I}) when is_atom(A), is_integer(I) -> {A, I div 1000};
ticktime_res(I)      when is_integer(I)          -> I div 1000;
ticktime_res(A)      when is_atom(A)             -> A.

%% Called though BIF's

%%% Long timeout if blocked (== barred), only affects nodes with
%%% {dist_auto_connect, once} set.
passive_cnct(Node) ->
    case request({passive_cnct, Node}) of
        ignored -> false;
        Other -> Other
    end.

disconnect(Node) ->            request({disconnect, Node}).

async_disconnect(Node) ->
    gen_server:cast(net_kernel, {disconnect, Node}).

%% Should this node publish itself on Node?
publish_on_node(Node) when is_atom(Node) ->
    global_group:publish(persistent_term:get({?MODULE, publish_type},
                                             hidden),
                         Node).

-spec connect_node(Node) -> boolean() | ignored when
      Node :: node().
%% explicit connects
connect_node(Node) when is_atom(Node) ->
    request({connect, normal, Node}).
hidden_connect_node(Node) when is_atom(Node) ->
    request({connect, hidden, Node}).

passive_connect_monitor(From, Node) ->
    ok = monitor_nodes(true,[{node_type,all}]),
    Reply = case lists:member(Node,nodes([connected])) of
                true ->
                    true;
                _ ->
                    receive
                        {nodeup,Node,_} ->
                            true
                    after connecttime() ->
                            false
                    end
            end,
    ok = monitor_nodes(false,[{node_type,all}]),
    {Pid, Tag} = From,
    erlang:send(Pid, {Tag, Reply}).

%% If the net_kernel isn't running we ignore all requests to the
%% kernel, thus basically accepting them :-)
request(Req) ->
    case whereis(net_kernel) of
        P when is_pid(P) ->
            try
                gen_server:call(net_kernel,Req,infinity)
            catch
                exit:{Reason,_} when Reason =:= noproc;
                                     Reason =:= shutdown;
                                     Reason =:= killed ->
                    retry_request_maybe(Req)
            end;
        _ ->
            retry_request_maybe(Req)
    end.

retry_request_maybe(Req) ->
    case erts_internal:dynamic_node_name() of
        true ->
            %% net_kernel must be restarting due to lost connection
            %% toward the node that named us.
            %% We want reconnection attempts to succeed so we wait and retry.
            receive after 100 -> ok end,
            request(Req);

        false ->
            ignored
    end.


%% This function is used to dynamically start the
%% distribution.

-spec start(Name, Options) -> {ok, pid()} | {error, Reason} when
      Options :: #{name_domain => NameDomain,
                   net_ticktime => NetTickTime,
                   net_tickintensity => NetTickIntensity,
                   dist_listen => boolean(),
                   hidden => boolean()},
      Name :: atom(),
      NameDomain :: shortnames | longnames,
      NetTickTime :: pos_integer(),
      NetTickIntensity :: 4..1000,
      Reason :: {already_started, pid()} | term().

start(Name, Options) when is_atom(Name), is_map(Options) ->
    try
        maps:foreach(fun (name_domain, Val) when Val == shortnames;
                                                 Val == longnames ->
                             ok;
                         (net_ticktime, Val) when is_integer(Val),
                                                  Val > 0 ->
                             ok;
                         (net_tickintensity, Val) when is_integer(Val),
                                                       4 =< Val,
                                                       Val =< 1000 ->
                             ok;
                         (dist_listen, Val) when is_boolean(Val) ->
                             ok;
                         (hidden, Val) when is_boolean(Val) ->
                             ok;
                         (Opt, Val) ->
                             error({invalid_option, Opt, Val})
                     end, Options)
    catch error:Reason ->
            error(Reason, [Name, Options])
    end,
    erl_distribution:start(Options#{name => Name});
start(Name, Options) when is_map(Options) ->
    error(invalid_name, [Name, Options]);
start(Name, Options) ->
    error(invalid_options, [Name, Options]).

-spec start(Options) -> {ok, pid()} | {error, Reason} when
      Options :: nonempty_list(Name | NameDomain | TickTime),
      Name :: atom(),
      NameDomain :: shortnames | longnames,
      TickTime :: pos_integer(),
      Reason :: {already_started, pid()} | term().

start([Name]) when is_atom(Name) ->
    start([Name, longnames, 15000]);
start([Name, NameDomain]) when is_atom(Name),
                               is_atom(NameDomain) ->
    start([Name, NameDomain, 15000]);
start([Name, NameDomain, TickTime]) when is_atom(Name),
                                         is_atom(NameDomain),
                                         is_integer(TickTime),
                                         TickTime > 0 ->
    %% NetTickTime is in seconds. TickTime is time in milliseconds
    %% between ticks when net tick intensity is 4. We round upwards...
    NetTickTime = ((TickTime*4-1) div 1000)+1,
    start(Name, #{name_domain => NameDomain,
                  net_ticktime => NetTickTime,
                  net_tickintensity => 4}).

%% This is the main startup routine for net_kernel (only for internal
%% use) by the Kernel application.

start_link(StartOpts) ->
    case gen_server:start_link({local, net_kernel}, ?MODULE,
			       make_init_opts(StartOpts), []) of
	{ok, Pid} ->
	    {ok, Pid};
	{error, {already_started, Pid}} ->
	    {ok, Pid};
	_Error ->
	    exit(nodistribution)
    end.

make_init_opts(Opts) ->
    %% Net tick time given in seconds, but kept in milliseconds...
    NTT1 = case maps:find(net_ticktime, Opts) of
               {ok, NTT0} ->
                   NTT0*1000;
               error ->
                   case application:get_env(kernel, net_ticktime) of
                       {ok, NTT0} when is_integer(NTT0), NTT0 < 1 ->
                           1000;
                       {ok, NTT0} when is_integer(NTT0) ->
                           NTT0*1000;
                       _ ->
                           60000
                   end
           end,

    NTI = case maps:find(net_tickintensity, Opts) of
              {ok, NTI0} ->
                  NTI0;
              error ->
                  case application:get_env(kernel, net_tickintensity) of
                      {ok, NTI0} when is_integer(NTI0), NTI0 < 4 ->
                          4;
                      {ok, NTI0} when is_integer(NTI0), NTI0 > 1000 ->
                          1000;
                      {ok, NTI0} when is_integer(NTI0) ->
                          NTI0;
                      _ ->
                          4
                  end
          end,

    %% Net tick time needs to be a multiple of net tick intensity;
    %% round net tick time upwards if not...
    NTT = if NTT1 rem NTI =:= 0 -> NTT1;
             true -> ((NTT1 div NTI) + 1) * NTI
          end,

    ND = case maps:find(name_domain, Opts) of
             {ok, ND0} ->
                 ND0;
             error ->
                 longnames
         end,

    DL = case split_node(maps:get(name, Opts)) of
             {"undefined", _} ->
                 %% dynamic node name implies dist_listen=false
                 false;
             _ ->
                 case maps:find(dist_listen, Opts) of
                     error ->
                         dist_listen_argument();
                     {ok, false} ->
                         false;
                     _ ->
                         true
                 end
         end,

    H = case DL of
            false ->
                %% dist_listen=false implies hidden=true
                true;
            true ->
                case maps:find(hidden, Opts) of
                    error ->
                        hidden_argument();
                    {ok, true} ->
                        true;
                    _ ->
                        false
                 end
         end,

    Opts#{net_ticktime => NTT,
          net_tickintensity => NTI,
          name_domain => ND,
          dist_listen => DL,
          hidden => H}.

init(#{name := Name,
       name_domain := NameDomain,
       net_ticktime := NetTicktime,
       net_tickintensity := NetTickIntensity,
       clean_halt := CleanHalt,
       supervisor := Supervisor,
       dist_listen := DistListen,
       hidden := Hidden}) ->
    process_flag(trap_exit,true),
    persistent_term:put({?MODULE, publish_type},
                        if Hidden -> hidden;
                           true -> normal
                        end),
    case init_node(Name, NameDomain, CleanHalt, DistListen) of
	{ok, Node, Listeners} ->
	    process_flag(priority, max),
            TickInterval = NetTicktime div NetTickIntensity,
	    Ticker = spawn_link(net_kernel, ticker, [self(), TickInterval]),
	    {ok, #state{node = Node,
			type = NameDomain,
			tick = #tick{ticker = Ticker,
                                     time = NetTicktime,
                                     intensity = NetTickIntensity},
			connecttime = connecttime(),
			connections =
			ets:new(sys_dist,[named_table,
					  protected,
					  {keypos, #connection.node}]),
			listen = Listeners,
			allowed = [],
			verbose = 0,
                        supervisor = Supervisor
		       }};
	Error ->
            _ = persistent_term:erase({?MODULE, publish_type}),
            erts_internal:dynamic_node_name(false),
	    {stop, Error}
    end.

do_auto_connect_1(Node, ConnId, From, State) ->
    case ets:lookup(sys_dist, Node) of
        [#barred_connection{}] ->
            case ConnId of
                passive_cnct ->
                    spawn(?MODULE,passive_connect_monitor,[From,Node]),
                    {noreply, State};
                _ ->
                    erts_internal:abort_pending_connection(Node, ConnId),
                    {reply, false, State}
            end;

        ConnLookup ->
            do_auto_connect_2(Node, ConnId, From, State, ConnLookup)
    end.

do_auto_connect_2(Node, passive_cnct, From, State, ConnLookup) ->
    try erts_internal:new_connection(Node) of
        ConnId ->
            do_auto_connect_2(Node, ConnId, From, State, ConnLookup)
    catch
        _:_ ->
            error_logger:error_msg("~n** Cannot get connection id for node ~w~n",
                                   [Node]),
            {reply, false, State}
    end;
do_auto_connect_2(Node, ConnId, From, State, ConnLookup) ->
    case ConnLookup of
        [#connection{conn_id=ConnId, state = up}] ->
            {reply, true, State};
        [#connection{conn_id=ConnId, waiting=Waiting}=Conn] ->
            case From of
                noreply -> ok;
                _ -> ets:insert(sys_dist, Conn#connection{waiting = [From|Waiting]})
            end,
            {noreply, State};

        _ ->
            case application:get_env(kernel, dist_auto_connect) of
                {ok, never} ->
                    ?connect_failure(Node,{dist_auto_connect,never}),
                    erts_internal:abort_pending_connection(Node, ConnId),
                    {reply, false, State};

                %% This might happen due to connection close
                %% not being propagated to user space yet.
                %% Save the day by just not connecting...
                {ok, once} when ConnLookup =/= [],
                                (hd(ConnLookup))#connection.state =:= up ->
                    ?connect_failure(Node,{barred_connection,
                                           ets:lookup(sys_dist, Node)}),
                    {reply, false, State};
                _ ->
                    case setup(Node, ConnId, normal, From, State) of
                        {ok, SetupPid} ->
                            Owners = State#state.conn_owners,
                            {noreply,State#state{conn_owners=Owners#{SetupPid => Node}}};
                        _Error  ->
                            ?connect_failure(Node, {setup_call, failed, _Error}),
                            erts_internal:abort_pending_connection(Node, ConnId),
                            {reply, false, State}
                    end
            end
    end.

do_explicit_connect([#connection{conn_id = ConnId, state = up}], _, _, ConnId, _From, State) ->
    {reply, true, State};
do_explicit_connect([#connection{conn_id = ConnId}=Conn], _, _, ConnId, From, State)
  when Conn#connection.state =:= pending;
       Conn#connection.state =:= up_pending ->
    Waiting = Conn#connection.waiting,
    ets:insert(sys_dist, Conn#connection{waiting = [From|Waiting]}),
    {noreply, State};
do_explicit_connect([#barred_connection{}], Type, Node, ConnId, From , State) ->
    %% Barred connection only affects auto_connect, ignore it.
    do_explicit_connect([], Type, Node, ConnId, From , State);
do_explicit_connect(_ConnLookup, Type, Node, ConnId, From , State) ->
    case setup(Node,ConnId,Type,From,State) of
        {ok, SetupPid} ->
            Owners = State#state.conn_owners,
            {noreply,State#state{conn_owners=Owners#{SetupPid => Node}}};
        _Error ->
            ?connect_failure(Node, {setup_call, failed, _Error}),
            {reply, false, State}
    end.

%% ------------------------------------------------------------
%% handle_call.
%% ------------------------------------------------------------

%%
%% Passive auto-connect to Node.
%% The response is delayed until the connection is up and running.
%%
handle_call({passive_cnct, Node}, From, State) when Node =:= node() ->
    async_reply({reply, true, State}, From);
handle_call({passive_cnct, Node}, From, State) ->
    verbose({passive_cnct, Node}, 1, State),
    R = do_auto_connect_1(Node, passive_cnct, From, State),
    return_call(R, From);

%%
%% Explicit connect
%% The response is delayed until the connection is up and running.
%%
handle_call({connect, _, Node}, From, State) when Node =:= node() ->
    async_reply({reply, true, State}, From);
handle_call({connect, _Type, _Node}, _From, #state{supervisor = {restart,_}}=State) ->
    {noreply, State};
handle_call({connect, Type, Node}, From, State) ->
    verbose({connect, Type, Node}, 1, State),
    ConnLookup = ets:lookup(sys_dist, Node),
    R = try erts_internal:new_connection(Node) of
            ConnId ->
                R1 = do_explicit_connect(ConnLookup, Type, Node, ConnId, From, State),
                case R1 of
                    {reply, true, _S} -> %% already connected
                        ok;
                    {noreply, _S} -> %% connection pending
                        ok;
                    {reply, false, _S} -> %% connection refused
                        erts_internal:abort_pending_connection(Node, ConnId)
                end,
                R1
        catch
            _:_ ->
                error_logger:error_msg("~n** Cannot get connection id for node ~w~n",
                                       [Node]),
                {reply, false, State}
        end,
    return_call(R, From);

%%
%% Close the connection to Node.
%%
handle_call({disconnect, Node}, From, State) when Node =:= node() ->
    async_reply({reply, false, State}, From);
handle_call({disconnect, Node}, From, State) ->
    verbose({disconnect, Node}, 1, State),
    {Reply, State1} = do_disconnect(Node, State),
    async_reply({reply, Reply, State1}, From);

%%
%% The spawn/4 BIF ends up here.
%%
handle_call({spawn,M,F,A,Gleader},{From,Tag},State) when is_pid(From) ->
    do_spawn([no_link,{From,Tag},M,F,A,Gleader],[],State);

%%
%% The spawn_link/4 BIF ends up here.
%%
handle_call({spawn_link,M,F,A,Gleader},{From,Tag},State) when is_pid(From) ->
    do_spawn([link,{From,Tag},M,F,A,Gleader],[],State);

%%
%% The spawn_opt/5 BIF ends up here.
%%
handle_call({spawn_opt,M,F,A,O,L,Gleader},{From,Tag},State) when is_pid(From) ->
    do_spawn([L,{From,Tag},M,F,A,Gleader],O,State);

%%
%% Only allow certain nodes.
%%
handle_call({allow, Nodes}, From, State) ->
    case all_atoms(Nodes) of
	true ->
	    Allowed = State#state.allowed,
            async_reply({reply,ok,State#state{allowed = Allowed ++ Nodes}},
                        From);
	false ->
	    async_reply({reply,error,State}, From)
    end;

handle_call(allowed, From, #state{allowed = Allowed} = State) ->
    async_reply({reply,{ok,Allowed},State}, From);

%%
%% authentication, used by auth. Simply works as this:
%% if the message comes through, the other node IS authorized.
%%
handle_call({is_auth, _Node}, From, State) ->
    async_reply({reply,yes,State}, From);

%%
%% Not applicable any longer !?
%%
handle_call({apply,_Mod,_Fun,_Args}, {From,Tag}, State)
  when is_pid(From), node(From) =:= node() ->
    async_gen_server_reply({From,Tag}, not_implemented),
%    Port = State#state.port,
%    catch apply(Mod,Fun,[Port|Args]),
    {noreply,State};

handle_call(longnames, From, State) ->
    async_reply({reply, get(longnames), State}, From);

handle_call(nodename, From, State) ->
    async_reply({reply, State#state.node, State}, From);

handle_call({verbose, Level}, From, State) ->
    async_reply({reply, State#state.verbose, State#state{verbose = Level}},
                From);

%%
%% Set new ticktime
%%

%% The tick field of the state contains either a #tick{} or a
%% #tick_change{} record.

handle_call(ticktime, From, #state{tick = #tick{time = T}} = State) ->
    async_reply({reply, T, State}, From);
handle_call(ticktime, From, #state{tick = #tick_change{time = T}} = State) ->
    async_reply({reply, {ongoing_change_to, T}, State}, From);

handle_call({new_ticktime,T,_TP}, From, #state{tick = #tick{time = T}} = State) ->
    ?tckr_dbg(no_tick_change),
    async_reply({reply, unchanged, State}, From);

handle_call({new_ticktime,T,TP}, From, #state{tick = #tick{ticker = Tckr,
                                                           time = OT,
                                                           intensity = I}} = State) ->
    ?tckr_dbg(initiating_tick_change),
    %% We need to preserve tick intensity and net tick time needs to be a
    %% multiple of tick intensity...
    {NT, NIntrvl} = case T < I of
                        true ->
                            %% Max 1 tick per millisecond implies that
                            %% minimum net tick time equals intensity...
                            {I, 1};
                        _ ->
                            NIntrvl0 = T div I,
                            case T rem I of
                                0 ->
                                    {T, NIntrvl0};
                                _ ->
                                    %% Round net tick time upwards...
                                    {(NIntrvl0+1)*I, NIntrvl0+1}
                            end
                    end,
    case NT == OT of
        true ->
                async_reply({reply, unchanged, State}, From);
        false ->
            start_aux_ticker(NIntrvl, OT div I, TP),
            How = case NT > OT of
                      true ->
                          ?tckr_dbg(longer_ticktime),
                          Tckr ! {new_ticktime, NIntrvl},
                          longer;
                      false ->
                          ?tckr_dbg(shorter_ticktime),
                          shorter
                  end,
            async_reply({reply, change_initiated,
                         State#state{tick = #tick_change{ticker = Tckr,
                                                         time = NT,
                                                         intensity = I,
                                                         how = How}}}, From)
    end;

handle_call({new_ticktime,_T,_TP},
	    From,
	    #state{tick = #tick_change{time = T}} = State) ->
    async_reply({reply, {ongoing_change_to, T}, State}, From);

handle_call({setopts, new, Opts}, From, State) ->
    Ret = setopts_new(Opts, State),
    async_reply({reply, Ret, State}, From);

handle_call({setopts, Node, Opts}, From, State) ->
    Return =
	case ets:lookup(sys_dist, Node) of
	    [Conn] when Conn#connection.state =:= up ->
		case call_owner(Conn#connection.owner, {setopts, Opts}) of
		    {ok, Ret} -> Ret;
		    _ -> {error, noconnection}
		end;

	    _ ->
		{error, noconnection}
    end,
    async_reply({reply, Return, State}, From);

handle_call({getopts, Node, Opts}, From, State) ->
    Return =
	case ets:lookup(sys_dist, Node) of
	    [Conn] when Conn#connection.state =:= up ->
		case call_owner(Conn#connection.owner, {getopts, Opts}) of
		    {ok, Ret} -> Ret;
		    _ -> {error, noconnection}
		end;

	    _ ->
		{error, noconnection}
    end,
    async_reply({reply, Return, State}, From);


handle_call(get_state, From, State) ->
    Started = case State#state.supervisor of
                  net_sup -> static;
                  _ -> dynamic
              end,
    {NameType,Name} = case {erts_internal:dynamic_node_name(), node()} of
                          {false, Node} ->
                              {static, Node};
                          {true, nonode@nohost} ->
                              {dynamic, undefined};
                          {true, Node} ->
                              {dynamic, Node}
                      end,
    NameDomain = case get(longnames) of
                     true -> longnames;
                     false -> shortnames
                 end,
    Return = #{started => Started,
               name_type => NameType,
               name => Name,
               name_domain => NameDomain},
    async_reply({reply, Return, State}, From);

handle_call(_Msg, _From, State) ->
    {noreply, State}.

%% ------------------------------------------------------------
%% handle_cast.
%% ------------------------------------------------------------

handle_cast({disconnect, Node}, State) when Node =:= node() ->
    {noreply, State};
handle_cast({disconnect, Node}, State) ->
    verbose({disconnect, Node}, 1, State),
    {_Reply, State1} = do_disconnect(Node, State),
    {noreply, State1};

handle_cast(_, State) ->
    {noreply,State}.

%% ------------------------------------------------------------
%% code_change.
%% ------------------------------------------------------------

code_change(_OldVsn, State, _Extra) ->
    {ok,State}.

%% ------------------------------------------------------------
%% terminate.
%% ------------------------------------------------------------

terminate(Reason, State) ->
    case State of
        #state{supervisor = {restart, _}} ->
            ok;
        _ ->
            _ = persistent_term:erase({?MODULE, publish_type}),
            erts_internal:dynamic_node_name(false)
    end,

    case Reason of
        no_network ->
            ok;
        _ ->
            lists:foreach(
              fun(#listen {listen = Listen,module = Mod}) ->
                      case Listen of
                          undefined -> ignore;
                          _ -> Mod:close(Listen)
                      end
              end, State#state.listen)
    end,
    lists:foreach(fun(Node) -> ?nodedown(Node, State)
                  end, get_nodes_up_normal() ++ [node()]).

%% ------------------------------------------------------------
%% handle_info.
%% ------------------------------------------------------------

%%
%% Asynchronous auto connect request
%%
handle_info({auto_connect,Node, DHandle}, State) ->
    verbose({auto_connect, Node, DHandle}, 1, State),
    ConnId = DHandle,
    NewState =
        case do_auto_connect_1(Node, ConnId, noreply, State) of
            {noreply, S} ->           %% Pending connection
                S;

            {reply, true, S} ->  %% Already connected
                S;

            {reply, false, S} -> %% Connection refused
                S
        end,
    {noreply, NewState};

%%
%% accept a new connection.
%%
handle_info({accept,AcceptPid,Socket,Family,Proto}, State) ->
    case get_proto_mod(Family,Proto,State#state.listen) of
	{ok, Mod} ->
	    Pid = Mod:accept_connection(AcceptPid,
					Socket,
                                        State#state.node,
					State#state.allowed,
					State#state.connecttime),
	    AcceptPid ! {self(), controller, Pid},
	    {noreply,State};
	_ ->
	    AcceptPid ! {self(), unsupported_protocol},
	    {noreply, State}
    end;

%%
%% New dist controller has been registered
%%
handle_info({dist_ctrlr, Ctrlr, Node, SetupPid} = Msg,
	    #state{dist_ctrlrs = DistCtrlrs} = State) ->
    case ets:lookup(sys_dist, Node) of
	[Conn] when (Conn#connection.state =:= pending)
                    andalso (Conn#connection.owner =:= SetupPid)
                    andalso (Conn#connection.ctrlr =:= undefined)
                    andalso (is_port(Ctrlr) orelse is_pid(Ctrlr))
                    andalso (node(Ctrlr) == node()) ->
            link(Ctrlr),
            ets:insert(sys_dist, Conn#connection{ctrlr = Ctrlr}),
            {noreply, State#state{dist_ctrlrs = DistCtrlrs#{Ctrlr => Node}}};
	_ ->
            error_msg("Net kernel got ~tw~n",[Msg]),
	    {noreply, State}
    end;

%%
%% A node has successfully been connected.
%%
handle_info({SetupPid, {nodeup,Node,Address,Type,NamedMe}},
            #state{tick = Tick} = State) ->
    case ets:lookup(sys_dist, Node) of
	[Conn] when (Conn#connection.state =:= pending)
                    andalso (Conn#connection.owner =:= SetupPid)
                    andalso (Conn#connection.ctrlr /= undefined) ->
            ets:insert(sys_dist, Conn#connection{state = up,
                                                 address = Address,
                                                 waiting = [],
                                                 type = Type,
                                                 named_me = NamedMe}),
            TickIntensity = case Tick of
                              #tick{intensity = TI} -> TI;
                              #tick_change{intensity = TI} ->  TI
                         end,
            SetupPid ! {self(), inserted, TickIntensity},
            reply_waiting(Node,Conn#connection.waiting, true),
            State1 = case NamedMe of
                         true -> State#state{node = node()};
                         false -> State
                     end,
            {noreply, State1};
	_ ->
	    SetupPid ! {self(), bad_request},
	    {noreply, State}
    end;

%%
%% Mark a node as pending (accept) if not busy.
%%
handle_info({AcceptPid, {accept_pending,MyNode,NodeOrHost,Type}}, State0) ->
    {NameType, Node, Creation,
     ConnLookup, State} = ensure_node_name(NodeOrHost, State0),
    case ConnLookup of
	[#connection{state=pending}=Conn] ->
	    if
		MyNode > Node ->
		    AcceptPid ! {self(),{accept_pending,nok_pending}},
		    {noreply,State};
		true ->
		    %%
		    %% A simultaneous connect has been detected and we want to
		    %% change pending process.
		    %%
		    OldOwner = Conn#connection.owner,
                    case maps:is_key(OldOwner, State#state.conn_owners) of
                        true ->
                            ?debug({net_kernel, remark, old, OldOwner, new, AcceptPid}),
                            exit(OldOwner, remarked),
                            receive
                                {'EXIT', OldOwner, _} ->
                                    true
                            end;
                        false ->
                            ok % Owner already exited
                    end,
		    ets:insert(sys_dist, Conn#connection{owner = AcceptPid}),
		    AcceptPid ! {self(),{accept_pending,ok_pending}},
                    Owners = maps:remove(OldOwner, State#state.conn_owners),
		    {noreply, State#state{conn_owners=Owners#{AcceptPid => Node}}}
	    end;
	[#connection{state=up}=Conn] ->
	    AcceptPid ! {self(), {accept_pending, up_pending}},
	    ets:insert(sys_dist, Conn#connection { pending_owner = AcceptPid,
						  state = up_pending }),
	    Pend = State#state.pend_owners,
	    {noreply, State#state { pend_owners = Pend#{AcceptPid => Node} }};
	[#connection{state=up_pending}] ->
	    AcceptPid ! {self(), {accept_pending, already_pending}},
	    {noreply, State};
	_ ->
            try erts_internal:new_connection(Node) of
                ConnId ->
                    ets:insert(sys_dist, #connection{node = Node,
                                                     conn_id = ConnId,
                                                     state = pending,
                                                     owner = AcceptPid,
                                                     type = Type,
                                                     remote_name_type = NameType,
                                                     creation = Creation}),
                    Ret = case NameType of
                              static -> ok;
                              dynamic-> {ok, Node, Creation}
                          end,
                    AcceptPid ! {self(),{accept_pending,Ret}},
                    Owners = State#state.conn_owners,
                    {noreply, State#state{conn_owners = Owners#{AcceptPid => Node}}}
            catch
                _:_ ->
                    error_logger:error_msg("~n** Cannot get connection id for node ~w~n",
                                           [Node]),
                    AcceptPid ! {self(),{accept_pending,nok_pending}},
                    {noreply, State}
            end
    end;

handle_info({SetupPid, {is_pending, Node}}, State) ->
    Reply = case maps:get(SetupPid, State#state.conn_owners, undefined) of
                Node -> true;
                _ -> false
            end,
    SetupPid ! {self(), {is_pending, Reply}},
    {noreply, State};

handle_info({AcceptPid, {wait_pending, Node}}, State) ->
    case get_conn(Node) of
        {ok, #connection{state = up_pending,
                         ctrlr = OldCtrlr,
                         pending_owner = AcceptPid}} ->
            %% Kill old controller to make sure new connection setup
            %% does not get stuck.
            ?debug({net_kernel, wait_pending, kill, OldCtrlr, new, AcceptPid}),
            exit(OldCtrlr, wait_pending);
        _ ->
            %% Old connnection maybe already gone
            ignore
    end,
    %% Exiting controller will trigger {Kernel,pending} reply
    %% in up_pending_nodedown()
    {noreply, State};

%%
%% Handle different types of process terminations.
%%
handle_info({'EXIT', From, Reason}, State) ->
    verbose({'EXIT', From, Reason}, 1, State),
    handle_exit(From, Reason, State);

%%
%% Handle badcookie and badname messages !
%%
handle_info({From,registered_send,To,Mess},State) ->
    send(From,To,Mess),
    {noreply,State};

%% badcookies SHOULD not be sent
%% (if someone does erlang:set_cookie(node(),foo) this may be)
handle_info({From,badcookie,_To,_Mess}, State) ->
    error_logger:error_msg("~n** Got OLD cookie from ~w~n",
			   [getnode(From)]),
    {_Reply, State1} = do_disconnect(getnode(From), State),
    {noreply,State1};

%%
%% Tick all connections.
%%
handle_info(tick, State) ->
    ?tckr_dbg(tick),
    maps:foreach(fun (Pid, _Node) ->
                     Pid ! {self(), tick}
              end,
              State#state.conn_owners),
    {noreply,State};

handle_info(aux_tick, State) ->
    ?tckr_dbg(aux_tick),
    maps:foreach(fun (Pid, _Node) ->
                     Pid ! {self(), aux_tick}
              end,
              State#state.conn_owners),
    {noreply,State};

handle_info(transition_period_end,
	    #state{tick = #tick_change{ticker = Tckr,
				       time = T,
                                       intensity = I,
				       how = How}} = State) ->
    ?tckr_dbg(transition_period_ended),
    case How of
	shorter ->
            Interval = T div I,
            Tckr ! {new_ticktime, Interval},
            ok;
	_ ->
            ok
    end,
    {noreply,State#state{tick = #tick{ticker = Tckr,
                                      time = T,
                                      intensity = I}}};

handle_info(X, State) ->
    error_msg("Net kernel got ~tw~n",[X]),
    {noreply,State}.

ensure_node_name(Node, State) when is_atom(Node) ->
    {static, Node, undefined, ets:lookup(sys_dist, Node), State};
ensure_node_name(Host, State0) when is_list(Host) ->
    case string:split(Host, "@", all) of
        [Host] ->
            {Node, Creation, State1} = generate_node_name(Host, State0),
            case ets:lookup(sys_dist, Node) of
                [#connection{}] ->
                    %% Either a static named connection setup used a recycled
                    %% dynamic name or we have an unlikely random dynamic
                    %% name clash. Either way try again.
                    ensure_node_name(Host, State1);

                ConnLookup ->
                    {dynamic, Node, Creation, ConnLookup, State1}
            end;

        _ ->
            {error, Host, undefined, [], State0}
    end.

generate_node_name(Host, State0) ->
    NamePool = State0#state.dyn_name_pool,
    case maps:get(Host, NamePool, []) of
        [] ->
            Name = integer_to_list(rand:uniform(1 bsl 64), 36),
            {list_to_atom(Name ++ "@" ++ Host),
             create_creation(),
             State0};

        [{Node,Creation} | Rest] ->
            {Node, Creation,
             State0#state{dyn_name_pool = NamePool#{Host => Rest}}}
    end.



%% -----------------------------------------------------------
%% Handle exit signals.
%% We have 6 types of processes to handle.
%%
%%    1. The Listen process.
%%    2. The Accept process.
%%    3. Connection owning processes.
%%    4. The ticker process.
%%   (5. Garbage pid.)
%%
%% The process type function that handled the process throws
%% the handle_info return value !
%% -----------------------------------------------------------

handle_exit(Pid, Reason, State) ->
    catch do_handle_exit(Pid, Reason, State).

do_handle_exit(Pid, Reason, State) ->
    listen_exit(Pid, State),
    accept_exit(Pid, State),
    conn_own_exit(Pid, Reason, State),
    dist_ctrlr_exit(Pid, Reason, State),
    pending_own_exit(Pid, State),
    ticker_exit(Pid, State),
    restarter_exit(Pid, State),
    {noreply,State}.

listen_exit(Pid, State) ->
    case lists:keymember(Pid, ?LISTEN_ID, State#state.listen) of
	true ->
	    error_msg("** Netkernel terminating ... **\n", []),
	    throw({stop,no_network,State});
	false ->
	    false
    end.

accept_exit(Pid, State) ->
    Listen = State#state.listen,
    case lists:keysearch(Pid, ?ACCEPT_ID, Listen) of
	{value, ListenR} ->
	    ListenS = ListenR#listen.listen,
	    Mod = ListenR#listen.module,
	    AcceptPid = Mod:accept(ListenS),
	    L = lists:keyreplace(Pid, ?ACCEPT_ID, Listen,
				 ListenR#listen{accept = AcceptPid}),
	    throw({noreply, State#state{listen = L}});
	_ ->
	    false
    end.

conn_own_exit(Pid, Reason, #state{conn_owners = Owners} = State) ->
    case maps:get(Pid, Owners, undefined) of
        undefined -> false;
        Node -> throw({noreply, nodedown(Pid, Node, Reason, State)})
    end.

dist_ctrlr_exit(Pid, Reason, #state{dist_ctrlrs = DCs} = State) ->
    case maps:get(Pid, DCs, undefined) of
        undefined -> false;
        Node -> throw({noreply, nodedown(Pid, Node, Reason, State)})
    end.

pending_own_exit(Pid, #state{pend_owners = Pend} = State) ->
    case maps:get(Pid, Pend, undefined) of
        undefined ->
            false;
        Node ->
	    State1 = State#state { pend_owners = maps:remove(Pid, Pend)},
	    case get_conn(Node) of
		{ok, Conn} when Conn#connection.state =:= up_pending ->
		    reply_waiting(Node,Conn#connection.waiting, true),
		    Conn1 = Conn#connection { state = up,
					      waiting = [],
					      pending_owner = undefined },
		    ets:insert(sys_dist, Conn1);
		_ ->
		    ok
	    end,
	    throw({noreply, State1})
    end.

ticker_exit(Pid, #state{tick = #tick{ticker = Pid, time = T} = Tck} = State) ->
    Tckr = restart_ticker(T),
    throw({noreply, State#state{tick = Tck#tick{ticker = Tckr}}});
ticker_exit(Pid, #state{tick = #tick_change{ticker = Pid,
					    time = T} = TckCng} = State) ->
    Tckr = restart_ticker(T),
    throw({noreply, State#state{tick = TckCng#tick_change{ticker = Tckr}}});
ticker_exit(_, _) ->
    false.

restarter_exit(Pid, State) ->
    case State#state.supervisor of
        {restart, Pid} ->
	    error_msg("** Distribution restart failed, net_kernel terminating... **\n", []),
	    throw({stop, restarter_exit, State});
        _ ->
            false
    end.


%% -----------------------------------------------------------
%% A node has gone down !!
%% nodedown(Owner, Node, Reason, State) -> State'
%% -----------------------------------------------------------

nodedown(Exited, Node, Reason, State) ->
    case get_conn(Node) of
	{ok, Conn} ->
	    nodedown(Conn, Exited, Node, Reason, Conn#connection.type, State);
	_ ->
	    State
    end.

get_conn(Node) ->
    case ets:lookup(sys_dist, Node) of
	[Conn = #connection{}] -> {ok, Conn};
	_      -> error
    end.

delete_owner(Owner, #state{conn_owners = Owners} = State) ->
    State#state{conn_owners = maps:remove(Owner, Owners)}.

delete_ctrlr(Ctrlr, #state{dist_ctrlrs = DCs} = State) ->
    State#state{dist_ctrlrs = maps:remove(Ctrlr, DCs)}.

nodedown(Conn, Exited, Node, Reason, Type, State) ->
    case Conn#connection.state of
	pending ->
	    pending_nodedown(Conn, Exited, Node, Type, State);
	up ->
	    up_nodedown(Conn, Exited, Node, Reason, Type, State);
	up_pending ->
	    up_pending_nodedown(Conn, Exited, Node, Reason, Type, State);
	_ ->
	    State
    end.

pending_nodedown(#connection{owner = Owner,
                             waiting = Waiting,
                             conn_id = CID} = Conn,
                 Exited, Node, Type, State0) when Owner =:= Exited ->
    %% Owner exited!
    State2 = case erts_internal:abort_pending_connection(Node, CID) of
                 false ->
                     %% Just got connected but that message has not
                     %% reached us yet. Wait for controller to exit and
                     %% handle this then...
                     State0;
                 true ->
                     %% Don't bar connections that have never been alive
                     State1 = delete_connection(Conn, false, State0),
                     reply_waiting(Node, Waiting, false),
                     case Type of
                         normal ->
                             ?nodedown(Node, State1);
                         _ ->
                             ok
                     end,
                     State1
    end,
    delete_owner(Owner, State2);
pending_nodedown(#connection{owner = Owner,
                             ctrlr = Ctrlr,
                             waiting = Waiting} = Conn,
                 Exited, Node, Type, State0) when Ctrlr =:= Exited ->
    %% Controller exited!
    %%
    %% Controller has been registered but crashed
    %% before sending mark up message...
    %%
    %% 'nodeup' messages has been sent by the emulator,
    %% so bar the connection...
    State1 = delete_connection(Conn, true, State0),
    reply_waiting(Node,Waiting, true),
    case Type of
        normal ->
            ?nodedown(Node, State1);
        _ ->
            ok
    end,
    delete_owner(Owner, delete_ctrlr(Ctrlr, State1));
pending_nodedown(_Conn, _Exited, _Node, _Type, State) ->
    State.

up_pending_nodedown(#connection{owner = Owner,
                                ctrlr = Ctrlr,
                                pending_owner = AcceptPid} = Conn,
                    Exited, Node, _Reason,
                    _Type, State) when Ctrlr =:= Exited  ->
    %% Controller exited!
    Conn1 = Conn#connection { owner = AcceptPid,
                              conn_id = erts_internal:new_connection(Node),
                              ctrlr = undefined,
			      pending_owner = undefined,
			      state = pending },
    ets:insert(sys_dist, Conn1),
    AcceptPid ! {self(), pending},
    Pend = maps:remove(AcceptPid, State#state.pend_owners),
    Owners = State#state.conn_owners,
    State1 = State#state{conn_owners = Owners#{AcceptPid => Node},
                         pend_owners = Pend},
    delete_owner(Owner, delete_ctrlr(Ctrlr, State1));
up_pending_nodedown(#connection{owner = Owner},
                    Exited, _Node, _Reason,
                    _Type, State) when Owner =:= Exited  ->
    %% Owner exited!
    delete_owner(Owner, State);
up_pending_nodedown(_Conn, _Exited, _Node, _Reason, _Type, State) ->
    State.

up_nodedown(#connection{owner = Owner,
                        ctrlr = Ctrlr} = Conn,
            Exited, Node, _Reason, Type, State0) when Ctrlr =:= Exited ->
    %% Controller exited!
    State1 = delete_connection(Conn, true, State0),
    case Type of
	normal -> ?nodedown(Node, State1);
	_ -> ok
    end,
    delete_owner(Owner, delete_ctrlr(Ctrlr, State1));
up_nodedown(#connection{owner = Owner},
            Exited, _Node, _Reason,
            _Type, State) when Owner =:= Exited  ->
    %% Owner exited!
    delete_owner(Owner, State);
up_nodedown(_Conn, _Exited, _Node, _Reason, _Type, State) ->
    State.

delete_connection(#connection{named_me = true}, _, State) ->
    restart_distr(State);

delete_connection(#connection{node = Node}=Conn, MayBeBarred, State) ->
    BarrIt = MayBeBarred andalso
        case application:get_env(kernel, dist_auto_connect) of
            {ok, once} ->
                true;
            _ ->
                false
        end,
    case BarrIt of
        true ->
	    ets:insert(sys_dist, #barred_connection{node = Node});
	_ ->
	    ets:delete(sys_dist, Node)
    end,
    case Conn#connection.remote_name_type of
        dynamic ->
            %% Return remote node name to pool
            [_Name,Host] = string:split(atom_to_list(Node), "@", all),
            NamePool0 = State#state.dyn_name_pool,
            DynNames = maps:get(Host, NamePool0, []),
            false = lists:keyfind(Node, 1, DynNames), % ASSERT
            FreeName = {Node, next_creation(Conn#connection.creation)},
            NamePool1 = NamePool0#{Host => [FreeName | DynNames]},
            State#state{dyn_name_pool = NamePool1};

        static ->
            State
    end.

restart_distr(State) ->
    Restarter = spawn_link(fun() -> restart_distr_do(State#state.supervisor) end),
    State#state{supervisor = {restart, Restarter}}.

restart_distr_do(NetSup) ->
    process_flag(trap_exit,true),
    ok = supervisor:terminate_child(kernel_sup, NetSup),
    case supervisor:restart_child(kernel_sup, NetSup) of
        {ok, Pid} when is_pid(Pid) ->
            ok
    end.

%% -----------------------------------------------------------
%% monitor_nodes/[1,2] errors
%% -----------------------------------------------------------

check_opt(Opt, Opts) ->
    check_opt(Opt, Opts, false, []).

check_opt(_Opt, [], false, _OtherOpts) ->
    false;
check_opt(_Opt, [], {true, ORes}, OtherOpts) ->
    {true, ORes, OtherOpts};
check_opt(Opt, [Opt|RestOpts], false, OtherOpts) ->
    check_opt(Opt, RestOpts, {true, Opt}, OtherOpts);
check_opt(Opt, [Opt|RestOpts], {true, Opt} = ORes, OtherOpts) ->
    check_opt(Opt, RestOpts, ORes, OtherOpts);
check_opt({Opt, value}=TOpt,
	  [{Opt, _Val}=ORes|RestOpts],
	  false,
	  OtherOpts) ->
    check_opt(TOpt, RestOpts, {true, ORes}, OtherOpts);
check_opt({Opt, value}=TOpt,
	  [{Opt, _Val}=ORes|RestOpts],
	  {true, ORes}=TORes,
	  OtherOpts) ->
    check_opt(TOpt, RestOpts, TORes, OtherOpts);
check_opt({Opt, value},
	  [{Opt, _Val} = ORes1| _RestOpts],
	  {true, {Opt, _OtherVal} = ORes2},
	  _OtherOpts) ->
    throw({error, {option_value_mismatch, [ORes1, ORes2]}});
check_opt(Opt, [OtherOpt | RestOpts], TORes, OtherOpts) ->
    check_opt(Opt, RestOpts, TORes, [OtherOpt | OtherOpts]).

check_options(Opts) when is_list(Opts) ->
    RestOpts1 = case check_opt({node_type, value}, Opts) of
		    {true, {node_type,Type}, RO1} when Type =:= visible;
						       Type =:= hidden;
						       Type =:= all ->
			RO1;
		    {true, {node_type, _Type} = Opt, _RO1} ->
			throw({error, {bad_option_value, Opt}});
		    false ->
			Opts
		end,
    RestOpts2 = case check_opt(nodedown_reason, RestOpts1) of
		    {true, nodedown_reason, RO2} ->
			RO2;
		    false ->
			RestOpts1
		end,
    case RestOpts2 of
	[] ->
	    %% This should never happen since we only call this function
	    %% when we know there is an error in the option list
	    {error, internal_error};
	_ ->
	    {error, {unknown_options, RestOpts2}}
    end;
check_options(Opts) when is_map(Opts) ->
    BadMap0 = case maps:find(connection_id, Opts) of
                  error ->
                      Opts;
                  {ok, CIdBool} when is_boolean(CIdBool) ->
                      maps:remove(connection_id, Opts);
                   {ok, BadCIdVal} ->
                      throw({error,
                             {bad_option_value,
                              #{connection_id => BadCIdVal}}})
              end,
    BadMap1 = case maps:find(nodedown_reason, BadMap0) of
                  error ->
                      BadMap0;
                  {ok, NRBool} when is_boolean(NRBool) ->
                      maps:remove(nodedown_reason, BadMap0);
                  {ok, BadNRVal} ->
                      throw({error,
                             {bad_option_value,
                              #{nodedown_reason => BadNRVal}}})
              end,
    BadMap2 = case maps:find(node_type, BadMap1) of
                  error ->
                      BadMap1;
                  {ok, NTVal} when NTVal == visible; NTVal == hidden; NTVal == all ->
                      maps:remove(node_type, BadMap1);
                  {ok, BadNTVal} ->
                      throw({error,
                             {bad_option_value,
                              #{node_type => BadNTVal}}})
              end,
    if map_size(BadMap2) == 0 ->
	    {error, internal_error};
       true ->
            throw({error, {unknown_options, BadMap2}})
    end;
check_options(Opts) ->
    {error, {invalid_options, Opts}}.
    

mk_monitor_nodes_error(Flag, _Opts) when Flag =/= true, Flag =/= false ->
    error;
mk_monitor_nodes_error(_Flag, Opts) ->
    case catch check_options(Opts) of
	{error, _} = Error ->
	    Error;
	UnexpectedError ->
	    {error, {internal_error, UnexpectedError}}
    end.

% -------------------------------------------------------------

do_disconnect(Node, State) ->
    case ets:lookup(sys_dist, Node) of
	[Conn] when Conn#connection.state =:= up ->
	    disconnect_ctrlr(Conn#connection.ctrlr, State);
	[Conn] when Conn#connection.state =:= up_pending ->
	    disconnect_ctrlr(Conn#connection.ctrlr, State);
	_ ->
	    {false, State}
    end.

disconnect_ctrlr(Ctrlr, State) ->
    exit(Ctrlr, disconnect),
    receive
        {'EXIT',Ctrlr,Reason} ->
            {_,State1} = handle_exit(Ctrlr, Reason, State),
            {true, State1}
    end.

%%
%%
%%

%% Return a list of all nodes that are 'up' and not hidden.
get_nodes_up_normal() ->
    ets:select(sys_dist, [{#connection{node = '$1',
                                       state = up,
                                       type = normal,
                                       _ = '_'},
                           [],
                           ['$1']}]).

ticker(Kernel, Tick) when is_integer(Tick) ->
    process_flag(priority, max),
    ?tckr_dbg(ticker_started),
    ticker_loop(Kernel, Tick).

ticker_loop(Kernel, Tick) ->
    receive
	{new_ticktime, NewTick} ->
	    ?tckr_dbg({ticker_changed_time, Tick, NewTick}),
	    ?MODULE:ticker_loop(Kernel, NewTick)
    after Tick ->
	    Kernel ! tick,
	    ?MODULE:ticker_loop(Kernel, Tick)
    end.

start_aux_ticker(NewTick, OldTick, TransitionPeriod) ->
    spawn_link(?MODULE, aux_ticker,
	       [self(), NewTick, OldTick, TransitionPeriod]).

aux_ticker(NetKernel, NewTick, OldTick, TransitionPeriod) ->
    process_flag(priority, max),
    ?tckr_dbg(aux_ticker_started),
    TickInterval = case NewTick > OldTick of
		       true  -> OldTick;
		       false -> NewTick
		   end,
    NoOfTicks = case TransitionPeriod > 0 of
		    true ->
			%% 1 tick to start
			%% + ticks to cover the transition period
			1 + (((TransitionPeriod - 1) div TickInterval) + 1);
		    false ->
			1
		end,
    aux_ticker1(NetKernel, TickInterval, NoOfTicks).

aux_ticker1(NetKernel, _, 1) ->
    NetKernel ! transition_period_end,
    NetKernel ! aux_tick,
    bye;
aux_ticker1(NetKernel, TickInterval, NoOfTicks) ->
    NetKernel ! aux_tick,
    receive
    after TickInterval ->
	    aux_ticker1(NetKernel, TickInterval, NoOfTicks-1)
    end.

send(_From,To,Mess) ->
    case whereis(To) of
	undefined ->
	    Mess;
	P when is_pid(P) ->
	    P ! Mess
    end.

-ifdef(UNUSED).

safesend(Name,Mess) when is_atom(Name) ->
    case whereis(Name) of
	undefined ->
	    Mess;
	P when is_pid(P) ->
	    P ! Mess
    end;
safesend(Pid, Mess) -> Pid ! Mess.

-endif.

do_spawn(SpawnFuncArgs, SpawnOpts, State) ->
    [_,From|_] = SpawnFuncArgs,
    case catch spawn_opt(?MODULE, spawn_func, SpawnFuncArgs, SpawnOpts) of
	{'EXIT', {Reason,_}} ->
            async_reply({reply, {'EXIT', {Reason,[]}}, State}, From);
	{'EXIT', Reason} ->
	    async_reply({reply, {'EXIT', {Reason,[]}}, State}, From);
	_ ->
	    {noreply,State}
    end.

%% This code is really intricate. The link will go first and then comes
%% the pid, This means that the client need not do a network link.
%% If the link message would not arrive, the runtime system shall
%% generate a nodedown message

spawn_func(link,{From,Tag},M,F,A,Gleader) ->
    link(From),
    gen_server:reply({From,Tag},self()),  %% ahhh
    group_leader(Gleader,self()),
    apply(M,F,A);
spawn_func(_,{From,Tag},M,F,A,Gleader) ->
    gen_server:reply({From,Tag},self()),  %% ahhh
    group_leader(Gleader,self()),
    apply(M,F,A).

%% -----------------------------------------------------------
%% Set up connection to a new node.
%% -----------------------------------------------------------

setup(Node, ConnId, Type, From, State) ->
    case setup_check(Node, State) of
		{ok, L} ->
		    Mod = L#listen.module,
		    LAddr = L#listen.address,
		    MyNode = State#state.node,
		    Pid = Mod:setup(Node,
				    Type,
				    MyNode,
				    State#state.type,
				    State#state.connecttime),
		    Addr = LAddr#net_address {
					      address = undefined,
					      host = undefined },
                    Waiting = case From of
                                  noreply -> [];
                                  _ -> [From]
                              end,
		    ets:insert(sys_dist, #connection{node = Node,
                                                     conn_id = ConnId,
						     state = pending,
						     owner = Pid,
						     waiting = Waiting,
						     address = Addr,
						     type = normal,
                                                     remote_name_type = static}),
		    {ok, Pid};
		Error ->
		    Error
    end.

setup_check(Node, State) ->
    Allowed = State#state.allowed,
    case lists:member(Node, Allowed) of
	false when Allowed =/= [] ->
	    error_msg("** Connection attempt with "
		      "disallowed node ~w ** ~n", [Node]),
	    {error, bad_node};
       _ ->
            case select_mod(Node, State#state.listen) of
                {ok, _L}=OK -> OK;
                Error -> Error
            end
    end.

%%
%% Find a module that is willing to handle connection setup to Node
%%
select_mod(Node, [L|Ls]) ->
    Mod = L#listen.module,
    case Mod:select(Node) of
	true -> {ok, L};
	false -> select_mod(Node, Ls)
    end;
select_mod(Node, []) ->
    {error, {unsupported_address_type, Node}}.

get_proto_mod(Family,Protocol,[L|Ls]) ->
    A = L#listen.address,
    if  L#listen.accept =/= undefined,
        A#net_address.family =:= Family,
       A#net_address.protocol =:= Protocol ->
	    {ok, L#listen.module};
       true ->
	    get_proto_mod(Family,Protocol,Ls)
    end;
get_proto_mod(_Family, _Protocol, []) ->
    error.

%% -------- Initialisation functions ------------------------

init_node(Name, LongOrShortNames, CleanHalt, Listen) ->
    case create_name(Name, LongOrShortNames, 1) of
	{ok,Node} ->
	    case start_protos(Node, CleanHalt, Listen) of
		{ok, Ls} ->
		    {ok, Node, Ls};
		Error ->
		    Error
	    end;
	Error ->
	    Error
    end.

%% Create the node name
create_name(Name, LongOrShortNames, Try) ->
    put(longnames, case LongOrShortNames of
		       shortnames -> false;
		       longnames -> true
		   end),
    {Head,Host1} = create_hostpart(Name, LongOrShortNames),
    case Host1 of
	{ok,HostPart} ->
            case valid_name_head(Head) of
                true ->
                    {ok,list_to_atom(Head ++ HostPart)};
                false ->
                    error_logger:info_msg("Invalid node name!\n"
                                          "Please check your configuration\n"),
                    {error, badarg}
            end;
	{error,long} when Try =:= 1 ->
	    %% It could be we haven't read domain name from resolv file yet
	    inet_config:do_load_resolv(os:type(), longnames),
	    create_name(Name, LongOrShortNames, 0);
        {error, hostname_not_allowed} ->
            error_logger:info_msg("Invalid node name!\n"
                                  "Please check your configuration\n"),
            {error, badarg};
	{error,Type} ->
	    error_logger:info_msg(
	      lists:concat(["Can't set ", Type, " node name!\n"
			    "Please check your configuration\n"])),
	    {error,badarg}
    end.

create_hostpart(Name, LongOrShortNames) ->
    {Head,Host} = split_node(Name),
    Host1 = case {Host,LongOrShortNames} of
		{[$@,_|_] = Host,longnames} ->
                    validate_hostname(Host);
		{[$@,_|_],shortnames} ->
		    case lists:member($.,Host) of
			true -> {error,short};
			_ ->
                            validate_hostname(Host)
		    end;
		{_,shortnames} ->
		    case inet_db:gethostname() of
			H when is_list(H), length(H)>0 ->
			    {ok,"@" ++ H};
			_ ->
			    {error,short}
		    end;
		{_,longnames} ->
		    case {inet_db:gethostname(),inet_db:res_option(domain)} of
			{H,D} when is_list(D), is_list(H),
                        length(D)> 0, length(H)>0 ->
			    {ok,"@" ++ H ++ "." ++ D};
			_ ->
			    {error,long}
		    end
	    end,
    {Head,Host1}.

validate_hostname([$@|HostPart] = Host) ->
    {ok, MP} = re:compile("^[!-ÿ]*$", [unicode]),
    case re:run(HostPart, MP) of
        {match, _} ->
            {ok, Host};
        nomatch ->
            {error, hostname_not_allowed}
    end.

valid_name_head(Head) ->
    {ok, MP} = re:compile("^[0-9A-Za-z_\\-]+$", [unicode]),
        case re:run(Head, MP) of
            {match, _} ->
                true;
            nomatch ->
                false
    end.

split_node(Name) ->
    lists:splitwith(fun(C) -> C =/= $@ end, atom_to_list(Name)).

%%
%%
%%
protocol_childspecs() ->
    case init:get_argument(proto_dist) of
	{ok, [Protos]} ->
	    protocol_childspecs(Protos);
	_ ->
	    protocol_childspecs(["inet_tcp"])
    end.

protocol_childspecs([]) ->
    [];
protocol_childspecs([H|T]) ->
    Mod = list_to_atom(H ++ "_dist"),
    case (catch Mod:childspecs()) of
	{ok, Childspecs} when is_list(Childspecs) ->
	    Childspecs ++ protocol_childspecs(T);
	_ ->
	    protocol_childspecs(T)
    end.

%%
%% epmd_module argument -> module_name of erl_epmd or similar gen_server_module.
%%

epmd_module() ->
    case init:get_argument(epmd_module) of
        {ok,[[Module | _] | _]} ->
	    list_to_atom(Module);
	_ ->
	    erl_epmd
    end.

%%
%% -dist_listen argument -> whether the erlang distribution should listen for connections
%%
<<<<<<< HEAD
dist_listen() ->
    case erts_internal:dynamic_node_name() of
        true ->
            false;
        false ->
            case init:get_argument(dist_listen) of
                {ok,[[DoListen]]} ->
                    list_to_atom(DoListen) =/= false;
                _ ->
                    true
            end
=======

dist_listen_argument() ->
    case init:get_argument(dist_listen) of
        {ok,[["false" | _] | _]} ->
            false;
        _ ->
            true
    end.

%%%
%%% -hidden command line argument
%%%

hidden_argument() ->
    case init:get_argument(hidden) of
        {ok,[[] | _]} ->
            true;
        {ok,[["true" | _] | _]} ->
            true;
        _ ->
            false
>>>>>>> 4984ae4f
    end.

%%
%% Start all protocols
%%

start_protos(Node, CleanHalt, Listen) ->
    case init:get_argument(proto_dist) of
	{ok, [Protos]} ->
	    start_protos(Node, Protos, CleanHalt, Listen);
	_ ->
	    start_protos(Node, ["inet_tcp"], CleanHalt, Listen)
    end.

start_protos(Node, Ps, CleanHalt, Listen) ->
    Listeners = case Listen of
                    false -> start_protos_no_listen(Node, Ps, [], CleanHalt);
                    _ -> start_protos_listen(Node, Ps, CleanHalt)
                end,
    case Listeners of
	[] ->
	    case CleanHalt of
		true -> halt(1);
		false -> {error, badarg}
	    end;
	Ls ->
	    {ok, Ls}
    end.

start_protos_no_listen(Node, [Proto | Ps], Ls, CleanHalt) ->
    {Name, "@"++_Host}  = split_node(Node),
    Ok = case Name of
             "undefined" ->
                 erts_internal:dynamic_node_name(true),
                 true;
             _ ->
                 (set_node(Node, create_creation()) =:= ok)
         end,
    case Ok of
        true ->
            auth:sync_cookie(),
            Mod = list_to_atom(Proto ++ "_dist"),
            L = #listen {
                   listen = undefined,
                   address = Mod:address(),
                   accept = undefined,
                   module = Mod },
            start_protos_no_listen(Node, Ps, [L|Ls], CleanHalt);
        false ->
            S = "invalid node name: " ++ atom_to_list(Node),
            proto_error(CleanHalt, Proto, S),
            start_protos_no_listen(Node, Ps, Ls, CleanHalt)
    end;
start_protos_no_listen(_Node, [], Ls, _CleanHalt) ->
    Ls.

create_creation() ->
    Cr = try binary:decode_unsigned(crypto:strong_rand_bytes(4)) of
             Creation ->
                 Creation
         catch _:_ ->
                 rand:uniform((1 bsl 32)-1)
         end,
    wrap_creation(Cr).

next_creation(Creation) ->
    wrap_creation(Creation + 1).

%% Avoid small creations 0,1,2,3
wrap_creation(Cr) when Cr >= 4 andalso Cr < (1 bsl 32) ->
    Cr;
wrap_creation(Cr) ->
    wrap_creation((Cr + 4) band ((1 bsl 32) - 1)).
    

start_protos_listen(Node, Ps, CleanHalt) ->
    case split_node(Node) of
        {"undefined", _} ->
            error({internal_error, "Dynamic node name and dist listen both enabled"});
        {Name, "@"++Host} ->
            start_protos_listen(list_to_atom(Name), Host, Node, Ps, [], CleanHalt)
    end.
start_protos_listen(Name, Host, Node, [Proto | Ps], Ls, CleanHalt) ->
    Mod = list_to_atom(Proto ++ "_dist"),
    try try Mod:listen(Name,Host)
        catch error:undef ->
                Mod:listen(Name)
        end of
        {ok, {Socket, Address, Creation}} ->
            case set_node(Node, Creation) of
                ok ->
                    AcceptPid = Mod:accept(Socket),
                    auth:sync_cookie(),
                    L = #listen{
                           listen = Socket,
                           address = Address,
                           accept = AcceptPid,
                           module = Mod },
                    start_protos_listen(Name, Host, Node, Ps, [L|Ls], CleanHalt);
                _ ->
                    Mod:close(Socket),
                    S = "invalid node name: " ++ atom_to_list(Node),
                    proto_error(CleanHalt, Proto, S),
                    start_protos_listen(Name, Host, Node, Ps, Ls, CleanHalt)
            end;
        {error, duplicate_name} ->
            S = "the name " ++ atom_to_list(Node) ++
                " seems to be in use by another Erlang node",
            proto_error(CleanHalt, Proto, S),
            start_protos_listen(Name, Host, Node, Ps, Ls, CleanHalt);
        {error, Reason} ->
            register_error(CleanHalt, Proto, Reason),
            start_protos_listen(Name, Host, Node, Ps, Ls, CleanHalt)
    catch error:undef ->
            proto_error(CleanHalt, Proto, "not supported"),
            start_protos_listen(Name, Host, Node, Ps, Ls, CleanHalt);
          _:Reason ->
            register_error(CleanHalt, Proto, Reason),
            start_protos_listen(Name, Host, Node, Ps, Ls, CleanHalt)
    end;
start_protos_listen(_Name, _Host, _Node, [], Ls, _CleanHalt) ->
    Ls.

register_error(false, Proto, Reason) ->
    S = io_lib:format("register/listen error: ~p", [Reason]),
    proto_error(false, Proto, lists:flatten(S));
register_error(true, Proto, Reason) ->
    S = "Protocol '" ++ Proto ++ "': register/listen error: ",
    erlang:display_string(S),
    erlang:display(Reason).

proto_error(CleanHalt, Proto, String) ->
    S = "Protocol '" ++ Proto ++ "': " ++ String ++ "\n",
    case CleanHalt of
	false ->
	    error_logger:info_msg(S);
	true ->
	    erlang:display_string(S)
    end.

set_node(Node, Creation) when Creation < 0 ->
    set_node(Node, create_creation());
set_node(Node, Creation) when node() =:= nonode@nohost ->
    case catch erlang:setnode(Node, Creation) of
        true ->
            ok;
        {'EXIT',Reason} ->
            {error,Reason}
    end;
set_node(Node, _Creation) when node() =:= Node ->
    ok.

connecttime() ->
    case application:get_env(kernel, net_setuptime) of
	{ok,Time} when is_number(Time), Time >= 120 ->
	    120 * 1000;
	{ok,Time} when is_number(Time), Time > 0 ->
	    round(Time * 1000);
	_ ->
	    ?SETUPTIME
    end.

%% -------- End initialisation functions --------------------

%% ------------------------------------------------------------
%% Node information.
%% ------------------------------------------------------------

get_node_info(Node) ->
    case ets:lookup(sys_dist, Node) of
        [#connection{owner = Owner, state = up, address = Addr, type = Type}] ->
            MRef = monitor(process, Owner),
            Owner ! {self(), get_status},
            receive
                {Owner, get_status, {ok, Read, Write}} ->
                    demonitor(MRef, [flush]),
                    {ok, [{owner, Owner}, {state, up}, {address, Addr},
                        {type, Type}, {in, Read}, {out, Write}]};
                {'DOWN', MRef, process, Owner, _Info} ->
                    {error, bad_node}
            end;
        [#connection{owner = Owner, state = State, address = Addr, type = Type}] ->
            {ok, [{owner, Owner}, {state, State}, {address, Addr},
                  {type, Type}, {in, 0}, {out, 0}]};
        _ ->
            {error, bad_node}
    end.

get_node_info(Node, Key) ->
    case get_node_info(Node) of
        {ok, Info} ->
            case lists:keyfind(Key, 1, Info) of
                {Key, Value} ->
                    {ok, Value};
                false ->
                    {error, invalid_key}
            end;
        {error, bad_node} ->
            {error, bad_node}
    end.


get_nodes_info() ->
    Conns = ets:select(sys_dist, [{#connection{_ = '_'}, [], ['$_']}]),
    Info = multi_info(Conns, {self(), get_status}, #{}, []),
    {ok, Info}.

multi_info([], _Msg, PidToRef, NodeInfos) ->
    multi_receive(PidToRef, NodeInfos);
multi_info([#connection{owner = Owner, state = up} = Conn | Conns], Msg, PidToRef, NodeInfos) ->
    % connection is up, try to figure out in/out bytes
    MRef = erlang:monitor(process, Owner),
    Owner ! Msg,
    multi_info(Conns, Msg, maps:put(Owner, {MRef, Conn}, PidToRef), NodeInfos);
multi_info([#connection{node = Node, owner = Owner, type = Type,
    state = State, address = Addr} | Conns], Msg, PidToRef, NodeInfos) ->
    % connection is not up: in/out bytes are zero
    multi_info(Conns, Msg, PidToRef, [
        {Node, [{owner, Owner}, {state, State}, {address, Addr}, {type, Type}, {in, 0}, {out, 0}]}
        | NodeInfos]).

multi_receive(PidToRef, NodeInfos) when map_size(PidToRef) =:= 0 ->
    NodeInfos;
multi_receive(PidToRef, NodeInfos) ->
    receive
        {DistProc, get_status, {ok, Read, Write}} ->
            {{MRef, #connection{node = Node, owner = Owner, type = Type,
                state = State, address = Addr}}, NewRefs} = maps:take(DistProc, PidToRef),
            erlang:demonitor(MRef, [flush]),
            multi_receive(NewRefs, [
                {Node, [{owner, Owner}, {state, State}, {address, Addr}, {type, Type}, {in, Read}, {out, Write}]}
                | NodeInfos]);
        {'DOWN', _MRef, process, Pid, _Info} ->
            % connection went down: reproducing compatible behaviour with
            %   not showing any information about this connection
            multi_receive(maps:remove(Pid, PidToRef), NodeInfos)
    end.

%% ------------------------------------------------------------
%% Misc. functions
%% ------------------------------------------------------------

reply_waiting(_Node, Waiting, Rep) ->
    case Rep of
	false ->
	    ?connect_failure(_Node, {setup_process, failure});
	_ ->
	    ok
    end,
    reply_waiting1(lists:reverse(Waiting), Rep).

reply_waiting1([From|W], Rep) ->
    async_gen_server_reply(From, Rep),
    reply_waiting1(W, Rep);
reply_waiting1([], _) ->
    ok.

-ifdef(UNUSED).

delete_all(From, [From |Tail]) -> delete_all(From, Tail);
delete_all(From, [H|Tail]) ->  [H|delete_all(From, Tail)];
delete_all(_, []) -> [].

-endif.

all_atoms([]) -> true;
all_atoms([N|Tail]) when is_atom(N) ->
    all_atoms(Tail);
all_atoms(_) -> false.

%% It is assumed that only net_kernel uses restart_ticker()
restart_ticker(Time) ->
    ?tckr_dbg(restarting_ticker),
    self() ! aux_tick,
    spawn_link(?MODULE, ticker, [self(), Time]).

%% ------------------------------------------------------------
%% Print status information.
%% ------------------------------------------------------------

print_info() ->
    nformat("Node", "State", "Type", "In", "Out", "Address"),
    {ok, NodesInfo} = nodes_info(),
    {In,Out} = lists:foldl(fun display_info/2, {0,0}, NodesInfo),
    nformat("Total", "", "",
	    integer_to_list(In), integer_to_list(Out), "").

display_info({Node, Info}, {I,O}) ->
    State = atom_to_list(fetch(state, Info)),
    In = fetch(in, Info),
    Out = fetch(out, Info),
    Type = atom_to_list(fetch(type, Info)),
    Address = fmt_address(fetch(address, Info)),
    nformat(atom_to_list(Node), State, Type,
	    integer_to_list(In), integer_to_list(Out), Address),
    {I+In,O+Out}.

fmt_address(undefined) ->
    "-";
fmt_address(A) ->
    case A#net_address.family of
	inet ->
	    case A#net_address.address of
		{IP,Port} ->
		    inet_parse:ntoa(IP) ++ ":" ++ integer_to_list(Port);
		_ -> "-"
	    end;
	inet6 ->
	    case A#net_address.address of
		{IP,Port} ->
		    inet_parse:ntoa(IP) ++ "/" ++ integer_to_list(Port);
		_ -> "-"
	    end;
	_ ->
	    lists:flatten(io_lib:format("~p", [A#net_address.address]))
    end.

fetch(Key, Info) ->
    case lists:keysearch(Key, 1, Info) of
	{value, {_, Val}} -> Val;
	false -> 0
    end.

nformat(A1, A2, A3, A4, A5, A6) ->
    io:format("~-20s ~-7s ~-6s ~8s ~8s ~s~n", [A1,A2,A3,A4,A5,A6]).

print_info(Node) ->
    case node_info(Node) of
	{ok, Info} ->
	    State = fetch(state, Info),
	    In = fetch(in, Info),
	    Out = fetch(out, Info),
	    Type = fetch(type, Info),
	    Address = fmt_address(fetch(address, Info)),
	    io:format("Node     = ~p~n"
		      "State    = ~p~n"
		      "Type     = ~p~n"
		      "In       = ~p~n"
		      "Out      = ~p~n"
		      "Address  = ~s~n",
		      [Node, State, Type, In, Out, Address]);
	Error ->
	    Error
    end.

verbose(Term, Level, #state{verbose = Verbose}) when Verbose >= Level ->
    error_logger:info_report({net_kernel, Term});
verbose(_, _, _) ->
    ok.

getnode(P) when is_pid(P) -> node(P);
getnode(P) -> P.

return_call({noreply, _State}=R, _From) ->
    R;
return_call(R, From) ->
    async_reply(R, From).

async_reply({reply, Msg, State}, From) ->
    async_gen_server_reply(From, Msg),
    {noreply, State}.

async_gen_server_reply(From, Msg) ->
    {Pid, Tag} = From,
    M = {Tag, Msg},
    try erlang:send(Pid, M, [nosuspend, noconnect]) of
        ok ->
            ok;
        nosuspend ->
            _ = spawn(fun() -> catch erlang:send(Pid, M, [noconnect]) end),
	    ok;
        noconnect ->
            ok % The gen module takes care of this case.
    catch
        _:_ -> ok
    end.

call_owner(Owner, Msg) ->
    Mref = monitor(process, Owner),
    Owner ! {self(), Mref, Msg},
    receive
	{Mref, Reply} ->
	    erlang:demonitor(Mref, [flush]),
	    {ok, Reply};
	{'DOWN', Mref, _, _, _} ->
	    error
    end.

-spec setopts(Node, Options) -> ok | {error, Reason} | ignored when
      Node :: node() | new,
      Options :: [inet:socket_setopt()],
      Reason :: inet:posix() | noconnection.

setopts(Node, Opts) when is_atom(Node), is_list(Opts) ->
    request({setopts, Node, Opts}).

setopts_new(Opts, State) ->
    %% First try setopts on listening socket(s)
    %% Bail out on failure.
    %% If successful, we are pretty sure Opts are ok
    %% and we continue with config params and pending connections.
    case setopts_on_listen(Opts, State#state.listen) of
	ok ->
	    setopts_new_1(Opts);
	Fail -> Fail
    end.

setopts_on_listen(_, []) -> ok;
setopts_on_listen(Opts, [#listen {listen = LSocket, module = Mod} | T]) ->
    try Mod:setopts(LSocket, Opts) of
	ok ->
	    setopts_on_listen(Opts, T);
	Fail -> Fail
    catch
	error:undef -> {error, enotsup}
    end.

setopts_new_1(Opts) ->
    ConnectOpts = case application:get_env(kernel, inet_dist_connect_options) of
		      {ok, CO} -> CO;
		      _ -> []
		  end,
    application:set_env(kernel, inet_dist_connect_options,
			merge_opts(Opts,ConnectOpts)),
    ListenOpts = case application:get_env(kernel, inet_dist_listen_options) of
		     {ok, LO} -> LO;
		     _ -> []
		 end,
    application:set_env(kernel, inet_dist_listen_options,
			merge_opts(Opts, ListenOpts)),
    case lists:keyfind(nodelay, 1, Opts) of
	{nodelay, ND} when is_boolean(ND) ->
	    application:set_env(kernel, dist_nodelay, ND);
	_ -> ignore
    end,

    %% Update any pending connections
    PendingConns = ets:select(sys_dist, [{'_',
					  [{'=/=',{element,#connection.state,'$_'},up}],
					  ['$_']}]),
    lists:foreach(fun(#connection{state = pending, owner = Owner}) ->
			  call_owner(Owner, {setopts, Opts});
		     (#connection{state = up_pending, pending_owner = Owner}) ->
			  call_owner(Owner, {setopts, Opts});
		     (_) -> ignore
		  end, PendingConns),
    ok.

merge_opts([], B) ->
    B;
merge_opts([H|T], B0) ->
    {Key, _} = H,
    B1 = lists:filter(fun({K,_}) -> K =/= Key end, B0),
    merge_opts(T, [H | B1]).

-spec getopts(Node, Options) ->
	{'ok', OptionValues} | {'error', Reason} | ignored when
      Node :: node(),
      Options :: [inet:socket_getopt()],
      OptionValues :: [inet:socket_setopt()],
      Reason :: inet:posix() | noconnection.

getopts(Node, Opts) when is_atom(Node), is_list(Opts) ->
    request({getopts, Node, Opts}).<|MERGE_RESOLUTION|>--- conflicted
+++ resolved
@@ -1980,19 +1980,6 @@
 %%
 %% -dist_listen argument -> whether the erlang distribution should listen for connections
 %%
-<<<<<<< HEAD
-dist_listen() ->
-    case erts_internal:dynamic_node_name() of
-        true ->
-            false;
-        false ->
-            case init:get_argument(dist_listen) of
-                {ok,[[DoListen]]} ->
-                    list_to_atom(DoListen) =/= false;
-                _ ->
-                    true
-            end
-=======
 
 dist_listen_argument() ->
     case init:get_argument(dist_listen) of
@@ -2014,7 +2001,6 @@
             true;
         _ ->
             false
->>>>>>> 4984ae4f
     end.
 
 %%
