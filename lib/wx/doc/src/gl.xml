--- conflicted
+++ resolved
@@ -7,11 +7,7 @@
 <erlref>
 <header>
   <copyright>
-<<<<<<< HEAD
-    <year>2020</year>
-=======
     <year>2020</year><year>2023</year>
->>>>>>> c487c0ea
     <holder>Ericsson AB. All Rights Reserved.</holder></copyright>
   <legalnotice>
       Licensed under the Apache License, Version 2.0 (the "License");
