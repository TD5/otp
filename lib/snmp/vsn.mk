#-*-makefile-*-   ; force emacs to enter makefile-mode

# %CopyrightBegin%
# 
# Copyright Ericsson AB 1997-2010. All Rights Reserved.
# 
# The contents of this file are subject to the Erlang Public License,
# Version 1.1, (the "License"); you may not use this file except in
# compliance with the License. You should have received a copy of the
# Erlang Public License along with this software. If not, it can be
# retrieved online at http://www.erlang.org/.
# 
# Software distributed under the License is distributed on an "AS IS"
# basis, WITHOUT WARRANTY OF ANY KIND, either express or implied. See
# the License for the specific language governing rights and limitations
# under the License.
# 
# %CopyrightEnd%

SNMP_VSN = 4.17.1
PRE_VSN  =
<<<<<<< HEAD
APP_VSN  = "snmp-$(SNMP_VSN)$(PRE_VSN)"
=======
APP_VSN  = "snmp-$(SNMP_VSN)$(PRE_VSN)"

TICKETS = OTP-8761

TICKETS_4_17 = OTP-8478

TICKETS_4_16_2 = \
	OTP-8563 \
	OTP-8574 \
	OTP-8594 \
	OTP-8595 \
	OTP-8646 \
	OTP-8648

TICKETS_4_16_1 = \
	OTP-8480 \
	OTP-8481

TICKETS_4_16 = \
	OTP-8395 \
	OTP-8433 \
	OTP-8442

TICKETS_4_15 = \
	OTP-8229 \
	OTP-8249

TICKETS_4_14 = \
	OTP-8223 \
	OTP-8228 \
	OTP-8237

TICKETS_4_13_5 = \
	OTP-8116 \
	OTP-8120 \
	OTP-8181 \
	OTP-8182
>>>>>>> 6c00708e
<|MERGE_RESOLUTION|>--- conflicted
+++ resolved
@@ -19,44 +19,4 @@
 
 SNMP_VSN = 4.17.1
 PRE_VSN  =
-<<<<<<< HEAD
-APP_VSN  = "snmp-$(SNMP_VSN)$(PRE_VSN)"
-=======
-APP_VSN  = "snmp-$(SNMP_VSN)$(PRE_VSN)"
-
-TICKETS = OTP-8761
-
-TICKETS_4_17 = OTP-8478
-
-TICKETS_4_16_2 = \
-	OTP-8563 \
-	OTP-8574 \
-	OTP-8594 \
-	OTP-8595 \
-	OTP-8646 \
-	OTP-8648
-
-TICKETS_4_16_1 = \
-	OTP-8480 \
-	OTP-8481
-
-TICKETS_4_16 = \
-	OTP-8395 \
-	OTP-8433 \
-	OTP-8442
-
-TICKETS_4_15 = \
-	OTP-8229 \
-	OTP-8249
-
-TICKETS_4_14 = \
-	OTP-8223 \
-	OTP-8228 \
-	OTP-8237
-
-TICKETS_4_13_5 = \
-	OTP-8116 \
-	OTP-8120 \
-	OTP-8181 \
-	OTP-8182
->>>>>>> 6c00708e
+APP_VSN  = "snmp-$(SNMP_VSN)$(PRE_VSN)"