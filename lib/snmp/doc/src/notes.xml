--- conflicted
+++ resolved
@@ -33,102 +33,20 @@
   </header>
 
 
-  <section>
-<<<<<<< HEAD
-    <title>SNMP Development Toolkit 4.24.2</title>
-    <p>Version 4.24.2 supports code replacement in runtime from/to
-    version 4.24.1, 4.24, 4.23.1 and 4.23. </p>
-
-    <section>
-      <title>Improvements and new features</title>
-<!--
-      <p>-</p>
--->
-
-      <list type="bulleted">
-        <item>
-          <p>[agent] Improved documentation for the functions for 
-	  loading and unloading mibs, 
-	  see <seealso marker="snmpa#load_mibs">load_mibs</seealso> and 
-	  <seealso marker="snmpa#unload_mibs">unload_mibs</seealso> for 
-	  more info. </p>
-          <p>Also added new functions for loading and unloading a single mib, 
-	  see <seealso marker="snmpa#load_mib">load_mib</seealso> and 
-	  <seealso marker="snmpa#unload_mib">unload_mib</seealso> for 
-	  more info. </p>
-          <p>Own Id: OTP-11216</p>
-        </item>
-
-      </list>
-
-    </section>
-
-    <section>
-      <title>Fixed Bugs and Malfunctions</title>
-      <p>-</p>
-
-<!--
-      <list type="bulleted">
-        <item>
-          <p>[agent] 
-	  see <seealso marker="snmpa#load_mibs">load_mibs</seealso> and 
-	  <seealso marker="snmpa#unload_mibs">unload_mibs</seealso>. </p>
-          <p>Own Id: OTP-11216</p>
-        </item>
-
-      </list>
--->
-
-    </section>
-
-    <section>
-      <title>Incompatibilities</title>
-=======
-    <title>SNMP Development Toolkit 4.22.3</title>
-    <p>Version 4.22.3 supports code replacement in runtime from/to
-    version 4.22.2, 4.22.1, 4.22, 
-    4.21.7 4.21.6 4.21.5, 4.21.4, 4.21.3, 4.21.2, 4.21.1 and 4.21. </p>
-
-    <section>
-      <title>Improvements and new features</title>
->>>>>>> 57abd27e
-      <p>-</p>
-
-<!--
-      <list type="bulleted">
-        <item>
-<<<<<<< HEAD
-          <p>[manager] The old Addr-and-Port based API functions, previously
-	  long deprecated and marked for deletion in R16B, has now been
-	  removed. </p>
-          <p>Own Id: OTP-10027</p>
-        </item>
-
-      </list>
--->
-    </section>
-
-  </section> <!-- 4.24.2 -->
-
-
-  <section>
-    <title>SNMP Development Toolkit 4.24.1</title>
-    <p>Version 4.24.1 supports code replacement in runtime from/to
-    version 4.24, 4.23.1 and 4.23. </p>
-
-    <section>
-      <title>Improvements and new features</title>
-      <p>-</p>
-
-<!--
-      <list type="bulleted">
-        <item>
-          <p>[agent,manager] Updated to support the new crypto interface. </p>
-          <p>Own Id: OTP-11009</p>
-        </item>
-
-=======
-          <p>[agent] Errors in <c>vacmAccessTable</c> RowStatus handling.
+
+  <section>
+    <title>SNMP Development Toolkit 4.25</title>
+    <p>Version 4.25 supports code replacement in runtime from/to
+    version 4.24.2, 4.24.1, 4.24, 4.23.1 and 4.23. </p>
+    
+    <section>
+      <title>Improvements and new features</title>
+      <p>-</p>
+      
+<!--
+      <list type="bulleted">
+	<item>
+	  <p>[agent] Errors in <c>vacmAccessTable</c> RowStatus handling.
 	  There are problems with the handling of vacmAccessTableStatus 
 	  that cause some SNMP test suites to report errors.
 	  Most notably, erroneous set operations frequently cause "genErr" 
@@ -142,21 +60,139 @@
 	  <p>Stefan Zegenhagen</p>
 	  <p>Own Id: OTP-10164</p>
         </item>
->>>>>>> 57abd27e
-      </list>
--->
-
-    </section>
-
-    <section>
-      <title>Fixed Bugs and Malfunctions</title>
-<!--
-      <p>-</p>
--->
-
-      <list type="bulleted">
-        <item>
-<<<<<<< HEAD
+      </list>
+-->
+
+    </section>
+
+    <section>
+      <title>Fixed Bugs and Malfunctions</title>
+<!--
+      <p>-</p>
+-->
+
+      <list type="bulleted">
+        <item>
+          <p>When converting an Audit Trail Log to text, a corrupt
+	  log entry could cause the entire conversion to fail. </p>
+	  <p>Also, for a log with sequence numbers, failing to 
+	  decode a log entry would cause the conversion to fail
+	  (not because of the failed decode, but because of the 
+	  failure to write the error message). </p>
+          <p>Own Id: OTP-111453</p>
+          <p>Aux Id: Seq 12459</p>
+        </item>
+
+      </list>
+
+    </section>
+
+    <section>
+      <title>Incompatibilities</title>
+      <p>-</p>
+    </section>
+
+  </section> <!-- 4.25 -->
+
+
+
+
+  <section>
+    <title>SNMP Development Toolkit 4.24.2</title>
+    <p>Version 4.24.2 supports code replacement in runtime from/to
+    version 4.24.1, 4.24, 4.23.1 and 4.23. </p>
+
+    <section>
+      <title>Improvements and new features</title>
+<!--
+      <p>-</p>
+-->
+
+      <list type="bulleted">
+        <item>
+          <p>[agent] Improved documentation for the functions for 
+	  loading and unloading mibs, 
+	  see <seealso marker="snmpa#load_mibs">load_mibs</seealso> and 
+	  <seealso marker="snmpa#unload_mibs">unload_mibs</seealso> for 
+	  more info. </p>
+          <p>Also added new functions for loading and unloading a single mib, 
+	  see <seealso marker="snmpa#load_mib">load_mib</seealso> and 
+	  <seealso marker="snmpa#unload_mib">unload_mib</seealso> for 
+	  more info. </p>
+          <p>Own Id: OTP-11216</p>
+        </item>
+
+      </list>
+
+    </section>
+
+    <section>
+      <title>Fixed Bugs and Malfunctions</title>
+      <p>-</p>
+
+<!--
+      <list type="bulleted">
+        <item>
+          <p>[agent] 
+	  see <seealso marker="snmpa#load_mibs">load_mibs</seealso> and 
+	  <seealso marker="snmpa#unload_mibs">unload_mibs</seealso>. </p>
+          <p>Own Id: OTP-11216</p>
+        </item>
+
+      </list>
+-->
+
+    </section>
+
+    <section>
+      <title>Incompatibilities</title>
+      <p>-</p>
+
+<!--
+      <list type="bulleted">
+        <item>
+          <p>[manager] The old Addr-and-Port based API functions, previously
+	  long deprecated and marked for deletion in R16B, has now been
+	  removed. </p>
+          <p>Own Id: OTP-10027</p>
+        </item>
+
+      </list>
+-->
+    </section>
+
+  </section> <!-- 4.24.2 -->
+
+
+  <section>
+    <title>SNMP Development Toolkit 4.24.1</title>
+    <p>Version 4.24.1 supports code replacement in runtime from/to
+    version 4.24, 4.23.1 and 4.23. </p>
+
+    <section>
+      <title>Improvements and new features</title>
+      <p>-</p>
+
+<!--
+      <list type="bulleted">
+        <item>
+          <p>[agent,manager] Updated to support the new crypto interface. </p>
+          <p>Own Id: OTP-11009</p>
+        </item>
+
+      </list>
+-->
+
+    </section>
+
+    <section>
+      <title>Fixed Bugs and Malfunctions</title>
+<!--
+      <p>-</p>
+-->
+
+      <list type="bulleted">
+        <item>
           <p>[agent] Reading the value of the vacmViewTreeFamilyMask returns 
 	  it in the wrong (internal bitlist) format. </p>
 	  <p>The vacmViewTreeFamilyMask is defined as a bit string in the MIB
@@ -248,24 +284,13 @@
 	  <seealso marker="snmp_config#agent_mib_storage">mib storage</seealso> 
 	  has been added to the agent config options. </p>
 	  <p>Own Id: OTP-11107</p>
-=======
-          <p>When converting an Audit Trail Log to text a corrupt
-	  log entry could cause the entire conversion to fail. </p>
-	  <p>Also, for a log with sequence numbers, failing to 
-	  decode a log entry would cause the conversion to fail
-	  (not because of the failed decode, but because of the 
-	  failure to write the error message). </p>
-          <p>Own Id: OTP-111453</p>
-          <p>Aux Id: Seq 12459</p>
->>>>>>> 57abd27e
-        </item>
-
-      </list>
-
-    </section>
-
-    <section>
-<<<<<<< HEAD
+        </item>
+
+      </list>
+
+    </section>
+
+    <section>
       <title>Fixed Bugs and Malfunctions</title>
       <p>-</p>
 
@@ -305,20 +330,6 @@
     <title>SNMP Development Toolkit 4.23.1</title>
     <p>Version 4.23.1 supports code replacement in runtime from/to
     version 4.23. </p>
-=======
-      <title>Incompatibilities</title>
-      <p>-</p>
-    </section>
-
-  </section> <!-- 4.22.3 -->
-
-
-  <section>
-    <title>SNMP Development Toolkit 4.22.2</title>
-    <p>Version 4.22.2 supports code replacement in runtime from/to
-    version 4.22.1, 4.22, 
-    4.21.7 4.21.6 4.21.5, 4.21.4, 4.21.3, 4.21.2, 4.21.1 and 4.21. </p>
->>>>>>> 57abd27e
 
     <section>
       <title>Improvements and new features</title>
