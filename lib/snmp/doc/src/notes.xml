--- conflicted
+++ resolved
@@ -34,17 +34,12 @@
   </header>
 
 
-<<<<<<< HEAD
   <section><title>SNMP 5.13.4</title>
-=======
-  <section><title>SNMP 5.12.0.3</title>
->>>>>>> 9d378933
 
     <section><title>Improvements and New Features</title>
       <list>
         <item>
           <p>
-<<<<<<< HEAD
 	    Replace size/1 with either tuple_size/1 or byte_size/1</p>
           <p>
 	    The <c>size/1</c> BIF is not optimized by the JIT, and
@@ -162,23 +157,29 @@
 	    compatibility reasons.</p>
           <p>
 	    Own Id: OTP-17612</p>
-=======
+        </item>
+      </list>
+    </section>
+
+</section>
+
+  <section><title>SNMP 5.12.0.3</title>
+
+    <section><title>Improvements and New Features</title>
+      <list>
+        <item>
+          <p>
 	    Attempts to minimize the number of the error reports
 	    during a failed agent init.</p>
           <p>
 	    Own Id: OTP-18422 Aux Id: ERIERL-873 </p>
->>>>>>> 9d378933
-        </item>
-      </list>
-    </section>
-
-</section>
-
-<<<<<<< HEAD
+        </item>
+      </list>
+    </section>
+
+</section>
+
   <section><title>SNMP 5.12.0.2</title>
-=======
-<section><title>SNMP 5.12.0.2</title>
->>>>>>> 9d378933
 
     <section><title>Fixed Bugs and Malfunctions</title>
       <list>
