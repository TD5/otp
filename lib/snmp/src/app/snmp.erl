%%
%% %CopyrightBegin%
%%
%% Copyright Ericsson AB 1996-2024. All Rights Reserved.
%%
%% Licensed under the Apache License, Version 2.0 (the "License");
%% you may not use this file except in compliance with the License.
%% You may obtain a copy of the License at
%%
%%     http://www.apache.org/licenses/LICENSE-2.0
%%
%% Unless required by applicable law or agreed to in writing, software
%% distributed under the License is distributed on an "AS IS" BASIS,
%% WITHOUT WARRANTIES OR CONDITIONS OF ANY KIND, either express or implied.
%% See the License for the specific language governing permissions and
%% limitations under the License.
%%
%% %CopyrightEnd%
%%
-module(snmp).
-moduledoc """
Interface functions to the SNMP toolkit

The module `snmp` contains interface functions to the SNMP toolkit.

## See Also

calendar(3)
""".


%%----------------------------------------------------------------------
%% This module contains the user interface to the snmp toolkit.
%%----------------------------------------------------------------------

%% Application exports
-export([start/0, start/1, stop/0, 
	 start_agent/0,   start_agent/1, 
	 start_manager/0, start_manager/1, 
	 config/0,
	 
         versions1/0,      versions2/0,
	 print_versions/1, print_versions/2, 
	 print_version_info/0, print_version_info/1, 
 
	 date_and_time/0, 
	 universal_time_to_date_and_time/1,
	 local_time_to_date_and_time_dst/1, 
	 date_and_time_to_universal_time_dst/1,
	 validate_date_and_time/1, validate_date_and_time/2, 
	 date_and_time_to_string/1, date_and_time_to_string/2, 
	 date_and_time_to_string2/1, 

	 str_apply/1,

	 sys_up_time/1, system_start_time/1,

         passwd2localized_key/3, localize_key/3,

	 read_mib/1, 
 
	 log_to_txt/5, log_to_txt/6, log_to_txt/7, log_to_txt/8, 
	 log_to_io/4,  log_to_io/5,  log_to_io/6,  log_to_io/7, 
	 change_log_size/2,

	 octet_string_to_bits/1, bits_to_octet_string/1, 

	 enable_trace/0, disable_trace/0, 
	 set_trace/1, reset_trace/1, 
	 set_trace/2, set_trace/3]).

-export_type([
              bits/0,
              octet/0,
              octet_string/0,
              rfc1903_date_and_time/0,

              time_interval/0,
              row_pointer/0,

              date_and_time_validator_kind/0,
              date_and_time_validator/0,

	      dir/0,
	      snmp_timer/0,

	      engine_id/0,
              mms/0,
	      tdomain/0,
	      taddress/0,
	      community/0,
	      context_name/0,
	      version/0,
	      sec_model/0,
	      sec_name/0,
	      sec_level/0,

              usm_name/0,
              usm_auth_protocol/0,
              usm_auth_key/0,
              usm_priv_protocol/0,
              usm_priv_key/0,

	      oid/0,
	      row_index/0,
              column/0,
	      varbind/0, 
	      ivarbind/0, 
	      asn1_type/0, 
	      table_info/0, 
	      variable_info/0, 
	      me/0, 
	      trap/0, 
	      notification/0, 
	      pdu/0, 
	      trappdu/0, 
	      mib/0, 
	      mib_name/0,
              pdu_type/0,

              error_status/0,
              error_index/0,
 
              verbosity/0,

	      void/0
	     ]).
-export_type([
              log_size/0,
              log_time/0,
              atl_type/0
             ]).

-define(APPLICATION,       snmp).
-define(ATL_BLOCK_DEFAULT, true).

-include_lib("snmp/include/snmp_types.hrl").


%%-----------------------------------------------------------------
%% Types
%%-----------------------------------------------------------------

%% This type, which is documented in disk_log,
%% is not actually exported by disk_log.
%% Instead it is defined in an internal header file.
%% So we have to create a "copy" of it here.
%% Lets hope it never changes...
-doc "This is basically a copy of the [dlog_size()](`t:disk_log:dlog_size/0`).".
-type log_size()              :: 'infinity' | pos_integer() |
                                 {MaxNoBytes :: pos_integer(),
                                  MaxNoFiles :: pos_integer()}.
-type log_time()              :: calendar:datetime() |
                                 {local_time, calendar:datetime()} |
                                 {universal_time, calendar:datetime()}.
-type atl_type()              :: read | write | read_write.

-doc """
> #### Note {: .info }
>
> "A period of time, measured in units of 0.01 seconds."

`INTEGER (0..2147483647)`

Defined by SNMPv2-TC.
""".
-type time_interval()         :: 0..2147483647.
-doc """
> #### Note {: .info }
>
> "Represents a pointer to a conceptual row. The value is the name of the
> instance of the first accessible columnar object in the conceptual row."

`OBJECT IDENTIFIER`

<<<<<<< HEAD
=======
Defined by SNMPv2-TC.
""".
-type row_pointer()           :: oid().

>>>>>>> 4f079743
-doc "The Erlang representation of the SNMP BITS (pseudo) data type.".
-type bits()                  :: integer().
-type octet()                 :: 0..255.
-type octet_string()          :: [octet()].
-doc "Represent an ASN.1 OBJECT IDENTIFIER.".
-type oid()                   :: [non_neg_integer()].
-doc """
Denotes the last part of the OID which specifies the index of the row in the
table (see RFC1212, 4.1.6 for more information about INDEX).
""".
-type row_index()             :: oid().
-type column()                :: pos_integer().

-doc "The data type DateAndTime, an OCTET STRING, as specified in RFC1903.".
-type rfc1903_date_and_time() :: octet_string().

-type date_and_time_validator_kind() :: year | month | day |
                                        hour | minute | seconds | deci_seconds |
                                        diff | valid_date.

-doc """
The input to the validator fun looks like this:

```text
	  Kind             Data
	  --------------   ----------------------
	  year             {Year1, Year2}
	  month            Month
	  day              Day
	  hour             Hour
	  minute           Minute
	  seconds          Seconds
	  deci_seconds     DeciSeconds
	  diff             [Sign, Hour, Minute]
	  valid_date       {Year, Month, Day}
```
""".
-type date_and_time_validator() ::
        fun((Kind :: date_and_time_validator_kind(),
             Data :: term()) -> boolean()).

-doc "A string, that is a file path to a directory.".
-type dir()           :: string().

-type snmp_timer()    :: #snmp_incr_timer{}.

-type engine_id()     :: snmp_framework_mib:engine_id().
-type mms()           :: snmp_framework_mib:max_message_size().
-type tdomain()       :: transportDomainUdpIpv4 | transportDomainUdpIpv6.
-type taddress()      :: snmpa_conf:transportAddress().
-type community()     :: snmp_community_mib:name().
-type context_name()  :: snmp_community_mib:context_name().
-type version()       :: v1 | v2 | v3.
-type sec_model()     :: snmp_framework_mib:security_model().
-type sec_name()      :: snmp_framework_mib:admin_string().
-type sec_level()     :: snmp_framework_mib:security_level().

-type usm_name()          :: snmp_user_based_sm_mib:name().
-type usm_auth_protocol() :: snmp_user_based_sm_mib:auth_protocol().
-type usm_auth_key()      :: snmp_user_based_sm_mib:auth_key().
-type usm_priv_protocol() :: snmp_user_based_sm_mib:priv_protocol().
-type usm_priv_key()      :: snmp_user_based_sm_mib:priv_key().

-type varbind()       :: #varbind{}.
-type ivarbind()      :: #ivarbind{}.
-type asn1_type()     :: #asn1_type{}.
-type table_info()    :: #table_info{}.
-type variable_info() :: #variable_info{}.
-type me()            :: #me{}.
-type trap()          :: #trap{}.
-type notification()  :: #notification{}.
-type mib()           :: #mib{}.
-type mib_name()      :: string().
-type pdu()           :: #pdu{}.
-type trappdu()       :: #trappdu{}.
-type pdu_type()      :: snmp_pdus:pdu_type().

-type algorithm() :: md5 | sha | sha224 | sha256 | sha384 | sha512.


%% We should really specify all of these, but they are so numerous...
%% See the validate_err/1 function in the snmpa_agent.
%% Here are a number of them:
%% badValue |
%% commitFailed |
%% genErr |
%% inconsistentName | inconsistentValue |
%% noAccess | noCreation |
%% noSuchInstance | noSuchName | noSuchObject |
%% notWritable |
%% resourceUnavailable |
%% undoFailed |
%% wrongValue

-doc """
We should really specify all of these, but they are so numerous... Also,
normally all you need to know is that `'noError'` is ok and everything else is
an error.
""".
-type error_status()  :: noError | atom().
%% Actually: 0 | pos_integer()
%% 0 is used for noError, and pos_integer() for actual errors
-doc """
`0` is used when error status is `noError` and when error status is an actual
error; error index is `t:pos_integer/0`.
""".
-type error_index()   :: non_neg_integer().

-doc """
For the lowest verbosity `silence`, nothing is printed. The higher the
verbosity, the more is printed.
""".
-type verbosity()     :: silence | info | log | debug | trace.

-doc "The type is used when a functions return is to be ignored.".
-type void()          :: term().


%%-----------------------------------------------------------------
%% Application
%%-----------------------------------------------------------------

-doc(#{equiv => start/1}).
-spec start() -> ok | {error, Reason} when
      Reason :: term().

start() ->
    application:start(?APPLICATION).

-doc """
Starts the SNMP application.

See `m:application` for more info.

[](){: #stop }
""".
-spec start(Type) -> ok | {error, Reason} when
      Type   :: p  | permanent |
                tr | transient |
                te | temporary,
      Reason :: term().

start(p) ->
    start(permanent);
start(tr) ->
    start(transient);
start(te) ->
    start(temporary);
start(Type) ->
    application:start(?APPLICATION, Type).


-doc """
Stops the SNMP application.

See `m:application` for more info.

[](){: #start_agent }
""".
-spec stop() -> ok | {error, Reason} when
      Reason :: term().

stop() ->
    application:stop(?APPLICATION).


-doc(#{equiv => start_agent/1}).
-spec start_agent() -> ok | {error, Reason} when
      Reason :: term().

start_agent() ->
    snmp_app:start_agent().

-doc """
The SNMP application consists of several entities, of which the agent is one.
This function starts the agent entity of the application.

Note that the only way to actually start the agent in this way is to add the
agent related config after starting the application (e.g it cannot be part of
the normal application config; sys.config). This is done by calling:
`application:set_env(snmp, agent, Conf)`.

The default value for `Type` is `normal`.

[](){: #start_manager }
""".
-spec start_agent(Type) -> ok | {error, Reason} when
      Type   :: application:start_type(),
      Reason :: term().

start_agent(Type) ->
    snmp_app:start_agent(Type).


-doc(#{equiv => start_manager/1}).
-spec start_manager() -> ok | {error, Reason} when
      Reason :: term().

start_manager() ->
    snmp_app:start_manager().

-doc """
The SNMP application consists of several entities, of which the manager is one.
This function starts the manager entity of the application.

Note that the only way to actually start the manager in this way is to add the
manager related config after starting the application (e.g it cannot be part of
the normal application config; sys.config). This is done by calling:
`application:set_env(snmp, manager, Conf)`.

The default value for `Type` is `normal`.

[](){: #dat } [](){: #date_and_time }
""".
-spec start_manager(Type) -> ok | {error, Reason} when
      Type   :: application:start_type(),
      Reason :: term().

start_manager(Type) ->
    snmp_app:start_manager(Type).


%%-----------------------------------------------------------------

-doc """
A simple interactive configuration tool. Simple configuration files can be
generated, but more complex configurations still have to be edited manually.

The tool is a textual based tool that asks some questions and generates
`sys.config` and `*.conf` files.

_Note_ that if the application shall support version 3, then the crypto app must
be started before running this function (password generation).

_Note_ also that some of the configuration files for the agent and manager share
the same names. This means that they have to be stored in _different_
directories\!

[](){: #start }
""".
-spec config() -> ok | {error, Reason} when
      Reason :: term().

config() -> snmp_config:config().


%%-----------------------------------------------------------------

-doc """
Starts a dbg tracer that prints trace events to stdout (using plain io:format
after a minor formatting).

[](){: #disable_trace }
""".
-spec enable_trace() -> void().

enable_trace() ->
    HandleSpec = {fun handle_trace_event/2, dummy},
    dbg:tracer(process, HandleSpec).


-doc """
Stop the tracer.

[](){: #set_trace1 }
""".
-spec disable_trace() -> void().

disable_trace() ->    
    dbg:stop().


-doc """
This function is used to set up default trace on function(s) for the given
module or modules. The scope of the trace will be all _exported_ functions (both
the call info and the return value). Timestamp info will also be included.

[](){: #reset_trace }
""".
-spec set_trace(Targets) -> void() when
      Targets       :: module() | [module() | {module(), [TargetOpt]}],
      TargetOpt     :: {return_trace, boolean()} | {scope, Scope},
      Scope         :: all_functions | exported_functions |
                       FunctionName | {FunctionName, FunctionArity},
      FunctionName  :: atom(),
      FunctionArity :: non_neg_integer().

set_trace(Module) when is_atom(Module) ->
    set_trace([Module]);
set_trace(Modules) when is_list(Modules) ->
    Opts = [], % Use default values for all options
    set_trace(Modules, Opts).


-doc """
This function is used to reset (disable) trace for the given module(s).

[](){: #set_trace2 }
""".
-spec reset_trace(Targets) -> void() when
      Targets :: module() | [module()].

reset_trace(Targets) when is_atom(Targets) ->
    set_trace(Targets, disable);
reset_trace(Targets) when is_list(Targets) ->
    set_trace(Targets, disable).


-doc """
This function is used to set up trace on function(s) for the given module or
modules.

The example below sets up trace on the exported functions (default) of module
`snmp_generic` and all functions of module `snmp_generic_mnesia`. With return
values (which is default) and timestamps in both cases (which is also default):

```erlang
	  snmp:enable_trace(),
	  snmp:set_trace([snmp_generic,
                          {snmp_generic_mnesia, [{scope, all_functions}]}]),
	  .
	  .
	  .
          snmp:set_trace(snmp_generic, disable),
	  .
	  .
	  .
	  snmp:disable_trace(),
```
""".
-spec set_trace(Targets, TraceOpts) -> void() when
      Targets       :: module() | [module() | {module(), [TargetOpt]}],
      TargetOpt     :: {return_trace, boolean()} | {scope, Scope},
      Scope         :: all_functions | exported_functions |
                       FunctionName | {FunctionName, FunctionArity},
      FunctionName  :: atom(),
      FunctionArity :: non_neg_integer(),
      TraceOpts     :: disable | [TraceOpt],
      TraceOpt      :: {timestamp, boolean()} | TargetOpt.

set_trace(Module, disable) when is_atom(Module) ->
    dbg:ctp(Module);
set_trace(Module, Opts) when is_atom(Module) andalso is_list(Opts) ->
    (catch set_trace(all, Module, Opts));
set_trace(Modules, Opts) when is_list(Modules) ->
    (catch set_trace(all, Modules, Opts)).

-doc false.
set_trace(Item, Module, Opts) when is_atom(Module) ->
    set_trace(Item, [{Module, []}], Opts);
set_trace(_Item, Modules, disable) when is_list(Modules) ->
    DisableTrace = 
	fun(Module) when is_atom(Module) ->
		dbg:ctp(Module);
	   (_) ->
		ok
	end,
    lists:foreach(DisableTrace, Modules);
set_trace(Item, Modules, Opts) when is_list(Modules) ->
    Mods = parse_modules(Modules, Opts),
    SetTrace = 
	fun({Module, ModOpts}) -> 
		set_module_trace(Module, ModOpts)
	end,
    lists:foreach(SetTrace, Mods),
    Flags = 
	case lists:keysearch(timestamp, 1, Opts) of
	    {value, {timestamp, false}} ->
		[call];
	    _ ->
		[call, timestamp]
	end,
    case dbg:p(Item, Flags) of
	{ok, _} ->
	    ok;
	Error ->
	    Error
    end.

set_module_trace(Module, disable) ->
    dbg:ctp(Module);
set_module_trace(Module, Opts) ->
    ReturnTrace = 
	case lists:keysearch(return_trace, 1, Opts) of
	    {value, {return_trace, false}} ->
		[];
	    _ ->
		%% Default is always  to include return values
		[{return_trace}]
	end,
    TraceRes = 
	case lists:keysearch(scope, 1, Opts) of
	    {value, {scope, all_functions}} ->
		dbg:tpl(Module, [{'_', [], ReturnTrace}]);
	    {value, {scope, exported_functions}}  ->
		dbg:tp(Module, [{'_', [], ReturnTrace}]);
	    {value, {scope, Func}}  when is_atom(Func) ->
		dbg:tpl(Module, Func, [{'_', [], ReturnTrace}]);
	    {value, {scope, {Func, Arity}}}  when is_atom(Func) andalso 
						  is_integer(Arity) ->
		dbg:tpl(Module, Func, Arity, [{'_', [], ReturnTrace}]);
	    false ->
	    %% Default scope is exported functions
		dbg:tp(Module, [{'_', [], ReturnTrace}])
	end,
    case TraceRes of
	{error, Reason} ->
	    throw({error, {failed_enabling_trace, Module, Opts, Reason}});
	_ ->
	    ok
    end.


parse_modules(Modules, Opts) ->
    parse_modules(Modules, Opts, []).

parse_modules([], _Opts, Acc) ->
    lists:reverse(Acc);

parse_modules([Module|Modules], Opts, Acc) 
  when is_atom(Module) andalso is_list(Opts) ->
    parse_modules(Modules, Opts, [{Module, Opts}|Acc]);

parse_modules([{Module, ModOpts}|Modules], Opts, Acc) 
  when is_atom(Module) andalso is_list(ModOpts) andalso is_list(Opts) ->
    NewModOpts = update_trace_options(Opts, ModOpts),
    parse_modules(Modules, Opts, [{Module, NewModOpts}|Acc]);

parse_modules([_|Modules], Opts, Acc) ->
    parse_modules(Modules, Opts, Acc).


update_trace_options([], Opts) ->
    Opts;
update_trace_options([{Key, _} = Opt|Opts], ModOpts) ->
    case lists:keysearch(Key, 1, ModOpts) of
	{value, _} ->
	    update_trace_options(Opts, ModOpts);
	_ ->
	    update_trace_options(Opts, [Opt|ModOpts])
    end;
update_trace_options([_|Opts], ModOpts) ->
    update_trace_options(Opts, ModOpts).


handle_trace_event({trace, Who, call, Event}, Data) ->
    io:format("*** call trace event *** "
	      "~n   Who:   ~p"
	      "~n   Event: ~p"
	      "~n", [Who, Event]),
    Data;
handle_trace_event({trace, Who, return_from, Func, Value}, Data) ->
    io:format("*** return trace event *** "
	      "~n   Who:      ~p"
	      "~n   Function: ~p"
	      "~n   Value:    ~p"
	      "~n", [Who, Func, Value]),
    Data;
handle_trace_event({trace_ts, Who, call, {Mod, Func, Args}, Ts}, Data) 
  when is_atom(Mod) andalso is_atom(Func) andalso is_list(Args) ->
    io:format("*** call trace event ~s *** "
	      "~n   Who:  ~p"
	      "~n   Mod:  ~p"
	      "~n   Func: ~p"
	      "~n   Args: ~p"
	      "~n", [format_timestamp(Ts), Who, Mod, Func, Args]),
    Data;
handle_trace_event({trace_ts, Who, call, Event, Ts}, Data) ->
    io:format("*** call trace event ~s *** "
	      "~n   Who:   ~p"
	      "~n   Event: ~p"
	      "~n", [format_timestamp(Ts), Who, Event]),
    Data;
handle_trace_event({trace_ts, Who, return_from, {Mod, Func, Arity}, Value, Ts},
		   Data) 
  when is_atom(Mod) andalso is_atom(Func) andalso is_integer(Arity) ->
    io:format("*** return trace event ~s *** "
	      "~n   Who:   ~p"
	      "~n   Mod:   ~p"
	      "~n   Func:  ~p"
	      "~n   Arity: ~p"
	      "~n   Value: ~p"
	      "~n", [format_timestamp(Ts), Who, Mod, Func, Arity, Value]),
    Data;
handle_trace_event({trace_ts, Who, return_from, Func, Value, Ts}, Data) ->
    io:format("*** return trace event ~s *** "
	      "~n   Who:      ~p"
	      "~n   Function: ~p"
	      "~n   Value:    ~p"
	      "~n", [format_timestamp(Ts), Who, Func, Value]),
    Data;
handle_trace_event(TraceEvent, Data) ->
    io:format("*** trace event *** "
	      "~n   TraceEvent: ~p"
	      "~n", [TraceEvent]),
    Data.

format_timestamp({_N1, _N2, N3} = Now) ->
    {Date, Time}   = calendar:now_to_datetime(Now),
    {YYYY,MM,DD}   = Date,
    {Hour,Min,Sec} = Time,
    FormatDate =
        io_lib:format("~.4w:~.2.0w:~.2.0w ~.2.0w:~.2.0w:~.2.0w 4~w",
                      [YYYY,MM,DD,Hour,Min,Sec,round(N3/1000)]),
    lists:flatten(FormatDate).


%%-----------------------------------------------------------------
%% {ok, Vs} = snmp:versions1(), snmp:print_versions(Vs).

-doc(#{equiv => print_version_info/1}).
-spec print_version_info() -> void().

print_version_info() ->
    {ok, Vs} = versions1(),
    print_versions(Vs).

-doc """
Utility function(s) to produce a formatted printout of the versions info
generated by the `versions1` function

This is the same as doing, e.g.:

```erlang
           {ok, V} = snmp:versions1(),
           snmp:print_versions(V).
```

[](){: #versions1 } [](){: #versions2 }
""".
-spec print_version_info(Prefix) -> void() when
      Prefix :: string() | non_neg_integer().

print_version_info(Prefix) ->
    {ok, Vs} = versions1(),
    print_versions(Prefix, Vs).

-doc(#{equiv => print_versions/2}).
-spec print_versions(Versions) -> void() when
      Versions    :: [VersionInfo],
      VersionInfo :: term().

print_versions(Versions) ->
    print_versions("", Versions).

-doc """
Utility function to produce a formatted printout of the versions info generated
by the `versions1` and `versions2` functions

Example:

```erlang
           {ok, V} = snmp:versions1(),
           snmp:print_versions(V).
```

[](){: #enable_trace }
""".
-spec print_versions(Prefix, Versions) -> void() when
      Prefix      :: string() | non_neg_integer(),
      Versions    :: [VersionInfo],
      VersionInfo :: term().

print_versions(Prefix, Versions) 
  when is_list(Prefix) andalso is_list(Versions) ->
    do_print_versions(Prefix, Versions);
print_versions(Prefix, Versions) 
  when (is_integer(Prefix) andalso (Prefix >= 0)) andalso is_list(Versions) ->
    do_print_versions(lists:duplicate(Prefix, $ ), Versions);
print_versions(Prefix, BadVersions) 
  when is_list(Prefix) orelse (is_integer(Prefix) andalso (Prefix >= 0)) ->
    {error, {bad_versions, BadVersions}};
print_versions(Prefix, BadVersions) 
  when is_list(BadVersions) ->
    {error, {bad_prefix, Prefix}};
print_versions(Prefix, BadVersions) -> 
    {error, {bad_args, Prefix, BadVersions}}.

do_print_versions(Prefix, Versions) ->
    print_sys_info(Prefix, Versions),
    print_os_info(Prefix, Versions),
    print_mods_info(Prefix, Versions).

print_sys_info(Prefix, Versions) ->
    case key1search(sys_info, Versions) of
        {value, SysInfo} when is_list(SysInfo) ->
            {value, Arch} = key1search(arch, SysInfo, "Not found"),
            {value, Ver}  = key1search(ver, SysInfo, "Not found"),
            io:format("~sSystem info: "
                      "~n~s   Arch: ~s"
                      "~n~s   Ver:  ~s"
                      "~n", [Prefix, 
			     Prefix, Arch, 
			     Prefix, Ver]),
            ok;
        _ ->
            io:format("System info: Not found~n", []),
            not_found
    end.

print_os_info(Prefix, Versions) ->
    case key1search(os_info, Versions) of
        {value, OsInfo} when is_list(OsInfo) ->
            Fam =
                case key1search(fam, OsInfo, "Not found") of
                    {value, F} when is_atom(F) ->
                        atom_to_list(F);
                    {value, LF} when is_list(LF) ->
                        LF;
                    {value, XF} ->
                        lists:flatten(io_lib:format("~p", [XF]))
                end,
            Name =
                case key1search(name, OsInfo) of
                    {value, N} when is_atom(N) ->
                        "[" ++ atom_to_list(N) ++ "]";
                    {value, LN} when is_list(LN) ->
                        "[" ++ LN ++ "]";
                    not_found ->
                        ""
                end,
            Ver =
                case key1search(ver, OsInfo, "Not found") of
                    {value, T} when is_tuple(T) ->
                        tversion(T);
                    {value, LV} when is_list(LV) ->
                        LV;
                    {value, XV} ->
                        lists:flatten(io_lib:format("~p", [XV]))
                end,
            io:format("~sOS info: "
                      "~n~s   Family: ~s ~s"
                      "~n~s   Ver:    ~s"
                      "~n", [Prefix, 
			     Prefix, Fam, Name, 
			     Prefix, Ver]),
            ok;
        _ ->
            io:format("~sOS info:     Not found~n", [Prefix]),
            not_found
    end.

tversion(T) ->
    L = tuple_to_list(T),
    lversion(L).

lversion([]) ->
    "";
lversion([A]) ->
    integer_to_list(A);
lversion([A|R]) ->
    integer_to_list(A) ++ "." ++ lversion(R).

print_mods_info(Prefix, Versions) ->
    case key1search(mod_info, Versions) of
        {value, ModsInfo} when is_list(ModsInfo) ->
            io:format("~sModule info: ~n", [Prefix]),
	    F = fun(MI) -> print_mod_info(Prefix, MI) end,
            lists:foreach(F, ModsInfo);
        _ ->
            io:format("~sModule info: Not found~n", [Prefix]),
            not_found
    end.

print_mod_info(Prefix, {Module, Info}) ->
    Vsn =
        case key1search(vsn, Info) of
            {value, I} when is_integer(I) ->
                integer_to_list(I);
            _ ->
                "Not found"
        end,
    AppVsn =
        case key1search(app_vsn, Info) of
            {value, S1} when is_list(S1) ->
                S1;
            _ ->
                "Not found"
        end,
    CompVer =
        case key1search(compiler_version, Info) of
            {value, S2} when is_list(S2) ->
                S2;
            _ ->
                "Not found"
        end,
    Digest =
        case key1search(md5, Info) of
            {value, MD5} when is_binary(MD5) ->
		[io_lib:format("~2.16.0b", [Byte]) || <<Byte>> <= MD5];
            _ ->
                "Not found"
        end,
    io:format("~s   ~w:~n"
              "~s      Vsn:          ~s~n"
              "~s      App vsn:      ~s~n"
              "~s      Compiler ver: ~s~n"
              "~s      MD5 digest:   ~s~n",
              [Prefix, Module, 
	       Prefix, Vsn, 
	       Prefix, AppVsn, 
	       Prefix, CompVer,
	       Prefix, Digest]),
    ok.

key1search(Key, Vals) ->
    case lists:keysearch(Key, 1, Vals) of
        {value, {Key, Val}} ->
            {value, Val};
        false ->
            not_found
    end.

key1search(Key, Vals, Def) ->
    case key1search(Key, Vals) of
	not_found ->
	    {value, Def};
	Value ->
	    Value
    end.


%%-----------------------------------------------------------------

-doc(#{equiv => versions2/0}).
-spec versions1() -> {ok, VersionsInfo} | {error, Reason} when
      VersionsInfo :: [VersionInfo],
      VersionInfo  :: term(),
      Reason       :: term().

versions1() ->
    case ms1() of
        {ok, Mods} ->
            {ok, version_info(Mods)};
        Error ->
            Error
    end.


-doc """
Utility functions used to retrieve some system and application info.

The difference between the two functions is in how they get the modules to
check. `versions1` uses the app-file and `versions2` uses the function
`application:get_key`.

[](){: #print_versions }
""".
-spec versions2() -> {ok, VersionsInfo} | {error, Reason} when
      VersionsInfo :: [VersionInfo],
      VersionInfo  :: term(),
      Reason       :: term().

versions2() ->
    case ms2() of
        {ok, Mods} ->
            {ok, version_info(Mods)};
        Error ->
            Error
    end.

version_info(Mods) ->
    SysInfo = sys_info(),
    OsInfo  = os_info(),
    ModInfo = [mod_version_info(Mod) || Mod <- Mods],
    [{sys_info, SysInfo}, {os_info, OsInfo}, {mod_info, ModInfo}].

mod_version_info(Mod) ->
    Info = Mod:module_info(),
    {Mod,
     case key1search(attributes, Info) of
	 {value, Attr} ->
	     case key1search(vsn, Attr) of
		 {value, [Vsn]} ->
		     [{vsn, Vsn}];
		 not_found ->
		     []
	     end ++
		 case key1search(app_vsn, Attr) of
		     {value, AppVsn} ->
			 [{app_vsn, AppVsn}];
		     not_found ->
			 []
		 end;
	 not_found ->
	     []
     end ++
	 case key1search(compile, Info) of
	     {value, Comp} ->
		 case key1search(version, Comp) of
		     {value, Ver} ->
			 [{compiler_version, Ver}];
		     not_found ->
			 []
		 end;
	     not_found ->
		 []
	 end ++
	 case key1search(md5, Info) of
	     {value, Bin} ->
		 [{md5, Bin}];
	     not_found ->
		 []
	 end}.

sys_info() ->
    SysArch = string:strip(erlang:system_info(system_architecture),right,$\n),
    SysVer  = string:strip(erlang:system_info(system_version),right,$\n),
    [{arch, SysArch}, {ver, SysVer}].
 
os_info() ->
    {OsFam, OsName} = os:type(),
    [{fam, OsFam}, {name, OsName}, {ver, os:version()}].

ms1() ->
    App    = ?APPLICATION,
    LibDir = code:lib_dir(App),
    File   = filename:join([LibDir, "ebin", atom_to_list(App) ++ ".app"]),
    case file:consult(File) of
        {ok, [{application, App, AppFile}]} ->
            case lists:keysearch(modules, 1, AppFile) of
                {value, {modules, Mods}} ->
                    {ok, Mods};
                _ ->
                    {error, {invalid_format, modules}}
            end;
        Error ->
            {error, {invalid_format, Error}}
    end.

ms2() ->
    application:get_key(?APPLICATION, modules).


%%-----------------------------------------------------------------
%% Returns: current time as a DateAndTime type (defined in rfc1903)
%%-----------------------------------------------------------------

-doc """
Returns current date and time as the data type DateAndTime, as specified in
RFC1903. This is an OCTET STRING.

[](){: #dat2ut_dst } [](){: #date_and_time_to_universal_time_dst }
""".
-spec date_and_time() -> DateAndTime when
      DateAndTime :: rfc1903_date_and_time().

date_and_time() ->
    UTC   = calendar:universal_time(),
    Local = calendar:universal_time_to_local_time(UTC),
    date_and_time(Local, UTC).

date_and_time(Local, UTC) ->
    DiffSecs = calendar:datetime_to_gregorian_seconds(Local) -
	calendar:datetime_to_gregorian_seconds(UTC),
    short_time(Local) ++ diff(DiffSecs).

short_time({{Y,M,D},{H,Mi,S}}) ->
    [y1(Y), y2(Y), M, D, H, Mi, S, 0].

%% This function will only be called if there has been some 
%% validation error, and as it is strict, it always returns 
%% false. 
strict_validation(_What, _Data) ->
    false.

kiribati_validation(diff, Diff) ->
    check_kiribati_diff(Diff);
kiribati_validation(_What, _Data) ->
    false.

check_kiribati_diff([$+, H, M]) 
  when ((0 =< H) andalso (H < 14) andalso (0 =< M) andalso (M < 60)) orelse
       ((H =:= 14) andalso (M =:= 0)) -> 
    true;
check_kiribati_diff([$-, H, M]) 
  when ((0 =< H) andalso (H < 14) andalso (0 =< M) andalso (M < 60)) orelse
       ((H =:= 14) andalso (M =:= 0)) ->
    true;
check_kiribati_diff(_) ->
    false.


-doc(#{equiv => date_and_time_to_string/2}).
-spec date_and_time_to_string(DAT) -> string() when
      DAT :: rfc1903_date_and_time().

date_and_time_to_string(DAT) ->
    Validate = fun(What, Data) -> strict_validation(What, Data) end,
    date_and_time_to_string(DAT, Validate).

-doc """
Converts a DateAndTime list to a printable string, according to the DISPLAY-HINT
definition in RFC2579.

The validation fun, `Validate`, allows for a more "flexible" validation of the
`DateAndTime` argument. Whenever the data is found to not follow RFC2579, the
fun is called to allow a more "lax" validation. See the
[validate_date_and_time/2](`m:snmp#vdat`) function for more info on the
`Validate` fun.

[](){: #dat2s2 } [](){: #date_and_time_to_string2 }
""".
-spec date_and_time_to_string(DAT, Validate) -> string() when
      DAT      :: rfc1903_date_and_time(),
      Validate :: date_and_time_validator().

date_and_time_to_string(DAT, Validate) when is_function(Validate) ->
    case validate_date_and_time(DAT, Validate) of
	true ->
	        dat2str(DAT);
	false ->
	        exit({badarg, {?MODULE, date_and_time_to_string, [DAT]}})
    end.


-doc """
Converts a DateAndTime list to a printable string, according to the DISPLAY-HINT
definition in RFC2579, with the extension that it also allows the values "hours
from UTC" = 14 together with "minutes from UTC" = 0.

[](){: #lt2dat_dst } [](){: #local_time_to_date_and_time_dst }
""".
-spec date_and_time_to_string2(DAT) -> string() when
      DAT :: rfc1903_date_and_time().

date_and_time_to_string2(DAT) ->
    Validate = fun(What, Data) -> kiribati_validation(What, Data) end,
    date_and_time_to_string(DAT, Validate).



dat2str([Y1,Y2, Mo, D, H, M, S, Ds | Diff]) ->
    lists:flatten(io_lib:format("~w-~w-~w,~w:~w:~w.~w",
				[y(Y1,Y2),Mo,D,H,M,S,Ds]) ++
		    case Diff of
			      [Sign,Hd,Md] ->
			      io_lib:format(",~c~w:~w",
					    [Sign,Hd,Md]);
			      _ -> []
		      end).
    

y1(Y) -> (Y bsr 8) band 255.
y2(Y) -> Y band 255.

y(Y1, Y2) -> 256 * Y1 + Y2.
    
diff(Secs) ->
    case calendar:seconds_to_daystime(Secs) of
	{0, {H, M,_}} ->
	        [$+, H, M];
	{-1, _} ->
	        {0, {H, M, _}} = calendar:seconds_to_daystime(-Secs),
	        [$-, H, M]
    end.


-doc """
Converts a universal time value to a DateAndTime list. The universal time value
on the same format as defined in calendar(3).

[](){: #vdat }
""".
-spec universal_time_to_date_and_time(UTC) -> DateAndTime when
      UTC         :: calendar:datetime(),
      DateAndTime :: rfc1903_date_and_time().

universal_time_to_date_and_time(UTC) ->
    short_time(UTC) ++ [$+, 0, 0].


-doc """
Converts a local time value to a list of possible DateAndTime list(s). The local
time value on the same format as defined in calendar(3).

[](){: #ut2dat }
""".
-spec local_time_to_date_and_time_dst(Local) -> DATs when
      Local :: calendar:datetime1970(),
      DATs  :: [rfc1903_date_and_time()].

local_time_to_date_and_time_dst(Local) ->
    case calendar:local_time_to_universal_time_dst(Local) of
	[] ->
	    [];
	[UTC] ->
	    [date_and_time(Local, UTC)];
	[UTC1, UTC2] ->
	    [date_and_time(Local, UTC1), date_and_time(Local, UTC2)]
    end.


-doc """
Converts a DateAndTime list to a list of possible universal time(s). The
universal time value on the same format as defined in calendar(3).

[](){: #dat2s } [](){: #date_and_time_to_string } [](){:
#date_and_time_to_string1_1 } [](){: #date_and_time_to_string1_2 }
""".
-spec date_and_time_to_universal_time_dst(DAT) -> UTCs when
      DAT  :: rfc1903_date_and_time(),
      UTCs :: [calendar:datetime1970()].

date_and_time_to_universal_time_dst([Y1, Y2, Mo, D, H, M, S, _Ds]) ->
    %% Local time specified, convert to UTC
    Local = {{y(Y1,Y2), Mo, D}, {H, M, S}},
    calendar:local_time_to_universal_time_dst(Local);
date_and_time_to_universal_time_dst([Y1, Y2, Mo, D, H, M, S, _Ds, Sign, Hd, Md]) ->
     %% Time specified as local time + diff from UTC. Conv to UTC.
    Local = {{y(Y1,Y2), Mo, D}, {H, M, S}},
    LocalSecs = calendar:datetime_to_gregorian_seconds(Local),
    Diff = (Hd*60 + Md)*60,
    UTCSecs = if Sign == $+ -> LocalSecs - Diff;
		 Sign == $- -> LocalSecs + Diff
	      end,
    [calendar:gregorian_seconds_to_datetime(UTCSecs)].


-doc(#{equiv => validate_date_and_time/2}).
-spec validate_date_and_time(DateAndTime) -> boolean() when
      DateAndTime :: rfc1903_date_and_time().

validate_date_and_time(DateAndTime) ->
    Validate = fun(What, Data) -> strict_validation(What, Data) end,
    validate_date_and_time(DateAndTime, Validate).

-doc """
Checks if `DateAndTime` is a correct DateAndTime value, as specified in RFC2579.
This function can be used in instrumentation functions to validate a DateAndTime
value.

The validation fun, `Validate`, allows for a more "flexible" validation of the
`DateAndTime` argument. Whenever the data is found to not follow RFC2579, the
fun is called to allow a more "lax" validation.

[](){: #passwd2localized_key }
""".
-spec validate_date_and_time(DateAndTime, Validate) -> boolean() when
      DateAndTime :: rfc1903_date_and_time(),
      Validate    :: date_and_time_validator().

validate_date_and_time(DateAndTime, Validate) when is_function(Validate) ->
    do_validate_date_and_time(DateAndTime, Validate).

do_validate_date_and_time([Y1,Y2, Mo, D, H, M, S, Ds | Diff], Validate) 
  when ((0 =< Y1) andalso (0 =< Y2)) andalso 
       ((0 < Mo) andalso (Mo < 13)) andalso 
       ((0 < D) andalso (D < 32) andalso (0 =< H)) andalso 
       (H < 24) andalso 
       ((0 =< M) andalso (M < 60)) andalso  
       ((0 =< S) andalso (S < 61)) andalso  
       ((0 =< Ds) andalso (Ds < 10)) ->
    case check_diff(Diff, Validate) of
	true ->
	    Year = y(Y1,Y2), 
	    case calendar:valid_date(Year, Mo, D) of
		true ->
		    true;
		_ ->
		    Validate(valid_date, {Year, Mo, D})
	    end;
	false ->
	    false
    end;
do_validate_date_and_time([Y1,Y2, Mo, D, H, M, S, Ds | Diff], Validate) ->
    Valid = 
	Validate(year,         {Y1, Y2}) andalso 
	Validate(month,        Mo)       andalso 
	Validate(day,          D)        andalso 
	Validate(hour,         H)        andalso 
	Validate(minute,       M)        andalso 
	Validate(seconds,      S)        andalso 
	Validate(deci_seconds, Ds),
    if 
	Valid =:= true ->
	    case check_diff(Diff, Validate) of
		true ->
		    Year = y(Y1,Y2), 
		    case calendar:valid_date(Year, Mo, D) of
			true ->
			    true;
			_ ->
			    Validate(valid_date, {Year, Mo, D})
		    end;
		false ->
		    false
	    end;
	true ->
	    false
    end;
do_validate_date_and_time(_, _) -> 
    false.

%% OTP-4206 (now according to RFC-2579)
check_diff([], _) -> 
    true;
check_diff([$+, H, M], _) 
  when (0 =< H) andalso (H < 14) andalso (0 =< M) andalso (M < 60) -> 
    true;
check_diff([$-, H, M], _) 
  when (0 =< H) andalso (H < 14) andalso (0 =< M) andalso (M < 60) -> 
    true;
check_diff(Diff, Validate) -> 
    Validate(diff, Diff).


%%-----------------------------------------------------------------
%% System start- and up-time
%%-----------------------------------------------------------------

-doc false.
system_start_time(agent) ->
    snmpa:system_start_time();
system_start_time(manager) ->
    snmpm:system_start_time().

-doc false.
sys_up_time(agent) ->
    snmpa:sys_up_time();
sys_up_time(manager) ->
    snmpm:sys_up_time().



%%-----------------------------------------------------------------
%% Utility functions for OCTET-STRING / BITS conversion.
%%-----------------------------------------------------------------

-doc """
Utility function for converting a value of type `OCTET-STRING` to `BITS`,
according to RFC1906, section 8.

[](){: #bits_to_octet_string }
""".
-spec octet_string_to_bits(S) -> bits() when
      S :: octet_string().

octet_string_to_bits(S) ->
    snmp_pdus:octet_str_to_bits(S).


-doc """
Utility function for converting a value of type `BITS` to `OCTET-STRING`,
according to RFC1906, section 8.

[](){: #read_mib }
""".
-spec bits_to_octet_string(B) -> octet_string() when
      B :: bits().

bits_to_octet_string(B) ->
    snmp_pdus:bits_to_str(B).


%%%-----------------------------------------------------------------
%%% USM functions
%%%-----------------------------------------------------------------

-doc """
Generates a key that can be used as an authentication or privacy key using MD5,
SHA, SHA224, SHA256, SHA384 or SHA512. The key is localized for EngineID.

[](){: #octet_string_to_bits }
""".
-spec passwd2localized_key(Algorithm, Passwd, EngineID) -> Key when
      Algorithm :: algorithm(),
      Passwd    :: string(),
      EngineID  :: string(),
      Key       :: list().

passwd2localized_key(Alg, Passwd, EngineID) ->
    snmp_usm:passwd2localized_key(Alg, Passwd, EngineID).


-doc false.
-spec localize_key(Algorithm, Key, EngineID) -> LKey when
      Algorithm :: algorithm(),
      Key       :: binary(),
      EngineID  :: string(),
      LKey      :: list().
      
localize_key(Alg, Key, EngineID) ->
    snmp_usm:localize_key(Alg, Key, EngineID).


%%%-----------------------------------------------------------------
%%% Read a mib
%%%-----------------------------------------------------------------

-doc """
Read a compiled mib.

[](){: #log_to_txt }
""".
-spec read_mib(FileName) -> {ok, Mib} | {error, Reason} when
      FileName :: string(),
      Mib      :: mib(),
      Reason   :: term().

read_mib(FileName) ->
    snmp_misc:read_mib(FileName).


%%%-----------------------------------------------------------------
%%% Audit Trail Log functions
%%%-----------------------------------------------------------------

-doc(#{equiv => log_to_txt/8}).
-doc(#{since => <<"OTP R16B03">>}).
-spec log_to_txt(LogDir, Mibs, OutFile, LogName, LogFile) ->
          ok | {ok, Cnt} | {error, Reason} when
      LogDir  :: string(),
      Mibs    :: [mib_name()],
      OutFile :: string(),
      LogName :: string(),
      LogFile :: string(),
      Cnt     :: {NumOK, NumERR},
      NumOK   :: non_neg_integer(),
      NumERR  :: pos_integer(),
      Reason  :: term().

log_to_txt(LogDir, Mibs, OutFile, LogName, LogFile) -> 
    Block = ?ATL_BLOCK_DEFAULT, 
    Start = null, 
    Stop  = null, 
    log_to_txt(LogDir, Mibs, OutFile, LogName, LogFile, Block, Start, Stop).


-doc(#{equiv => log_to_txt/8}).
-doc(#{since => <<"OTP R16B03">>}).
-spec log_to_txt(LogDir, Mibs, OutFile, LogName, LogFile, Block) ->
          ok | {ok, Cnt} | {error, Reason} when
      LogDir  :: string(),
      Mibs    :: [mib_name()],
      OutFile :: string(),
      LogName :: string(),
      LogFile :: string(),
      Block   :: boolean(),
      Cnt     :: {NumOK, NumERR},
      NumOK   :: non_neg_integer(),
      NumERR  :: pos_integer(),
      Reason  :: term();
               (LogDir, Mibs, OutFile, LogName, LogFile, Start) ->
          ok | {ok, Cnt} | {error, Reason} when
      LogDir  :: string(),
      Mibs    :: [mib_name()],
      OutFile :: string(),
      LogName :: string(),
      LogFile :: string(),
      Start   :: 'null' | log_time(),
      Cnt     :: {NumOK, NumERR},
      NumOK   :: non_neg_integer(),
      NumERR  :: pos_integer(),
      Reason  :: term().

log_to_txt(LogDir, Mibs, OutFile, LogName, LogFile, Block) 
  when is_boolean(Block) ->
    Start = null, 
    Stop  = null, 
    log_to_txt(LogDir, Mibs, OutFile, LogName, LogFile, Block, Start, Stop);
log_to_txt(LogDir, Mibs, OutFile, LogName, LogFile, Start) -> 
    Block = ?ATL_BLOCK_DEFAULT, 
    Stop  = null, 
    log_to_txt(LogDir, Mibs, OutFile, LogName, LogFile, Block, Start, Stop).


-doc(#{equiv => log_to_txt/8}).
-doc(#{since => <<"OTP R16B03">>}).
-spec log_to_txt(LogDir, Mibs, OutFile, LogName, LogFile, Block, Start) ->
          ok | {ok, Cnt} | {error, Reason} when
      LogDir  :: string(),
      Mibs    :: [mib_name()],
      OutFile :: string(),
      LogName :: string(),
      LogFile :: string(),
      Block   :: boolean(),
      Start   :: 'null' | log_time(),
      Cnt     :: {NumOK, NumERR},
      NumOK   :: non_neg_integer(),
      NumERR  :: pos_integer(),
      Reason  :: term();
               (LogDir, Mibs, OutFile, LogName, LogFile, Start, Stop) ->
          ok | {ok, Cnt} | {error, Reason} when
      LogDir  :: string(),
      Mibs    :: [mib_name()],
      OutFile :: string(),
      LogName :: string(),
      LogFile :: string(),
      Start   :: 'null' | log_time(),
      Stop    :: 'null' | log_time(),
      Cnt     :: {NumOK, NumERR},
      NumOK   :: non_neg_integer(),
      NumERR  :: pos_integer(),
      Reason  :: term().

log_to_txt(LogDir, Mibs, OutFile, LogName, LogFile, Block, Start) 
  when ((Block =:= true) orelse (Block =:= false)) -> 
    Stop  = null, 
    log_to_txt(LogDir, Mibs, OutFile, LogName, LogFile, Block, Start, Stop);
log_to_txt(LogDir, Mibs, OutFile, LogName, LogFile, Start, Stop) -> 
    Block = ?ATL_BLOCK_DEFAULT, 
    log_to_txt(LogDir, Mibs, OutFile, LogName, LogFile, Block, Start, Stop).

-doc """
Converts an Audit Trail Log to a readable text file, where each item has a
trailing TAB character, and any TAB character in the body of an item has been
replaced by ESC TAB.

The function can be used on a running system, or by copying the entire log
directory and calling this function. SNMP must be running in order to provide
MIB information.

`LogDir` is the name of the directory where the audit trail log is stored.
`Mibs` is a list of Mibs to be used. The function uses the information in the
Mibs to convert for example object identifiers to their symbolic name. `OutFile`
is the name of the generated text-file. `LogName` is the name of the log,
`LogFile` is the name of the log file. `Start` is the start (first) date and
time from which log events will be converted and `Stop` is the stop (last) date
and time to which log events will be converted. The `Block` argument indicates
if the log should be blocked during conversion. This could be useful when
converting large logs (when otherwise the log could wrap during conversion).
Defaults to `true`.

The format of an audit trail log text item is as follows:

`Tag Addr - Community [TimeStamp] Vsn`  
`PDU`

where `Tag` is `request`, `response`, `report`, `trap` or `inform`; Addr is
`IP:Port` (or comma space separated list of such); `Community` is the community
parameter (SNMP version v1 and v2), or `SecLevel:"AuthEngineID":"UserName"`
(SNMP v3); `TimeStamp` is a date and time stamp, and `Vsn` is the SNMP version.
`PDU` is a textual version of the protocol data unit. There is a new line
between `Vsn` and `PDU`.

If the entire log is successfully converted, the function will return `ok`. If
one of more entries fail to convert, the function will instead return
`{ok, {NumOK, NumERR}}`, where the counters indicate how many valid and
erroneous entries where found. If instead `{error, Reason}` is returned, the
conversion encountered a fatal error and where either never done of aborted
midway.

[](){: #log_to_io }
""".
-doc(#{since => <<"OTP R16B03">>}).
-spec log_to_txt(LogDir, Mibs, OutFile, LogName, LogFile, Block, Start, Stop) ->
          ok | {ok, Cnt} | {error, Reason} when
      LogDir  :: string(),
      Mibs    :: [mib_name()],
      OutFile :: string(),
      LogName :: string(),
      LogFile :: string(),
      Block   :: boolean(),
      Start   :: 'null' | log_time(),
      Stop    :: 'null' | log_time(),
      Cnt     :: {NumOK, NumERR},
      NumOK   :: non_neg_integer(),
      NumERR  :: pos_integer(),
      Reason  :: term().

log_to_txt(LogDir, Mibs, OutFile, LogName, LogFile, Block, Start, Stop) -> 
    snmp_log:log_to_txt(LogName, Block, LogFile, LogDir, Mibs, OutFile, 
			Start, Stop).


-doc(#{equiv => log_to_io/7}).
-doc(#{since => <<"OTP R15B01,OTP R16B03">>}).
-spec log_to_io(LogDir, Mibs, LogName, LogFile) ->
          ok | {ok, Cnt} | {error, Reason} when
      LogDir  :: string(),
      Mibs    :: [mib_name()],
      LogName :: string(),
      LogFile :: string(),
      Cnt     :: {NumOK, NumERR},
      NumOK   :: non_neg_integer(),
      NumERR  :: pos_integer(),
      Reason  :: term().

log_to_io(LogDir, Mibs, LogName, LogFile) -> 
    Block = ?ATL_BLOCK_DEFAULT, 
    Start = null, 
    Stop  = null, 
    log_to_io(LogDir, Mibs, LogName, LogFile, Block, Start, Stop).


-doc(#{equiv => log_to_io/7}).
-doc(#{since => <<"OTP R15B01,OTP R16B03">>}).
-spec log_to_io(LogDir, Mibs, LogName, LogFile, Block) ->
          ok | {ok, Cnt} | {error, Reason} when
      LogDir  :: string(),
      Mibs    :: [mib_name()],
      LogName :: string(),
      LogFile :: string(),
      Block   :: boolean(),
      Cnt     :: {NumOK, NumERR},
      NumOK   :: non_neg_integer(),
      NumERR  :: pos_integer(),
      Reason  :: term();
               (LogDir, Mibs, LogName, LogFile, Start) ->
          ok | {ok, Cnt} | {error, Reason} when
      LogDir  :: string(),
      Mibs    :: [mib_name()],
      LogName :: string(),
      LogFile :: string(),
      Start   :: 'null' | log_time(),
      Cnt     :: {NumOK, NumERR},
      NumOK   :: non_neg_integer(),
      NumERR  :: pos_integer(),
      Reason  :: term().

log_to_io(LogDir, Mibs, LogName, LogFile, Block) 
  when is_boolean(Block) -> 
    Start = null, 
    Stop  = null, 
    log_to_io(LogDir, Mibs, LogName, LogFile, Block, Start, Stop);
log_to_io(LogDir, Mibs, LogName, LogFile, Start) -> 
    Block = ?ATL_BLOCK_DEFAULT, 
    Stop  = null, 
    log_to_io(LogDir, Mibs, LogName, LogFile, Block, Start, Stop).

-doc(#{equiv => log_to_io/7}).
-doc(#{since => <<"OTP R15B01,OTP R16B03">>}).
-spec log_to_io(LogDir, Mibs, LogName, LogFile, Block, Start) ->
          ok | {ok, Cnt} | {error, Reason} when
      LogDir  :: string(),
      Mibs    :: [mib_name()],
      LogName :: string(),
      LogFile :: string(),
      Block   :: boolean(),
      Start   :: 'null' | log_time(),
      Cnt     :: {NumOK, NumERR},
      NumOK   :: non_neg_integer(),
      NumERR  :: pos_integer(),
      Reason  :: term();
               (LogDir, Mibs, LogName, LogFile, Start, Stop) ->
          ok | {ok, Cnt} | {error, Reason} when
      LogDir  :: string(),
      Mibs    :: [mib_name()],
      LogName :: string(),
      LogFile :: string(),
      Start   :: 'null' | log_time(),
      Stop    :: 'null' | log_time(),
      Cnt     :: {NumOK, NumERR},
      NumOK   :: non_neg_integer(),
      NumERR  :: pos_integer(),
      Reason  :: term().

log_to_io(LogDir, Mibs, LogName, LogFile, Block, Start) 
  when ((Block =:= true) orelse (Block =:= false)) -> 
    Stop  = null, 
    log_to_io(LogDir, Mibs, LogName, LogFile, Block, Start, Stop);
log_to_io(LogDir, Mibs, LogName, LogFile, Start, Stop) -> 
    Block = ?ATL_BLOCK_DEFAULT, 
    log_to_io(LogDir, Mibs, LogName, LogFile, Block, Start, Stop).

-doc """
Converts an Audit Trail Log to a readable format and prints it on stdio. See
[log_to_txt](`m:snmp#log_to_txt`) above for more info.

[](){: #change_log_size }
""".
-doc(#{since => <<"OTP R15B01,OTP R16B03">>}).
-spec log_to_io(LogDir, Mibs, LogName, LogFile, Block, Start, Stop) ->
          ok | {ok, Cnt} | {error, Reason} when
      LogDir  :: string(),
      Mibs    :: [mib_name()],
      LogName :: string(),
      LogFile :: string(),
      Block   :: boolean(),
      Start   :: 'null' | log_time(),
      Stop    :: 'null' | log_time(),
      Cnt     :: {NumOK, NumERR},
      NumOK   :: non_neg_integer(),
      NumERR  :: pos_integer(),
      Reason  :: term().

log_to_io(LogDir, Mibs, LogName, LogFile, Block, Start, Stop) -> 
    snmp_log:log_to_io(LogName, Block, LogFile, LogDir, Mibs, Start, Stop).


-doc """
Changes the log size of the Audit Trail Log. The application must be configured
to use the audit trail log function. Please refer to disk_log(3) in Kernel
Reference Manual for a description of how to change the log size.

The change is permanent, as long as the log is not deleted. That means, the log
size is remembered across reboots.

[](){: #print_version_info }
""".
-spec change_log_size(LogName, NewSize) -> ok | {error, Reason} when
      LogName :: string(),
      NewSize :: log_size(),
      Reason  :: term().

change_log_size(LogName, NewSize) -> 
    snmp_log:change_size(LogName, NewSize).


%%%-----------------------------------------------------------------
%%% Misc
%%%-----------------------------------------------------------------

%% Usage: erl -s snmp str_apply '{Mod,Func,ArgList}'
-doc false.
str_apply([Atom]) ->
    Str = atom_to_list(Atom),
    {Mod, Func, Args} = to_erlang_term(Str),
    apply(Mod, Func, Args).

to_erlang_term(String) ->
    {ok, Tokens, _} = erl_scan:string(lists:append([String, ". "])),
    {ok, Term}      = erl_parse:parse_term(Tokens),
    Term.

<|MERGE_RESOLUTION|>--- conflicted
+++ resolved
@@ -173,13 +173,10 @@
 
 `OBJECT IDENTIFIER`
 
-<<<<<<< HEAD
-=======
 Defined by SNMPv2-TC.
 """.
 -type row_pointer()           :: oid().
 
->>>>>>> 4f079743
 -doc "The Erlang representation of the SNMP BITS (pseudo) data type.".
 -type bits()                  :: integer().
 -type octet()                 :: 0..255.
