--- conflicted
+++ resolved
@@ -444,38 +444,23 @@
     do_log_convert(Log, File, Converter).
 
 do_log_convert(Log, File, Converter) ->
-<<<<<<< HEAD
     %% ?vtrace("do_log_converter -> entry with"
     %% 	    "~n   Log:  ~p"
-    %% 	    "~n   File: ~p"
-    %% 	    "~n   disk_log:info(Log): ~p", [Log, File, disk_log:info(Log)]),
+    %% 	    "~n   File: ~p", [Log, File]),
     Verbosity  = get(verbosity), 
     {Pid, Ref} = 
 	erlang:spawn_monitor(
 	  fun() ->
 		  put(sname,     lc),
 		  put(verbosity, Verbosity), 		  
-=======
-    ?vtrace("do_log_converter -> entry with"
-    	    "~n   Log:  ~p"
-    	    "~n   File: ~p", [Log, File]),
-    Verbosity = get(verbosity), 
-    {Pid, Ref} = 
-	erlang:spawn_monitor(
-	  fun() ->
-		  put(sname, "LOG-CONVERTER"), 
-		  put(verbosity, Verbosity), 
-		  erlang:process_flag(trap_exit, true), 
-		  ?vlog("begin converting", []),
->>>>>>> 57abd27e
 		  Result = do_log_convert2(Log, File, Converter),
-		  ?vlog("convert result: ~p", [Result]),
+		  %% ?vlog("convert result: ~p", [Result]),
 		  exit(Result)
 	  end),
     receive 
 	{'DOWN', Ref, process, Pid, Result} ->
-	    ?vtrace("do_log_converter -> received result"
-	    	    "~n   Result: ~p", [Result]),
+	    %% ?vtrace("do_log_converter -> received result"
+	    %% 	    "~n   Result: ~p", [Result]),
 	    Result
     end.
     
@@ -486,7 +471,6 @@
     ?vtrace("do_log_convert2 -> entry - check if owner", []),
     case is_owner(Log) of
 	true ->
-<<<<<<< HEAD
 	    ?vdebug("do_log_converter2 -> owner - now convert log", []),
 	    disk_log:block(Log, true),
 	    Res = Converter(Log),
@@ -501,24 +485,10 @@
 		    disk_log:block(Log, true),
 		    Res = Converter(Log),
 		    disk_log:unblock(Log),
-=======
-	    ?vtrace("do_log_convert2 -> owner - now convert", []),
-	    Converter(Log);
-	false ->
-	    %% Not yet member of the ruling party, apply for membership...
-	    ?vtrace("do_log_convert2 -> not owner - open", []),
-	    case log_open(Log, File) of
-		{ok, _} ->
-		    ?vdebug("do_log_convert2 -> opened - now convert", []),
-		    Res = Converter(Log),
-		    ?vtrace("do_log_convert2 -> converted - now close", []),
->>>>>>> 57abd27e
 		    disk_log:close(Log),
-		    ?vtrace("do_log_convert2 -> closed - done", []),
 		    Res;
 		{error, {name_already_open, _}} ->
 		    ?vdebug("do_log_convert2 -> "
-<<<<<<< HEAD
 			    "already opened - now convert log", []),
 		    disk_log:block(Log, true),
                     Res = Converter(Log), 
@@ -527,15 +497,6 @@
                 {error, Reason} ->
 		    ?vinfo("Failed converting log - open failed: "
 			   "~n   Reason: ~p", [Reason]),
-=======
-			    "already opened - now convert", []),
-                    Res = Converter(Log),
-		    ?vtrace("do_log_convert2 -> converted - done", []),
-		    Res;
-                {error, Reason} ->
-		    ?vinfo("do_log_convert2 -> failed open: "
-			    "~n   Reason: ~p", [Reason]),
->>>>>>> 57abd27e
                     {error, {Log, Reason}}
 	    end
     end.
@@ -577,15 +538,9 @@
 	    ?vtrace("do_log_to_txt -> done", []),
             Res;
         {error, Reason} ->
-<<<<<<< HEAD
 	    ?vinfo("Failed opening output file: "
 		   "~n   TestFile: ~p"
 		   "~n   Reason:   ~p", [TextFile, Reason]),	    
-=======
-	    ?vinfo("failed opening output file: "
-		   "~n   TestFile: ~p"
-		   "~n   Reason:   ~p", [TextFile, Reason]),
->>>>>>> 57abd27e
             {error, {TextFile, Reason}}
     end.
 
