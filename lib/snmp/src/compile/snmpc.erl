%% 
%% %CopyrightBegin%
%%
%% Copyright Ericsson AB 1997-2024. All Rights Reserved.
%%
%% Licensed under the Apache License, Version 2.0 (the "License");
%% you may not use this file except in compliance with the License.
%% You may obtain a copy of the License at
%%
%%     http://www.apache.org/licenses/LICENSE-2.0
%%
%% Unless required by applicable law or agreed to in writing, software
%% distributed under the License is distributed on an "AS IS" BASIS,
%% WITHOUT WARRANTIES OR CONDITIONS OF ANY KIND, either express or implied.
%% See the License for the specific language governing permissions and
%% limitations under the License.
%%
%% %CopyrightEnd%
%% 
-module(snmpc).
-moduledoc """
Interface Functions to the SNMP toolkit MIB compiler

The module `snmpc` contains interface functions to the SNMP toolkit MIB
compiler.

[](){: #compile }

## See Also

erlc(1)
<<<<<<< HEAD
=======

snmpc(command)
>>>>>>> 4f079743
""".

%% API
-export([compile/1, compile/2, compile/3,
	 mib_to_hrl/1, mib_to_hrl/3, 
	 is_consistent/1]).

%% Debug
-export([look_at/1]).

%% Internal Exports
-export([init/3]).

-include_lib("stdlib/include/erl_compile.hrl").
-include_lib("snmp/src/app/snmp_internal.hrl").
-include("snmp_types.hrl").
-include("snmpc.hrl").
-include("snmpc_lib.hrl").

-record(dldata, {deprecated, relaxed_row_name_assign_check}).

-doc false.
look_at(Mib) ->
    io:format("~p ~n", [snmpc_lib:look_at(Mib)]).


%%-----------------------------------------------------------------
%% Misc compiler stuff
%%-----------------------------------------------------------------

-doc """
<<<<<<< HEAD
is_consistent(Mibs) -> ok | {error, Reason}

=======
>>>>>>> 4f079743
Checks for multiple usage of object identifiers and traps between MIBs.

[](){: #mib_to_hrl }
""".
<<<<<<< HEAD
is_consistent(Filenames) ->
    snmpc_lib:is_consistent(Filenames).
=======
-spec is_consistent(FileNames) -> ok | {error, Reason} when
      FileNames :: [MibName],
      MibName   :: string(),
      Reason    :: term().

is_consistent(FileNames) ->
    snmpc_lib:is_consistent(FileNames).

-doc """
Generates a `.hrl` file with definitions of Erlang constants for the objects in
the MIB. The `.hrl` file is called `<MibName>.hrl`. The MIB must be compiled,
and present in the current directory.

The `mib_to_hrl` generator can also be invoked from the OS command line by these
two commands; `erlc` and `snmpc`.

- **`erlc`** - `erlc` recognizes the extension `.bin`, and invokes this function
  for files with that extension.

  See [`erlc(1)`](`e:erts:erlc_cmd.md`) for details.

- **`snmpc`** - `snmpc` is an escript that provides a more traditional interface
  to the `mib_to_hrl` generator.

  See [snmpc(command)](<snmpc(command)_cmd.md>) for details.
""".
-spec mib_to_hrl(MibName) -> ok | {error, Reason} when
      MibName :: string(),
      Reason  :: term().
>>>>>>> 4f079743

-doc """
mib_to_hrl(MibName) -> ok | {error, Reason}

Generates a `.hrl` file with definitions of Erlang constants for the objects in
the MIB. The `.hrl` file is called `<MibName>.hrl`. The MIB must be compiled,
and present in the current directory.

The `mib_to_hrl` generator can be invoked from the OS command line by using the
command `erlc`. `erlc` recognizes the extension `.bin`, and invokes this
function for files with that extension.
""".
mib_to_hrl(MibName) ->
    snmpc_mib_to_hrl:convert(MibName).

-doc false.
mib_to_hrl(MibName, HrlFile, Opts) ->
    snmpc_mib_to_hrl:compile(MibName, HrlFile, Opts).


%%%-----------------------------------------------------------------
%%% Interface for erl_compile.
%%%-----------------------------------------------------------------

-doc false.
compile(Input, _Output, Options) ->
    case compile(Input, make_options(Options)) of
        {ok, _} ->
            ok;
        {error, Reason} ->
            io:format("~tp", [Reason]),
            error
    end.

%% Converts generic options to format expected by compile/2

make_options(#options{includes = Incs,
                      outdir   = Outdir,
                      warning  = Warning,
                      specific = Spec}) ->

    OutdirOpt = {outdir, Outdir},

    WarningOpt = 
        case Warning of
            0 -> {warnings, false};
            _ -> {warnings, true}
        end,

    IncludeOpt =
        {i, case Incs of
                [] ->
                    [""];
                _ ->
                    lists:map(fun(Dir) -> Dir++"/" end, Incs)
            end},

    [WarningOpt, OutdirOpt, IncludeOpt | Spec].

<<<<<<< HEAD
%% Returns: {ok, File}|{error, Reason}
-doc(#{equiv => compile/2}).
compile([AtomFilename]) when is_atom(AtomFilename) ->
    compile(atom_to_list(AtomFilename), []), % from cmd line
    halt();
compile(FileName) -> 
    compile(FileName, []).

=======
>>>>>>> 4f079743

%%----------------------------------------------------------------------
%% Options:
%%          {deprecated,  bool()}                         true
%%          {group_check, bool()}                         true
%%          {db,          volatile|persistent|mnesia}     volatile
%%          {i,           [import_dir_string()]}          ["./"]
%%          {il,          [import_lib_dir_string()]}      []
%%          {warnings,    bool()}                         true
%%          warnings_as_errors
%%          {outdir,      string()}                       "./"
%%          description
%%          reference
%%          imports
%%          agent_capabilities
%%          module_compliance
%%          module_identity
%%          {module, string()}
%%          no_defs
%%          relaxed_row_name_assign_check
%%          {verbosity,   trace|debug|log|info|silence}   silence
%% (hidden) version 
%% (hidden) options 
%%----------------------------------------------------------------------

<<<<<<< HEAD
-doc """
compile(File, Options) -> {ok, BinFileName} | {error, Reason}

[](){: #compiler_opts }

Compiles the specified MIB file `<File>.mib`. The compiled file `BinFileName` is
called `<File>.bin`.

=======
-doc(#{equiv => compile/2}).
-spec compile([AtomFileName]) -> {ok, BinFileName} | {error, Reason} when
      AtomFileName :: atom(),
      BinFileName  :: string(),
      Reason       :: term();
             (FileName) -> {ok, BinFileName} | {error, Reason} when
      FileName    :: string(),
      BinFileName :: string(),
      Reason      :: term().
      
%% Returns: {ok, File}|{error, Reason}
compile([AtomFileName]) when is_atom(AtomFileName) ->
    compile(atom_to_list(AtomFileName), []), % from cmd line
    halt();
compile(FileName) -> 
    compile(FileName, []).

-doc """
[](){: #compiler_opts } Compiles the specified MIB file `<FileName>.mib`. The
compiled file `BinFileName` is called `<FileName>.bin`.

- The option `agent_capabilities`, if present, specifies that the
  AGENT-CAPABILITIES statement of the MIB shall be included (with a mib-entry
  record) in the compiled mib. The mib-entry record of the agent-capabilitie
  will contain `reference` and `modules` part(s) this info in the `assocList`
  field).
>>>>>>> 4f079743
- The option `db` specifies which database should be used for the default
  instrumentation.

  Default is `volatile`.

- The option `deprecated` specifies if a deprecated definition should be kept or
  not. If the option is false the MIB compiler will ignore all deprecated
  definitions.

  Default is `true`.

<<<<<<< HEAD
- The option `relaxed_row_name_assign_check`, if present, specifies that the row
  name assign check shall not be done strictly according to the SMI (which
  allows only the value 1). With this option, all values greater than zero is
  allowed (>= 1). This means that the error will be converted to a warning.

  By default it is not included, but if this option is present it will be.

=======
>>>>>>> 4f079743
- The option `description` specifies if the text of the DESCRIPTION field will
  be included or not.

  By default it is not included, but if this option is present it will be.

<<<<<<< HEAD
- The option `reference` specifies if the text of the REFERENCE field, when
  found in a table definition, will be included or not.

  By default it is not included, but if this option is present it will be. The
  reference text will be placed in the allocList field of the mib-entry record
  (#me\{\}) for the table.

=======
>>>>>>> 4f079743
- The option `group_check` specifies whether the mib compiler should check the
  OBJECT-GROUP macro and the NOTIFICATION-GROUP macro for correctness or not.

  Default is `true`.

- The option `i` specifies the path to search for imported (compiled) MIB files.
  The directories should be strings with a trailing directory delimiter.

  Default is `["./"]`.

- The option `il` (include_lib) also specifies a list of directories to search
  for imported MIBs. It assumes that the first element in the directory name
  corresponds to an OTP application. The compiler will find the current
  installed version. For example, the value \["snmp/mibs/"] will be replaced by
  \["snmp-3.1.1/mibs/"] (or what the current version may be in the system). The
  current directory and the `<snmp-home>/priv/mibs/` are always listed last in
  the include path.
- The option `imports`, if present, specifies that the IMPORT statement of the
  MIB shall be included in the compiled mib.
- The option `module`, if present, specifies the name of a module which
  implements all instrumentation functions for the MIB.

  The name of all instrumentation functions must be the same as the
  corresponding managed object it implements.

- The option `module_identity`, if present, specifies that the info part of the
  MODULE-IDENTITY statement of the MIB shall be included in the compiled mib.
- The option `module_compliance`, if present, specifies that the
  MODULE-COMPLIANCE statement of the MIB shall be included (with a mib-entry
  record) in the compiled mib. The mib-entry record of the module-compliance
  will contain `reference` and `module` part(s) this info in the `assocList`
  field).
<<<<<<< HEAD
- The option `agent_capabilities`, if present, specifies that the
  AGENT-CAPABILITIES statement of the MIB shall be included (with a mib-entry
  record) in the compiled mib. The mib-entry record of the agent-capabilitie
  will contain `reference` and `modules` part(s) this info in the `assocList`
  field).
- The option `no_defs`, if present, specifies that if a managed object does not
  have an instrumentation function, the default instrumentation function should
  NOT be used, instead this is reported as an error, and the compilation aborts.
=======
- The option `no_defs`, if present, specifies that if a managed object does not
  have an instrumentation function, the default instrumentation function should
  NOT be used, instead this is reported as an error, and the compilation aborts.
- The option `reference` specifies if the text of the REFERENCE field, when
  found in a table definition, will be included or not.

  By default it is not included, but if this option is present it will be. The
  reference text will be placed in the allocList field of the mib-entry record
  (#me\{\}) for the table.

- The option `relaxed_row_name_assign_check`, if present, specifies that the row
  name assign check shall not be done strictly according to the SMI (which
  allows only the value 1). With this option, all values greater than zero is
  allowed (>= 1). This means that the error will be converted to a warning.

  By default it is not included, but if this option is present it will be.

>>>>>>> 4f079743
- The option `verbosity` specifies the verbosity of the SNMP mib compiler. I.e.
  if warning, info, log, debug and trace messages shall be shown.

  Default is `silence`.

  Note that if the option `warnings` is `true` and the option `verbosity` is
  `silence`, warning messages will still be shown.

- The option `warnings` specifies whether warning messages should be shown.

  Default is `true`.

- The option `warnings_as_errors`, if present, specifies whether warnings should
  be treated as errors.

The MIB compiler understands both SMIv1 and SMIv2 MIBs. It uses the
`MODULE-IDENTITY` statement to determine if the MIB is version 1 or 2.

<<<<<<< HEAD
The MIB compiler can be invoked from the OS command line by using the command
`erlc`. `erlc` recognizes the extension `.mib`, and invokes the SNMP MIB
compiler for files with that extension. The options `db`, `group_check`,
`deprecated`, `description`, `verbosity`, `imports` and `module_identity` have
to be specified to `erlc` using the syntax `+term`. See
[`erlc(1)`](`e:erts:erlc_cmd.md`) for details.

[](){: #is_consistent }
""".
=======
The MIB compiler can also be invoked from the OS command line by these two
commands; `erlc` and `snmpc`.

- **`erlc`** - `erlc` recognizes the extension `.mib`, and invokes the SNMP MIB
  compiler for files with that extension. The options `db`, `group_check`,
  `deprecated`, `description`, `verbosity`, `imports` and `module_identity` have
  to be specified to `erlc` using the syntax `+term`.

  See [`erlc(1)`](`e:erts:erlc_cmd.md`) for details.

- **`snmpc`** - `snmpc` is an escript that provides a more traditional interface
  to the MIB compiler.

  See [snmpc(command)](<snmpc(command)_cmd.md>) for details.

[](){: #is_consistent }
""".
-spec compile(FileName, Options) -> {ok, BinFileName} | {error, Reason} when
      FileName    :: string(),
      Options     :: [Option],
      Option      :: agent_capabilities |
                     {db, volatile | persistent | mnesia} |
                     {deprecated, boolean()} |
                     description |
                     {group_check, boolean()} |
                     {i, [snmp:dir()]} |
                     {il, [snmp:dir()]} |
                     imports |
                     {module, module()} |
                     module_identity |
                     module_compliance |
                     no_defs |
                     {outdir, snmp:dir()} |
                     reference |
                     relaxed_row_name_assign_check |
                     {verbosity, snmp:verbosity()} |
                     {warnings, boolean()} |
                     {warnings_as_errors, boolean()},
      BinFileName :: string(),
      Reason      :: term().

>>>>>>> 4f079743
compile(FileName, Options) when is_list(FileName) ->
    case snmpc_misc:check_file(FileName) of
	true ->
	    compile_1(FileName, Options);
	false ->
	    {error, {invalid_file, FileName}}
    end.

compile_1(FileName, Options) ->
    DefOpts = [{deprecated,  true},
	       {group_check, true},
	       {i,           ["./"]},
	       {db,          volatile},
	       {warnings,    true},
	       {outdir,      "./"},
	       {il,          []}],
    Opts = update_options(DefOpts, Options),
    case check_options(Opts) of
	ok ->
	    maybe_display_version(Opts),
	    maybe_display_options(Opts),
	    Pid = spawn_link(?MODULE,init,[self(),FileName,Opts]),
	    receive
		{compile_result,R} -> R;
		{'EXIT',Pid, Reason} when Reason =/= normal ->
		    exit(Reason)
	    end;
	{error, Reason} -> 
	    {error, Reason}
    end.

maybe_display_version(Opts) ->
    case lists:member(version, Opts) of
	true ->
	    Vsn = (catch get_version()),
	    io:format("version: ~s~n", [Vsn]);
	false ->
	    ok
    end.

get_version() ->
    MI   = ?MODULE:module_info(),
    Attr = get_info(attributes, MI),
    Vsn  = get_info(app_vsn, Attr),
    Vsn.

maybe_display_options(Opts) ->
    case lists:member(options, Opts) of
	true ->
	    {F, A} = get_options(Opts, [], []),
	    io:format("options: " ++ F ++ "~n", A);
	false ->
	    ok
    end.

get_options([], Formats, Args) ->
    {lists:concat(lists:reverse(Formats)), lists:reverse(Args)};
get_options([{deprecated, Val}|Opts], Formats, Args) ->
    get_options(Opts, ["~n   deprecated:  ~w"|Formats], [Val|Args]);
get_options([{group_check, Val}|Opts], Formats, Args) ->
    get_options(Opts, ["~n   group_check: ~w"|Formats], [Val|Args]);
get_options([{db, Val}|Opts], Formats, Args) ->
    get_options(Opts, ["~n   db:          ~w"|Formats], [Val|Args]);
get_options([{i, Val}|Opts], Formats, Args) ->
    get_options(Opts, ["~n   i:           ~p"|Formats], [Val|Args]);
get_options([{il, Val}|Opts], Formats, Args) ->
    get_options(Opts, ["~n   il:          ~p"|Formats], [Val|Args]);
get_options([{outdir, Val}|Opts], Formats, Args) ->
    get_options(Opts, ["~n   outdir:      ~s"|Formats], [Val|Args]);
get_options([{description, Val}|Opts], Formats, Args) ->
    get_options(Opts, ["~n   description: ~w"|Formats], [Val|Args]);
get_options([description|Opts], Formats, Args) ->
    get_options(Opts, ["~n   description"|Formats], Args);
get_options([{reference, Val}|Opts], Formats, Args) ->
    get_options(Opts, ["~n   reference: ~w"|Formats], [Val|Args]);
get_options([reference|Opts], Formats, Args) ->
    get_options(Opts, ["~n   reference"|Formats], Args);
get_options([{warnings, Val}|Opts], Formats, Args) ->
    get_options(Opts, ["~n   warnings:    ~w"|Formats], [Val|Args]);
get_options([warnings_as_errors|Opts], Formats, Args) ->
    get_options(Opts, ["~n   warnings_as_errors"|Formats], Args);
get_options([{verbosity, Val}|Opts], Formats, Args) ->
    get_options(Opts, ["~n   verbosity:   ~w"|Formats], [Val|Args]);
get_options([imports|Opts], Formats, Args) ->
    get_options(Opts, ["~n   imports"|Formats], Args);
get_options([module_identity|Opts], Formats, Args) ->
    get_options(Opts, ["~n   module_identity"|Formats], Args);
get_options([module_compliance|Opts], Formats, Args) ->
    get_options(Opts, ["~n   module_compliance"|Formats], Args);
get_options([agent_capabilities|Opts], Formats, Args) ->
    get_options(Opts, ["~n   agent_capabilities"|Formats], Args);
get_options([relaxed_row_name_assign_check|Opts], Formats, Args) ->
    get_options(Opts, ["~n   relaxed_row_name_assign_check"|Formats], Args);
get_options([_|Opts], Formats, Args) ->
    get_options(Opts, Formats, Args).
    

get_info(Key, Info) ->
    case lists:keysearch(Key, 1, Info) of
	{value, {Key, Val}} ->
	    Val;
	false ->
	    throw("undefined")
    end.

% p(F, A) ->
%     io:format("DBG: " ++ F ++ "~n", A).

update_options([], Options) -> 
    Options;
update_options([{Key,DefVal}|DefOpts], Options) ->
    case snmpc_misc:assq(Key, Options) of
	false ->
	    update_options(DefOpts, [{Key,DefVal}|Options]);
	{value, Val} when Key =:= i ->
	    Options1 = 
		lists:keyreplace(Key, 1, Options, {Key, Val++DefVal}),
	    update_options(DefOpts, Options1);
	{value, Val} when Key =:= il ->
	    Options1 = 
		lists:keyreplace(Key, 1, Options, {Key, Val++DefVal}),
	    update_options(DefOpts, Options1);
	{value, DefVal} -> %% Same value, no need to update
	    update_options(DefOpts, Options);
	{value, Val} ->    %% New value, so update
	    Options1 = 
		lists:keyreplace(Key, 1, Options, {Key, Val}),
	    update_options(DefOpts, Options1)
    end.

check_options([]) -> ok;
check_options([no_symbolic_info|T]) -> check_options(T);
check_options([{outdir, Str} | T]) when is_list(Str) ->
    check_options(T);
check_options([{debug, Atom} | T]) when is_atom(Atom) ->
    check_options(T);
check_options([{deprecated, Atom} | T]) when is_atom(Atom) ->
    check_options(T);		     
check_options([{group_check, Atom} | T]) when is_atom(Atom) ->
    check_options(T);
check_options([{warnings, Bool} | T]) ->
    check_bool(warnings, Bool),
    check_options(T);
check_options([warnings_as_errors | T]) ->
    check_options(T);
check_options([{db, volatile} | T]) ->
    check_options(T);
check_options([{db, persistent} | T]) ->
    check_options(T);
check_options([{db, mnesia} | T]) ->
    check_options(T);
check_options([{i, [Str|_]} | T]) when is_list(Str) ->
    check_options(T);
check_options([{il, []} | T]) ->
    check_options(T);
check_options([{il, [Str|_]} | T]) when is_list(Str) ->
    check_options(T);
check_options([{description, Bool}| T]) ->
    check_bool(description, Bool),
    check_options(T);
check_options([description| T]) -> %% same as {description, true}
    check_options(T);
check_options([{reference, Bool}| T]) ->
    check_bool(reference, Bool),
    check_options(T);
check_options([reference| T]) -> %% same as {reference, true}
    check_options(T);
check_options([{verbosity, V} | T]) when is_atom(V) ->
    snmpc_lib:vvalidate(V),
    check_options(T);
check_options([version| T]) ->
    check_options(T);
check_options([options| T]) ->
    check_options(T);
check_options([imports| T]) ->
    check_options(T);
check_options([module_identity| T]) ->
    check_options(T);
check_options([module_compliance| T]) ->
    check_options(T);
check_options([agent_capabilities| T]) ->
    check_options(T);
check_options([relaxed_row_name_assign_check| T]) ->
    check_options(T);
check_options([{module, M} | T]) when is_atom(M) ->
    check_options(T);
check_options([no_defs| T]) ->
    check_options(T);
check_options([Opt|_]) ->
    {error, {invalid_option, Opt}}.


check_bool(_Key, Bool) when (Bool =:= true) orelse (Bool =:= false) ->
    ok;
check_bool(Key, Val) ->
    {error, {invalid_option, {Key, Val}}}.
    
get_group_check(Options) ->
    snmpc_lib:key1search(group_check, Options, true).

get_deprecated(Options) ->
    snmpc_lib:key1search(deprecated, Options, true).

get_description(Options) ->
    get_bool_option(description, Options).

get_reference(Options) ->
    get_bool_option(reference, Options).

get_agent_capabilities(Options) ->
    get_bool_option(agent_capabilities, Options).

get_module_compliance(Options) ->
    get_bool_option(module_compliance, Options).

get_warnings_as_errors(Options) ->
    lists:member(warnings_as_errors, Options).

get_relaxed_row_name_assign_check(Options) ->
    lists:member(relaxed_row_name_assign_check, Options).

get_bool_option(Option, Options) ->
    case lists:member(Option, Options) of
	false ->
	    snmpc_lib:key1search(Option, Options, false);
	true ->
	    true
    end.

make_description(Message) ->
    case get(description) of
	true ->
	    Message;
	_ -> 
	    undefined
    end.

make_reference(undefined) ->
    [];
make_reference(Reference) ->
    case get(reference) of
	true ->
	    [{reference, Reference}];
	_ -> 
	    []
    end.

    
		
%%----------------------------------------------------------------------
%% verbosity stuff
%%----------------------------------------------------------------------

%% Verbosity level is selected from three (historical reasons)
%% options: warnings, debug and verbosity
%% - If warnings is true, then verbosity is _atleast_ warning
%%   (even if the verbosity flag is set to silence)
%% - If debug is true, the verbosity is _atleast_ log
%% - Otherwise, verbosity is used as is.
get_verbosity(Options) ->
    WarningsSeverity = 
	case snmpc_lib:key1search(warnings, Options) of
	    true ->
		warning;
	    _ ->
		silence
	end,
    case snmpc_lib:key1search(verbosity, Options) of
	undefined ->
	    %% Backward compatible: If not defined then try debug and convert
	    case snmpc_lib:key1search(debug, Options, false) of
		true ->
		    log;
		false ->
		    WarningsSeverity
	    end;
	silence ->
	    WarningsSeverity;
	Verbosity ->
	    Verbosity
    end.


%%----------------------------------------------------------------------
%% The compile process.
%%----------------------------------------------------------------------

-doc false.
init(From, MibFileName, Options) ->
    ?SNMP_RAND_SEED(),
    %% rand:seed(exrop,
    %%           {erlang:phash2([node()]),
    %%            erlang:monotonic_time(),
    %%            erlang:unique_integer()}),
    put(options,            Options),
    put(verbosity,          get_verbosity(Options)),
    put(description,        get_description(Options)),
    put(reference,          get_reference(Options)),
    put(agent_capabilities, get_agent_capabilities(Options)),
    put(module_compliance,  get_module_compliance(Options)),
    put(warnings_as_errors, get_warnings_as_errors(Options)),
    File = filename:rootname(MibFileName, ".mib"),
    put(filename, filename:basename(File ++ ".mib")),
    R = case catch c_impl(File) of
	    {ok, OutFile} -> {ok, OutFile};
	    {'EXIT',error} -> {error, compilation_failed};
	    Error -> exit(Error)
	end,
    From ! {compile_result, R}.


c_impl(File) ->
    {ok, PData} = parse(File),
    ?vtrace("Syntax analysis:"
	    "~n   PData: ~p", [PData]),
    MibName = compile_parsed_data(PData),
    ?vtrace("Compiler output:"
	    "~n   CDATA: ~p", [get(cdata)]),
    save(File, MibName, get(options)).

compile_parsed_data(#pdata{mib_name = MibName, 
			   imports  = Imports, 
			   defs     = Definitions}) ->
    snmpc_lib:import(Imports),
    update_imports(Imports),
    Opts = get(options),
    Deprecated = get_deprecated(Opts),
    RelChk = get_relaxed_row_name_assign_check(Opts),
    Data = #dldata{deprecated                    = Deprecated,
		   relaxed_row_name_assign_check = RelChk},
    mc_new_type_loop(Definitions),
    put(augmentations, false),
    definitions_loop(Definitions, Data),
    MibName.

update_imports(Imports) ->
    case lists:member(imports, get(options)) of
	true ->
	    IMPs  = do_update_imports(Imports, []),
	    CDATA = get(cdata),
	    put(cdata, CDATA#cdata{imports = IMPs});
	false ->
	    ok
    end.

do_update_imports([], Acc) ->
    lists:reverse(Acc);
do_update_imports([{{Mib, ImportsFromMib0},_Line}|Imports], Acc) ->
    ImportsFromMib = [Name || {_, Name} <- ImportsFromMib0],
    Import = {Mib, ImportsFromMib},
    do_update_imports(Imports, [Import|Acc]).


update_status(Name, Status) ->
    #cdata{status_ets = Ets} = get(cdata),
    ets:insert(Ets, {Name, Status}).


mc_new_type_loop(
  [{#mc_new_type{
       name         = NewTypeName,
       macro        = Macro,
       syntax       = OldType,
       display_hint = DisplayHint},Line}|T]) ->
    ?vlog2("typeloop -> new_type:"
	   "~n   Macro:       ~p"
	   "~n   NewTypeName: ~p"
	   "~n   OldType:     ~p"
	   "~n   DisplayHint: ~p",
	   [Macro, NewTypeName, OldType, DisplayHint], Line),
    ensure_macro_imported(Macro,Line),
    Types = (get(cdata))#cdata.asn1_types,
    case lists:keysearch(NewTypeName, #asn1_type.aliasname, Types) of
	{value,_} ->
	    snmpc_lib:print_error("Type ~w already defined.",
				  [NewTypeName],Line);
	false ->
	    %% NameOfOldType = element(2,OldType),
	    ASN1 = snmpc_lib:make_ASN1type(OldType),
	    snmpc_lib:add_cdata(#cdata.asn1_types,
				[ASN1#asn1_type{aliasname    = NewTypeName,
						imported     = false,
						display_hint = DisplayHint}])
    end,
    mc_new_type_loop(T);
mc_new_type_loop([_|T]) ->
    mc_new_type_loop(T);
mc_new_type_loop([]) ->
    ok.


%% A deprecated object
definitions_loop([{#mc_object_type{name = ObjName, status = deprecated}, 
		   Line}|T],
		 #dldata{deprecated = false} = Data) ->
    %% May be implemented but the compiler chooses not to.
    ?vinfo2("object_type ~w is deprecated => ignored", [ObjName], Line),    
    update_status(ObjName, deprecated), 
    definitions_loop(T, Data);

%% A obsolete object
definitions_loop([{#mc_object_type{name = ObjName, status = obsolete}, 
		   Line}|T], 
		 Data) ->
    ?vlog2("object_type ~w is obsolete => ignored", [ObjName], Line),
    %% No need to implement a obsolete object
    update_status(ObjName, obsolete),
    ensure_macro_imported('OBJECT-TYPE', Line),
    definitions_loop(T, Data);

%% Defining a table
definitions_loop([{#mc_object_type{name        = NameOfTable,
				   syntax      = {{sequence_of, SeqName}, _},
				   max_access  = Taccess,
				   kind        = Kind, 
				   status      = Tstatus,
				   description = Desc1,
				   units       = Tunits,
				   reference   = Ref, 
				   name_assign = Tindex},
		   Tline},
		  {#mc_object_type{name        = NameOfEntry,
				   syntax      = {{type, SeqName}, TEline},
				   max_access  = 'not-accessible',
				   kind        = {table_entry, IndexingInfo},
				   status      = Estatus,
				   description = Desc2,
				   units       = Eunits, 
				   name_assign = {NameOfTable,[1]}},
		   Eline},
		  {#mc_sequence{name   = SeqName,
				fields = FieldList},
		   Sline}|ColsEtc],
		 Data) ->
    ?vlog("defloop(~w) -> "
	  "[object_type(sequence_of),object_type(type,[1]),sequence]:"
	  "~n   NameOfTable:  ~p"
	  "~n   SeqName:      ~p"
	  "~n   Taccess:      ~p"
	  "~n   Kind:         ~p"
	  "~n   Tstatus:      ~p"
	  "~n   Tindex:       ~p"
	  "~n   Tunits:       ~p"
	  "~n   Tline:        ~p"
	  "~n   NameOfEntry:  ~p"
	  "~n   TEline:       ~p"
	  "~n   IndexingInfo: ~p"
	  "~n   Estatus:      ~p"
	  "~n   Eunits:       ~p"
	  "~n   Ref:          ~p"
	  "~n   Eline:        ~p"
	  "~n   FieldList:    ~p"
	  "~n   Sline:        ~p",
	  [?LINE, 
	   NameOfTable,SeqName,Taccess,Kind,Tstatus,
	   Tindex,Tunits,Tline,
	   NameOfEntry,TEline,IndexingInfo,Estatus,Eunits,Ref,Eline,
	   FieldList,Sline]),
    update_status(NameOfTable, Tstatus),
    update_status(NameOfEntry, Estatus),
    update_status(SeqName,     undefined),
    ensure_macro_imported('OBJECT-TYPE', Tline),
    test_table(NameOfTable,Taccess,Kind,Tindex,Tline),
    {Tfather,Tsubindex} = Tindex,
    snmpc_lib:register_oid(Tline,NameOfTable,Tfather,Tsubindex),
    Description1 = make_description(Desc1),
    TableME = #me{aliasname   = NameOfTable,
		  entrytype   = table, 
		  access      = 'not-accessible',
		  description = Description1,
		  units       = Tunits},
    snmpc_lib:register_oid(TEline,NameOfEntry,NameOfTable,[1]),
    Description2 = make_description(Desc2),
    TableEntryME = #me{aliasname   = NameOfEntry, 
		       entrytype   = table_entry,
		       assocList   = [{table_entry_with_sequence, SeqName}], 
		       access      = 'not-accessible',
		       description = Description2,
		       units       = Eunits},
    {ColMEs, RestObjs} = 
	define_cols(ColsEtc, 1, FieldList, NameOfEntry, NameOfTable, []),
    AfterIdxTypes = after_indexes_type(IndexingInfo, RestObjs), 
    TableInfo = snmpc_lib:make_table_info(Eline, NameOfTable,
					  IndexingInfo, AfterIdxTypes, ColMEs),
    snmpc_lib:add_cdata(#cdata.mes, 
			[TableEntryME,
			 TableME#me{assocList=[{table_info, 
						TableInfo} | make_reference(Ref)]} |
				ColMEs]),
    definitions_loop(RestObjs, Data);

definitions_loop([{#mc_object_type{name        = NameOfTable,
				   syntax      = {{sequence_of, SeqName}, _},
				   max_access  = Taccess,
				   kind        = Kind, 
				   status      = Tstatus,
				   description = Desc1,
				   units       = Tunits,
				   reference   = Ref, 
				   name_assign = Tindex},
		   Tline},
		  {#mc_object_type{name        = NameOfEntry,
				   syntax      = {{type, SeqName}, TEline},
				   max_access  = 'not-accessible',
				   kind        = {table_entry, IndexingInfo},
				   status      = Estatus,
				   description = Desc2,
				   units       = Eunits, 
				   name_assign = {NameOfTable,[Idx]} = BadOID},
		   Eline},
		  {#mc_sequence{name   = SeqName,
				fields = FieldList},
		   Sline}|ColsEtc],
		 #dldata{relaxed_row_name_assign_check = true} = Data) 
  when is_integer(Idx) andalso (Idx > 1) ->
    ?vlog("defloop(~w) -> "
	  "[object_type(sequence_of),object_type(type,[~w]),sequence]:"
	  "~n   NameOfTable:  ~p"
	  "~n   SeqName:      ~p"
	  "~n   Taccess:      ~p"
	  "~n   Kind:         ~p"
	  "~n   Tstatus:      ~p"
	  "~n   Tindex:       ~p"
	  "~n   Tunits:       ~p"
	  "~n   Tline:        ~p"
	  "~n   NameOfEntry:  ~p"
	  "~n   TEline:       ~p"
	  "~n   IndexingInfo: ~p"
	  "~n   Estatus:      ~p"
	  "~n   Eunits:       ~p"
	  "~n   Ref:          ~p"
	  "~n   Eline:        ~p"
	  "~n   FieldList:    ~p"
	  "~n   Sline:        ~p",
	  [?LINE, 
	   Idx, 
	   NameOfTable,SeqName,Taccess,Kind,Tstatus,
	   Tindex,Tunits,Tline,
	   NameOfEntry,TEline,IndexingInfo,Estatus,Eunits,Ref,Eline,
	   FieldList,Sline]),
    update_status(NameOfTable, Tstatus),
    update_status(NameOfEntry, Estatus),
    update_status(SeqName,     undefined),
    ensure_macro_imported('OBJECT-TYPE', Tline),
    ?vwarning2("Bad TableEntry OID definition (~w)",
	       [BadOID], Eline),
    test_table(NameOfTable,Taccess,Kind,Tindex,Tline),
    {Tfather,Tsubindex} = Tindex,
    snmpc_lib:register_oid(Tline,NameOfTable,Tfather,Tsubindex),
    Description1 = make_description(Desc1),
    TableME = #me{aliasname   = NameOfTable,
		  entrytype   = table, 
		  access      = 'not-accessible',
		  description = Description1,
		  units       = Tunits},
    snmpc_lib:register_oid(TEline,NameOfEntry,NameOfTable,[Idx]),
    Description2 = make_description(Desc2),
    TableEntryME = #me{aliasname   = NameOfEntry, 
		       entrytype   = table_entry,
		       assocList   = [{table_entry_with_sequence, SeqName}], 
		       access      = 'not-accessible',
		       description = Description2,
		       units       = Eunits},
    {ColMEs, RestObjs} = 
	define_cols(ColsEtc, 1, FieldList, NameOfEntry, NameOfTable, []),
    AfterIdxTypes = after_indexes_type(IndexingInfo, RestObjs), 
    TableInfo = snmpc_lib:make_table_info(Eline, NameOfTable,
					  IndexingInfo, AfterIdxTypes, ColMEs),
    snmpc_lib:add_cdata(#cdata.mes, 
			[TableEntryME,
			 TableME#me{assocList=[{table_info, 
						TableInfo} | make_reference(Ref)]} |
				ColMEs]),
    definitions_loop(RestObjs, Data);

definitions_loop([{#mc_object_type{name        = NameOfTable,
				   syntax      = {{sequence_of, SeqName},_},
				   max_access  = Taccess,
				   kind        = Kind, 
				   status      = Tstatus,
				   description = Desc1,
				   units       = Tunits,
				   reference   = Ref, 
				   name_assign = Tindex}, Tline},
		  {#mc_object_type{name        = NameOfEntry,
				   syntax      = {{type, SeqName},_},
				   max_access  = 'not-accessible',
				   kind        = {table_entry,IndexingInfo}, 
				   status      = Estatus, 
				   description = Desc2,
				   units       = Eunits,
				   name_assign = BadOID}, Eline},
		  {#mc_sequence{name   = SeqName,
				fields = FieldList}, Sline}|ColsEtc],
		 Data) ->
    ?vlog("defloop(~w) -> "
	  "[object_type(sequence_of),object_type(type),sequence(fieldList)]:"
	  "~n   NameOfTable:  ~p"
	  "~n   SeqName:      ~p"
	  "~n   Taccess:      ~p"
	  "~n   Kind:         ~p"
	  "~n   Tstatus:      ~p"
	  "~n   Tindex:       ~p"
	  "~n   Tunits:       ~p"
	  "~n   Tline:        ~p"
	  "~n   NameOfEntry:  ~p"
	  "~n   IndexingInfo: ~p"
	  "~n   Estatus:      ~p"
	  "~n   BadOID:       ~p"
	  "~n   Eunits:       ~p"
	  "~n   Ref:          ~p"
	  "~n   Eline:        ~p"
	  "~n   FieldList:    ~p"
	  "~n   Sline:        ~p",
	  [?LINE, 
	   NameOfTable,SeqName,Taccess,Kind,Tstatus,
	   Tindex,Tunits,Tline,
	   NameOfEntry,IndexingInfo,Estatus,BadOID,Eunits,Ref,Eline,
	   FieldList,Sline]),
    update_status(NameOfTable, Tstatus),
    update_status(NameOfEntry, Estatus),
    update_status(SeqName,     undefined),
    ensure_macro_imported('OBJECT-TYPE', Tline),
    snmpc_lib:print_error("Bad TableEntry OID definition (~w)",
			  [BadOID],Eline),
    test_table(NameOfTable,Taccess,Kind,Tindex,Tline),
    {Tfather,Tsubindex} = Tindex,
    snmpc_lib:register_oid(Tline,NameOfTable,Tfather,Tsubindex),
    Description1 = make_description(Desc1),
    TableME = #me{aliasname   = NameOfTable,
		  entrytype   = table, 
		  access      = 'not-accessible',
		  description = Description1,
		  units       = Tunits},
    Description2 = make_description(Desc2),
    TableEntryME = #me{aliasname   = NameOfEntry, 
		       entrytype   = table_entry,
		       access      = 'not-accessible',
		       assocList   = [{table_entry_with_sequence,SeqName}],
		       description = Description2,
		       units       = Eunits},
    {ColMEs, RestObjs} = 
	define_cols(ColsEtc, 1, FieldList, NameOfEntry, NameOfTable, []),
    AfterIdxTypes = after_indexes_type(IndexingInfo, RestObjs), 
    TableInfo = snmpc_lib:make_table_info(Eline, NameOfTable,
					  IndexingInfo, AfterIdxTypes, ColMEs),
    snmpc_lib:add_cdata(#cdata.mes, 
			       [TableEntryME,
				TableME#me{assocList=[{table_info, 
						       TableInfo} | make_reference(Ref)]} |
				ColMEs]),
    definitions_loop(RestObjs, Data);

definitions_loop([{#mc_new_type{},_}|T], Data) ->
    definitions_loop(T, Data);

%% Plain variable
definitions_loop([{#mc_object_type{name        = NewVarName,
				   syntax      = Type, 
				   max_access  = Access,
				   kind        = {variable, DefVal}, 
				   status      = Status,
				   description = Desc1, 
				   units       = Units,
				   name_assign = {Parent,SubIndex}},Line} |T],
		 Data) ->
    ?vlog2("defloop -> object_type (variable):"
	   "~n   NewVarName: ~p"
	   "~n   Type:       ~p"
	   "~n   Access:     ~p"
	   "~n   DefVal:     ~p"
	   "~n   Status:     ~p"
	   "~n   Units:      ~p"
	   "~n   Parent:     ~p"
	   "~n   SubIndex:   ~p",
	   [NewVarName, Type, Access, DefVal, 
	    Status, Units, Parent, SubIndex], Line),
    update_status(NewVarName, Status),
    snmpc_lib:test_father(Parent, NewVarName, SubIndex, Line),
    ASN1type = snmpc_lib:make_ASN1type(Type),
    snmpc_lib:register_oid(Line, NewVarName, Parent, SubIndex),
    Description1 = make_description(Desc1),
    NewME = #me{aliasname   = NewVarName, 
		asn1_type   = ASN1type,
		entrytype   = variable,
		access      = Access,
		description = Description1, 
		units       = Units,
		assocList   = DefVal},  
    NewME2 = snmpc_lib:resolve_defval(NewME),
    %% hmm, should this be done in resolve_defval?
    VI = snmpc_lib:make_variable_info(NewME2), 
    snmpc_lib:add_cdata(#cdata.mes,
			[NewME2#me{assocList = [{variable_info, VI}]}]),
    definitions_loop(T, Data);

definitions_loop([{#mc_module_identity{name         = NewVarName,
				       last_updated = LU,
				       organization = Org,
				       contact_info = CI,
				       description  = Desc,
				       revisions    = Revs0, 
				       name_assign  = {Parent, SubIndex}},
		   Line}|T],
		 Data) ->
    ?vlog2("defloop -> module-identity: "
	   "~n   NewVarName: ~p"
	   "~n   LU:         ~p"
	   "~n   Org:        ~p"
	   "~n   CI:         ~p"
	   "~n   Desc:       ~p"
	   "~n   Revs0:      ~p"
	   "~n   Parent:     ~p"
	   "~n   SubIndex:   ~w",
	   [NewVarName, LU, Org, CI, Desc, Revs0, Parent, SubIndex], Line),
    ensure_macro_imported('MODULE-IDENTITY', Line),
    snmpc_lib:register_oid(Line, NewVarName, Parent, SubIndex),
    Revs = [{R,D}||#mc_revision{revision = R,description = D} <- Revs0],
    MI = #module_identity{last_updated = LU,
			  organization = Org,
			  contact_info = CI,
			  description  = Desc,
			  revisions    = Revs},
    CDATA = get(cdata),
    put(cdata, CDATA#cdata{module_identity = MI}),
    snmpc_lib:add_cdata(
      #cdata.mes,
      [snmpc_lib:makeInternalNode2(false, NewVarName)]),
    definitions_loop(T, Data);    

definitions_loop([{#mc_internal{name      = NewVarName,
				macro     = Macro,
				parent    = Parent,
				sub_index = SubIndex},Line}|T],
		 Data) ->
    ?vlog2("defloop -> internal:"
	   "~n   NewVarName: ~p"
	   "~n   Macro:      ~p"
	   "~n   Parent:     ~p"
	   "~n   SubIndex:   ~w", 
	   [NewVarName, Macro, Parent, SubIndex], Line),
    ensure_macro_imported(Macro, Line),
    snmpc_lib:register_oid(Line, NewVarName, Parent, SubIndex),
    snmpc_lib:add_cdata(
      #cdata.mes,
      [snmpc_lib:makeInternalNode2(false, NewVarName)]),
    definitions_loop(T, Data);    

%% A trap message
definitions_loop([{#mc_trap{name        = TrapName,
			    enterprise  = EnterPrise, 
			    vars        = Variables, 
			    description = Desc1,
			    num         = SpecificCode}, Line}|T],
		 Data) ->
    ?vlog2("defloop -> trap:"
	   "~n   TrapName:     ~p"
	   "~n   EnterPrise:   ~p"
	   "~n   Variables:    ~p"
	   "~n   SpecificCode: ~p",
	   [TrapName, EnterPrise, Variables, SpecificCode], Line),
    update_status(TrapName, undefined),
    CDATA = get(cdata),
    snmpc_lib:check_trap_name(EnterPrise, Line, CDATA#cdata.mes),
    Descriptions = make_description(Desc1),
    Trap = #trap{trapname      = TrapName, 
		 enterpriseoid = EnterPrise,
		 specificcode  = SpecificCode,
		 %% oidobjects: Store Variables temporary here.
		 %%             This will be replaced later in the 
		 %%             get_final_mib function by a call to
		 %%             the update_trap_objects function.
		 oidobjects    = Variables,  
		 description   = Descriptions},
    lists:foreach(fun(Trap2) -> snmpc_lib:check_trap(Trap2, Trap, Line) end, 
		  CDATA#cdata.traps), 
    snmpc_lib:add_cdata(#cdata.traps, [Trap]),
    definitions_loop(T, Data);    

definitions_loop([{#mc_object_type{name        = NameOfEntry, 
				   syntax      = Type, 
				   max_access  = Eaccess,
				   kind        = {table_entry, Index},
				   status      = Estatus,
				   name_assign = SubIndex},Eline}|T], 
		 Data) ->
    ?vlog("defloop -> object_type (table_entry):"
	  "~n   NameOfEntry: ~p"
	  "~n   Type:        ~p"
	  "~n   Eaccess:     ~p"
	  "~n   Index:       ~p"
	  "~n   Estatus:     ~p"
	  "~n   SubIndex:    ~p"
	  "~n   SubIndex:    ~p"
	  "~n   Eline:       ~p",
	  [NameOfEntry, Type, Eaccess, Index, Estatus, SubIndex, Eline]),
    update_status(NameOfEntry, Estatus),
    snmpc_lib:print_error("Misplaced TableEntry definition (~w)",
			  [NameOfEntry], Eline),
    definitions_loop(T, Data);

definitions_loop([{#mc_notification{name   = TrapName,
				    status = deprecated}, Line}|T],
		 #dldata{deprecated = false} = Data) ->
    ?vinfo2("defloop -> notification ~w is deprecated => ignored",
	    [TrapName], Line),    
    update_status(TrapName, deprecated),
    ensure_macro_imported('NOTIFICATION-TYPE', Line),
    definitions_loop(T, Data);    

definitions_loop([{#mc_notification{name   = TrapName,
				    status = obsolete}, Line}|T],
		 Data) ->
    ?vlog2("defloop -> notification ~w is obsolete => ignored", 
	   [TrapName], Line),
    update_status(TrapName, obsolete),
    ensure_macro_imported('NOTIFICATION-TYPE', Line),
    definitions_loop(T, Data);    

definitions_loop([{#mc_notification{name        = TrapName,
				    vars        = Variables,
				    status      = Status,
				    description = Desc,
				    name_assign = {Parent, SubIndex}},Line}|T],
		 Data) ->
    ?vlog2("defloop -> notification:"
	   "~n   TrapName:  ~p"
	   "~n   Variables: ~p"
	   "~n   Status:    ~p"
	   "~n   Parent:    ~p"
	   "~n   SubIndex:  ~p",
	   [TrapName, Variables, Status, Parent, SubIndex], Line),
    update_status(TrapName, Status),
    ensure_macro_imported('NOTIFICATION-TYPE', Line),
    CDATA = get(cdata),
    snmpc_lib:register_oid(Line, TrapName, Parent, SubIndex),
    Descriptions = make_description(Desc),
    Notif = #notification{trapname    = TrapName,
			  description = Descriptions,
			  %% oidobjects: Store Variables temporary here.
			  %%             This will be replaced later in the 
			  %%             get_final_mib function by a call to
			  %%             the update_trap_objects function.
			  oidobjects  = Variables}, 
    snmpc_lib:check_notification(Notif, Line, CDATA#cdata.traps),
    snmpc_lib:add_cdata(#cdata.traps, [Notif]),
    definitions_loop(T, Data);    

definitions_loop([{#mc_agent_capabilities{name        = Name,
					  status      = Status,
					  description = Desc,
					  reference   = Ref,
					  modules     = Mods, 
					  name_assign = {Parent, SubIdx}},Line}|T], Data) ->
    ?vlog2("defloop -> agent_capabilities ~p:"
	   "~n   Status:       ~p"
	   "~n   Desc:         ~p"
	   "~n   Ref:          ~p"
	   "~n   Mods:         ~p"
	   "~n   Parent:       ~p"
	   "~n   SubIndex:     ~p", 
	   [Name, Status, Desc, Ref, Mods, Parent, SubIdx], Line),
    ensure_macro_imported('AGENT-CAPABILITIES', Line),
    case get(agent_capabilities) of
	true ->
	    update_status(Name, Status),
	    snmpc_lib:register_oid(Line, Name, Parent, SubIdx),
	    NewME       = snmpc_lib:makeInternalNode2(false, Name),
	    Description = make_description(Desc), 
	    Reference   = 
		case Ref of
		    undefined ->
			[];
		    _ ->
			[{reference, Ref}]
		end,
	    Modules     = 
		case Mods of
		    undefined ->
			[];
		    [] ->
			[];
		    _ ->
			[{modules, Mods}]
		end,
	    AssocList = Reference ++ Modules,
	    NewME2 = NewME#me{description = Description,
			      assocList   = AssocList}, 
	    snmpc_lib:add_cdata(#cdata.mes, [NewME2]);
	_ ->
	    ok
    end,
    definitions_loop(T, Data);

definitions_loop([{#mc_module_compliance{name        = Name,
					 status      = Status,
					 description = Desc,
					 reference   = Ref,
					 modules     = Mods, 
					 name_assign = {Parent, SubIdx}},Line}|T], Data) ->
    ?vlog2("defloop -> module_compliance: ~p"
	   "~n   Status:       ~p"
	   "~n   Desc:         ~p"
	   "~n   Ref:          ~p"
	   "~n   Mods:         ~p"
	   "~n   Parent:       ~p"
	   "~n   SubIndex:     ~p", 
	   [Name, Status, Desc, Ref, Mods, Parent, SubIdx], Line),
    ensure_macro_imported('MODULE-COMPLIANCE', Line),
    case get(module_compliance) of
	true ->
	    update_status(Name, Status),
	    snmpc_lib:register_oid(Line, Name, Parent, SubIdx),
	    NewME       = snmpc_lib:makeInternalNode2(false, Name),
	    Description = make_description(Desc), 
	    Reference   = 
		case Ref of
		    undefined ->
			[];
		    _ ->
			[{reference, Ref}]
		end,
	    Modules    = 
		case Mods of
		    undefined ->
			[];
		    [] ->
			[];
		    _ ->
			[{modules, Mods}]
		end,
	    AssocList = Reference ++ Modules,
	    NewME2 = NewME#me{description = Description,
			      assocList   = AssocList}, 
	    snmpc_lib:add_cdata(#cdata.mes, [NewME2]);
	_ ->
	    ok
    end,
    definitions_loop(T, Data);

definitions_loop([{#mc_object_group{name        = Name,
				    objects     = GroupObjects,
				    status      = Status,
				    description = Desc,
				    reference   = Ref,
				    name_assign = {Parent,SubIndex}}, Line}|T],
		 Data) ->
    ?vlog2("defloop -> object_group ~p:"
	   "~n   GroupObjects: ~p"
	   "~n   Status:       ~p"
	   "~n   Desc:         ~p"
	   "~n   Ref:          ~p"
	   "~n   Parent:       ~p"
	   "~n   SubIndex:     ~p", 
	   [Name, GroupObjects, Status, Desc, Ref, Parent, SubIndex], Line),
    ensure_macro_imported('OBJECT-GROUP', Line),
    GroupBool = get_group_check(get(options)),
    case GroupBool of
	true ->
	    snmpc_lib:add_cdata(#cdata.objectgroups,
				       [{Name,GroupObjects,Line}]),
	    %% Check that the group members has been defined 
	    %% and that they have the correct status
	    snmpc_lib:check_object_group(Name, GroupObjects,
					 Line, Status);
	_ ->
	    ok
    end,

    update_status(Name, Status),
    snmpc_lib:test_father(Parent, Name, SubIndex, Line),
    snmpc_lib:register_oid(Line, Name, Parent, SubIndex),
    Description = make_description(Desc),
    NewME = #me{aliasname   = Name, 
		entrytype   = group,
		access      = 'not-accessible', 
		description = Description, 
		assocList   = [{kind,    object}, 
			       {objects, GroupObjects}]},  
    snmpc_lib:add_cdata(#cdata.mes, [NewME]),

    definitions_loop(T, Data);

definitions_loop([{#mc_notification_group{name        = Name,
					  objects     = GroupObjects,
					  status      = Status,
					  description = Desc,
					  reference   = Ref,
					  name_assign = {Parent,SubIndex}}, 
		   Line}
		  |T], Data) ->
    ?vlog2("defloop -> notification_group ~p:"
	   "~n   GroupObjects: ~p"
	   "~n   Status:       ~p"
	   "~n   Desc:         ~p"
	   "~n   Ref:          ~p"
	   "~n   Parent:       ~p"
	   "~n   SubIndex:     ~p",
	   [Name, GroupObjects, Status, Desc, Ref, Parent, SubIndex], Line),
    ensure_macro_imported('NOTIFICATION-GROUP', Line),
    GroupBool = get_group_check(get(options)),
    case GroupBool of
	true ->
	    snmpc_lib:add_cdata(#cdata.notificationgroups,
				       [{Name,GroupObjects,Line}]),

	    %% Check that the group members has been defined 
	    %% and that they have the correct status
	    snmpc_lib:check_notification_group(Name, GroupObjects,
					       Line, Status);
	_ ->
	    ok
    end,

    update_status(Name, Status),
    snmpc_lib:test_father(Parent, Name, SubIndex, Line),
    snmpc_lib:register_oid(Line, Name, Parent, SubIndex),
    Description = make_description(Desc),
    NewME = #me{aliasname   = Name, 
		entrytype   = group,
		access      = 'not-accessible', 
		description = Description, 
		assocList   = [{kind,    notification}, 
			       {objects, GroupObjects}]},  
    snmpc_lib:add_cdata(#cdata.mes, [NewME]),

    definitions_loop(T, Data);

definitions_loop([{#mc_object_type{name   = NameOfTable,
				   syntax = {{sequence_of, SeqName},_},
				   status = Tstatus},Tline}, 
		  Entry, Seq|T],
		Data) ->
    ?vlog("defloop -> object_type (sequence_of): "
	  "~n   NameOfTable: ~p"
	  "~n   SeqName:     ~p"
	  "~n   Tline:       ~p"
	  "~n   Entry:       ~p"
	  "~n   Seq:         ~p",
	  [NameOfTable, SeqName, Tline, Entry, Seq]),
    update_status(NameOfTable, Tstatus),
    case Entry of
	{#mc_object_type{syntax      = {{type, SeqName},_line},
			 max_access  = 'not-accessible',
			 kind        = {table_entry, _IndexingInfo},
			 name_assign = {_NameOfTable,[1]}}, _Eline} ->
	    case Seq of
		{#mc_sequence{name = SeqName}, Sline} ->
		    snmpc_lib:error("Internal error. Correct incorrect "
					   "table (~p,~w).",[SeqName,Sline],
				    Tline);
		_ ->
		    ?vinfo("defloop -> Invalid sequence: ~p", [Seq]),
		    snmpc_lib:print_error(
		      "Invalid SEQUENCE OF '~p'.",
		      [safe_elem(1,safe_elem(2,Seq))],Tline)
	    end;
	Else ->
	    ?vinfo("defloop -> Invalid table entry: "
		   "~n   ~p", [Else]),
	    snmpc_lib:print_error(
	      "Invalid TableEntry '~p' (check STATUS, Sequence name, Oid)",
	      [safe_elem(1,safe_elem(2,Entry))],Tline)
    end,
    definitions_loop(T, Data);

definitions_loop([{#mc_object_type{name   = NameOfTable,
				   syntax = {{sequence_of, SeqName},_},
				   status = Tstatus},Tline}|T],
		 Data) ->
    ?vlog("defloop -> object_type (sequence_of):"
	  "~n   object_type: ~p"
	  "~n   sequence_of: ~p"
	  "~n   Tline:       ~p", [NameOfTable, SeqName, Tline]),
    update_status(NameOfTable, Tstatus),
    snmpc_lib:print_error("Invalid statements following table ~p.",
			  [NameOfTable],Tline),
    definitions_loop(T, Data);

definitions_loop([{#mc_sequence{name   = SeqName,
				fields = _FieldList},Line}|T],
		 Data) ->
    ?vwarning2("Unexpected SEQUENCE ~w => ignoring", [SeqName], Line),
    definitions_loop(T, Data);

definitions_loop([{Obj,Line}|T], Data) ->
    ?vinfo2("defloop -> unknown error"
	    "~n   Obj:  ~p", [Obj], Line),
    snmpc_lib:print_error("Unknown Error in MIB. "
	 "Can't describe the error better than this: ~999p ignored."
	 " Please send a trouble report to support@erlang.ericsson.se.",
				 [Obj], Line),
    definitions_loop(T, Data);

definitions_loop([], _Data) ->
    ?vlog("defloop -> done", []),
    case get(augmentations) of
        true ->
            CData = get(cdata),
            put(cdata, CData#cdata{mes = augmentations(CData#cdata.mes)}),
            ok;
        false ->
            ok
    end.

augmentations(
  [#me{
      aliasname = AliasName,
      assocList =
          [{table_info,
            #table_info{
               index_types =
                   {augments, SrcTableEntry, Line}} = TableInfo}|Ref]} = Me
   |Mes]) ->
    ?vlog("augmentations(~w) ->"
          "~n   NameOfTable:  ~p"
          "~n   IndexingInfo: ~p"
          "~n   Sline:        ~p",
          [?LINE, AliasName, {augments, SrcTableEntry}, Line]),
    NewTableInfo = snmpc_lib:fix_table_info_augmentation(TableInfo),
    [Me#me{assocList = [{table_info,NewTableInfo}|Ref]}
     |augmentations(Mes)];
augmentations([Me | Mes]) ->
     [Me|augmentations(Mes)];
augmentations([]) ->
    ?vlog("augmentations -> done", []),
    [].



safe_elem(N,T) ->
    case catch(element(N,T)) of
	{'EXIT',_} ->
	    "no more information available";
	X -> X
    end.


%% An table index is either: 
%%   a) part of the table
%%   b) not part of the table and defined *before* the table
%%   c) not part of the table and defined *after* the table

%% A correct column
define_cols([{#mc_object_type{name        = NameOfCol,
			      syntax      = Type1,
			      max_access  = Access,
			      kind        = {variable,Defval},
			      status      = Status,
			      description = Desc,
			      units       = Units,
			      name_assign = {NameOfEntry,[SubIndex]}},
	      Oline}|Rest],
	    SubIndex, 
	    [{NameOfCol,Type2}|Fields], NameOfEntry, TableName, ColMEs) ->
    ?vlog("defcols -> object_type (variable):"
	  "~n   NameOfCol:  ~p"
	  "~n   Type1:      ~p"
	  "~n   Access:     ~p"
	  "~n   Defval:     ~p"
	  "~n   Status      ~p"
	  "~n   Units       ~p"
	  "~n   NameOfEntry ~p"
	  "~n   Oline:      ~p",
	  [NameOfCol, Type1, Access, Defval, Status, Units, 
	   NameOfEntry, Oline]),
    update_status(NameOfCol, Status),
    Deprecated = get_deprecated(get(options)),
    ASN1type = snmpc_lib:make_ASN1type(Type1),
    case (snmpc_lib:make_ASN1type(Type2))#asn1_type.bertype of
	T2 when T2 == ASN1type#asn1_type.bertype -> ok;
	_Else ->
	    snmpc_lib:error(
	      "Types for ~p differs from the SEQUENCE definition. ",
	      [NameOfCol],Oline)
    end,
    NewAccess = % a simple way to get the obsolete behaviour
	if
	    Status =:= obsolete ->
		%% Be quiet and don't implement
		'not-accessible';
	    (Status =:= deprecated) andalso (Deprecated =:= false) ->
		%% The compiler chooses not to implement the column.
		?vinfo2("object_type ~w is deprecated => ignored",
			[NameOfCol], Oline),
		'not-accessible';
	    true -> Access
	end,
    snmpc_lib:register_oid(Oline,NameOfCol,NameOfEntry,[SubIndex]),
    Description = make_description(Desc),
    ColumnME = snmpc_lib:resolve_defval(
		 #me{oid         = SubIndex,
		     aliasname   = NameOfCol, 
		     asn1_type   = ASN1type,
		     entrytype   = table_column, 
		     access      = NewAccess,
		     description = Description,
		     units       = Units,   %% Probably not useful
		     assocList   = [{table_name,TableName} | Defval]}),
    define_cols(Rest,SubIndex+1,Fields,NameOfEntry,TableName,
		[ColumnME|ColMEs]);

%% A "hole" (non-consecutive columns) in the table.
%% Implemented as a not-accessible column so Col always is index in
%% row tuple.
define_cols([{#mc_object_type{name        = NameOfCol,
			      syntax      = Type1,
			      max_access  = Access,
			      kind        = Kind,
			      status      = Status,
			      name_assign = {NameOfEntry,[SubIndex]}},
	      Oline}|Rest],
	    ExpectedSubIndex, Fields, NameOfEntry, TableName, ColMEs) 
  when SubIndex > ExpectedSubIndex ->
    ?vlog("defcols -> object_type (non consecutive cols):"
	  "~n   NameOfCol:  ~p"
	  "~n   Type1:      ~p"
	  "~n   Access:     ~p"
	  "~n   Status      ~p"
	  "~n   NameOfEntry ~p"
	  "~n   Oline:      ~p",
	  [NameOfCol, Type1, Access, Status, NameOfEntry, Oline]),
    update_status(NameOfCol, Status),
    Int = {{type, 'INTEGER'},Oline},
    GeneratedColumn =  
	%% be sure to use an invalid column name here!
	{#mc_object_type{name        = '$no_name$', 
                         syntax      = Int, 
                         max_access  = 'not-accessible',
                         kind        = {variable, [{defval,0}]}, 
                         status      = current, 
                         description = undefined,
                         name_assign = {NameOfEntry, [ExpectedSubIndex]}}, 
         Oline},
    define_cols([GeneratedColumn, 
                 {#mc_object_type{name        = NameOfCol, 
                                  syntax      = Type1, 
                                  max_access  = Access, 
                                  kind        = Kind, 
                                  status      = Status,
                                  description = undefined,
		                  name_assign = {NameOfEntry,[SubIndex]}},
                  Oline}|Rest], ExpectedSubIndex,
		 [{'$no_name$', Int}|Fields], NameOfEntry, TableName,ColMEs) ;

%% Ok. done. All fields are eaten.
define_cols(Rest, _SubIndex, [], _NameOfEntry, _TableName, ColMEs) ->
    {ColMEs, Rest};


%% Error Handling

%% The name of the field and object is the same
define_cols([{#mc_object_type{name        = NameOfCol,
			      kind        = Kind,
			      name_assign = SubIndex}, Oline}|Rest],
	    SubIndex2, [{NameOfCol, _Type2}|Fields], 
	    NameOfEntry, TableName, ColMEs) ->
    ?vlog("defcols -> object_type (name of field and object is the same):"
	  "~n   NameOfCol:   ~p"
	  "~n   Kind:        ~p"
	  "~n   SubIndex:    ~p"
	  "~n   Oline:       ~p"
	  "~n   SubIndex2:   ~p"
	  "~n   NameOfEntry  ~p"
	  "~n   TableName    ~p",
      [NameOfCol,Kind,SubIndex,Oline,SubIndex2,NameOfEntry,TableName]),    
    SIok = case SubIndex of
	       {Parent,[_SI]} when Parent =/= NameOfEntry ->
		   snmpc_lib:print_error(
		     "Invalid parent ~p for table column ~p (should be ~p).",
		     [Parent,NameOfCol,NameOfEntry],Oline),
		   error;
	       {NameOfEntry,[SubIndex2]} ->
		   ok;
	       {NameOfEntry,[SI]} ->
		   snmpc_lib:print_error(
		     "Invalid column number ~p for column ~p.",
		     [SI, NameOfCol], Oline),
		   error;
	       _Q ->
		   snmpc_lib:print_error(
		     "Invalid parent for column ~p.",[NameOfCol],Oline),
		   error
	   end,
    Kok = case Kind of
	      {variable,_} ->
		  ok;
	      _Q2 ->
		  snmpc_lib:print_error(
		    "Expected a table column.",[],Oline),
		  error
	  end,
    case {SIok, Kok} of
	{ok, ok} ->
	    snmpc_lib:print_error("Invalid table column definition for"
				  " ~p.",[NameOfCol],Oline);
	_Q4 ->
	    done % already reported
    end,
    define_cols(Rest,SubIndex2+1,Fields,NameOfEntry,TableName,ColMEs);

%% It's an object-type but everything else is wrong
define_cols([{#mc_object_type{name = NameOfCol},Oline}|Rest],SubIndex2,Fields,
	    NameOfEntry,TableName,ColMEs) ->
    snmpc_lib:print_error(
      "Number of columns differs from SEQUENCE definition (object:~p).",
      [NameOfCol],Oline),
    define_cols(Rest,SubIndex2+1,Fields,NameOfEntry,TableName,ColMEs);

define_cols([{Obj,Line}|Tl], _SubIndex,_,_,_,ColMEs) ->
    snmpc_lib:print_error("Corrupt table definition.",[],Line),
    {ColMEs,[{Obj,Line}|Tl]};
define_cols(Rest, _SubIndex,_,_,_,ColMEs) ->
    snmpc_lib:print_error("Corrupt table definition.",[]),
    {ColMEs,Rest}.


%% Table indexes can either be: 
%%   a) part of the table (a column)
%%   b) not part of the table and defined *before* the table
%%   c) not part of the table and defined *after* the table

after_indexes_type({indexes, Indexes}, Objs) ->
    after_indexes_type2(Indexes, Objs);
after_indexes_type(_, _) ->
    [].

after_indexes_type2(Indexes, Objs) ->
    after_indexes_type2(Indexes, Objs, []).

after_indexes_type2([], _Objs, IndexesASN1types) ->
    IndexesASN1types;
after_indexes_type2([Index|Indexes], Objs, Acc) ->
    Acc2 = after_indexes_type3(Index, Objs, Acc),
    after_indexes_type2(Indexes, Objs, Acc2).

after_indexes_type3(_Index, [], Acc) ->
    Acc;
after_indexes_type3(Index, 
		    [{#mc_object_type{name   = Index, 
				      syntax = Syntax},_}|_], Acc) ->
    ASN1 = snmpc_lib:make_ASN1type(Syntax), 
    [{Index, ASN1}|Acc];
after_indexes_type3(Index, [_|Objs], Acc) ->
    after_indexes_type3(Index, Objs, Acc). 



ensure_macro_imported(dummy, _Line) -> ok;
ensure_macro_imported(Macro, Line) ->
    Macros = (get(cdata))#cdata.imported_macros,
    case lists:member(Macro, Macros) of
	true -> ok;
	false ->
	    snmpc_lib:print_error("Macro ~p not imported.", [Macro], Line)
    end.

test_table(NameOfTable, Taccess, Kind, _Tindex, Tline) ->
    if
	Taccess =/= 'not-accessible' ->
	    snmpc_lib:print_error(
	      "Table ~w must have STATUS not-accessible",
	      [NameOfTable],Tline),
	    error;
	Kind =/= {variable,[]} ->
	    snmpc_lib:print_error(
	      "Bad table definition (~w).",
	      [NameOfTable],Tline),
	    error;
	true ->
	    ok
    end.

save(Filename, MibName, Options) ->
    R     = filename:rootname(Filename),
    File1 = filename:basename(R),
    File3 = snmpc_misc:to_upper(File1),
    case snmpc_misc:to_upper(atom_to_list(MibName)) of
	File3 ->
	    {value, OutDirr} = snmpc_misc:assq(outdir, Options),
	    OutDir = snmpc_misc:ensure_trailing_dir_delimiter(OutDirr),
	    File2 = (OutDir ++ File1) ++ ".bin",
	    {ok, MIB} = snmpc_lib:get_final_mib(File1, Options),
	    case get(errors) of
		undefined ->
		    case file:write_file(File2, term_to_binary(MIB)) of
			ok ->
			    {ok, File2};
			_Err ->
			    snmpc_lib:error(
			      "Couldn't write file \"~s\".",[File2])
		    end;
		E ->
		    ?vlog("save failed: "
			  "~n   ~p", [E]),
		    {'EXIT',error}
	    end;
	MibNameL ->
	    snmpc_lib:error("Mibname (~s) differs from filename (~s).",
				   [MibNameL, File1])
    end.
    
%% parse takes a text file as a input and the output is a list of tokens. 
%% Input: FileName (file of mibs)
%% Output: {ok, Mib} where MIB is a tuple of Tokens.
%%         {error, {LineNbr, Mod, Msg} an error on line number LineNb.


parse(FileName) ->
%%     ?vtrace("parse -> start tokenizer for ~p", [FileName]),
    case snmpc_tok:start_link(reserved_words(),
			      [{file, FileName ++ ".mib"},
			       {forget_stringdata, true}]) of
	{error,ReasonStr} ->
	    snmpc_lib:error(lists:flatten(ReasonStr),[]);
	{ok, TokPid} ->
%% 	    ?vtrace("parse ->  tokenizer start, now get tokens", []),
	    Toks = snmpc_tok:get_all_tokens(TokPid),
%% 	    ?vtrace("parse ->  tokens: ~p", [Toks]),
	    set_version(Toks),
	    %% ?vtrace("parse -> lexical analysis: ~n~p", [Toks]),
            CDataArg =
                case lists:keysearch(module, 1, get(options)) of
                    {value, {module, M}} -> {module, M};
                    _ -> {file, FileName ++ ".funcs"}
                end,
            put(cdata,snmpc_lib:make_cdata(CDataArg)),
%% 	    ?vtrace("parse ->  stop tokenizer and then do the actual parse", 
%% 		    []),
	    snmpc_tok:stop(TokPid),
	    Res = if 
		      is_list(Toks) ->
			  snmpc_mib_gram:parse(Toks);
		      true ->
			  Toks
		  end,
%% 	    ?vtrace("parse -> parsed result: ~n~p", [Res]),
	    case Res of
		{ok, PData} ->
		    {ok, PData};
		{error, {LineNbr, Mod, Msg}} ->
		    case catch format_yecc_error(LineNbr, Msg) of
			{Line, Format, Data} -> 
			    snmpc_lib:error(Format,Data,Line);
			_Q -> % sorry, have to use ugly yecc printouts
			    Str = apply(Mod, format_error, [Msg]),
			    snmpc_lib:error("~s",[Str],LineNbr)
		    end
	    end
    end.

set_version(Toks) when is_list(Toks) ->
%% MODULE-IDENTITY _must_ be invoked in SNMPv2 according to RFC1908
    case lists:keymember('MODULE-IDENTITY',1,Toks) of
	true ->
	    put(snmp_version,2);
	false ->
	    put(snmp_version,1)
    end;
set_version(_) ->
    put(snmp_version,1).


%% YeccGeneratedFile:format_error/1 is bad.
format_yecc_error(Line, [ErrMsg, [${,Category, $,, _LineStr,$,, Value, $}]]) ->
    {Line, "~s \"~s\" (~s).", [ErrMsg, Value, Category]}.

%% The same as the (quoted) Terminals in the snmpc_mib_gram.yrl
reserved_words() -> 
    [ 
      'ACCESS', 
      'BEGIN', 
      'BIT', 
      'CONTACT-INFO',
      'Counter', 
      'DEFINITIONS', 
      'DEFVAL', 
      'DESCRIPTION', 
      'DISPLAY-HINT',
      'END', 
      'ENTERPRISE', 
      'FROM', 
      'Gauge', 
      'IDENTIFIER', 
      'IDENTIFIER',
      'IMPORTS', 
      'INDEX', 
      'INTEGER', 
      'IpAddress', 
      'LAST-UPDATED',
      'NetworkAddress', 
      'OBJECT', 
      'OBJECT', 
      'OBJECT-TYPE', 
      'OCTET', 
      'OF',
      'Opaque', 
      'REFERENCE', 
      'SEQUENCE', 
      'SIZE', 
      'STATUS', 
      'STRING',
      'SYNTAX', 
      'TRAP-TYPE', 
      'TimeTicks', 
      'VARIABLES', 

      %% v2
      'LAST-UPDATED',
      'ORGANIZATION',
      'CONTACT-INFO',
      'MODULE-IDENTITY',
      'NOTIFICATION-TYPE',
      'MODULE-COMPLIANCE',
      'OBJECT-GROUP',
      'NOTIFICATION-GROUP',
      'REVISION',
      'OBJECT-IDENTITY',
      'MAX-ACCESS',
      'UNITS',
      'AUGMENTS',
      'IMPLIED',
      'OBJECTS',
      'TEXTUAL-CONVENTION',
      'OBJECT-GROUP',
      'NOTIFICATION-GROUP',
      'NOTIFICATIONS',
      'MODULE-COMPLIANCE',
      'AGENT-CAPABILITIES',
      'PRODUCT-RELEASE',
      'SUPPORTS',
      'INCLUDES',
      'MODULE',
      'MANDATORY-GROUPS',
      'GROUP',
      'WRITE-SYNTAX',
      'MIN-ACCESS',
      'BITS'
     ]
.<|MERGE_RESOLUTION|>--- conflicted
+++ resolved
@@ -24,16 +24,11 @@
 The module `snmpc` contains interface functions to the SNMP toolkit MIB
 compiler.
 
-[](){: #compile }
-
 ## See Also
 
 erlc(1)
-<<<<<<< HEAD
-=======
 
 snmpc(command)
->>>>>>> 4f079743
 """.
 
 %% API
@@ -65,19 +60,8 @@
 %%-----------------------------------------------------------------
 
 -doc """
-<<<<<<< HEAD
-is_consistent(Mibs) -> ok | {error, Reason}
-
-=======
->>>>>>> 4f079743
 Checks for multiple usage of object identifiers and traps between MIBs.
-
-[](){: #mib_to_hrl }
 """.
-<<<<<<< HEAD
-is_consistent(Filenames) ->
-    snmpc_lib:is_consistent(Filenames).
-=======
 -spec is_consistent(FileNames) -> ok | {error, Reason} when
       FileNames :: [MibName],
       MibName   :: string(),
@@ -87,31 +71,6 @@
     snmpc_lib:is_consistent(FileNames).
 
 -doc """
-Generates a `.hrl` file with definitions of Erlang constants for the objects in
-the MIB. The `.hrl` file is called `<MibName>.hrl`. The MIB must be compiled,
-and present in the current directory.
-
-The `mib_to_hrl` generator can also be invoked from the OS command line by these
-two commands; `erlc` and `snmpc`.
-
-- **`erlc`** - `erlc` recognizes the extension `.bin`, and invokes this function
-  for files with that extension.
-
-  See [`erlc(1)`](`e:erts:erlc_cmd.md`) for details.
-
-- **`snmpc`** - `snmpc` is an escript that provides a more traditional interface
-  to the `mib_to_hrl` generator.
-
-  See [snmpc(command)](<snmpc(command)_cmd.md>) for details.
-""".
--spec mib_to_hrl(MibName) -> ok | {error, Reason} when
-      MibName :: string(),
-      Reason  :: term().
->>>>>>> 4f079743
-
--doc """
-mib_to_hrl(MibName) -> ok | {error, Reason}
-
 Generates a `.hrl` file with definitions of Erlang constants for the objects in
 the MIB. The `.hrl` file is called `<MibName>.hrl`. The MIB must be compiled,
 and present in the current directory.
@@ -167,17 +126,6 @@
 
     [WarningOpt, OutdirOpt, IncludeOpt | Spec].
 
-<<<<<<< HEAD
-%% Returns: {ok, File}|{error, Reason}
--doc(#{equiv => compile/2}).
-compile([AtomFilename]) when is_atom(AtomFilename) ->
-    compile(atom_to_list(AtomFilename), []), % from cmd line
-    halt();
-compile(FileName) -> 
-    compile(FileName, []).
-
-=======
->>>>>>> 4f079743
 
 %%----------------------------------------------------------------------
 %% Options:
@@ -203,16 +151,6 @@
 %% (hidden) options 
 %%----------------------------------------------------------------------
 
-<<<<<<< HEAD
--doc """
-compile(File, Options) -> {ok, BinFileName} | {error, Reason}
-
-[](){: #compiler_opts }
-
-Compiles the specified MIB file `<File>.mib`. The compiled file `BinFileName` is
-called `<File>.bin`.
-
-=======
 -doc(#{equiv => compile/2}).
 -spec compile([AtomFileName]) -> {ok, BinFileName} | {error, Reason} when
       AtomFileName :: atom(),
@@ -239,7 +177,6 @@
   record) in the compiled mib. The mib-entry record of the agent-capabilitie
   will contain `reference` and `modules` part(s) this info in the `assocList`
   field).
->>>>>>> 4f079743
 - The option `db` specifies which database should be used for the default
   instrumentation.
 
@@ -251,31 +188,11 @@
 
   Default is `true`.
 
-<<<<<<< HEAD
-- The option `relaxed_row_name_assign_check`, if present, specifies that the row
-  name assign check shall not be done strictly according to the SMI (which
-  allows only the value 1). With this option, all values greater than zero is
-  allowed (>= 1). This means that the error will be converted to a warning.
-
-  By default it is not included, but if this option is present it will be.
-
-=======
->>>>>>> 4f079743
 - The option `description` specifies if the text of the DESCRIPTION field will
   be included or not.
 
   By default it is not included, but if this option is present it will be.
 
-<<<<<<< HEAD
-- The option `reference` specifies if the text of the REFERENCE field, when
-  found in a table definition, will be included or not.
-
-  By default it is not included, but if this option is present it will be. The
-  reference text will be placed in the allocList field of the mib-entry record
-  (#me\{\}) for the table.
-
-=======
->>>>>>> 4f079743
 - The option `group_check` specifies whether the mib compiler should check the
   OBJECT-GROUP macro and the NOTIFICATION-GROUP macro for correctness or not.
 
@@ -308,16 +225,6 @@
   record) in the compiled mib. The mib-entry record of the module-compliance
   will contain `reference` and `module` part(s) this info in the `assocList`
   field).
-<<<<<<< HEAD
-- The option `agent_capabilities`, if present, specifies that the
-  AGENT-CAPABILITIES statement of the MIB shall be included (with a mib-entry
-  record) in the compiled mib. The mib-entry record of the agent-capabilitie
-  will contain `reference` and `modules` part(s) this info in the `assocList`
-  field).
-- The option `no_defs`, if present, specifies that if a managed object does not
-  have an instrumentation function, the default instrumentation function should
-  NOT be used, instead this is reported as an error, and the compilation aborts.
-=======
 - The option `no_defs`, if present, specifies that if a managed object does not
   have an instrumentation function, the default instrumentation function should
   NOT be used, instead this is reported as an error, and the compilation aborts.
@@ -335,7 +242,6 @@
 
   By default it is not included, but if this option is present it will be.
 
->>>>>>> 4f079743
 - The option `verbosity` specifies the verbosity of the SNMP mib compiler. I.e.
   if warning, info, log, debug and trace messages shall be shown.
 
@@ -354,17 +260,6 @@
 The MIB compiler understands both SMIv1 and SMIv2 MIBs. It uses the
 `MODULE-IDENTITY` statement to determine if the MIB is version 1 or 2.
 
-<<<<<<< HEAD
-The MIB compiler can be invoked from the OS command line by using the command
-`erlc`. `erlc` recognizes the extension `.mib`, and invokes the SNMP MIB
-compiler for files with that extension. The options `db`, `group_check`,
-`deprecated`, `description`, `verbosity`, `imports` and `module_identity` have
-to be specified to `erlc` using the syntax `+term`. See
-[`erlc(1)`](`e:erts:erlc_cmd.md`) for details.
-
-[](){: #is_consistent }
-""".
-=======
 The MIB compiler can also be invoked from the OS command line by these two
 commands; `erlc` and `snmpc`.
 
@@ -378,9 +273,7 @@
 - **`snmpc`** - `snmpc` is an escript that provides a more traditional interface
   to the MIB compiler.
 
-  See [snmpc(command)](<snmpc(command)_cmd.md>) for details.
-
-[](){: #is_consistent }
+  See [snmpc(command)](snmpc_cmd.md) for details.
 """.
 -spec compile(FileName, Options) -> {ok, BinFileName} | {error, Reason} when
       FileName    :: string(),
@@ -406,7 +299,6 @@
       BinFileName :: string(),
       Reason      :: term().
 
->>>>>>> 4f079743
 compile(FileName, Options) when is_list(FileName) ->
     case snmpc_misc:check_file(FileName) of
 	true ->
