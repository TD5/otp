%% 
%% %CopyrightBegin%
%% 
%% Copyright Ericsson AB 2006-2024. All Rights Reserved.
%% 
%% Licensed under the Apache License, Version 2.0 (the "License");
%% you may not use this file except in compliance with the License.
%% You may obtain a copy of the License at
%%
%%     http://www.apache.org/licenses/LICENSE-2.0
%%
%% Unless required by applicable law or agreed to in writing, software
%% distributed under the License is distributed on an "AS IS" BASIS,
%% WITHOUT WARRANTIES OR CONDITIONS OF ANY KIND, either express or implied.
%% See the License for the specific language governing permissions and
%% limitations under the License.
%% 
%% %CopyrightEnd%
%% 

-module(snmpm_conf).
-moduledoc """
Utility functions for handling the manager config files.

The module `snmpm_conf` contains various utility functions to used for
manipulating (write/append/read) the config files of the SNMP manager.
<<<<<<< HEAD
=======

[](){: #manager_entry }
>>>>>>> 4f079743
""".

-include_lib("kernel/include/file.hrl").

%% Avoid warning for local function error/1 clashing with autoimported BIF.
-compile({no_auto_import,[error/1]}).
-export([
	 %% manager.conf
	 manager_entry/2, 
	 write_manager_config/2, write_manager_config/3, 
	 append_manager_config/2, 
	 read_manager_config/1, 

	 %% users.conf
	 users_entry/1, users_entry/2, users_entry/3, users_entry/4,
	 write_users_config/2, write_users_config/3, 
	 append_users_config/2, 
	 read_users_config/1, 

	 %% agents.conf
	 agents_entry/12, 
	 write_agents_config/2, write_agents_config/3, 
	 append_agents_config/2, 
	 read_agents_config/1, 

	 %% usm.conf
	 usm_entry/6, usm_entry/7, 
	 write_usm_config/2, write_usm_config/3, 
	 append_usm_config/2,
	 read_usm_config/1
	]).

-export_type([
              agent_entry/0,
              manager_entry/0,
              user_entry/0,
              usm_entry/0
             ]).


%% -type agent_entry() :: term().
-doc """
An opaque data structure containg all configuration for one agent for the
manager.
""".
-opaque agent_entry() ::
          {
           UserId         :: snmpm:user_id(),
           TargetName     :: snmpm:target_name(),
           Community      :: snmp:community(),
           Domain         :: snmp:tdomain(),
           Address        :: snmp:taddress(),
           EngineID       :: snmp:engine_id(),
           Timeout        :: snmpm:register_timeout(),
           MaxMessageSize :: snmp:mms(),
           Version        :: snmp:version(),
           SecModel       :: snmp:sec_model(),
           SecName        :: snmp:sec_name(),
           SecLevel       :: snmp:sec_level()
          }
        |
          {
           UserId         :: snmpm:user_id(),
           TargetName     :: snmpm:target_name(),
           Community      :: snmp:community(),
           Address        :: inet:ip_address() | [non_neg_integer()],
           Port           :: inet:port_number(),
           EngineID       :: snmp:engine_id(),
           Timeout        :: snmpm:register_timeout(),
           MaxMessageSize :: snmp:mms(),
           Version        :: snmp:version(),
           SecModel       :: snmp:sec_model(),
           SecName        :: snmp:sec_name(),
           SecLevel       :: snmp:sec_level()
          }.

%% -type manager_entry() :: term().
-doc """
An opaque data structure that represents one configuration entry for the
manager.
""".
-opaque manager_entry() :: {Tag :: atom(), Value :: term()}.

%% -type user_entry() :: term().
-doc """
An opaque data structure containg all configuration for one user for the
manager.
""".
-opaque user_entry() ::
          {
           UserId             :: snmpm:user_id(),
           Mod                :: snmpm:snmpm_user(),
           Data               :: term(),
           DefaultAgentConfig :: [snmpm:agent_config()]
          }.

%% -type usm_entry() :: term().
-doc """
An opaque data structure containg information about security data for usm for
the manager.
""".
-opaque usm_entry() ::
          {
           EngineID :: snmp:engine_id(),
           UserName :: snmp:usm_name(),
           AuthP    :: snmp:usm_auth_protocol(),
           AuthKey  :: snmp:usm_auth_key(),
           PrivP    :: snmp:usm_priv_protocol(),
           PrivKey  :: snmp:usm_priv_key()
          }
        |
          {
           EngineID :: snmp:engine_id(),
           UserName :: snmp:usm_name(),
           SecName  :: snmp:sec_name(),
           AuthP    :: snmp:usm_auth_protocol(),
           AuthKey  :: snmp:usm_auth_key(),
           PrivP    :: snmp:usm_priv_protocol(),
           PrivKey  :: snmp:usm_priv_key()
          }.


-define(MANAGER_CONF_FILE,   "manager.conf").
-define(USERS_CONF_FILE,     "users.conf").
-define(AGENTS_CONF_FILE,    "agents.conf").
-define(USM_USERS_CONF_FILE, "usm.conf").

-ifndef(version).
%% This crap is hopefully temporary!
%% It is because our current doc build
%% script (specs file generation) has
%% no way to pass this value in as the
%% normal compilation (erlc) does.
-define(version, "99.99").
-endif.


%% 
%% ------ manager.conf ------
%% 

-doc """
<<<<<<< HEAD
manager_entry(Tag, Val) -> manager_entry()

Create an entry for the manager config file, `manager.conf`.

The type of `Val` depends on the value of `Tag`, see
[Manager Information](snmp_manager_config_files.md#manager-information) for more
=======
Create an entry for the manager config file, `manager.conf`.

The type of `Val` depends on the value of `Tag`, see
[Manager Information](snmp_manager_config_files.md#manager_information) for more
>>>>>>> 4f079743
info.

[](){: #write_manager_config }
""".
<<<<<<< HEAD
=======
-spec manager_entry(Tag, Val) -> ManagerEntry when
      Tag          :: transports |
                      port |
                      engine_id |
                      max_message_size,
      Val          :: term(),
      ManagerEntry :: manager_entry();
                   %% This clause is for backward compatility
                   (Tag, Val) -> ManagerEntry when
      Tag          :: address,
      Val          :: term(),
      ManagerEntry :: manager_entry().

>>>>>>> 4f079743
manager_entry(Tag, Val) ->
    {Tag, Val}.


-doc(#{equiv => write_manager_config/3}).
<<<<<<< HEAD
=======
-spec write_manager_config(Dir, Conf) -> ok when
      Dir  :: snmp:dir(),
      Conf :: [manager_entry()].

>>>>>>> 4f079743
write_manager_config(Dir, Conf) -> 
    Comment = 
"%% This file defines the Manager local configuration info\n"
"%% Each row is a 2-tuple:\n"
"%% {Variable, Value}.\n"
"%% For example\n"
"%% {transports,       [{{127,42,17,5}, 5000}]}.\n"
"%% {engine_id,        \"managerEngine\"}.\n"
"%% {max_message_size, 484}.\n"
"%%\n\n",
    Hdr = header() ++ Comment,
    write_manager_config(Dir, Hdr, Conf).

-doc """
<<<<<<< HEAD
write_manager_config(Dir, Hdr, Conf) -> ok

=======
>>>>>>> 4f079743
Write the manager config to the manager config file.

`Dir` is the path to the directory where to store the config file.

`Hdr` is an optional file header (note that this text is written to the file as
is).

<<<<<<< HEAD
See [Manager Information](snmp_manager_config_files.md#manager-information) for
=======
See [Manager Information](snmp_manager_config_files.md#manager_information) for
>>>>>>> 4f079743
more info.

[](){: #append_manager_config }
""".
<<<<<<< HEAD
=======
-spec write_manager_config(Dir, Hdr, Conf) -> ok when
      Dir  :: snmp:dir(),
      Hdr  :: string(),
      Conf :: [manager_entry()].

>>>>>>> 4f079743
write_manager_config(Dir, Hdr, Conf)
  when is_list(Dir), is_list(Hdr), is_list(Conf) ->
    Order = fun snmpm_config:order_manager_config/2,
    Check = fun snmpm_config:check_manager_config/2,
    Write = fun (Fd, Entries) -> write_manager_conf(Fd, Hdr, Entries) end,
    write_config_file(Dir, ?MANAGER_CONF_FILE, Order, Check, Write, Conf).

-doc """
<<<<<<< HEAD
append_manager_config(Dir, Conf) -> ok

=======
>>>>>>> 4f079743
Append the config to the current manager config file.

`Dir` is the path to the directory where to store the config file.

<<<<<<< HEAD
See [Manager Information](snmp_manager_config_files.md#manager-information) for
=======
See [Manager Information](snmp_manager_config_files.md#manager_information) for
>>>>>>> 4f079743
more info.

[](){: #read_manager_config }
""".
<<<<<<< HEAD
=======
-spec append_manager_config(Dir, Conf) -> ok when
      Dir  :: snmp:dir(),
      Conf :: [manager_entry()].

>>>>>>> 4f079743
append_manager_config(Dir, Conf) 
  when is_list(Dir), is_list(Conf) ->
    Order = fun snmpm_config:order_manager_config/2,
    Check = fun snmpm_config:check_manager_config/2,
    Write = fun write_manager_conf/2,
    append_config_file(Dir, ?MANAGER_CONF_FILE, Order, Check, Write, Conf).

-doc """
<<<<<<< HEAD
read_manager_config(Dir) -> Conf

=======
>>>>>>> 4f079743
Read the current manager config file.

`Dir` is the path to the directory where to store the config file.

<<<<<<< HEAD
See [Manager Information](snmp_manager_config_files.md#manager-information) for
=======
See [Manager Information](snmp_manager_config_files.md#manager_information) for
>>>>>>> 4f079743
more info.

[](){: #users_entry }
""".
<<<<<<< HEAD
=======
-spec read_manager_config(Dir) -> {ok, Conf} | {error, Reason} when
      Dir    :: snmp:dir(),
      Conf   :: [manager_entry()],
      Reason :: term().

>>>>>>> 4f079743
read_manager_config(Dir) when is_list(Dir) ->
    Order = fun snmpm_config:order_manager_config/2,
    Check = fun snmpm_config:check_manager_config/2,
    read_config_file(Dir, ?MANAGER_CONF_FILE, Order, Check).

write_manager_conf(Fd, "", Conf) ->
    write_manager_conf(Fd, Conf);
write_manager_conf(Fd, Hdr, Conf) ->
    io:format(Fd, "~s~n", [Hdr]),
    write_manager_conf(Fd, Conf).
    
write_manager_conf(_Fd, []) ->
    ok;
write_manager_conf(Fd, [H|T]) ->
    do_write_manager_conf(Fd, H),
    write_manager_conf(Fd, T).

do_write_manager_conf(Fd, {Tag, Val})
  when Tag =:= domain;
       Tag =:= address;
       Tag =:= port;
       Tag =:= transports;
       Tag =:= max_message_size ->
    io:format(Fd, "{~w, ~w}.~n", [Tag, Val]);
do_write_manager_conf(Fd, {Tag, Val})
  when Tag =:= engine_id ->
    io:format(Fd, "{~w, \"~s\"}.~n", [Tag, Val]);
do_write_manager_conf(_Fd, Crap) ->
    error({bad_manager_config, Crap}).


%% 
%% ------ users.conf ------
%% 

<<<<<<< HEAD
-doc(#{equiv => users_entry/3}).
users_entry(UserId) ->
    users_entry(UserId, snmpm_user_default).

-doc(#{equiv => users_entry/3}).
users_entry(UserId, UserMod) ->
    users_entry(UserId, UserMod, undefined).

-doc """
users_entry(UserId, UserMod, UserData) -> users_entry()

Create an entry for the manager users config file, `users.conf`.

[`users_entry(UserId)`](`users_entry/1`) translates to the following call:
[`users_entry(UserId, snmpm_user_default)`](`users_entry/2`).

[`users_entry(UserId, UserMod)`](`users_entry/2`) translates to the following
call: [`users_entry(UserId, UserMod, undefined)`](`users_entry/3`).

See [Users](snmp_manager_config_files.md#users) for more info.

[](){: #write_users_config }
""".
=======
-doc(#{equiv => users_entry/4}).
-spec users_entry(UserId) -> UserEntry when
      UserId    :: snmpm:user_id(),
      UserEntry :: user_entry().

users_entry(UserId) ->
    users_entry(UserId, snmpm_user_default).

-doc(#{equiv => users_entry/4}).
-spec users_entry(UserId, UserMod) -> UserEntry when
      UserId    :: snmpm:user_id(),
      UserMod   :: snmpm:snmpm_user(),
      UserEntry :: user_entry().

users_entry(UserId, UserMod) ->
    users_entry(UserId, UserMod, undefined).

-doc(#{equiv => users_entry/4}).
-spec users_entry(UserId, UserMod, UserData) -> UserEntry when
      UserId    :: snmpm:user_id(),
      UserMod   :: snmpm:snmpm_user(),
      UserData  :: term(),
      UserEntry :: user_entry().

>>>>>>> 4f079743
users_entry(UserId, UserMod, UserData) ->
    users_entry(UserId, UserMod, UserData, []).

-doc """
Create an entry for the manager users config file, `users.conf`.

[`users_entry(UserId)`](`users_entry/1`) translates to the following call:
[`users_entry(UserId, snmpm_user_default)`](`users_entry/2`).

[`users_entry(UserId, UserMod)`](`users_entry/2`) translates to the following
call: [`users_entry(UserId, UserMod, undefined)`](`users_entry/3`).

See [Users](snmp_manager_config_files.md#users) for more info.

[](){: #write_users_config }
""".
-spec users_entry(UserId, UserMod, UserData, DefaultAgentConfig) ->
          UserEntry when
      UserId             :: snmpm:user_id(),
      UserMod            :: snmpm:snmpm_user(),
      UserData           :: term(),
      DefaultAgentConfig :: [snmpm:agent_config()],
      UserEntry          :: user_entry().

users_entry(UserId, UserMod, UserData, DefaultAgentConfig) ->
    {UserId, UserMod, UserData, DefaultAgentConfig}.


-doc(#{equiv => write_users_config/3}).
<<<<<<< HEAD
=======
-spec write_users_config(Dir, Conf) -> ok when
      Dir  :: snmp:dir(),
      Conf :: [user_entry()].

>>>>>>> 4f079743
write_users_config(Dir, Conf) ->
    Comment = 
"%% This file defines the users the manager handles\n"
"%% Each row is a 4-tuple:\n"
"%% {UserId, UserMod, UserData, DefaultAgentConfig}.\n"
"%% For example\n"
"%% {kalle, kalle_callback_user_mod, \"dummy\", []}.\n"
"%%\n\n",
    Hdr = header() ++ Comment,
    write_users_config(Dir, Hdr, Conf).

-doc """
<<<<<<< HEAD
write_users_config(Dir, Hdr, Conf) -> ok

=======
>>>>>>> 4f079743
Write the manager users config to the manager users config file.

`Dir` is the path to the directory where to store the config file.

`Hdr` is an optional file header (note that this text is written to the file as
is).

See [Users](snmp_manager_config_files.md#users) for more info.

[](){: #append_users_config }
""".
<<<<<<< HEAD
=======
-spec write_users_config(Dir, Hdr, Conf) -> ok when
      Dir  :: snmp:dir(),
      Hdr  :: string(),
      Conf :: [user_entry()].

>>>>>>> 4f079743
write_users_config(Dir, Hdr, Conf)
  when is_list(Dir) andalso is_list(Hdr) andalso is_list(Conf) ->
    Order = fun snmp_conf:no_order/2,
    Check = fun check_user_config/2,
    Write = fun (Fd, Entries) -> write_users_conf(Fd, Hdr, Entries) end,
    write_config_file(Dir, ?USERS_CONF_FILE, Order, Check, Write, Conf).

-doc """
<<<<<<< HEAD
append_users_config(Dir, Conf) -> ok

=======
>>>>>>> 4f079743
Append the users config to the current manager users config file.

`Dir` is the path to the directory where to store the config file.

See [Users](snmp_manager_config_files.md#users) for more info.

[](){: #read_users_config }
""".
<<<<<<< HEAD
=======
-spec append_users_config(Dir, Conf) -> ok when
      Dir  :: snmp:dir(),
      Conf :: [user_entry()].

>>>>>>> 4f079743
append_users_config(Dir, Conf)
  when is_list(Dir) andalso is_list(Conf) ->
    Order = fun snmp_conf:no_order/2,
    Check = fun check_user_config/2,
    Write = fun write_users_conf/2,
    append_config_file(Dir, ?USERS_CONF_FILE, Order, Check, Write, Conf).

-doc """
<<<<<<< HEAD
read_users_config(Dir) -> Conf

=======
>>>>>>> 4f079743
Read the current manager users config file.

`Dir` is the path to the directory where to store the config file.

See [Users](snmp_manager_config_files.md#users) for more info.

[](){: #agents_entry }
""".
<<<<<<< HEAD
=======
-spec read_users_config(Dir) -> {ok, Conf} | {error, Reason} when
      Dir    :: snmp:dir(),
      Conf   :: [user_entry()],
      Reason :: term().

>>>>>>> 4f079743
read_users_config(Dir) when is_list(Dir) ->
    Order = fun snmp_conf:no_order/2,
    Check = fun check_user_config/2,
    read_config_file(Dir, ?USERS_CONF_FILE, Order, Check).


check_user_config(Entry, State) ->
    {check_ok(snmpm_config:check_user_config(Entry)),
     State}.

write_users_conf(Fd, "", Conf) ->
    write_users_conf(Fd, Conf);
write_users_conf(Fd, Hdr, Conf) ->
    io:format(Fd, "~s~n", [Hdr]),
    write_users_conf(Fd, Conf).
    
write_users_conf(_Fd, []) ->
    ok;
write_users_conf(Fd, [H|T]) ->
    do_write_users_conf(Fd, H),
    write_users_conf(Fd, T).

do_write_users_conf(Fd, {Id, Mod, Data}) ->
    do_write_users_conf(Fd, {Id, Mod, Data, []});
do_write_users_conf(Fd, {Id, Mod, Data, DefaultAgentConfig}) ->
    io:format(Fd, "{~w, ~w, ~w, ~w}.~n", [Id, Mod, Data, DefaultAgentConfig]);
do_write_users_conf(_Fd, Crap) ->
   error({bad_users_config, Crap}).


%% 
%% ------ agents.conf ------
%% 

-doc """
<<<<<<< HEAD
agents_entry(UserId, TargetName, Comm, Domain, Addr, EngineID, Timeout,
MaxMessageSize, Version, SecModel, SecName, SecLevel) -> agents_entry()

=======
>>>>>>> 4f079743
Create an entry for the manager agents config file, `agents.conf`.

See [Agents](snmp_manager_config_files.md#agents) for more info.

[](){: #write_agents_config }
""".
<<<<<<< HEAD
=======
-spec agents_entry(
        UserId, TargetName,
        Comm, TDomain, TAddr, EngineID, Timeout,
        MaxMessageSize, Version, SecModel, SecName, SecLevel) -> Entry when
      UserId         :: snmpm:user_id(),
      TargetName     :: snmpm:target_name(),
      Comm           :: snmp:community(),
      TDomain        :: snmp:tdomain(),
      TAddr          :: snmp:taddress(),
      EngineID       :: snmp:engine_id(),
      Timeout        :: snmpm:register_timeout(),
      MaxMessageSize :: snmp:mms(),
      Version        :: snmp:version(),
      SecModel       :: snmp:sec_model(),
      SecName        :: snmp:sec_name(),
      SecLevel       :: snmp:sec_level(),
      Entry          :: agent_entry();
                  (
        UserId, TargetName,
        Comm, Ip, Port, EngineID, Timeout,
        MaxMessageSize, Version, SecModel, SecName, SecLevel) -> Entry when
      UserId         :: snmpm:user_id(),
      TargetName     :: snmpm:target_name(),
      Comm           :: snmp:community(),
      Ip             :: inet:ip_address(),
      Port           :: inet:port_number(),
      EngineID       :: snmp:engine_id(),
      Timeout        :: snmpm:register_timeout(),
      MaxMessageSize :: snmp:mms(),
      Version        :: snmp:version(),
      SecModel       :: snmp:sec_model(),
      SecName        :: snmp:sec_name(),
      SecLevel       :: snmp:sec_level(),
      Entry          :: agent_entry().

agents_entry(
  UserId, TargetName, Comm, Domain, Address, EngineID, Timeout,
  MaxMessageSize, Version, SecModel, SecName, SecLevel)
  when is_atom(Domain) andalso
       is_tuple(Address) andalso
       (tuple_size(Address) =:= 2) ->
    {UserId, TargetName, Comm, Domain, Address, EngineID, Timeout,
     MaxMessageSize, Version, SecModel, SecName, SecLevel};
%% Backward compatibility
>>>>>>> 4f079743
agents_entry(
  UserId, TargetName, Comm, Ip, Port, EngineID, Timeout,
  MaxMessageSize, Version, SecModel, SecName, SecLevel)
  when (is_tuple(Ip) orelse is_list(Ip)) andalso is_integer(Port) ->
    {UserId, TargetName, Comm, Ip, Port, EngineID, Timeout,
     MaxMessageSize, Version, SecModel, SecName, SecLevel}.


-doc(#{equiv => write_agents_config/3}).
<<<<<<< HEAD
=======
-spec write_agents_config(Dir, Conf) -> ok when
      Dir  :: snmp:dir(),
      Conf :: [agent_entry()].

>>>>>>> 4f079743
write_agents_config(Dir, Conf) ->
    Comment = 
"%% This file defines the agents the manager handles\n"
"%% Each row is a 12-tuple:\n"
"%% {UserId, \n"
"%%  TargetName, Comm, Ip, Port, EngineID, Timeout, \n"
"%%  MaxMessageSize, Version, SecModel, SecName, SecLevel}\n"
"%%\n\n",
    Hdr = header() ++ Comment, 
    write_agents_config(Dir, Hdr, Conf).

-doc """
<<<<<<< HEAD
write_agents_config(Dir, Hdr, Conf) -> ok

=======
>>>>>>> 4f079743
Write the manager agents config to the manager agents config file.

`Dir` is the path to the directory where to store the config file.

`Hdr` is an optional file header (note that this text is written to the file as
is).

See [Agents](snmp_manager_config_files.md#agents) for more info.

[](){: #append_agents_config }
""".
<<<<<<< HEAD
=======
-spec write_agents_config(Dir, Hdr, Conf) -> ok when
      Dir  :: snmp:dir(),
      Hdr  :: string(),
      Conf :: [agent_entry()].

>>>>>>> 4f079743
write_agents_config(Dir, Hdr, Conf)
  when is_list(Dir) andalso is_list(Hdr) andalso is_list(Conf) ->
    Order = fun snmp_conf:no_order/2,
    Check = fun check_agent_config/2,
    Write = fun (Fd, Entries) -> write_agents_conf(Fd, Hdr, Entries) end,
    write_config_file(Dir, ?AGENTS_CONF_FILE, Order, Check, Write, Conf).

-doc """
<<<<<<< HEAD
append_agents_config(Dir, Conf) -> ok

=======
>>>>>>> 4f079743
Append the agents config to the current manager agents config file.

`Dir` is the path to the directory where to store the config file.

See [Agents](snmp_manager_config_files.md#agents) for more info.

[](){: #read_agents_config }
""".
<<<<<<< HEAD
=======
-spec append_agents_config(Dir, Conf) -> ok when
      Dir  :: snmp:dir(),
      Conf :: [agent_entry()].

>>>>>>> 4f079743
append_agents_config(Dir, Conf)
  when is_list(Dir) andalso is_list(Conf) ->
    Order = fun snmp_conf:no_order/2,
    Check = fun check_agent_config/2,
    Write = fun write_agents_conf/2,
    append_config_file(Dir, ?AGENTS_CONF_FILE, Order, Check, Write, Conf).

-doc """
<<<<<<< HEAD
read_agents_config(Dir) -> Conf

=======
>>>>>>> 4f079743
Read the current manager agents config file.

`Dir` is the path to the directory where to store the config file.

See [Agents](snmp_manager_config_files.md#agents) for more info.

[](){: #usm_entry }
""".
<<<<<<< HEAD
=======
-spec read_agents_config(Dir) -> {ok, Conf} | {error, Reason} when
      Dir    :: snmp:dir(),
      Conf   :: [agent_entry()],
      Reason :: term().

>>>>>>> 4f079743
read_agents_config(Dir) ->
    Order = fun snmp_conf:no_order/2,
    Check = fun check_agent_config/2,
    read_config_file(Dir, ?AGENTS_CONF_FILE, Order, Check).


check_agent_config(Entry, State) ->
    {check_ok(snmpm_config:check_agent_config(Entry)),
     State}.

write_agents_conf(Fd, "", Conf) ->
    write_agents_conf(Fd, Conf);
write_agents_conf(Fd, Hdr, Conf) ->
    io:format(Fd, "~s~n", [Hdr]),
    write_agents_conf(Fd, Conf).
    
write_agents_conf(_Fd, []) ->
    ok;
write_agents_conf(Fd, [H|T]) ->
    do_write_agents_conf(Fd, H),
    write_agents_conf(Fd, T).

do_write_agents_conf(
  Fd,
  {UserId, TargetName, Comm, Domain, Address, EngineID,
   Timeout, MaxMessageSize, Version, SecModel, SecName, SecLevel} = _A) ->
    io:format(
      Fd,
      "{~w, \"~s\", \"~s\", ~w, ~w, \"~s\", ~w, ~w, ~w, ~w, \"~s\", ~w}.~n",
      [UserId, TargetName, Comm, Domain, Address, EngineID,
       Timeout, MaxMessageSize, Version, SecModel, SecName, SecLevel]);
do_write_agents_conf(_Fd, Crap) ->
    error({bad_agents_config, Crap}).


%% 
%% ------ usm.conf -----
%% 

-doc(#{equiv => usm_entry/7}).
<<<<<<< HEAD
=======
-spec usm_entry(EngineID, UserName, AuthP, AuthKey, PrivP, PrivKey) ->
          UsmEntry when
      EngineID :: snmp:engine_id(),
      UserName :: snmp:usm_name(),
      AuthP    :: snmp:usm_auth_protocol(),
      AuthKey  :: snmp:usm_auth_key(),
      PrivP    :: snmp:usm_priv_protocol(),
      PrivKey  :: snmp:usm_priv_key(),
      UsmEntry :: usm_entry().

>>>>>>> 4f079743
usm_entry(EngineID, UserName, AuthP, AuthKey, PrivP, PrivKey) ->
    {EngineID, UserName, AuthP, AuthKey, PrivP, PrivKey}.

-doc """
<<<<<<< HEAD
usm_entry(EngineID, UserName, SecName, AuthP, AuthKey, PrivP, PrivKey) ->
usm_entry()

=======
>>>>>>> 4f079743
Create an entry for the agent community config file, `community.conf`.

See [Security data for USM](snmp_manager_config_files.md#usm) for more info.

[](){: #write_usm_config }
""".
<<<<<<< HEAD
=======
-spec usm_entry(EngineID, UserName, SecName, AuthP, AuthKey, PrivP, PrivKey) ->
          UsmEntry when
      EngineID :: snmp:engine_id(),
      UserName :: snmp:usm_name(),
      SecName  :: snmp:sec_name(),
      AuthP    :: snmp:usm_auth_protocol(),
      AuthKey  :: snmp:usm_auth_key(),
      PrivP    :: snmp:usm_priv_protocol(),
      PrivKey  :: snmp:usm_priv_key(),
      UsmEntry :: usm_entry().

>>>>>>> 4f079743
usm_entry(EngineID, UserName, SecName, AuthP, AuthKey, PrivP, PrivKey) ->
    {EngineID, UserName, SecName, AuthP, AuthKey, PrivP, PrivKey}.


-doc(#{equiv => write_usm_config/3}).
<<<<<<< HEAD
=======
-spec write_usm_config(Dir, Conf) -> ok when
      Dir  :: snmp:dir(),
      Conf :: [user_entry()].

>>>>>>> 4f079743
write_usm_config(Dir, Conf) ->
    Comment = 
"%% This file defines the usm users the manager handles\n"
"%% Each row is a 6 or 7-tuple:\n"
"%% {EngineID, UserName, AuthP, AuthKey, PrivP, PrivKey}\n"
"%% {EngineID, UserName, SecName, AuthP, AuthKey, PrivP, PrivKey}\n"
"%%\n\n",
    Hdr = header() ++ Comment,
    write_usm_config(Dir, Hdr, Conf).

-doc """
<<<<<<< HEAD
write_usm_config(Dir, Hdr, Conf) -> ok

=======
>>>>>>> 4f079743
Write the manager usm config to the manager usm config file.

`Dir` is the path to the directory where to store the config file.

`Hdr` is an optional file header (note that this text is written to the file as
is).

See [Security data for USM](snmp_manager_config_files.md#usm) for more info.

[](){: #append_usm_config }
""".
<<<<<<< HEAD
=======
-spec write_usm_config(Dir, Hdr, Conf) -> ok when
      Dir  :: snmp:dir(),
      Hdr  :: string(),
      Conf :: [user_entry()].

>>>>>>> 4f079743
write_usm_config(Dir, Hdr, Conf)
  when is_list(Dir) andalso is_list(Hdr) andalso is_list(Conf) ->
    Order = fun snmp_conf:no_order/2,
    Check = fun check_usm_user_config/2,
    Write = fun (Fd, Entries) -> write_usm_conf(Fd, Hdr, Entries) end,
    write_config_file(Dir, ?USM_USERS_CONF_FILE, Order, Check, Write, Conf).

-doc """
<<<<<<< HEAD
append_usm_config(Dir, Conf) -> ok

=======
>>>>>>> 4f079743
Append the usm config to the current manager usm config file.

`Dir` is the path to the directory where to store the config file.

See [Security data for USM](snmp_manager_config_files.md#usm) for more info.

[](){: #read_usm_config }
""".
<<<<<<< HEAD
=======
-spec append_usm_config(Dir, Conf) -> ok when
      Dir  :: snmp:dir(),
      Conf :: [usm_entry()].

>>>>>>> 4f079743
append_usm_config(Dir, Conf)
  when is_list(Dir) andalso is_list(Conf) ->
    Order = fun snmp_conf:no_order/2,
    Check = fun check_usm_user_config/2,
    Write = fun write_usm_conf/2,
    append_config_file(Dir, ?USM_USERS_CONF_FILE, Order, Check, Write, Conf).

-doc """
<<<<<<< HEAD
read_usm_config(Dir) -> Conf

=======
>>>>>>> 4f079743
Read the current manager usm config file.

`Dir` is the path to the directory where to store the config file.

See [Security data for USM](snmp_manager_config_files.md#usm) for more info.

[](){: #end }
""".
<<<<<<< HEAD
=======
-spec read_usm_config(Dir) -> {ok, Conf} | {error, Reason} when
      Dir    :: snmp:dir(),
      Conf   :: [usm_entry()],
      Reason :: term().

>>>>>>> 4f079743
read_usm_config(Dir) 
  when is_list(Dir) ->
    Order = fun snmp_conf:no_order/2,
    Check = fun check_usm_user_config/2,
    read_config_file(Dir, ?USM_USERS_CONF_FILE, Order, Check).


check_usm_user_config(Entry, State) ->
    {check_ok(snmpm_config:check_usm_user_config(Entry)),
     State}.

write_usm_conf(Fd, "", Conf) ->
    write_usm_conf(Fd, Conf);
write_usm_conf(Fd, Hdr, Conf) ->
    io:format(Fd, "~s~n", [Hdr]),
    write_usm_conf(Fd, Conf).
    
write_usm_conf(_Fd, []) ->
    ok;
write_usm_conf(Fd, [H|T]) ->
    do_write_usm_conf(Fd, H),
    write_usm_conf(Fd, T).

do_write_usm_conf(
  Fd,
  {EngineID, UserName, AuthP, AuthKey, PrivP, PrivKey}) ->
    io:format(
      Fd, "{\"~s\", \"~s\", ~w, ~w, ~w, ~w}.~n",
      [EngineID, UserName, AuthP, AuthKey, PrivP, PrivKey]);
do_write_usm_conf(
  Fd,
  {EngineID, UserName, SecName,
   AuthP, AuthKey, PrivP, PrivKey}) ->
    io:format(
      Fd, "{\"~s\", \"~s\", \"~s\", ~w, ~w, ~w, ~w}.~n",
      [EngineID, UserName, SecName, AuthP, AuthKey, PrivP, PrivKey]);
do_write_usm_conf(_Fd, Crap) ->
    error({bad_usm_conf, Crap}).


%% ---- config file wrapper functions ----

write_config_file(Dir, File, Order, Check, Write, Conf) ->
    snmp_config:write_config_file(Dir, File, Order, Check, Write, Conf).

append_config_file(Dir, File, Order, Check, Write, Conf) ->
    snmp_config:append_config_file(Dir, File, Order, Check, Write, Conf).

read_config_file(Dir, File, Order, Check) ->
    snmp_config:read_config_file(Dir, File, Order, Check).

%% ---- config file utility functions ----

-dialyzer({nowarn_function, check_ok/1}). % Future compat
check_ok(ok) ->
    ok;
check_ok({ok, _}) ->
    ok.

header() ->
    {Y,Mo,D} = date(),
    {H,Mi,S} = time(),
    io_lib:format(
      "%% This file was generated by "
      "~w (version-~s) ~w-~2.2.0w-~2.2.0w "
      "~2.2.0w:~2.2.0w:~2.2.0w\n",
      [?MODULE, ?version, Y, Mo, D, H, Mi, S]).

error(R) ->
    throw({error, R}).<|MERGE_RESOLUTION|>--- conflicted
+++ resolved
@@ -24,11 +24,6 @@
 
 The module `snmpm_conf` contains various utility functions to used for
 manipulating (write/append/read) the config files of the SNMP manager.
-<<<<<<< HEAD
-=======
-
-[](){: #manager_entry }
->>>>>>> 4f079743
 """.
 
 -include_lib("kernel/include/file.hrl").
@@ -171,25 +166,12 @@
 %% 
 
 -doc """
-<<<<<<< HEAD
-manager_entry(Tag, Val) -> manager_entry()
-
 Create an entry for the manager config file, `manager.conf`.
 
 The type of `Val` depends on the value of `Tag`, see
 [Manager Information](snmp_manager_config_files.md#manager-information) for more
-=======
-Create an entry for the manager config file, `manager.conf`.
-
-The type of `Val` depends on the value of `Tag`, see
-[Manager Information](snmp_manager_config_files.md#manager_information) for more
->>>>>>> 4f079743
 info.
-
-[](){: #write_manager_config }
-""".
-<<<<<<< HEAD
-=======
+""".
 -spec manager_entry(Tag, Val) -> ManagerEntry when
       Tag          :: transports |
                       port |
@@ -203,19 +185,15 @@
       Val          :: term(),
       ManagerEntry :: manager_entry().
 
->>>>>>> 4f079743
 manager_entry(Tag, Val) ->
     {Tag, Val}.
 
 
 -doc(#{equiv => write_manager_config/3}).
-<<<<<<< HEAD
-=======
 -spec write_manager_config(Dir, Conf) -> ok when
       Dir  :: snmp:dir(),
       Conf :: [manager_entry()].
 
->>>>>>> 4f079743
 write_manager_config(Dir, Conf) -> 
     Comment = 
 "%% This file defines the Manager local configuration info\n"
@@ -230,11 +208,6 @@
     write_manager_config(Dir, Hdr, Conf).
 
 -doc """
-<<<<<<< HEAD
-write_manager_config(Dir, Hdr, Conf) -> ok
-
-=======
->>>>>>> 4f079743
 Write the manager config to the manager config file.
 
 `Dir` is the path to the directory where to store the config file.
@@ -242,23 +215,14 @@
 `Hdr` is an optional file header (note that this text is written to the file as
 is).
 
-<<<<<<< HEAD
 See [Manager Information](snmp_manager_config_files.md#manager-information) for
-=======
-See [Manager Information](snmp_manager_config_files.md#manager_information) for
->>>>>>> 4f079743
 more info.
-
-[](){: #append_manager_config }
-""".
-<<<<<<< HEAD
-=======
+""".
 -spec write_manager_config(Dir, Hdr, Conf) -> ok when
       Dir  :: snmp:dir(),
       Hdr  :: string(),
       Conf :: [manager_entry()].
 
->>>>>>> 4f079743
 write_manager_config(Dir, Hdr, Conf)
   when is_list(Dir), is_list(Hdr), is_list(Conf) ->
     Order = fun snmpm_config:order_manager_config/2,
@@ -267,31 +231,17 @@
     write_config_file(Dir, ?MANAGER_CONF_FILE, Order, Check, Write, Conf).
 
 -doc """
-<<<<<<< HEAD
-append_manager_config(Dir, Conf) -> ok
-
-=======
->>>>>>> 4f079743
 Append the config to the current manager config file.
 
 `Dir` is the path to the directory where to store the config file.
 
-<<<<<<< HEAD
 See [Manager Information](snmp_manager_config_files.md#manager-information) for
-=======
-See [Manager Information](snmp_manager_config_files.md#manager_information) for
->>>>>>> 4f079743
 more info.
-
-[](){: #read_manager_config }
-""".
-<<<<<<< HEAD
-=======
+""".
 -spec append_manager_config(Dir, Conf) -> ok when
       Dir  :: snmp:dir(),
       Conf :: [manager_entry()].
 
->>>>>>> 4f079743
 append_manager_config(Dir, Conf) 
   when is_list(Dir), is_list(Conf) ->
     Order = fun snmpm_config:order_manager_config/2,
@@ -300,32 +250,18 @@
     append_config_file(Dir, ?MANAGER_CONF_FILE, Order, Check, Write, Conf).
 
 -doc """
-<<<<<<< HEAD
-read_manager_config(Dir) -> Conf
-
-=======
->>>>>>> 4f079743
 Read the current manager config file.
 
 `Dir` is the path to the directory where to store the config file.
 
-<<<<<<< HEAD
 See [Manager Information](snmp_manager_config_files.md#manager-information) for
-=======
-See [Manager Information](snmp_manager_config_files.md#manager_information) for
->>>>>>> 4f079743
 more info.
-
-[](){: #users_entry }
-""".
-<<<<<<< HEAD
-=======
+""".
 -spec read_manager_config(Dir) -> {ok, Conf} | {error, Reason} when
       Dir    :: snmp:dir(),
       Conf   :: [manager_entry()],
       Reason :: term().
 
->>>>>>> 4f079743
 read_manager_config(Dir) when is_list(Dir) ->
     Order = fun snmpm_config:order_manager_config/2,
     Check = fun snmpm_config:check_manager_config/2,
@@ -361,31 +297,6 @@
 %% ------ users.conf ------
 %% 
 
-<<<<<<< HEAD
--doc(#{equiv => users_entry/3}).
-users_entry(UserId) ->
-    users_entry(UserId, snmpm_user_default).
-
--doc(#{equiv => users_entry/3}).
-users_entry(UserId, UserMod) ->
-    users_entry(UserId, UserMod, undefined).
-
--doc """
-users_entry(UserId, UserMod, UserData) -> users_entry()
-
-Create an entry for the manager users config file, `users.conf`.
-
-[`users_entry(UserId)`](`users_entry/1`) translates to the following call:
-[`users_entry(UserId, snmpm_user_default)`](`users_entry/2`).
-
-[`users_entry(UserId, UserMod)`](`users_entry/2`) translates to the following
-call: [`users_entry(UserId, UserMod, undefined)`](`users_entry/3`).
-
-See [Users](snmp_manager_config_files.md#users) for more info.
-
-[](){: #write_users_config }
-""".
-=======
 -doc(#{equiv => users_entry/4}).
 -spec users_entry(UserId) -> UserEntry when
       UserId    :: snmpm:user_id(),
@@ -410,7 +321,6 @@
       UserData  :: term(),
       UserEntry :: user_entry().
 
->>>>>>> 4f079743
 users_entry(UserId, UserMod, UserData) ->
     users_entry(UserId, UserMod, UserData, []).
 
@@ -424,8 +334,6 @@
 call: [`users_entry(UserId, UserMod, undefined)`](`users_entry/3`).
 
 See [Users](snmp_manager_config_files.md#users) for more info.
-
-[](){: #write_users_config }
 """.
 -spec users_entry(UserId, UserMod, UserData, DefaultAgentConfig) ->
           UserEntry when
@@ -440,13 +348,10 @@
 
 
 -doc(#{equiv => write_users_config/3}).
-<<<<<<< HEAD
-=======
 -spec write_users_config(Dir, Conf) -> ok when
       Dir  :: snmp:dir(),
       Conf :: [user_entry()].
 
->>>>>>> 4f079743
 write_users_config(Dir, Conf) ->
     Comment = 
 "%% This file defines the users the manager handles\n"
@@ -459,11 +364,6 @@
     write_users_config(Dir, Hdr, Conf).
 
 -doc """
-<<<<<<< HEAD
-write_users_config(Dir, Hdr, Conf) -> ok
-
-=======
->>>>>>> 4f079743
 Write the manager users config to the manager users config file.
 
 `Dir` is the path to the directory where to store the config file.
@@ -472,17 +372,12 @@
 is).
 
 See [Users](snmp_manager_config_files.md#users) for more info.
-
-[](){: #append_users_config }
-""".
-<<<<<<< HEAD
-=======
+""".
 -spec write_users_config(Dir, Hdr, Conf) -> ok when
       Dir  :: snmp:dir(),
       Hdr  :: string(),
       Conf :: [user_entry()].
 
->>>>>>> 4f079743
 write_users_config(Dir, Hdr, Conf)
   when is_list(Dir) andalso is_list(Hdr) andalso is_list(Conf) ->
     Order = fun snmp_conf:no_order/2,
@@ -491,26 +386,16 @@
     write_config_file(Dir, ?USERS_CONF_FILE, Order, Check, Write, Conf).
 
 -doc """
-<<<<<<< HEAD
-append_users_config(Dir, Conf) -> ok
-
-=======
->>>>>>> 4f079743
 Append the users config to the current manager users config file.
 
 `Dir` is the path to the directory where to store the config file.
 
 See [Users](snmp_manager_config_files.md#users) for more info.
-
-[](){: #read_users_config }
-""".
-<<<<<<< HEAD
-=======
+""".
 -spec append_users_config(Dir, Conf) -> ok when
       Dir  :: snmp:dir(),
       Conf :: [user_entry()].
 
->>>>>>> 4f079743
 append_users_config(Dir, Conf)
   when is_list(Dir) andalso is_list(Conf) ->
     Order = fun snmp_conf:no_order/2,
@@ -519,27 +404,17 @@
     append_config_file(Dir, ?USERS_CONF_FILE, Order, Check, Write, Conf).
 
 -doc """
-<<<<<<< HEAD
-read_users_config(Dir) -> Conf
-
-=======
->>>>>>> 4f079743
 Read the current manager users config file.
 
 `Dir` is the path to the directory where to store the config file.
 
 See [Users](snmp_manager_config_files.md#users) for more info.
-
-[](){: #agents_entry }
-""".
-<<<<<<< HEAD
-=======
+""".
 -spec read_users_config(Dir) -> {ok, Conf} | {error, Reason} when
       Dir    :: snmp:dir(),
       Conf   :: [user_entry()],
       Reason :: term().
 
->>>>>>> 4f079743
 read_users_config(Dir) when is_list(Dir) ->
     Order = fun snmp_conf:no_order/2,
     Check = fun check_user_config/2,
@@ -575,20 +450,10 @@
 %% 
 
 -doc """
-<<<<<<< HEAD
-agents_entry(UserId, TargetName, Comm, Domain, Addr, EngineID, Timeout,
-MaxMessageSize, Version, SecModel, SecName, SecLevel) -> agents_entry()
-
-=======
->>>>>>> 4f079743
 Create an entry for the manager agents config file, `agents.conf`.
 
 See [Agents](snmp_manager_config_files.md#agents) for more info.
-
-[](){: #write_agents_config }
-""".
-<<<<<<< HEAD
-=======
+""".
 -spec agents_entry(
         UserId, TargetName,
         Comm, TDomain, TAddr, EngineID, Timeout,
@@ -633,7 +498,6 @@
     {UserId, TargetName, Comm, Domain, Address, EngineID, Timeout,
      MaxMessageSize, Version, SecModel, SecName, SecLevel};
 %% Backward compatibility
->>>>>>> 4f079743
 agents_entry(
   UserId, TargetName, Comm, Ip, Port, EngineID, Timeout,
   MaxMessageSize, Version, SecModel, SecName, SecLevel)
@@ -643,13 +507,10 @@
 
 
 -doc(#{equiv => write_agents_config/3}).
-<<<<<<< HEAD
-=======
 -spec write_agents_config(Dir, Conf) -> ok when
       Dir  :: snmp:dir(),
       Conf :: [agent_entry()].
 
->>>>>>> 4f079743
 write_agents_config(Dir, Conf) ->
     Comment = 
 "%% This file defines the agents the manager handles\n"
@@ -662,11 +523,6 @@
     write_agents_config(Dir, Hdr, Conf).
 
 -doc """
-<<<<<<< HEAD
-write_agents_config(Dir, Hdr, Conf) -> ok
-
-=======
->>>>>>> 4f079743
 Write the manager agents config to the manager agents config file.
 
 `Dir` is the path to the directory where to store the config file.
@@ -675,17 +531,12 @@
 is).
 
 See [Agents](snmp_manager_config_files.md#agents) for more info.
-
-[](){: #append_agents_config }
-""".
-<<<<<<< HEAD
-=======
+""".
 -spec write_agents_config(Dir, Hdr, Conf) -> ok when
       Dir  :: snmp:dir(),
       Hdr  :: string(),
       Conf :: [agent_entry()].
 
->>>>>>> 4f079743
 write_agents_config(Dir, Hdr, Conf)
   when is_list(Dir) andalso is_list(Hdr) andalso is_list(Conf) ->
     Order = fun snmp_conf:no_order/2,
@@ -694,26 +545,16 @@
     write_config_file(Dir, ?AGENTS_CONF_FILE, Order, Check, Write, Conf).
 
 -doc """
-<<<<<<< HEAD
-append_agents_config(Dir, Conf) -> ok
-
-=======
->>>>>>> 4f079743
 Append the agents config to the current manager agents config file.
 
 `Dir` is the path to the directory where to store the config file.
 
 See [Agents](snmp_manager_config_files.md#agents) for more info.
-
-[](){: #read_agents_config }
-""".
-<<<<<<< HEAD
-=======
+""".
 -spec append_agents_config(Dir, Conf) -> ok when
       Dir  :: snmp:dir(),
       Conf :: [agent_entry()].
 
->>>>>>> 4f079743
 append_agents_config(Dir, Conf)
   when is_list(Dir) andalso is_list(Conf) ->
     Order = fun snmp_conf:no_order/2,
@@ -722,27 +563,17 @@
     append_config_file(Dir, ?AGENTS_CONF_FILE, Order, Check, Write, Conf).
 
 -doc """
-<<<<<<< HEAD
-read_agents_config(Dir) -> Conf
-
-=======
->>>>>>> 4f079743
 Read the current manager agents config file.
 
 `Dir` is the path to the directory where to store the config file.
 
 See [Agents](snmp_manager_config_files.md#agents) for more info.
-
-[](){: #usm_entry }
-""".
-<<<<<<< HEAD
-=======
+""".
 -spec read_agents_config(Dir) -> {ok, Conf} | {error, Reason} when
       Dir    :: snmp:dir(),
       Conf   :: [agent_entry()],
       Reason :: term().
 
->>>>>>> 4f079743
 read_agents_config(Dir) ->
     Order = fun snmp_conf:no_order/2,
     Check = fun check_agent_config/2,
@@ -783,8 +614,6 @@
 %% 
 
 -doc(#{equiv => usm_entry/7}).
-<<<<<<< HEAD
-=======
 -spec usm_entry(EngineID, UserName, AuthP, AuthKey, PrivP, PrivKey) ->
           UsmEntry when
       EngineID :: snmp:engine_id(),
@@ -795,25 +624,14 @@
       PrivKey  :: snmp:usm_priv_key(),
       UsmEntry :: usm_entry().
 
->>>>>>> 4f079743
 usm_entry(EngineID, UserName, AuthP, AuthKey, PrivP, PrivKey) ->
     {EngineID, UserName, AuthP, AuthKey, PrivP, PrivKey}.
 
 -doc """
-<<<<<<< HEAD
-usm_entry(EngineID, UserName, SecName, AuthP, AuthKey, PrivP, PrivKey) ->
-usm_entry()
-
-=======
->>>>>>> 4f079743
 Create an entry for the agent community config file, `community.conf`.
 
-See [Security data for USM](snmp_manager_config_files.md#usm) for more info.
-
-[](){: #write_usm_config }
-""".
-<<<<<<< HEAD
-=======
+See [Security data for USM](snmp_manager_config_files.md#security-data-for-usm) for more info.
+""".
 -spec usm_entry(EngineID, UserName, SecName, AuthP, AuthKey, PrivP, PrivKey) ->
           UsmEntry when
       EngineID :: snmp:engine_id(),
@@ -825,19 +643,15 @@
       PrivKey  :: snmp:usm_priv_key(),
       UsmEntry :: usm_entry().
 
->>>>>>> 4f079743
 usm_entry(EngineID, UserName, SecName, AuthP, AuthKey, PrivP, PrivKey) ->
     {EngineID, UserName, SecName, AuthP, AuthKey, PrivP, PrivKey}.
 
 
 -doc(#{equiv => write_usm_config/3}).
-<<<<<<< HEAD
-=======
 -spec write_usm_config(Dir, Conf) -> ok when
       Dir  :: snmp:dir(),
       Conf :: [user_entry()].
 
->>>>>>> 4f079743
 write_usm_config(Dir, Conf) ->
     Comment = 
 "%% This file defines the usm users the manager handles\n"
@@ -849,11 +663,6 @@
     write_usm_config(Dir, Hdr, Conf).
 
 -doc """
-<<<<<<< HEAD
-write_usm_config(Dir, Hdr, Conf) -> ok
-
-=======
->>>>>>> 4f079743
 Write the manager usm config to the manager usm config file.
 
 `Dir` is the path to the directory where to store the config file.
@@ -861,18 +670,13 @@
 `Hdr` is an optional file header (note that this text is written to the file as
 is).
 
-See [Security data for USM](snmp_manager_config_files.md#usm) for more info.
-
-[](){: #append_usm_config }
-""".
-<<<<<<< HEAD
-=======
+See [Security data for USM](snmp_manager_config_files.md#security-data-for-usm) for more info.
+""".
 -spec write_usm_config(Dir, Hdr, Conf) -> ok when
       Dir  :: snmp:dir(),
       Hdr  :: string(),
       Conf :: [user_entry()].
 
->>>>>>> 4f079743
 write_usm_config(Dir, Hdr, Conf)
   when is_list(Dir) andalso is_list(Hdr) andalso is_list(Conf) ->
     Order = fun snmp_conf:no_order/2,
@@ -881,26 +685,16 @@
     write_config_file(Dir, ?USM_USERS_CONF_FILE, Order, Check, Write, Conf).
 
 -doc """
-<<<<<<< HEAD
-append_usm_config(Dir, Conf) -> ok
-
-=======
->>>>>>> 4f079743
 Append the usm config to the current manager usm config file.
 
 `Dir` is the path to the directory where to store the config file.
 
-See [Security data for USM](snmp_manager_config_files.md#usm) for more info.
-
-[](){: #read_usm_config }
-""".
-<<<<<<< HEAD
-=======
+See [Security data for USM](snmp_manager_config_files.md#security-data-for-usm) for more info.
+""".
 -spec append_usm_config(Dir, Conf) -> ok when
       Dir  :: snmp:dir(),
       Conf :: [usm_entry()].
 
->>>>>>> 4f079743
 append_usm_config(Dir, Conf)
   when is_list(Dir) andalso is_list(Conf) ->
     Order = fun snmp_conf:no_order/2,
@@ -909,27 +703,17 @@
     append_config_file(Dir, ?USM_USERS_CONF_FILE, Order, Check, Write, Conf).
 
 -doc """
-<<<<<<< HEAD
-read_usm_config(Dir) -> Conf
-
-=======
->>>>>>> 4f079743
 Read the current manager usm config file.
 
 `Dir` is the path to the directory where to store the config file.
 
-See [Security data for USM](snmp_manager_config_files.md#usm) for more info.
-
-[](){: #end }
-""".
-<<<<<<< HEAD
-=======
+See [Security data for USM](snmp_manager_config_files.md#security-data-for-usm) for more info.
+""".
 -spec read_usm_config(Dir) -> {ok, Conf} | {error, Reason} when
       Dir    :: snmp:dir(),
       Conf   :: [usm_entry()],
       Reason :: term().
 
->>>>>>> 4f079743
 read_usm_config(Dir) 
   when is_list(Dir) ->
     Order = fun snmp_conf:no_order/2,
