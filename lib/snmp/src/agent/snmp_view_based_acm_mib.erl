--- conflicted
+++ resolved
@@ -25,11 +25,6 @@
 for the SNMP-VIEW-BASED-ACM-MIB, and functions for configuring the database.
 
 The configuration files are described in the SNMP User's Manual.
-<<<<<<< HEAD
-
-[](){: #configure }
-=======
->>>>>>> 4f079743
 """.
 
 %% Avoid warning for local function error/1 clashing with autoimported BIF.
@@ -214,14 +209,8 @@
 %% Returns: ok
 %% Fails: exit(configuration_error)
 %%-----------------------------------------------------------------
-<<<<<<< HEAD
--doc """
-configure(ConfDir) -> void()
-
-=======
-
--doc """
->>>>>>> 4f079743
+
+-doc """
 This function is called from the supervisor at system start-up.
 
 Inserts all data in the configuration files into the database and destroys all
@@ -238,17 +227,11 @@
 files are found.
 
 The configuration file read is: `vacm.conf`.
-
-[](){: #reconfigure }
-""".
-<<<<<<< HEAD
-configure(Dir) ->
-=======
+""".
 -spec configure(ConfDir) -> snmp:void() when
       ConfDir :: string().
 
 configure(ConfDir) ->
->>>>>>> 4f079743
     set_sname(),
     case db(vacmSecurityToGroupTable) of
         {_, mnesia} ->
@@ -280,14 +263,8 @@
 %% Returns: ok
 %% Fails: exit(configuration_error)
 %%-----------------------------------------------------------------
-<<<<<<< HEAD
--doc """
-reconfigure(ConfDir) -> void()
-
-=======
-
--doc """
->>>>>>> 4f079743
+
+-doc """
 Inserts all data in the configuration files into the database and destroys all
 old data, including the rows with StorageType `nonVolatile`. The rows created
 from the configuration file will have StorageType `nonVolatile`.
@@ -305,17 +282,11 @@
 files are found.
 
 The configuration file read is: `vacm.conf`.
-
-[](){: #add_sec2group }
-""".
-<<<<<<< HEAD
-reconfigure(Dir) ->
-=======
+""".
 -spec reconfigure(ConfDir) -> snmp:void() when
       ConfDir :: string().
 
 reconfigure(ConfDir) ->
->>>>>>> 4f079743
     set_sname(),
     case (catch do_reconfigure(ConfDir)) of
 	ok ->
@@ -456,8 +427,6 @@
 -doc """
 Adds a security to group definition to the agent config. Equivalent to one
 vacmSecurityToGroup-line in the `vacm.conf` file.
-
-[](){: #delete_sec2group }
 """.
 -spec add_sec2group(SecModel, SecName, GroupName) ->
           {ok, Key} | {error, Reason} when
@@ -466,19 +435,6 @@
       GroupName :: group_name(),
       Key       :: term(),
       Reason    :: term().
-
-%% add_sec2group(SecModel, SecName, GroupName) -> Result
-%% Result -> {ok, Key} | {error, Reason}
-%% Key -> term()
-%% Reason -> term()
--doc """
-add_sec2group(SecModel, SecName, GroupName) -> Ret
-
-Adds a security to group definition to the agent config. Equivalent to one
-vacmSecurityToGroup-line in the `vacm.conf` file.
-
-[](){: #delete_sec2group }
-""".
 add_sec2group(SecModel, SecName, GroupName) ->
     Sec2Grp = {vacmSecurityToGroup, SecModel, SecName, GroupName},
     case (catch check_vacm(Sec2Grp)) of
@@ -499,25 +455,14 @@
             {error, Error}
     end.
 
-<<<<<<< HEAD
--doc """
-delete_sec2group(Key) -> Ret
-
-=======
-
--doc """
->>>>>>> 4f079743
+
+-doc """
 Delete a security to group definition from the agent config.
-
-[](){: #add_access }
-""".
-<<<<<<< HEAD
-=======
+""".
 -spec delete_sec2group(Key) -> ok | {error, Reason} when
       Key    :: term(),
       Reason :: term().
 
->>>>>>> 4f079743
 delete_sec2group(Key) ->
     case table_del_row(vacmSecurityToGroupTable, Key) of
 	true ->
@@ -531,8 +476,6 @@
 -doc """
 Adds a access definition to the agent config. Equivalent to one vacmAccess-line
 in the `vacm.conf` file.
-
-[](){: #delete_access }
 """.
 -spec add_access(GroupName, Prefix, SecModel, SecLevel, Match, RV, WV, NV) ->
           {ok, Key} | {error, Reason} when
@@ -551,14 +494,6 @@
 %%       snmpa_vacm:dump_table.
 %%       That is, when all access has been added, call
 %%       snmpa_vacm:dump_table/0
--doc """
-add_access(GroupName, Prefix, SecModel, SecLevel, Match, RV, WV, NV) -> Ret
-
-Adds a access definition to the agent config. Equivalent to one vacmAccess-line
-in the `vacm.conf` file.
-
-[](){: #delete_access }
-""".
 add_access(GroupName, Prefix, SecModel, SecLevel, Match, RV, WV, NV) ->
     Access = {vacmAccess, GroupName, Prefix, SecModel, SecLevel, 
 	      Match, RV, WV, NV},
@@ -574,45 +509,23 @@
             {error, Error}
     end.
 
-<<<<<<< HEAD
--doc """
-delete_access(Key) -> Ret
-
-=======
-
--doc """
->>>>>>> 4f079743
+
+-doc """
 Delete a access definition from the agent config.
-
-[](){: #add_view_tree_fam }
-""".
-<<<<<<< HEAD
-=======
+""".
 -spec delete_access(Key) -> ok | {error, Reason} when
       Key    :: term(),
       Reason :: term().
 
->>>>>>> 4f079743
 delete_access(Key) ->
     snmpa_agent:invalidate_ca_cache(),
     snmpa_vacm:delete(Key).
 
 
 -doc """
-<<<<<<< HEAD
-add_view_tree_fam(ViewIndex, SubTree, Status, Mask) -> Ret
-
-=======
->>>>>>> 4f079743
 Adds a view tree family definition to the agent config. Equivalent to one
 vacmViewTreeFamily-line in the `vacm.conf` file.
-
-[](){: #delete_view_tree_fam }
-""".
-<<<<<<< HEAD
-add_view_tree_fam(ViewIndex, SubTree, Status, Mask) ->
-    VTF = {vacmViewTreeFamily, ViewIndex, SubTree, Status, Mask},
-=======
+""".
 -spec add_view_tree_fam(ViewName, SubTree, Status, Mask) ->
           {ok, Key} | {error, Reason} when
       ViewName :: view_name(),
@@ -624,7 +537,6 @@
 
 add_view_tree_fam(ViewName, SubTree, Status, Mask) ->
     VTF = {vacmViewTreeFamily, ViewName, SubTree, Status, Mask},
->>>>>>> 4f079743
     case (catch check_vacm(VTF)) of
 	{ok, {vacmViewTreeFamily, Row}} ->
 	    Key1 = element(1, Row),
@@ -643,20 +555,12 @@
             {error, Error}
     end.
 
-<<<<<<< HEAD
--doc """
-delete_view_tree_fam(Key) -> Ret
-
-Delete a view tree family definition from the agent config.
-""".
-=======
 
 -doc "Delete a view tree family definition from the agent config.".
 -spec delete_view_tree_fam(Key) -> ok | {error, Reason} when
       Key    :: term(),
       Reason :: term().
 
->>>>>>> 4f079743
 delete_view_tree_fam(Key) ->
     case table_del_row(vacmViewTreeFamilyTable, Key) of
 	true ->
