#
# %CopyrightBegin%
#
# Copyright Ericsson AB 1997-2011. All Rights Reserved.
#
# The contents of this file are subject to the Erlang Public License,
# Version 1.1, (the "License"); you may not use this file except in
# compliance with the License. You should have received a copy of the
# Erlang Public License along with this software. If not, it can be
# retrieved online at http://www.erlang.org/.
#
# Software distributed under the License is distributed on an "AS IS"
# basis, WITHOUT WARRANTY OF ANY KIND, either express or implied. See
# the License for the specific language governing rights and limitations
# under the License.
#
# %CopyrightEnd%
#

include $(ERL_TOP)/make/target.mk

include $(ERL_TOP)/make/$(TARGET)/otp.mk

EBIN = .

# ----------------------------------------------------
# Target Specs
# ----------------------------------------------------

MODULES= \
	a_SUITE \
	after_SUITE \
	alloc_SUITE \
	beam_SUITE \
	beam_literals_SUITE \
	bif_SUITE \
	big_SUITE \
	binary_SUITE \
	bs_bincomp_SUITE \
	bs_bit_binaries_SUITE \
	bs_construct_SUITE \
	bs_match_bin_SUITE \
	bs_match_int_SUITE \
	bs_match_tail_SUITE \
	bs_match_misc_SUITE \
	bs_utf_SUITE \
	busy_port_SUITE \
	call_trace_SUITE \
	code_SUITE \
	crypto_SUITE \
	ddll_SUITE \
	decode_packet_SUITE \
	distribution_SUITE \
	driver_SUITE \
	efile_SUITE \
	erts_debug_SUITE \
	estone_SUITE \
	erl_link_SUITE \
	erl_drv_thread_SUITE \
	evil_SUITE \
	exception_SUITE \
	float_SUITE \
	fun_SUITE \
	fun_r12_SUITE \
	gc_SUITE \
	guard_SUITE \
	hash_SUITE \
	hibernate_SUITE \
	list_bif_SUITE \
	match_spec_SUITE \
	module_info_SUITE \
	monitor_SUITE \
	nested_SUITE \
	nif_SUITE \
	node_container_SUITE \
	nofrag_SUITE \
	num_bif_SUITE \
	op_SUITE \
	port_SUITE \
	port_bif_SUITE \
	process_SUITE \
	pseudoknot_SUITE \
	receive_SUITE \
	ref_SUITE \
	register_SUITE \
	mtx_SUITE \
	save_calls_SUITE \
	send_term_SUITE \
	sensitive_SUITE \
	signal_SUITE \
	statistics_SUITE \
	system_info_SUITE \
	system_profile_SUITE \
	time_SUITE \
	timer_bif_SUITE \
	trace_SUITE \
	trace_bif_SUITE \
	trace_nif_SUITE \
	trace_port_SUITE \
	tuple_SUITE \
	trace_local_SUITE \
	trace_meta_SUITE \
	trace_call_count_SUITE \
	trace_call_time_SUITE \
	scheduler_SUITE \
	old_scheduler_SUITE \
	z_SUITE \
	old_mod \
	long_timers_test \
	ignore_cores \
	dgawd_handler \
	random_iolist \
	crypto_reference

NO_OPT= bs_bincomp \
	bs_bit_binaries \
	bs_construct \
	bs_match_bin \
	bs_match_int \
	bs_match_tail \
	bs_match_misc \
	bs_utf \
	guard

NATIVE= hibernate

NO_OPT_MODULES= $(NO_OPT:%=%_no_opt_SUITE)
NO_OPT_ERL_FILES= $(NO_OPT_MODULES:%=%.erl)

NATIVE_MODULES= $(NATIVE:%=%_native_SUITE)
NATIVE_ERL_FILES= $(NATIVE_MODULES:%=%.erl)

ERL_FILES= $(MODULES:%=%.erl)

TARGET_FILES = $(MODULES:%=$(EBIN)/%.$(EMULATOR))

EMAKEFILE=Emakefile

TEST_SPEC_FILES =	emulator.spec \
			emulator.spec.win \
			emulator.spec.vxworks \
			emulator.spec.ose
# ----------------------------------------------------
# Release directory specification
# ----------------------------------------------------
RELSYSDIR = $(RELEASE_PATH)/emulator_test

# ----------------------------------------------------
# FLAGS
# ----------------------------------------------------
ERL_MAKE_FLAGS += 
ERL_COMPILE_FLAGS += -I$(ERL_TOP)/lib/test_server/include

# ----------------------------------------------------
# Targets
# ----------------------------------------------------

make_emakefile: $(NO_OPT_ERL_FILES) $(NATIVE_ERL_FILES)
	# This special rule can be removed when communication with R7B nodes 
	# is no longer supported.
	$(ERL_TOP)/make/make_emakefile $(ERL_COMPILE_FLAGS) +compressed -o$(EBIN) \
	'*_SUITE_make' > $(EMAKEFILE)
	$(ERL_TOP)/make/make_emakefile $(ERL_COMPILE_FLAGS) +compressed -o$(EBIN) \
	$(MODULES) >> $(EMAKEFILE)
	$(ERL_TOP)/make/make_emakefile +no_copt +no_postopt $(ERL_COMPILE_FLAGS) \
	-o$(EBIN) $(NO_OPT_MODULES) >> $(EMAKEFILE)
	$(ERL_TOP)/make/make_emakefile +native $(ERL_COMPILE_FLAGS) \
	-o$(EBIN) $(NATIVE_MODULES) >> $(EMAKEFILE)

tests debug opt: make_emakefile
	erl $(ERL_MAKE_FLAGS) -make

clean:
	rm -f $(EMAKEFILE)
	rm -f $(TARGET_FILES)
	rm -f core *~

docs:

# ----------------------------------------------------
# Special targets
# ----------------------------------------------------

%_no_opt_SUITE.erl: %_SUITE.erl
	sed -e 's;-module($(basename $<));-module($(basename $@));' $< > $@

%_native_SUITE.erl: %_SUITE.erl
	sed -e 's;-module($(basename $<));-module($(basename $@));' $< > $@

# ----------------------------------------------------
# Release Target
# ---------------------------------------------------- 
include $(ERL_TOP)/make/otp_release_targets.mk

release_spec:

release_tests_spec: make_emakefile
	$(INSTALL_DIR) $(RELSYSDIR)
	$(INSTALL_DATA) $(EMAKEFILE) $(TEST_SPEC_FILES) \
		$(ERL_FILES) $(RELSYSDIR)
	$(INSTALL_DATA) $(NO_OPT_ERL_FILES) $(RELSYSDIR)
<<<<<<< HEAD
	$(INSTALL_DATA) $(NATIVE_ERL_FILES) $(RELSYSDIR)
	chmod -f -R u+w $(RELSYSDIR)
=======
	chmod -R u+w $(RELSYSDIR)
>>>>>>> 7ed11a88
	tar cf - *_SUITE_data | (cd $(RELSYSDIR); tar xf -)

release_docs_spec:
<|MERGE_RESOLUTION|>--- conflicted
+++ resolved
@@ -199,12 +199,8 @@
 	$(INSTALL_DATA) $(EMAKEFILE) $(TEST_SPEC_FILES) \
 		$(ERL_FILES) $(RELSYSDIR)
 	$(INSTALL_DATA) $(NO_OPT_ERL_FILES) $(RELSYSDIR)
-<<<<<<< HEAD
 	$(INSTALL_DATA) $(NATIVE_ERL_FILES) $(RELSYSDIR)
-	chmod -f -R u+w $(RELSYSDIR)
-=======
 	chmod -R u+w $(RELSYSDIR)
->>>>>>> 7ed11a88
 	tar cf - *_SUITE_data | (cd $(RELSYSDIR); tar xf -)
 
 release_docs_spec:
