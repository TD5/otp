--- conflicted
+++ resolved
@@ -3389,7 +3389,6 @@
     <<0:3,Bin:Size/binary,31:5>> = id(<<0:3,Bin0/binary,31:5>>),
     Bin.
 
-<<<<<<< HEAD
 pid(Config) ->
     ensure_lib_loaded(Config),
     Self = self(),
@@ -3448,11 +3447,10 @@
     tuple = term_type_nif({}),
 
     ok.
-=======
+
 last_resource_dtor_call() ->
     erts_debug:set_internal_state(wait, aux_work),
     last_resource_dtor_call_nif().
->>>>>>> 6b414fbc
 
 id(I) -> I.
 
