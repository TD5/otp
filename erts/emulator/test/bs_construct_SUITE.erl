--- conflicted
+++ resolved
@@ -30,14 +30,8 @@
 	 otp_7422/1, zero_width/1, bad_append/1, bs_append_overflow/1,
          bs_append_offheap/1,
          reductions/1, fp16/1, zero_init/1, error_info/1, little/1,
-<<<<<<< HEAD
-         heap_binary_unit/1, floats/1
-        ]).
-=======
-         heap_binary_unit/1,
-         otp_24_code_gh_8238/1,
+         heap_binary_unit/1, floats/1,
          many_segments/1]).
->>>>>>> f2c346ce
 
 -include_lib("common_test/include/ct.hrl").
 
@@ -52,13 +46,8 @@
      copy_writable_binary, kostis, dynamic, otp_7422, zero_width,
      bad_append, bs_append_overflow, bs_append_offheap,
      reductions, fp16, zero_init,
-<<<<<<< HEAD
-     error_info, little, heap_binary_unit, floats].
-=======
-     error_info, little, heap_binary_unit,
-     otp_24_code_gh_8238,
+     error_info, little, heap_binary_unit, floats,
      many_segments].
->>>>>>> f2c346ce
 
 init_per_suite(Config) ->
     Config.
