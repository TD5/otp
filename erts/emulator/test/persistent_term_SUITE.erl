--- conflicted
+++ resolved
@@ -30,12 +30,9 @@
          off_heap_values/1,keys/1,collisions/1,
          init_restart/1, put_erase_trapping/1,
          killed_while_trapping_put/1,
-<<<<<<< HEAD
          killed_while_trapping_erase/1,
-         error_info/1]).
-=======
-         killed_while_trapping_erase/1,whole_message/1]).
->>>>>>> b01bd4e8
+         error_info/1,
+	 whole_message/1]).
 
 %%
 -export([test_init_restart_cmd/1]).
@@ -54,12 +51,9 @@
      get_all_race,
      killed_while_trapping,off_heap_values,keys,collisions,
      init_restart, put_erase_trapping, killed_while_trapping_put,
-<<<<<<< HEAD
      killed_while_trapping_erase,
-     error_info].
-=======
-     killed_while_trapping_erase,whole_message].
->>>>>>> b01bd4e8
+     error_info,
+     whole_message].
 
 init_per_suite(Config) ->
     erts_debug:set_internal_state(available_internal_state, true),
