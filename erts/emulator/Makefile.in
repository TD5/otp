--- conflicted
+++ resolved
@@ -924,40 +924,30 @@
 # included before any other directives, including other #includes.
 #
 ASMJIT_FLAGS=-DASMJIT_EMBED=1 -DASMJIT_NO_BUILDER=1 -DASMJIT_NO_DEPRECATED=1 -DASMJIT_STATIC=1 -DASMJIT_NO_FOREIGN=1
-<<<<<<< HEAD
-
-ifeq ($(JIT_ARCH), arm)
-# Work around a bug in the current beta release causing a linking
-# error.
-ASMJIT_FLAGS+=-DASMJIT_NO_VALIDATION
-endif
-
-=======
->>>>>>> 055e2185
+
 ASMJIT_PCH_OBJ=$(TTF_DIR)/asmjit/asmjit.hpp.gch
 ASMJIT_PCH_SRC=$(TTF_DIR)/asmjit/asmjit.hpp
 
 $(OBJDIR)/%.o: beam/jit/%.cpp $(ASMJIT_PCH_OBJ)
-	$(V_CXX) $(ASMJIT_FLAGS) $(INCLUDES)                            \
+	$(V_CXX) $(ASMJIT_FLAGS) $(INCLUDES)                        \
           $(subst -O2, $(GEN_OPT_FLGS), $(CXXFLAGS))                \
           -include $(ASMJIT_PCH_SRC) -c $< -o $@
 
-$(OBJDIR)/%.o: beam/jit/$(JIT_ARCH)/%.cpp beam/jit/$(JIT_ARCH)/beam_asm.hpp \
-	$(ASMJIT_PCH_OBJ)
-	$(V_CXX) $(ASMJIT_FLAGS) $(INCLUDES)                            \
+$(OBJDIR)/%.o: beam/jit/$(JIT_ARCH)/%.cpp beam/jit/$(JIT_ARCH)/beam_asm.hpp $(ASMJIT_PCH_OBJ)
+	$(V_CXX) $(ASMJIT_FLAGS) $(INCLUDES)                        \
           $(subst -O2, $(GEN_OPT_FLGS), $(CXXFLAGS))                \
           -include $(ASMJIT_PCH_SRC) -c $< -o $@
 
 $(OBJDIR)/asmjit/%.o: asmjit/%.cpp $(ASMJIT_PCH_OBJ) $(dir $@)
-	$(V_CXX) $(ASMJIT_FLAGS) $(INCLUDES)                            \
+	$(V_CXX) $(ASMJIT_FLAGS) $(INCLUDES)                        \
           $(subst -O2, $(GEN_OPT_FLGS), $(CXXFLAGS))                \
           -include $(ASMJIT_PCH_SRC) -c $< -o $@
 
 ## The dependency on erl_bif_info.c is in order to trigger a rebuild when
 ## the git sha define on the command line argument changes
 $(ASMJIT_PCH_OBJ): $(ASMJIT_PCH_SRC) $(ASMJIT_TTF_H) beam/erl_bif_info.c
-	$(V_CXX) $(ASMJIT_FLAGS) $(INCLUDES)    	\
-          $(subst -O2, $(GEN_OPT_FLGS), $(CXXFLAGS))    \
+	$(V_CXX) $(ASMJIT_FLAGS) $(INCLUDES)                        \
+          $(subst -O2, $(GEN_OPT_FLGS), $(CXXFLAGS))                \
           -I$(TTF_DIR) -c $< -o $@
 
 ## We copy all asmjit headers into TTF_DIR in order for cross-compilation
