--- conflicted
+++ resolved
@@ -1461,16 +1461,12 @@
 
             if (fd == wake_fd) {
                 cleanup_wakeup_pipe(ps);
-<<<<<<< HEAD
-                ERTS_POLL_RES_SET_FD(&pr[i], ERTS_SYS_FD_INVALID);
-=======
                 if (ps->oneshot) {
                     /* Re-arm wakeup fd... */
                     int do_wake = 0;
                     (void) poll_control(ps, fd, ERTS_POLL_OP_MOD, ERTS_POLL_EV_IN, &do_wake);
                 }
-                ERTS_POLL_RES_SET_FD(&pr[i], -1);
->>>>>>> 1ee50e04
+                ERTS_POLL_RES_SET_FD(&pr[i], ERTS_SYS_FD_INVALID);
                 ERTS_POLL_RES_SET_EVTS(&pr[i], ERTS_POLL_EV_NONE);
                 res--;
             }
