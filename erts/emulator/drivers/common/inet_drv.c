/*
 * %CopyrightBegin%
 *
<<<<<<< HEAD
 * SPDX-License-Identifier: Apache-2.0
 *
 * Copyright Ericsson AB 1997-2024. All Rights Reserved.
=======
 * Copyright Ericsson AB 1997-2025. All Rights Reserved.
>>>>>>> 1ffb6231
 *
 * Licensed under the Apache License, Version 2.0 (the "License");
 * you may not use this file except in compliance with the License.
 * You may obtain a copy of the License at
 *
 *     http://www.apache.org/licenses/LICENSE-2.0
 *
 * Unless required by applicable law or agreed to in writing, software
 * distributed under the License is distributed on an "AS IS" BASIS,
 * WITHOUT WARRANTIES OR CONDITIONS OF ANY KIND, either express or implied.
 * See the License for the specific language governing permissions and
 * limitations under the License.
 *
 * %CopyrightEnd%
 */

#ifdef HAVE_CONFIG_H
#include "config.h"
#endif


/* If we HAVE_SCTP_H and Solaris, we need to define the following in
 * order to get SCTP working:
 */
#if (defined(HAVE_SCTP_H) && defined(__sun) && defined(__SVR4))
#define  SOLARIS10    1
/* WARNING: This is not quite correct, it may also be Solaris 11! */
#define  _XPG4_2
#define  __EXTENSIONS__
#endif

#include <stdio.h>
#include <stdlib.h>
#include <stddef.h>
#include <ctype.h>
#include <sys/types.h>
#include <errno.h>
#include <stdint.h>

#define IDENTITY(c) c
#define STRINGIFY_1(b) IDENTITY(#b)
#define STRINGIFY(a) STRINGIFY_1(a)

#ifdef HAVE_UNISTD_H
#include <unistd.h>
#endif
#ifdef HAVE_SYS_UIO_H
#include <sys/uio.h>
#endif

#ifdef HAVE_NET_IF_DL_H
#include <net/if_dl.h>
#endif
#ifdef HAVE_IFADDRS_H
#include <ifaddrs.h>
#endif
#ifdef HAVE_NETPACKET_PACKET_H
#include <netpacket/packet.h>
#endif
#ifdef HAVE_SYS_UN_H
#include <sys/un.h>
#endif

#ifdef HAVE_SENDFILE
#if defined(__linux__) || (defined(__sun) && defined(__SVR4))
    #include <sys/sendfile.h>
#elif defined(__FreeBSD__) || defined(__DragonFly__)
    /* Need to define __BSD_VISIBLE in order to expose prototype of sendfile */
    #define __BSD_VISIBLE 1
    #include <sys/socket.h>
#endif
#endif

#if defined(__APPLE__) && defined(__MACH__) && !defined(__DARWIN__)
    #define __DARWIN__ 1
#endif

/* All platforms fail on malloc errors. */
#define FATAL_MALLOC

/* The linux kernel sctp include files have an alignment bug
   that causes warnings of this type to appear:

   drivers/common/inet_drv.c:3196:47: error: taking address of packed member of 'struct sctp_paddr_change' may result in an unaligned pointer value [-Werror=address-of-packed-member]
   3196 |      i = load_inet_get_address(spec, i, desc, &sptr->spc_aaddr);

   So we need to suppress those, without disabling all warning
   diagnostics of that type.

   See https://lore.kernel.org/patchwork/patch/1108122/ for the
   patch that fixes this bug. In a few years we should be able to
   remove this suppression. */
#ifdef HAVE_GCC_DIAG_IGNORE_WADDRESS_OF_PACKED_MEMBER
#define PUSH_SUPPRESS_ADDRESS_OF_PACKED_MEMBER()                        \
    _Pragma("GCC diagnostic push")                                      \
    _Pragma("GCC diagnostic ignored \"-Waddress-of-packed-member\"")    \
    do { } while(0)
#define POP_SUPPRESS_ADDRESS_OF_PACKED_MEMBER() \
    _Pragma("GCC diagnostic pop")               \
    do { } while(0)
#else
#define PUSH_SUPPRESS_ADDRESS_OF_PACKED_MEMBER() \
    do { } while(0)
#define POP_SUPPRESS_ADDRESS_OF_PACKED_MEMBER() \
    do { } while(0)
#endif

#include "erl_driver.h"


#if !defined(TRUE)
#define TRUE  1
#endif
#if !defined(FALSE)
#define FALSE 0
#endif

/* Descriptor debug */
/* #define INET_DRV_DEBUG 1 */
#ifdef INET_DRV_DEBUG
#define DDBG_DEFAULT TRUE
#else
#define DDBG_DEFAULT FALSE
#endif
#define DDBG(__D__, __ARG__)                                    \
    do if ( (__D__)->debug ) { erts_printf __ARG__ ; } while (0)

#define B2S(__B__)   ((__B__) ? "true" : "false")
#define SH2S(__H__)  (((__H__) == TCP_SHUT_WR) ? "write" :          \
                      (((__H__) == TCP_SHUT_RD) ? "read" :          \
                       (((__H__) == TCP_SHUT_RDWR) ? "read-write" : \
                        "undefined")))
#define A2S(__A__)   (((__A__) == INET_PASSIVE) ? "passive" : \
                      (((__A__) == INET_ACTIVE) ? "active" :  \
                       (((__A__) == INET_ONCE) ? "once" :     \
                        (((__A__) == INET_MULTI) ? "multi" :  \
                         "undefined"))))
#define M2S(__M__)   (((__M__) == INET_MODE_LIST) ? "list" :      \
                      (((__M__) == INET_MODE_BINARY) ? "binary" : \
                       "undefined"))
#define D2S(__D__)   (((__D__) == INET_DELIVER_PORT) ? "port" :         \
                      (((__D__) == INET_DELIVER_TERM) ? "term" :        \
                       "undefined"))
#define DOM2S(__D__)   (((__D__) == INET_AF_INET) ? "inet" :            \
                        (((__D__) == INET_AF_INET6) ? "inet6" :         \
                         (((__D__) == INET_AF_LOCAL) ? "local" :        \
                          "undefined")))
#if defined(AF_LINK)
#define FAM2S(__F__)   (((__F__) == AF_INET) ? "inet" :            \
                        (((__F__) == AF_INET6) ? "inet6" :         \
                         (((__F__) == AF_LINK) ? "link" :          \
                          "undefined")))
#elif defined(AF_PACKET)
#define FAM2S(__F__)   (((__F__) == AF_INET) ? "inet" :            \
                        (((__F__) == AF_INET6) ? "inet6" :         \
                         (((__F__) == AF_PACKET) ? "packet" :      \
                          "undefined")))
#else
#define FAM2S(__F__)   (((__F__) == AF_INET) ? "inet" :            \
                        (((__F__) == AF_INET6) ? "inet6" :         \
                         "undefined"))
#endif

#if defined(__WIN32__) && defined(ARCH_64)
#define SOCKET_FSTR "%lld"
#else
#define SOCKET_FSTR "%d"
#endif


/* The IS_SOCKET_ERROR macro below is used for portability reasons. While
   POSIX specifies that errors from socket-related system calls should be
   indicated with a -1 return value, some users have experienced non-Windows
   OS kernels that return negative values other than -1. While one can argue
   that such kernels are technically broken, comparing against values less
   than 0 covers their out-of-spec return values without imposing incorrect
   semantics on systems that manage to correctly return -1 for errors, thus
   increasing Erlang's portability.
*/
#ifdef __WIN32__
#define IS_SOCKET_ERROR(val) ((val) == SOCKET_ERROR)
#else
#define IS_SOCKET_ERROR(val) ((val) < 0)
#endif

#ifdef __WIN32__
#define LLU "%I64u"
#else
#define LLU "%llu"
#endif
typedef unsigned long long llu_t;

#ifndef INT16_MIN
#define INT16_MIN (-32768)
#endif
#ifndef INT16_MAX
#define INT16_MAX (32767)
#endif

#ifdef __WIN32__
#define  STRNCASECMP strncasecmp

#define INCL_WINSOCK_API_TYPEDEFS 1

#ifndef WINDOWS_H_INCLUDES_WINSOCK2_H
#include <winsock2.h>
#endif
#include <windows.h>
#include <Ws2tcpip.h>   /* NEED VC 6.0 or higher */

/* Visual studio 2008+: NTDDI_VERSION needs to be set for iphlpapi.h
   to define the right structures. It needs to be set to WINXP (or LONGHORN)
   for IPV6 to work and it's set lower by default, so we need to change it. */
#ifdef HAVE_SDKDDKVER_H
#  include <sdkddkver.h>
#  ifdef NTDDI_VERSION 
#    undef NTDDI_VERSION
#  endif
#  define NTDDI_VERSION NTDDI_WINXP
#endif

#include <iphlpapi.h>


#undef WANT_NONBLOCKING
#include "sys.h"

#undef EWOULDBLOCK
#undef ETIMEDOUT

#ifdef EINPROGRESS
#undef EINPROGRESS
#endif
#ifdef EALREADY
#undef EALREADY
#endif
#ifdef ENOTSOCK
#undef ENOTSOCK
#endif
#ifdef EDESTADDRREQ
#undef EDESTADDRREQ
#endif
#ifdef EMSGSIZE
#undef EMSGSIZE
#endif
#ifdef EPROTOTYPE
#undef EPROTOTYPE
#endif
#ifdef ENOPROTOOPT
#undef ENOPROTOOPT
#endif
#ifdef EPROTONOSUPPORT
#undef EPROTONOSUPPORT
#endif
#ifdef EOPNOTSUPP
#undef EOPNOTSUPP
#endif
#ifdef EAFNOSUPPORT
#undef EAFNOSUPPORT
#endif
#ifdef EADDRINUSE
#undef EADDRINUSE
#endif
#ifdef EADDRNOTAVAIL
#undef EADDRNOTAVAIL
#endif
#ifdef ENETDOWN
#undef ENETDOWN
#endif
#ifdef ENETUNREACH
#undef ENETUNREACH
#endif
#ifdef ENETRESET
#undef ENETRESET
#endif
#ifdef ECONNABORTED
#undef ECONNABORTED
#endif
#ifdef ECONNRESET
#undef ECONNRESET
#endif
#ifdef ENOBUFS
#undef ENOBUFS
#endif
#ifdef EISCONN
#undef EISCONN
#endif
#ifdef ENOTCONN
#undef ENOTCONN
#endif
#ifdef ECONNREFUSED
#undef ECONNREFUSED
#endif
#ifdef ELOOP
#undef ELOOP
#endif
#ifdef EHOSTUNREACH
#undef EHOSTUNREACH
#endif


#define HAVE_MULTICAST_SUPPORT
#define HAVE_UDP

#define ERRNO_BLOCK             WSAEWOULDBLOCK

#define EWOULDBLOCK             WSAEWOULDBLOCK
#define EINPROGRESS             WSAEINPROGRESS
#define EALREADY                WSAEALREADY
#define ENOTSOCK                WSAENOTSOCK
#define EDESTADDRREQ            WSAEDESTADDRREQ
#define EMSGSIZE                WSAEMSGSIZE
#define EPROTOTYPE              WSAEPROTOTYPE
#define ENOPROTOOPT             WSAENOPROTOOPT
#define EPROTONOSUPPORT         WSAEPROTONOSUPPORT
#define ESOCKTNOSUPPORT         WSAESOCKTNOSUPPORT
#define EOPNOTSUPP              WSAEOPNOTSUPP
#define EPFNOSUPPORT            WSAEPFNOSUPPORT
#define EAFNOSUPPORT            WSAEAFNOSUPPORT
#define EADDRINUSE              WSAEADDRINUSE
#define EADDRNOTAVAIL           WSAEADDRNOTAVAIL
#define ENETDOWN                WSAENETDOWN
#define ENETUNREACH             WSAENETUNREACH
#define ENETRESET               WSAENETRESET
#define ECONNABORTED            WSAECONNABORTED
#define ECONNRESET              WSAECONNRESET
#define ENOBUFS                 WSAENOBUFS
#define EISCONN                 WSAEISCONN
#define ENOTCONN                WSAENOTCONN
#define ESHUTDOWN               WSAESHUTDOWN
#define ETOOMANYREFS            WSAETOOMANYREFS
#define ETIMEDOUT               WSAETIMEDOUT
#define ECONNREFUSED            WSAECONNREFUSED
#define ELOOP                   WSAELOOP
#undef ENAMETOOLONG
#define ENAMETOOLONG            WSAENAMETOOLONG
#define EHOSTDOWN               WSAEHOSTDOWN
#define EHOSTUNREACH            WSAEHOSTUNREACH
#undef ENOTEMPTY
#define ENOTEMPTY               WSAENOTEMPTY
#define EPROCLIM                WSAEPROCLIM
#define EUSERS                  WSAEUSERS
#define EDQUOT                  WSAEDQUOT
#define ESTALE                  WSAESTALE
#define EREMOTE                 WSAEREMOTE

#define INVALID_EVENT           WSA_INVALID_EVENT

static BOOL (WINAPI *fpSetHandleInformation)(HANDLE,DWORD,DWORD);

#define sock_open(af, type, proto) \
    make_noninheritable_handle(socket((af), (type), (proto)))
#define sock_close(s)              closesocket((s))
#define sock_shutdown(s, how)      shutdown((s), (how))

#define sock_accept(s, addr, len) \
    make_noninheritable_handle(accept((s), (addr), (len)))
#define sock_connect(s, addr, len) connect((s), (addr), (len))
#define sock_listen(s, b)          listen((s), (b))
#define sock_bind(s, addr, len)    bind((s), (addr), (len))
#define sock_getopt(s,t,n,v,l)     getsockopt((s),(t),(n),(v),(l))
#define sock_setopt(s,t,n,v,l)     setsockopt((s),(t),(n),(v),(l))
#define sock_name(s, addr, len)    getsockname((s), (addr), (len))
#define sock_peer(s, addr, len)    getpeername((s), (addr), (len))
#define sock_ntohs(x)              ntohs((x))
#define sock_ntohl(x)              ntohl((x))
#define sock_htons(x)              htons((x))
#define sock_htonl(x)              htonl((x))
#define sock_send(s,buf,len,flag)  send((s),(buf),(len),(flag))
#define sock_sendv(s, vec, size, np, flag) \
            WSASend((s),(WSABUF*)(vec),(size),(np),(flag),NULL,NULL)
#define sock_recv(s,buf,len,flag)  recv((s),(buf),(len),(flag))

#define sock_recvfrom(s,buf,blen,flag,addr,alen) \
	    recvfrom((s),(buf),(blen),(flag),(addr),(alen))
#define sock_sendto(s,buf,blen,flag,addr,alen) \
	    sendto((s),(buf),(blen),(flag),(addr),(alen))
#define sock_hostname(buf, len)    gethostname((buf), (len))

#define sock_getservbyname(name,proto) getservbyname((name),(proto))
#define sock_getservbyport(port,proto) getservbyport((port),(proto))

#define sock_errno() WSAGetLastError()
#define sock_create_event(d)       WSACreateEvent()
#define sock_close_event(e)        WSACloseEvent(e)

#define sock_select(D, Flags, OnOff) winsock_event_select(D, Flags, OnOff)

#define SET_BLOCKING(s)           ioctlsocket(s, FIONBIO, &zero_value)
#define SET_NONBLOCKING(s)        ioctlsocket(s, FIONBIO, &one_value)


static unsigned long zero_value = 0;
static unsigned long one_value = 1;

#define TCP_SHUT_WR    SD_SEND
#define TCP_SHUT_RD    SD_RECEIVE
#define TCP_SHUT_RDWR  SD_BOTH

#else /* !__WIN32__ */

#include <sys/time.h>
#ifdef NETDB_H_NEEDS_IN_H
#include <netinet/in.h>
#endif
#include <netdb.h>

#include <sys/socket.h>
#include <netinet/in.h>

#ifdef DEF_INADDR_LOOPBACK_IN_RPC_TYPES_H
#include <rpc/types.h>
#endif

#include <netinet/tcp.h>
#include <arpa/inet.h>

#include <sys/param.h>
#ifdef HAVE_ARPA_NAMESER_H
#include <arpa/nameser.h>
#endif

#ifdef HAVE_SYS_SOCKIO_H
#include <sys/sockio.h>
#endif

#ifdef HAVE_SYS_IOCTL_H
#include <sys/ioctl.h>
#endif

#include <net/if.h>

#ifdef HAVE_SCHED_H
#include <sched.h>
#endif

#ifdef HAVE_SETNS_H
#include <setns.h>
#endif

#define HAVE_UDP

/* SCTP support -- currently for UNIX platforms only: */
#undef HAVE_SCTP
#if defined(HAVE_SCTP_H)

#include <netinet/sctp.h>

/* SCTP Socket API Draft from version 11 on specifies that netinet/sctp.h must
   explicitly define HAVE_SCTP in case when SCTP is supported,  but Solaris 10
   still apparently uses Draft 10, and does not define that symbol, so we have
   to define it explicitly:
*/
#ifndef     HAVE_SCTP
#    define HAVE_SCTP
#endif

/* These changed in draft 11, so SOLARIS10 uses the old MSG_* */
#if ! HAVE_DECL_SCTP_UNORDERED
#     define    SCTP_UNORDERED  MSG_UNORDERED
#endif
#if ! HAVE_DECL_SCTP_ADDR_OVER
#     define    SCTP_ADDR_OVER  MSG_ADDR_OVER
#endif
#if ! HAVE_DECL_SCTP_ABORT
#     define    SCTP_ABORT      MSG_ABORT
#endif
#if ! HAVE_DECL_SCTP_EOF
#     define    SCTP_EOF        MSG_EOF
#endif

/* More Solaris 10 fixes: */
#if ! HAVE_DECL_SCTP_CLOSED && HAVE_DECL_SCTPS_IDLE
#    define SCTP_CLOSED SCTPS_IDLE
#    undef HAVE_DECL_SCTP_CLOSED
#    define HAVE_DECL_SCTP_CLOSED 1
#endif
#if ! HAVE_DECL_SCTP_BOUND && HAVE_DECL_SCTPS_BOUND
#    define SCTP_BOUND SCTPS_BOUND
#    undef HAVE_DECL_SCTP_BOUND
#    define HAVE_DECL_SCTP_BOUND 1
#endif
#if ! HAVE_DECL_SCTP_LISTEN && HAVE_DECL_SCTPS_LISTEN
#    define SCTP_LISTEN SCTPS_LISTEN
#    undef HAVE_DECL_SCTP_LISTEN
#    define HAVE_DECL_SCTP_LISTEN 1
#endif
#if ! HAVE_DECL_SCTP_COOKIE_WAIT && HAVE_DECL_SCTPS_COOKIE_WAIT
#    define SCTP_COOKIE_WAIT SCTPS_COOKIE_WAIT
#    undef HAVE_DECL_SCTP_COOKIE_WAIT
#    define HAVE_DECL_SCTP_COOKIE_WAIT 1
#endif
#if ! HAVE_DECL_SCTP_COOKIE_ECHOED && HAVE_DECL_SCTPS_COOKIE_ECHOED
#    define SCTP_COOKIE_ECHOED SCTPS_COOKIE_ECHOED
#    undef HAVE_DECL_SCTP_COOKIE_ECHOED
#    define HAVE_DECL_SCTP_COOKIE_ECHOED 1
#endif
#if ! HAVE_DECL_SCTP_ESTABLISHED && HAVE_DECL_SCTPS_ESTABLISHED
#    define SCTP_ESTABLISHED SCTPS_ESTABLISHED
#    undef HAVE_DECL_SCTP_ESTABLISHED
#    define HAVE_DECL_SCTP_ESTABLISHED 1
#endif
#if ! HAVE_DECL_SCTP_SHUTDOWN_PENDING && HAVE_DECL_SCTPS_SHUTDOWN_PENDING
#    define SCTP_SHUTDOWN_PENDING SCTPS_SHUTDOWN_PENDING
#    undef HAVE_DECL_SCTP_SHUTDOWN_PENDING
#    define HAVE_DECL_SCTP_SHUTDOWN_PENDING 1
#endif
#if ! HAVE_DECL_SCTP_SHUTDOWN_SENT && HAVE_DECL_SCTPS_SHUTDOWN_SENT
#    define SCTP_SHUTDOWN_SENT SCTPS_SHUTDOWN_SENT
#    undef HAVE_DECL_SCTP_SHUTDOWN_SENT
#    define HAVE_DECL_SCTP_SHUTDOWN_SENT 1
#endif
#if ! HAVE_DECL_SCTP_SHUTDOWN_RECEIVED && HAVE_DECL_SCTPS_SHUTDOWN_RECEIVED
#    define SCTP_SHUTDOWN_RECEIVED SCTPS_SHUTDOWN_RECEIVED
#    undef HAVE_DECL_SCTP_SHUTDOWN_RECEIVED
#    define HAVE_DECL_SCTP_SHUTDOWN_RECEIVED 1
#endif
#if ! HAVE_DECL_SCTP_SHUTDOWN_ACK_SENT && HAVE_DECL_SCTPS_SHUTDOWN_ACK_SENT
#    define SCTP_SHUTDOWN_ACK_SENT SCTPS_SHUTDOWN_ACK_SENT
#    undef HAVE_DECL_SCTP_SHUTDOWN_ACK_SENT
#    define HAVE_DECL_SCTP_SHUTDOWN_ACK_SENT 1
#endif
/* New spelling in lksctp 2.6.22 or maybe even earlier:
 *  adaption -> adaptation
 */
#if !defined(SCTP_ADAPTATION_LAYER) && defined (SCTP_ADAPTION_LAYER)
#     define SCTP_ADAPTATION_LAYER       SCTP_ADAPTION_LAYER
#     define SCTP_ADAPTATION_INDICATION  SCTP_ADAPTION_INDICATION
#     define sctp_adaptation_event       sctp_adaption_event
#     define sctp_setadaptation          sctp_setadaption
#     define sn_adaptation_event         sn_adaption_event
#     define sai_adaptation_ind          sai_adaption_ind
#     define ssb_adaptation_ind          ssb_adaption_ind
#     define sctp_adaptation_layer_event sctp_adaption_layer_event
#endif

#if defined(__GNUC__) && defined(HAVE_SCTP_BINDX)
static typeof(sctp_bindx) *p_sctp_bindx = NULL;
#else
static int (*p_sctp_bindx)
	(int sd, struct sockaddr *addrs, int addrcnt, int flags) = NULL;
#endif

#if defined(__GNUC__) && defined(HAVE_SCTP_PEELOFF)
static typeof(sctp_peeloff) *p_sctp_peeloff = NULL;
#else
static int (*p_sctp_peeloff)
        (int sd, sctp_assoc_t assoc_id) = NULL;
#endif

#if defined(__GNUC__) && defined(HAVE_SCTP_GETLADDRS)
static typeof(sctp_getladdrs) *p_sctp_getladdrs = NULL;
#else
static int (*p_sctp_getladdrs)
        (int sd, sctp_assoc_t assoc_id, struct sockaddr **ss) = NULL;
#endif

#if defined(__GNUC__) && defined(HAVE_SCTP_FREELADDRS)
static typeof(sctp_freeladdrs) *p_sctp_freeladdrs = NULL;
#else
static void (*p_sctp_freeladdrs)(struct sockaddr *addrs) = NULL;
#endif

#if defined(__GNUC__) && defined(HAVE_SCTP_GETPADDRS)
static typeof(sctp_getpaddrs) *p_sctp_getpaddrs = NULL;
#else
static int (*p_sctp_getpaddrs)
        (int sd, sctp_assoc_t assoc_id, struct sockaddr **ss) = NULL;
#endif

#if defined(__GNUC__) && defined(HAVE_SCTP_FREEPADDRS)
static typeof(sctp_freepaddrs) *p_sctp_freepaddrs = NULL;
#else
static void (*p_sctp_freepaddrs)(struct sockaddr *addrs) = NULL;
#endif

#if defined(__GNUC__) && defined(HAVE_SCTP_CONNECTX)
static typeof(sctp_connectx) *p_sctp_connectx = NULL;
#else
static int (*p_sctp_connectx)
        (int sd, struct sockaddr * addrs, int addrcnt, sctp_assoc_t * assoc_id) = NULL;
#endif

#endif /* #if defined(HAVE_SCTP_H) */

#ifndef WANT_NONBLOCKING
#define WANT_NONBLOCKING
#endif
#include "sys.h"

#ifdef INET_DRV_DEBUG
#define DEBUG 1
#undef  DEBUGF
#define DEBUGF(__X__) erts_printf __X__
#endif


#if !defined(HAVE_STRNCASECMP)
#define STRNCASECMP my_strncasecmp

static int my_strncasecmp(const char *s1, const char *s2, size_t n)
{
    int i;

    for (i=0;i<n-1 && s1[i] && s2[i] && toupper(s1[i]) == toupper(s2[i]);++i)
	;
    return (toupper(s1[i]) - toupper(s2[i]));
}
	

#else
#define  STRNCASECMP strncasecmp
#endif

#define INVALID_SOCKET -1
#define INVALID_EVENT  -1
#define SOCKET_ERROR   -1

#define SOCKET int
#define HANDLE long int
#define FD_READ    ERL_DRV_READ
#define FD_WRITE   ERL_DRV_WRITE
#define FD_CLOSE   0
#define FD_CONNECT ERL_DRV_WRITE
#define FD_ACCEPT  ERL_DRV_READ

#define sock_connect(s, addr, len)  connect((s), (addr), (len))
#define sock_listen(s, b)           listen((s), (b))
#define sock_bind(s, addr, len)     bind((s), (addr), (len))
#define sock_getopt(s,t,n,v,l)      getsockopt((s),(t),(n),(v),(l))
#define sock_setopt(s,t,n,v,l)      setsockopt((s),(t),(n),(v),(l))
#define sock_name(s, addr, len)     getsockname((s), (addr), (len))
#define sock_peer(s, addr, len)     getpeername((s), (addr), (len))
#define sock_ntohs(x)               ntohs((x))
#define sock_ntohl(x)               ntohl((x))
#define sock_htons(x)               htons((x))
#define sock_htonl(x)               htonl((x))

#define sock_accept(s, addr, len)   accept((s), (addr), (len))
#define sock_send(s,buf,len,flag)   send((s),(buf),(len),(flag))
#define sock_sendto(s,buf,blen,flag,addr,alen) \
                sendto((s),(buf),(blen),(flag),(addr),(alen))
#define sock_sendv(s, vec, size, np, flag) \
		(*(np) = writev((s), (struct iovec*)(vec), (size)))
#define sock_sendmsg(s,msghdr,flag) sendmsg((s),(msghdr),(flag))

#define sock_open(af, type, proto)  socket((af), (type), (proto))
#define sock_close(s)               close((s))
#define sock_shutdown(s, how)       shutdown((s), (how))

#define sock_hostname(buf, len)     gethostname((buf), (len))
#define sock_getservbyname(name,proto) getservbyname((name), (proto))
#define sock_getservbyport(port,proto) getservbyport((port), (proto))

#define sock_recv(s,buf,len,flag)   recv((s),(buf),(len),(flag))
#define sock_recvfrom(s,buf,blen,flag,addr,alen) \
                recvfrom((s),(buf),(blen),(flag),(addr),(alen))
#define sock_recvmsg(s,msghdr,flag) recvmsg((s),(msghdr),(flag))

#define sock_errno()                errno
#define sock_create_event(d)        ((d)->s) /* return file descriptor */
#define sock_close_event(e)                  /* do nothing */

#define inet_driver_select(port, e, mode, on) \
                                    driver_select(port, e, mode | (on?ERL_DRV_USE:0), on)

#define sock_select(d, flags, onoff) do { \
        ASSERT(!INET_IGNORED(d));         \
        (d)->event_mask = (onoff) ? \
                 ((d)->event_mask | (flags)) : \
                 ((d)->event_mask & ~(flags)); \
        DEBUGF(("(%s / %d) sock_select(%p): flags=%02X, onoff=%d, event_mask=%02lX\r\n", \
		__FILE__, __LINE__, (d)->port, (flags), (onoff), (unsigned long) (d)->event_mask)); \
        inet_driver_select((d)->port, (ErlDrvEvent)(long)(d)->event, (flags), (onoff)); \
   } while(0)

#define TCP_SHUT_WR    SHUT_WR
#define TCP_SHUT_RD    SHUT_RD
#define TCP_SHUT_RDWR  SHUT_RDWR

#endif /* !__WIN32__ */

#ifdef HAVE_SOCKLEN_T
#  define SOCKLEN_T socklen_t
#elif defined(__WIN32__)
#  define SOCKLEN_T int
#else
#  warning "Non-Windows OS without type 'socklen_t'"
#  define SOCKLEN_T size_t
#endif

#include "packet_parser.h"

#if defined(HAVE_SYS_UN_H) || defined(SO_BINDTODEVICE)

/* strnlen doesn't exist everywhere */
static size_t my_strnlen(const char *s, size_t maxlen)
{
    size_t i = 0;
    while (i < maxlen && s[i] != '\0')
        i++;
    return i;
}

#endif

#ifdef VALGRIND
#  include <valgrind/memcheck.h>   
#else
#  define VALGRIND_MAKE_MEM_DEFINED(ptr,size)
#endif

#ifndef __WIN32__
/* Calculate CMSG_NXTHDR without having a struct msghdr*.
 * CMSG_LEN only caters for alignment for start of data.
 * To get how much to advance we need to use CMSG_SPACE
 * on the payload length.  To get the payload length we
 * take the calculated cmsg->cmsg_len and subtract the
 * header length.  To get the header length we use
 * the pointer difference from the cmsg start pointer
 * to the CMSG_DATA(cmsg) pointer.
 *
 * Some platforms (seen on ppc Linux 2.6.29-3.ydl61.3)
 * may return 0 as the cmsg_len if the cmsg is to be ignored.
 */
#define LEN_CMSG_DATA(cmsg)                                             \
    ((cmsg)->cmsg_len < sizeof (struct cmsghdr) ? 0 :                   \
     (cmsg)->cmsg_len - ((char*)CMSG_DATA(cmsg) - (char*)(cmsg)))
#define NXT_CMSG_HDR(cmsg)                                              \
    ((struct cmsghdr*)(((char*)(cmsg)) + CMSG_SPACE(LEN_CMSG_DATA(cmsg))))
#endif

#if !defined(IPV6_PKTOPTIONS) && defined(IPV6_2292PKTOPTIONS)
#define IPV6_PKTOPTIONS IPV6_2292PKTOPTIONS
#endif

/*
  Magic errno value used locally for return of {error, system_limit}
  - the emulator definition of SYSTEM_LIMIT is not available here.
*/
#define INET_ERRNO_SYSTEM_LIMIT  (15 << 8)

/*----------------------------------------------------------------------------
** Interface constants.
** 
** This section must be "identical" to the corresponding inet_int.hrl
*/

/* general address encode/decode tag */
#define INET_AF_UNSPEC      0
#define INET_AF_INET        1
#define INET_AF_INET6       2
#define INET_AF_ANY         3 /* INADDR_ANY or IN6ADDR_ANY_INIT */
#define INET_AF_LOOPBACK    4 /* INADDR_LOOPBACK or IN6ADDR_LOOPBACK_INIT */
#define INET_AF_LOCAL       5
#define INET_AF_UNDEFINED   6 /* Unknown */
#define INET_AF_LIST        7 /* List of addresses for sctp connectx */

/* open and INET_REQ_GETTYPE enumeration */
#define INET_TYPE_STREAM    1
#define INET_TYPE_DGRAM     2
#define INET_TYPE_SEQPACKET 3

/* INET_LOPT_MODE options */
#define INET_MODE_LIST      0
#define INET_MODE_BINARY    1

/* INET_LOPT_DELIVER options */
#define INET_DELIVER_PORT   0
#define INET_DELIVER_TERM   1

/* INET_LOPT_ACTIVE options */
#define INET_PASSIVE        0  /* false */
#define INET_ACTIVE         1  /* true */
#define INET_ONCE           2  /* true; active once then passive */
#define INET_MULTI          3  /* true; active N then passive */

/* INET_REQ_GETSTATUS enumeration */
#define INET_F_OPEN         0x0001
/* INET_F_BOUND removed - renumber when there comes a bigger rewrite */
#define INET_F_ACTIVE       0x0004
#define INET_F_LISTEN       0x0008
#define INET_F_CON          0x0010
#define INET_F_ACC          0x0020
#define INET_F_LST          0x0040
#define INET_F_BUSY         0x0080 
#define INET_F_MULTI_CLIENT 0x0100 /* Multiple clients for one descriptor, i.e. multi-accept */

/* One numberspace for *_REQ_* so if an e.g UDP request is issued
** for a TCP socket, the driver can protest.
*/
#define INET_REQ_OPEN          1
#define INET_REQ_CLOSE         2
#define INET_REQ_CONNECT       3
#define INET_REQ_PEER          4
#define INET_REQ_NAME          5
#define INET_REQ_BIND          6
#define INET_REQ_SETOPTS       7
#define INET_REQ_GETOPTS       8
/* #define INET_REQ_GETIX         9  NOT USED ANY MORE */
/* #define INET_REQ_GETIF         10 REPLACE BY NEW STUFF */
#define INET_REQ_GETSTAT       11
#define INET_REQ_GETHOSTNAME   12
#define INET_REQ_FDOPEN        13
#define INET_REQ_GETFD         14
#define INET_REQ_GETTYPE       15
#define INET_REQ_GETSTATUS     16
#define INET_REQ_GETSERVBYNAME 17
#define INET_REQ_GETSERVBYPORT 18
#define INET_REQ_SETNAME       19
#define INET_REQ_SETPEER       20
#define INET_REQ_GETIFLIST     21
#define INET_REQ_IFGET         22
#define INET_REQ_IFSET         23
#define INET_REQ_SUBSCRIBE     24
#define INET_REQ_GETIFADDRS    25
#define INET_REQ_ACCEPT        26
#define INET_REQ_LISTEN        27
#define INET_REQ_IGNOREFD      28
#define INET_REQ_GETLADDRS     29
#define INET_REQ_GETPADDRS     30

/* TCP requests */
/* #define TCP_REQ_ACCEPT         40 MOVED */
/* #define TCP_REQ_LISTEN         41 MERGED */
#define TCP_REQ_RECV           42
#define TCP_REQ_UNRECV         43
#define TCP_REQ_SHUTDOWN       44
#define TCP_REQ_SENDFILE       45
/* UDP and SCTP requests */
#define PACKET_REQ_RECV        60 /* Common for UDP and SCTP         */
/* #define SCTP_REQ_LISTEN       61 MERGED Different from TCP; not for UDP */
#define SCTP_REQ_BINDX	       62 /* Multi-home SCTP bind            */
#define SCTP_REQ_PEELOFF       63

/* INET_REQ_SUBSCRIBE sub-requests */
#define INET_SUBS_EMPTY_OUT_Q  1

/* TCP additional flags */
#define TCP_ADDF_DELAY_SEND    1
#define TCP_ADDF_CLOSE_SENT    2 /* Close sent (active mode only) */
#define TCP_ADDF_DELAYED_CLOSE_RECV 4 /* If receive fails, report {error,closed} (passive mode) */
#define TCP_ADDF_DELAYED_CLOSE_SEND 8 /* If send fails, report {error,closed} (passive mode) */
#define TCP_ADDF_PENDING_SHUT_WR   16 /* Call shutdown(sock, SHUT_WR) when queue empties */
#define TCP_ADDF_PENDING_SHUT_RDWR 32 /* Call shutdown(sock, SHUT_RDWR) when queue empties */
#define TCP_ADDF_PENDING_SHUTDOWN \
		(TCP_ADDF_PENDING_SHUT_WR | TCP_ADDF_PENDING_SHUT_RDWR)
#define TCP_ADDF_SHOW_ECONNRESET   64 /* Tell user about incoming RST */
#define TCP_ADDF_DELAYED_ECONNRESET 128 /* An ECONNRESET error occurred on send or shutdown */
#define TCP_ADDF_SHUTDOWN_WR_DONE 256 /* A shutdown(sock, SHUT_WR) or SHUT_RDWR was made */
#define TCP_ADDF_LINGER_ZERO 	  512 /* Discard driver queue on port close */
#define TCP_ADDF_SENDFILE         1024 /* Send from an fd instead of the driver queue */
#define TCP_ADDF_NO_READ_AHEAD    2048 /* Don't read ahead in packet modes */

/* *_REQ_* replies */
#define INET_REP_ERROR       0
#define INET_REP_OK          1
#define INET_REP             2

/* INET_REQ_SETOPTS and INET_REQ_GETOPTS options */
#define INET_OPT_REUSEADDR  0   /* enable/disable local address reuse */
#define INET_OPT_KEEPALIVE  1   /* enable/disable keep connections alive */
#define INET_OPT_DONTROUTE  2   /* enable/disable routing for messages */
#define INET_OPT_LINGER     3   /* linger on close if data is present */
#define INET_OPT_BROADCAST  4   /* enable/disable transmission of broadcast */
#define INET_OPT_OOBINLINE  5   /* enable/disable out-of-band data in band */
#define INET_OPT_SNDBUF     6   /* set send buffer size */
#define INET_OPT_RCVBUF     7   /* set receive buffer size */
#define INET_OPT_PRIORITY   8   /* set priority */
#define INET_OPT_TOS        9   /* Set type of service */
#define TCP_OPT_NODELAY     10  /* don't delay send to coalesce packets */
#define UDP_OPT_MULTICAST_IF 11  /* set/get IP multicast interface */
#define UDP_OPT_MULTICAST_TTL 12 /* set/get IP multicast timetolive */
#define UDP_OPT_MULTICAST_LOOP 13 /* set/get IP multicast loopback */
#define UDP_OPT_ADD_MEMBERSHIP 14 /* add an IP group membership */
#define UDP_OPT_DROP_MEMBERSHIP 15 /* drop an IP group membership */
#define INET_OPT_IPV6_V6ONLY 16 /* IPv6 only socket, no mapped v4 addrs */
#define INET_OPT_REUSEPORT   17 /* enable/disable local port reuse */
#define INET_OPT_REUSEPORT_LB 18 /* enable/disable local port reuse */
#define INET_OPT_EXCLUSIVEADDRUSE 19 /* windows specific exclusive addr */
/* LOPT is local options */
#define INET_LOPT_BUFFER      20  /* min buffer size hint */
#define INET_LOPT_HEADER      21  /* list header size */
#define INET_LOPT_ACTIVE      22  /* enable/disable active receive */
#define INET_LOPT_PACKET      23  /* packet header type (TCP) */
#define INET_LOPT_MODE        24  /* list or binary mode */
#define INET_LOPT_DELIVER     25  /* port or term delivery */
#define INET_LOPT_EXITONCLOSE 26  /* exit port on active close or not ! */
#define INET_LOPT_TCP_HIWTRMRK     27  /* set local high watermark */
#define INET_LOPT_TCP_LOWTRMRK     28  /* set local low watermark */
                                /* 29  unused */
#define INET_LOPT_TCP_SEND_TIMEOUT 30  /* set send timeout */
#define INET_LOPT_TCP_DELAY_SEND   31  /* Delay sends until next poll */
#define INET_LOPT_PACKET_SIZE      32  /* Max packet size */
#define INET_LOPT_UDP_READ_PACKETS 33  /* Number of packets to read */
#define INET_OPT_RAW               34  /* Raw socket options */
#define INET_LOPT_TCP_SEND_TIMEOUT_CLOSE 35  /* auto-close on send timeout or not */
#define INET_LOPT_MSGQ_HIWTRMRK     36  /* set local msgq high watermark */
#define INET_LOPT_MSGQ_LOWTRMRK     37  /* set local msgq low watermark */
#define INET_LOPT_NETNS             38  /* Network namespace pathname */
#define INET_LOPT_TCP_SHOW_ECONNRESET 39  /* tell user about incoming RST */
#define INET_LOPT_LINE_DELIM        40  /* Line delimiting char */
#define INET_OPT_TCLASS             41  /* IPv6 transport class */
#define INET_OPT_BIND_TO_DEVICE     42  /* get/set network device the socket is bound to */
#define INET_OPT_RECVTOS            43  /* IP_RECVTOS ancillary data */
#define INET_OPT_RECVTCLASS         44  /* IPV6_RECVTCLASS ancillary data */
#define INET_OPT_PKTOPTIONS         45  /* IP(V6)_PKTOPTIONS get ancillary data */
#define INET_OPT_TTL                46  /* IP_TTL */
#define INET_OPT_RECVTTL            47  /* IP_RECVTTL ancillary data */
#define TCP_OPT_NOPUSH              48  /* super-Nagle, aka TCP_CORK */
#define INET_LOPT_TCP_READ_AHEAD    49  /* Read ahead of packet data */
#define INET_LOPT_NON_BLOCK_SEND    50  /* Non-blocking send, only SCTP */
#define INET_LOPT_DEBUG             99  /* Enable/disable DEBUG for a socket */

/* SCTP options: a separate range, from 100: */
#define SCTP_OPT_RTOINFO		100
#define SCTP_OPT_ASSOCINFO		101
#define SCTP_OPT_INITMSG		102
#define SCTP_OPT_AUTOCLOSE		103
#define SCTP_OPT_NODELAY		104
#define SCTP_OPT_DISABLE_FRAGMENTS	105
#define SCTP_OPT_I_WANT_MAPPED_V4_ADDR	106
#define SCTP_OPT_MAXSEG			107
#define SCTP_OPT_SET_PEER_PRIMARY_ADDR  108
#define SCTP_OPT_PRIMARY_ADDR		109
#define SCTP_OPT_ADAPTATION_LAYER 	110
#define SCTP_OPT_PEER_ADDR_PARAMS	111
#define SCTP_OPT_DEFAULT_SEND_PARAM	112
#define SCTP_OPT_EVENTS			113
#define SCTP_OPT_DELAYED_ACK_TIME	114
#define SCTP_OPT_STATUS			115
#define SCTP_OPT_GET_PEER_ADDR_INFO	116

/* INET_REQ_IFGET and INET_REQ_IFSET options */
#define INET_IFOPT_ADDR       1
#define INET_IFOPT_BROADADDR  2
#define INET_IFOPT_DSTADDR    3
#define INET_IFOPT_MTU        4
#define INET_IFOPT_NETMASK    5
#define INET_IFOPT_FLAGS      6
#define INET_IFOPT_HWADDR     7

/* INET_REQ_GETSTAT enumeration */
#define INET_STAT_RECV_CNT   1
#define INET_STAT_RECV_MAX   2
#define INET_STAT_RECV_AVG   3
#define INET_STAT_RECV_DVI   4
#define INET_STAT_SEND_CNT   5
#define INET_STAT_SEND_MAX   6
#define INET_STAT_SEND_AVG   7
#define INET_STAT_SEND_PND   8
#define INET_STAT_RECV_OCT   9      /* received octets */ 
#define INET_STAT_SEND_OCT   10     /* sent octets */

/* INET_IFOPT_FLAGS enumeration */
#define INET_IFF_UP            0x0001
#define INET_IFF_BROADCAST     0x0002
#define INET_IFF_LOOPBACK      0x0004
#define INET_IFF_POINTTOPOINT  0x0008
#define INET_IFF_RUNNING       0x0010
#define INET_IFF_MULTICAST     0x0020
/* Complement flags for turning them off */
#define INET_IFF_DOWN            0x0100
#define INET_IFF_NBROADCAST      0x0200
/* #define INET_IFF_NLOOPBACK    0x0400 */
#define INET_IFF_NPOINTTOPOINT   0x0800
/* #define INET_IFF_NRUNNING     0x1000 */
/* #define INET_IFF_NMULTICAST   0x2000 */

/* Flags for "sctp_sndrcvinfo". Used in a bitmask -- must be powers of 2:
** INET_REQ_SETOPTS:SCTP_OPT_DEFAULT_SEND_PARAM
*/
#define SCTP_FLAG_UNORDERED (1 /* am_unordered */)
#define SCTP_FLAG_ADDR_OVER (2 /* am_addr_over */)
#define SCTP_FLAG_ABORT     (4 /* am_abort */)
#define SCTP_FLAG_EOF       (8 /* am_eof */)
#define SCTP_FLAG_SNDALL   (16 /* am_sndall, NOT YET IMPLEMENTED */)

/* Flags for "sctp_set_opts" (actually for SCTP_OPT_PEER_ADDR_PARAMS).
** These flags are also used in a bitmask, so they must be powers of 2:
*/
#define SCTP_FLAG_HB_ENABLE	    (1 /* am_hb_enable */)
#define SCTP_FLAG_HB_DISABLE	    (2 /* am_hb_disable */)
#define SCTP_FLAG_HB_DEMAND	    (4 /* am_hb_demand */)
#define	SCTP_FLAG_PMTUD_ENABLE	    (8 /* am_pmtud_enable */)
#define	SCTP_FLAG_PMTUD_DISABLE    (16 /* am_pmtud_disable */)
#define SCTP_FLAG_SACDELAY_ENABLE  (32 /* am_sackdelay_enable */)
#define SCTP_FLAG_SACDELAY_DISABLE (64 /* am_sackdelay_disable */)

/* Flags for recv_cmsgflags */
#define INET_CMSG_RECVTOS        (1 << 0) /* am_recvtos, am_tos */
#define INET_CMSG_RECVTCLASS     (1 << 1) /* am_recvtclass, am_tclass */
#define INET_CMSG_RECVTTL        (1 << 2) /* am_recvttl, am_ttl */

/* Inet flags */
#define INET_FLG_BUFFER_SET      (1 << 0) /* am_buffer has been set by user */
#define INET_FLG_IS_IGNORED      (1 << 1) /* If a fd is ignored by the inet_drv.
                                             This flag should be set to true when
                                             the fd is used outside of inet_drv. */
#define INET_FLG_IS_IGNORED_RD   (1 << 2)
#define INET_FLG_IS_IGNORED_WR   (1 << 3)
#define INET_FLG_IS_IGNORED_PASS (1 << 4)
#define INET_FLG_NON_BLOCK_SEND  (1 << 5) /* Currently only SCTP */

/*
** End of interface constants.
**--------------------------------------------------------------------------*/

#define INET_STATE_CLOSED          (0)
#define INET_STATE_OPEN            (INET_F_OPEN)
#define INET_STATE_CONNECTED       (INET_STATE_OPEN | INET_F_ACTIVE)
#define INET_STATE_LISTENING       (INET_STATE_OPEN | INET_F_LISTEN)
#define INET_STATE_CONNECTING      (INET_STATE_OPEN | INET_F_CON)
#define INET_STATE_ACCEPTING       (INET_STATE_LISTENING | INET_F_ACC)
#define INET_STATE_MULTI_ACCEPTING (INET_STATE_ACCEPTING | INET_F_MULTI_CLIENT)

#define IS_OPEN(d) \
 (((d)->state & INET_F_OPEN) == INET_F_OPEN)

#define IS_CONNECTED(d) \
  (((d)->state & INET_STATE_CONNECTED) == INET_STATE_CONNECTED)

#define IS_CONNECTING(d) \
  (((d)->state & INET_F_CON) == INET_F_CON)

#define IS_BUSY(d) \
  (((d)->state & INET_F_BUSY) == INET_F_BUSY)

#define INET_MAX_OPT_BUFFER (64*1024)

/* Jumbo Frames size(s) */
#if !defined(INET_BUFFER_TCP_DEFAULT)
#define INET_BUFFER_TCP_DEFAULT      9216
#endif
#if !defined(INET_BUFFER_UDP_DEFAULT)
#define INET_BUFFER_UDP_DEFAULT      9216
#endif
#if !defined(INET_BUFFER_SCTP_DEFAULT)
#define INET_BUFFER_SCTP_DEFAULT     9216
#endif
#define INET_BUFFER_MIN              1
#define INET_UDP_THEORETICAL_MAX_MTU (1 << 16)


#define INET_HIGH_WATERMARK (1024*8) /* 8k pending high => busy  */
#define INET_LOW_WATERMARK  (1024*4) /* 4k pending => allow more */
#define INET_HIGH_MSGQ_WATERMARK (1024*8) /* 8k pending high => busy  */
#define INET_LOW_MSGQ_WATERMARK  (1024*4) /* 4k pending => allow more */

#define INET_INFINITY  0xffffffff  /* infinity value */

#define INET_MAX_ASYNC 1           /* max number of async queue ops */

/* INET_LOPT_UDP_PACKETS */
#define INET_PACKET_POLL     5   /* maximum number of packets to poll */

/* Max interface name */
#define INET_IFNAMSIZ          16

/* INET Ignore states */
#define INET_IGNORE_CLEAR(desc) ((desc)->flags & ~(INET_IGNORE_READ|INET_IGNORE_WRITE|INET_IGNORE_PASSIVE))
#define INET_IGNORED(desc)   ((desc)->flags & INET_FLG_IS_IGNORED)
#define INET_IGNORE_READ    (INET_FLG_IS_IGNORED|INET_FLG_IS_IGNORED_RD)
#define INET_IGNORE_WRITE   (INET_FLG_IS_IGNORED|INET_FLG_IS_IGNORED_WR)
#define INET_IGNORE_PASSIVE (INET_FLG_IS_IGNORED|INET_FLG_IS_IGNORED_PASS)
#define IS_NON_BLOCK_SEND(desc)    ((desc)->flags & INET_FLG_NON_BLOCK_SEND)
#define SET_NON_BLOCK_SEND(desc)   ((desc)->flags & INET_FLG_NON_BLOCK_SEND)
#define CLEAR_NON_BLOCK_SEND(desc) ((desc)->flags & ~(INET_FLG_NON_BLOCK_SEND))

/* Max length of Erlang Term Buffer (for outputting structured terms):  */
#ifdef  HAVE_SCTP
#define PACKET_ERL_DRV_TERM_DATA_LEN  512
#else
#ifndef __WIN32__
/* Assume we have recvmsg() and might need room for ancillary data */
#define PACKET_ERL_DRV_TERM_DATA_LEN  64
#else
#define PACKET_ERL_DRV_TERM_DATA_LEN  32
#endif
#endif

typedef struct _tcp_descriptor tcp_descriptor;

#if defined(TCP_CORK)
#define INET_TCP_NOPUSH TCP_CORK
#elif defined(TCP_NOPUSH) && !defined(__DARWIN__)
#define INET_TCP_NOPUSH TCP_NOPUSH
#endif

#define BIN_REALLOC_MARGIN(x)  ((x)/4)  /* 25% */

/* The general purpose sockaddr */
typedef union {
    struct sockaddr sa;
    struct sockaddr_in sai;
#ifdef HAVE_IN6
    struct sockaddr_in6 sai6;
#endif
#ifdef HAVE_SYS_UN_H
    struct sockaddr_un sal;
#endif
} inet_address;


/* On some platforms, for instance FreeBSD, this option is instead
 * called IPV6_JOIN_GROUP and IPV6_JOIN_GROUP. */

#if defined(HAVE_IN6)

#if defined(IPV6_ADD_MEMBERSHIP)
#define INET_ADD_MEMBERSHIP IPV6_ADD_MEMBERSHIP
#elif defined(IPV6_JOIN_GROUP)
#define INET_ADD_MEMBERSHIP IPV6_JOIN_GROUP
#endif

#if defined(IPV6_DROP_MEMBERSHIP)
#define INET_DROP_MEMBERSHIP IPV6_DROP_MEMBERSHIP
#elif defined(IPV6_LEAVE_GROUP)
#define INET_DROP_MEMBERSHIP IPV6_LEAVE_GROUP
#endif

#endif


#define inet_address_port(x)			\
  ((((x)->sai.sin_family == AF_INET) ||		\
    ((x)->sai.sin_family == AF_INET6)) ?	\
   ((x)->sai.sin_port) : -1)

#ifdef HAVE_SYS_UN_H
#define localaddrlen(data)				\
  ((((unsigned char*)(data))[0] == INET_AF_LOCAL) ?	\
   (1 + 1 + ((unsigned char*)(data))[1]) : 1)
#else
#define localaddrlen(data) (1)
#endif

#if defined(HAVE_IN6) && defined(AF_INET6)
#define addrlen(data)					\
    ((((unsigned char*)(data))[0] == INET_AF_INET) ?	\
     (1 + 2 + 4) :					\
     ((((unsigned char*)(data))[0] == INET_AF_INET6) ?	\
      (1 + 2 + 16) : localaddrlen(data)))
#else
#define addrlen(data)					\
    ((((unsigned char*)(data))[0] == INET_AF_INET) ?	\
     (1 + 2 + 4) : localaddrlen(data))
#endif

typedef struct {
    ErlDrvSizeT  tag_len;
    char        *tag_buf;
} CallerRef;

typedef int (MultiTimerFunction)(ErlDrvData drv_data, ErlDrvTermData caller);

typedef struct _multi_timer_data {
    ErlDrvTime when;
    ErlDrvTermData caller;
    MultiTimerFunction *timeout_function;
    struct _multi_timer_data *next;
    struct _multi_timer_data *prev;
} MultiTimerData;

static MultiTimerData *add_multi_timer(tcp_descriptor *desc, ErlDrvPort port, 
                                       ErlDrvTermData caller, unsigned timeout,
                                       MultiTimerFunction *timeout_fun);
static void fire_multi_timers(tcp_descriptor *desc, ErlDrvPort port,
			      ErlDrvData data);
static void remove_multi_timer(tcp_descriptor *desc, ErlDrvPort port, MultiTimerData *p);
static void cancel_multi_timer(tcp_descriptor *desc, ErlDrvPort port,
                               MultiTimerFunction *timeout_fun);

static int tcp_inet_multi_timeout(ErlDrvData e, ErlDrvTermData caller);
static void clean_multi_timers(tcp_descriptor *desc, ErlDrvPort port);

typedef struct {
    int            id;      /* id used to identify reply */
    ErlDrvTermData caller;  /* recipient of async reply */
    int            req;     /* Request id (CONNECT/ACCEPT/RECV) */
    union {
	unsigned       value; /* Request timeout (since op issued,not started) */
	MultiTimerData *mtd;
    } tmo;
    ErlDrvMonitor monitor;
} inet_async_op;

typedef struct inet_async_multi_op_ {
    inet_async_op op;
    struct inet_async_multi_op_ *next;
} inet_async_multi_op;


typedef struct subs_list_ {
  ErlDrvTermData subscriber;
  struct subs_list_ *next;
} subs_list;

#define NO_PROCESS 0
#define NO_SUBSCRIBERS(SLP) ((SLP)->subscriber == NO_PROCESS)
static void send_to_subscribers(ErlDrvTermData, subs_list *, int,
				ErlDrvTermData [], int);
static void free_subscribers(subs_list*);
static int save_subscriber(subs_list *, ErlDrvTermData);

typedef struct {
    SOCKET s;                   /* the socket or INVALID_SOCKET if not open */
    HANDLE event;               /* Event handle (same as s in unix) */
    long  event_mask;           /* current FD events */
#ifdef __WIN32__
    long forced_events;           /* Mask of events that are forcefully signalled 
				   on windows see winsock_event_select 
				   for details */
    int err;                      /* Keeps error code for closed socket */
    int send_would_block;       /* Last send attempt failed with "WOULDBLOCK" */
#endif
    ErlDrvPort  port;           /* the port identifier */
    ErlDrvTermData dport;       /* the port identifier as DriverTermData */
    int   state;                /* status */
    int   prebound;             /* only set when opened with inet_fdopen */
    int   mode;                 /* BINARY | LIST
				   (affect how to interpret hsz) */
    int   exitf;                /* exit port on close or not */
    int   deliver;              /* Delivery mode, TERM or PORT */
#ifdef __WIN32__
    /* placed here in order to not consume more memory in 64-bit case... */
    int bsd_compat;             /* State for Windows compatibility with BSD */
#endif

    ErlDrvTermData  caller;     /* recipient of sync reply */
    CallerRef       caller_ref;

    inet_async_op* oph;          /* queue head or NULL */
    inet_async_op* opt;          /* queue tail or NULL */
    inet_async_op  op_queue[INET_MAX_ASYNC];  /* call queue */
    int op_ref;                 /* queue reference generator  */

    int   active;               /* 0 = passive, 1 = active, 2 = active once */
    Sint16 active_count;        /* counter for {active,N} */
    int   stype;                /* socket type:
				    SOCK_STREAM/SOCK_DGRAM/SOCK_SEQPACKET   */
    int   sprotocol;            /* socket protocol:
				   IPPROTO_TCP|IPPROTO_UDP|IPPROTO_SCTP     */
    int   sfamily;              /* address family */
    enum PacketParseType htype; /* header type (TCP only?) */
    unsigned int psize;         /* max packet size (TCP only?) */
    inet_address remote;        /* remote address for connected sockets */
    inet_address peer_addr;     /* fake peer address */
    inet_address name_addr;     /* fake local address */

    inet_address* peer_ptr;     /* fake peername or NULL */
    inet_address* name_ptr;     /* fake sockname or NULL */
    unsigned int peer_addr_len; /* fake peername size */
    unsigned int name_addr_len; /* fake sockname size */

    int   bufsz;                /* minimum buffer constraint */
    unsigned int hsz;           /* the list header size, -1 is large !!! */
    /* statistics */
#ifdef ARCH_64
    Uint64        recv_oct;     /* number of received octets, 64 bits */
#else
    Uint32        recv_oct[2];  /* number of received octets, 64 bits */
#endif
    unsigned long recv_cnt;     /* number of packets received */
    unsigned long recv_max;     /* maximum packet size received */
    double recv_avg;            /* average packet size received */
    double recv_dvi;            /* average deviation from avg_size */
#ifdef ARCH_64
    Uint64        send_oct;     /* number of octets sent, 64 bits */
#else
    Uint32        send_oct[2];  /* number of octets sent, 64 bits */
#endif
    char          delimiter;    /* Line delimiting character (def: '\n')  */
    unsigned long send_cnt;     /* number of packets sent */
    unsigned long send_max;     /* maximum packet send */
    double send_avg;            /* average packet size sent */

    subs_list empty_out_q_subs; /* Empty out queue subscribers */
    int flags;
#ifdef HAVE_SETNS
    char *netns;                /* Socket network namespace name
				   as full file path */
#endif
    int recv_cmsgflags;         /* Which ancillary data to expect */
    int debug;                  /* debug enabled or not */

} inet_descriptor;



#define TCP_MAX_PACKET_SIZE 0x4000000  /* 64 M */

/* Max number of entries allowed in an I/O vector sock_sendv(). */
#if defined(__WIN32__)
/* 
 * Windows 95, 98, and ME is limited to 16, but we do not
 * support those. Documentation unfortunately does not say
 * anything about newer windows, so we guess 1024 which
 * seems to be what most systems use...
 */
#define MAX_VSIZE 1024
#elif !defined(NO_SYSCONF)
static int iov_max;
#define MAX_VSIZE iov_max
#elif defined(IOV_MAX)
#define MAX_VSIZE IOV_MAX
#else
/* POSIX require at least 16 */
#define MAX_VSIZE 16
#endif

static int tcp_inet_init(void);
static void tcp_inet_stop(ErlDrvData);
static void tcp_inet_command(ErlDrvData, char*, ErlDrvSizeT);
static void tcp_inet_commandv(ErlDrvData, ErlIOVec*);
static void tcp_inet_flush(ErlDrvData drv_data);
static void tcp_inet_drv_input(ErlDrvData, ErlDrvEvent);
static void tcp_inet_drv_output(ErlDrvData data, ErlDrvEvent event);
static ErlDrvData tcp_inet_start(ErlDrvPort, char* command);
static ErlDrvSSizeT tcp_inet_ctl(ErlDrvData, unsigned int,
				 char*, ErlDrvSizeT, char**, ErlDrvSizeT);
static void tcp_inet_timeout(ErlDrvData);
static void tcp_inet_process_exit(ErlDrvData, ErlDrvMonitor *); 
static void inet_stop_select(ErlDrvEvent, void*); 
static void inet_emergency_close(ErlDrvData);
#ifdef __WIN32__
static void tcp_inet_event(ErlDrvData, ErlDrvEvent);
static void find_dynamic_functions(void);
#endif

static struct erl_drv_entry tcp_inet_driver_entry =
{
    tcp_inet_init,  /* inet_init will add this driver !! */
    tcp_inet_start, 
    tcp_inet_stop, 
    tcp_inet_command,
#ifdef __WIN32__
    tcp_inet_event,
    NULL,
#else
    tcp_inet_drv_input,
    tcp_inet_drv_output,
#endif
    "tcp_inet",
    NULL,
    NULL,
    tcp_inet_ctl,
    tcp_inet_timeout,
    tcp_inet_commandv,
    NULL,
    tcp_inet_flush,
    NULL,
    NULL,
    ERL_DRV_EXTENDED_MARKER,
    ERL_DRV_EXTENDED_MAJOR_VERSION,
    ERL_DRV_EXTENDED_MINOR_VERSION,
    ERL_DRV_FLAG_USE_PORT_LOCKING|ERL_DRV_FLAG_SOFT_BUSY,
    NULL,
    tcp_inet_process_exit,
    inet_stop_select,
    inet_emergency_close
};



#ifdef HAVE_UDP

/* "IS_UDP": tells the difference between a UDP and an SCTP socket: */
#   define IS_UDP(desc)((desc)->sprotocol==IPPROTO_UDP)

static int        packet_inet_init(void);
static void       packet_inet_stop(ErlDrvData);
static void       packet_inet_command(ErlDrvData, char*, ErlDrvSizeT);
static void       packet_inet_drv_input(ErlDrvData data, ErlDrvEvent event);
static void       packet_inet_drv_output(ErlDrvData data, ErlDrvEvent event);
static ErlDrvData udp_inet_start(ErlDrvPort, char* command);
#ifdef HAVE_SCTP
static ErlDrvData sctp_inet_start(ErlDrvPort, char* command);
#endif
static ErlDrvSSizeT packet_inet_ctl(ErlDrvData, unsigned int, char*,
				    ErlDrvSizeT, char**, ErlDrvSizeT);
static void       packet_inet_timeout(ErlDrvData);
#ifdef __WIN32__
static void       packet_inet_event(ErlDrvData, ErlDrvEvent);
static SOCKET     make_noninheritable_handle(SOCKET s);
static int        winsock_event_select(inet_descriptor *, int, int);
#endif

static struct erl_drv_entry udp_inet_driver_entry = 
{
    packet_inet_init,  /* inet_init will add this driver !! */
    udp_inet_start,
    packet_inet_stop,
    packet_inet_command,
#ifdef __WIN32__
    packet_inet_event,
    NULL,
#else
    packet_inet_drv_input,
    packet_inet_drv_output,
#endif
    "udp_inet",
    NULL,
    NULL,
    packet_inet_ctl,
    packet_inet_timeout,
    NULL,
    NULL,
    NULL,
    NULL,
    NULL,
    ERL_DRV_EXTENDED_MARKER,
    ERL_DRV_EXTENDED_MAJOR_VERSION,
    ERL_DRV_EXTENDED_MINOR_VERSION,
    ERL_DRV_FLAG_USE_PORT_LOCKING,
    NULL,
    NULL,
    inet_stop_select,
    inet_emergency_close
};

#else

#   define IS_UDP(desc) 0

#endif

#ifdef HAVE_SCTP
static struct erl_drv_entry sctp_inet_driver_entry = 
{
    packet_inet_init,  /* inet_init will add this driver !! */
    sctp_inet_start,
    packet_inet_stop,
    packet_inet_command,
#ifdef __WIN32__
    packet_inet_event,
    NULL,
#else
    packet_inet_drv_input,
    packet_inet_drv_output,
#endif
    "sctp_inet",
    NULL,
    NULL,
    packet_inet_ctl,
    packet_inet_timeout,
    NULL,
    NULL,
    NULL,
    NULL,
    NULL,
    ERL_DRV_EXTENDED_MARKER,
    ERL_DRV_EXTENDED_MAJOR_VERSION,
    ERL_DRV_EXTENDED_MINOR_VERSION,
    ERL_DRV_FLAG_USE_PORT_LOCKING,
    NULL,
    NULL, /* process_exit */
    inet_stop_select,
    inet_emergency_close
};
#endif

struct _tcp_descriptor {
    inet_descriptor inet;       /* common data structure (DON'T MOVE) */
    int   high;                 /* high watermark */
    int   low;                  /* low watermark */
    int   send_timeout;         /* timeout to use in send */
    int   send_timeout_close;   /* auto-close socket on send_timeout */
    int   busy_on_send;         /* busy on send with timeout! */
    int   i_bufsz;              /* current input buffer size (<= bufsz) */
    ErlDrvBinary* i_buf;        /* current binary buffer */
    char*         i_ptr;        /* current pos in buf */
    char*         i_ptr_start;  /* packet start pos in buf */
    int           i_remain;     /* remaining chars to read */
    int           tcp_add_flags;/* Additional TCP descriptor flags */
    int           http_state;   /* 0 = response|request  1=headers fields */
    inet_async_multi_op *multi_first;/* NULL == no multi-accept-queue, op is in ordinary queue */
    inet_async_multi_op *multi_last;
    MultiTimerData *mtd;       /* Timer structures for multiple accept */
    MultiTimerData *mtd_cache; /* A cache for timer allocations */
#ifdef HAVE_SENDFILE
    struct {
        ErlDrvSizeT ioq_skip;   /* The number of bytes in the queue at the time
                                 * sendfile was issued, which must be sent
                                 * before issuing the sendfile call itself. */
        int dup_file_fd;        /* The file handle to send from; this is
                                 * duplicated when sendfile is issued to
                                 * reduce (but not eliminate) the impact of a
                                 * nasty race, so we have to remember to close
                                 * it. */
        Uint64 bytes_sent;
        Uint64 offset;
        Uint64 length;
    } sendfile;
#endif
};

/* send function */
static int tcp_send(tcp_descriptor* desc, char* ptr, ErlDrvSizeT len);
static int tcp_sendv(tcp_descriptor* desc, ErlIOVec* ev);
static int tcp_recv(tcp_descriptor* desc, int request_len);
static int tcp_deliver(tcp_descriptor* desc, int len);

static int tcp_shutdown_error(tcp_descriptor* desc, int err);

#ifdef HAVE_SENDFILE
static int tcp_inet_sendfile(tcp_descriptor* desc);
static int tcp_sendfile_aborted(tcp_descriptor* desc, int socket_error);
#endif

static int tcp_inet_output(tcp_descriptor* desc, HANDLE event);
static int tcp_inet_input(tcp_descriptor* desc, HANDLE event);

static void tcp_desc_close(tcp_descriptor*);

#ifdef HAVE_UDP
typedef struct {
    inet_descriptor inet;   /* common data structure (DON'T MOVE) */
    int read_packets;       /* Number of packets to read per invocation */
    int i_bufsz;            /* current input buffer size */
    ErlDrvBinary* i_buf;    /* current binary buffer */
    char* i_ptr;            /* current pos in buf */
} udp_descriptor;


static int packet_inet_input(udp_descriptor* udesc, HANDLE event);
#endif

/* convert descriptor pointer to inet_descriptor pointer */
#define INETP(d) (&(d)->inet)

#define NEW_ASYNC_ID(desc) ((desc)->op_ref++ & 0xffff)

/* check for transition from active to passive */
#define INET_CHECK_ACTIVE_TO_PASSIVE(inet)                              \
    do {                                                                \
        if ((inet)->active == INET_ONCE)                                \
            (inet)->active = INET_PASSIVE;                              \
        else if ((inet)->active == INET_MULTI && --((inet)->active_count) == 0) { \
            (inet)->active = INET_PASSIVE;                              \
            packet_passive_message(inet);                               \
        }                                                               \
    } while (0)

static ErlDrvTermData am_ok;
static ErlDrvTermData am_undefined;
static ErlDrvTermData am_unspec;
static ErlDrvTermData am_tcp;
static ErlDrvTermData am_error;
static ErlDrvTermData am_einval;
static ErlDrvTermData am_inet_async;
static ErlDrvTermData am_inet_reply;
static ErlDrvTermData am_timeout;
static ErlDrvTermData am_closed;
static ErlDrvTermData am_tcp_passive;
static ErlDrvTermData am_tcp_closed;
static ErlDrvTermData am_tcp_error;
static ErlDrvTermData am_empty_out_q;
static ErlDrvTermData am_ssl_tls;
#ifdef HAVE_UDP
static ErlDrvTermData am_udp;
static ErlDrvTermData am_udp_passive;
static ErlDrvTermData am_udp_error;
#endif
#ifdef HAVE_SYS_UN_H
static ErlDrvTermData am_local;
#endif
#ifndef __WIN32__
static ErlDrvTermData am_tos;
static ErlDrvTermData am_tclass;
static ErlDrvTermData am_ttl;
#endif
#ifdef HAVE_SCTP
static ErlDrvTermData am_sctp;
static ErlDrvTermData am_sctp_passive;
static ErlDrvTermData am_sctp_error;
static ErlDrvTermData am_true;
static ErlDrvTermData am_false;
static ErlDrvTermData am_buffer;
static ErlDrvTermData am_mode;
static ErlDrvTermData am_list;
static ErlDrvTermData am_binary;
static ErlDrvTermData am_active;
static ErlDrvTermData am_once;
static ErlDrvTermData am_multi;
static ErlDrvTermData am_buffer;
static ErlDrvTermData am_linger;
static ErlDrvTermData am_recbuf;
static ErlDrvTermData am_sndbuf;
static ErlDrvTermData am_reuseaddr;
static ErlDrvTermData am_reuseport;
static ErlDrvTermData am_reuseport_lb;
static ErlDrvTermData am_exclusiveaddruse;
static ErlDrvTermData am_dontroute;
static ErlDrvTermData am_priority;
static ErlDrvTermData am_recvtos;
static ErlDrvTermData am_recvtclass;
static ErlDrvTermData am_recvttl;
static ErlDrvTermData am_ipv6_v6only;
static ErlDrvTermData am_netns;
static ErlDrvTermData am_bind_to_device;
#endif
#ifdef HAVE_SENDFILE
static ErlDrvTermData am_sendfile;
#endif

static char str_eafnosupport[] = "eafnosupport";
static char str_einval[] = "einval";

/* special errors for bad ports and sequences */
#define EXBADPORT "exbadport"
#define EXBADSEQ  "exbadseq"


static int inet_init(void);
static ErlDrvSSizeT ctl_reply(int, char*, ErlDrvSizeT, char**, ErlDrvSizeT);

struct erl_drv_entry inet_driver_entry = 
{
    inet_init,  /* inet_init will add TCP, UDP and SCTP drivers */
    NULL, /* start */
    NULL, /* stop */
    NULL, /* output */
    NULL, /* ready_input */
    NULL, /* ready_output */
    "inet",
    NULL,
    NULL, /* handle */
    NULL, /* control */
    NULL, /* timeout */
    NULL, /* outputv */
    NULL, /* ready_async */
    NULL, /* flush */
    NULL, /* call */
    NULL, /* event */
    ERL_DRV_EXTENDED_MARKER,
    ERL_DRV_EXTENDED_MAJOR_VERSION,
    ERL_DRV_EXTENDED_MINOR_VERSION,
    0,
    NULL,
    NULL,
    NULL,
};

#if HAVE_IN6
#  if ! defined(HAVE_IN6ADDR_ANY) || ! HAVE_IN6ADDR_ANY
#    if HAVE_DECL_IN6ADDR_ANY_INIT
static const struct in6_addr in6addr_any = { { IN6ADDR_ANY_INIT } };
#    else
static const struct in6_addr in6addr_any =
    { { { 0,0,0,0,0,0,0,0,0,0,0,0,0,0,0,0 } } };
#    endif /* HAVE_IN6ADDR_ANY_INIT */
#  endif /* ! HAVE_DECL_IN6ADDR_ANY */

#  if ! defined(HAVE_IN6ADDR_LOOPBACK) || ! HAVE_IN6ADDR_LOOPBACK
#    if HAVE_DECL_IN6ADDR_LOOPBACK_INIT
static const struct in6_addr in6addr_loopback =
    { { IN6ADDR_LOOPBACK_INIT } };
#    else
static const struct in6_addr in6addr_loopback =
    { { { 0,0,0,0,0,0,0,0,0,0,0,0,0,0,0,1 } } };
#    endif /* HAVE_IN6ADDR_LOOPBACk_INIT */
#  endif /* ! HAVE_DECL_IN6ADDR_LOOPBACK */
#endif /* HAVE_IN6 */

/* XXX: is this a driver interface function ??? */
void erts_exit(int n, const char*, ...);

/*
 * Malloc wrapper,
 * we would like to change the behaviour for different 
 * systems here.
 */

#ifdef FATAL_MALLOC

static void *alloc_wrapper(ErlDrvSizeT size){
    void *ret = driver_alloc(size);
    if(ret == NULL) 
	erts_exit(ERTS_ERROR_EXIT,"Out of virtual memory in malloc (%s)", __FILE__);
    return ret;
}
#define ALLOC(X) alloc_wrapper(X)

static void *realloc_wrapper(void *current, ErlDrvSizeT size){
    void *ret = driver_realloc(current,size);
    if(ret == NULL) 
	erts_exit(ERTS_ERROR_EXIT,"Out of virtual memory in realloc (%s)", __FILE__);
    return ret;
}
#define REALLOC(X,Y) realloc_wrapper(X,Y)
#define FREE(P)      driver_free((P))
#else /* FATAL_MALLOC */

#define ALLOC(X)     driver_alloc((X))
#define REALLOC(X,Y) driver_realloc((X), (Y))
#define FREE(P)      driver_free((P))

#endif /* FATAL_MALLOC */

#define INIT_ATOM(NAME) am_ ## NAME = driver_mk_atom(#NAME)

#define LOAD_ATOM_CNT 2
#define LOAD_ATOM(vec, i, atom) \
  (((vec)[(i)] = ERL_DRV_ATOM), \
  ((vec)[(i)+1] = (atom)), \
  ((i)+LOAD_ATOM_CNT))

#define LOAD_INT_CNT 2
#define LOAD_INT(vec, i, val) \
  (((vec)[(i)] = ERL_DRV_INT), \
  ((vec)[(i)+1] = (ErlDrvTermData)(val)), \
  ((i)+LOAD_INT_CNT))

#define LOAD_UINT_CNT 2
#define LOAD_UINT(vec, i, val) \
  (((vec)[(i)] = ERL_DRV_UINT), \
  ((vec)[(i)+1] = (ErlDrvTermData)(val)), \
  ((i)+LOAD_UINT_CNT))

#define LOAD_PORT_CNT 2
#define LOAD_PORT(vec, i, port) \
  (((vec)[(i)] = ERL_DRV_PORT), \
  ((vec)[(i)+1] = (port)), \
  ((i)+LOAD_PORT_CNT))

#define LOAD_PID_CNT 2
#define LOAD_PID(vec, i, pid) \
  (((vec)[(i)] = ERL_DRV_PID), \
  ((vec)[(i)+1] = (pid)), \
  ((i)+LOAD_PID_CNT))

#define LOAD_BINARY_CNT 4
#define LOAD_BINARY(vec, i, bin, offs, len) \
  (((vec)[(i)] = ERL_DRV_BINARY), \
  ((vec)[(i)+1] = (ErlDrvTermData)(bin)), \
  ((vec)[(i)+2] = (len)), \
  ((vec)[(i)+3] = (offs)), \
  ((i)+LOAD_BINARY_CNT))

#define LOAD_BUF2BINARY_CNT 3
#define LOAD_BUF2BINARY(vec, i, buf, len) \
  (((vec)[(i)] = ERL_DRV_BUF2BINARY), \
  ((vec)[(i)+1] = (ErlDrvTermData)(buf)), \
  ((vec)[(i)+2] = (len)), \
  ((i)+LOAD_BUF2BINARY_CNT))

#define LOAD_STRING_CNT 3
#define LOAD_STRING(vec, i, str, len) \
  (((vec)[(i)] = ERL_DRV_STRING), \
  ((vec)[(i)+1] = (ErlDrvTermData)(str)), \
  ((vec)[(i)+2] = (len)), \
  ((i)+LOAD_STRING_CNT))

#define LOAD_STRING_CONS_CNT 3
#define LOAD_STRING_CONS(vec, i, str, len) \
  (((vec)[(i)] = ERL_DRV_STRING_CONS), \
  ((vec)[(i)+1] = (ErlDrvTermData)(str)), \
  ((vec)[(i)+2] = (len)), \
  ((i)+LOAD_STRING_CONS_CNT))

#define LOAD_TUPLE_CNT 2
#define LOAD_TUPLE(vec, i, size) \
  (((vec)[(i)] = ERL_DRV_TUPLE), \
  ((vec)[(i)+1] = (size)), \
  ((i)+LOAD_TUPLE_CNT))

#define LOAD_NIL_CNT 1
#define LOAD_NIL(vec, i) \
  (((vec)[(i)] = ERL_DRV_NIL), \
  ((i)+LOAD_NIL_CNT))

#define LOAD_LIST_CNT 2
#define LOAD_LIST(vec, i, size) \
  (((vec)[(i)] = ERL_DRV_LIST), \
  ((vec)[(i)+1] = (size)), \
  ((i)+LOAD_LIST_CNT))

#define LOAD_EXT_CNT 3
#define LOAD_EXT(vec, i, buf, len) \
  (((vec)[(i)] = ERL_DRV_EXT2TERM), \
  ((vec)[(i)+1] = (ErlDrvTermData)(buf)), \
  ((vec)[(i)+2] = (len)), \
  ((i)+LOAD_EXT_CNT))


static void iov_memmove(char *buf, SysIOVec **iov_pp, ErlDrvSizeT size) {
    int i;
    for (i = 0;  size != 0;  i++) {
        if ((*iov_pp)[i].iov_len < size) {
            if ((*iov_pp)[i].iov_len == 0) continue;
            sys_memcpy(buf, (*iov_pp)[i].iov_base, (*iov_pp)[i].iov_len);
            buf += (*iov_pp)[i].iov_len;
            size -= (*iov_pp)[i].iov_len;
            (*iov_pp)[i].iov_base =
                (char*)((*iov_pp)[i].iov_base) + (*iov_pp)[i].iov_len;
            (*iov_pp)[i].iov_len = 0;
        }
        else {
            sys_memcpy(buf, (*iov_pp)[i].iov_base, size);
            (*iov_pp)[i].iov_base = (char*)((*iov_pp)[i].iov_base) + size;
            (*iov_pp)[i].iov_len -= size;
            break;
        }
    }
}

/* Returns TRUE on success, FALSE on failure */
static int init_caller_iov(ErlDrvTermData *caller_p,
                           CallerRef      *cref_p,
                           ErlDrvPort      port,
                           SysIOVec      **iov_pp,
                           ErlDrvSizeT    *size_p) {
    ErlDrvTermData  caller;
    char            buf[2];
    ErlDrvUInt      n;
    /**/
    caller = driver_caller(port);
    if (is_not_internal_pid(caller)) {
        return TRUE;
    }
    *caller_p = caller;
    if (*size_p < 2) return FALSE;
    iov_memmove(buf, iov_pp, 2);
    *size_p -= 2;
    n = get_int16(buf);
    if (*size_p < n) return FALSE;
    cref_p->tag_buf = ALLOC(n);
    iov_memmove(cref_p->tag_buf, iov_pp, n);
    *size_p -= n;
    cref_p->tag_len = n;
    return TRUE;
}

/* Returns TRUE on success, FALSE on failure */
static int init_caller(ErlDrvTermData *caller_p,
                       CallerRef      *cref_p,
                       ErlDrvPort      port,
                       char          **buf_p,
                       ErlDrvSizeT    *size_p) {
    ErlDrvTermData  caller;
    ErlDrvUInt      n;
    /**/
    caller = driver_caller(port);
    if (is_not_internal_pid(caller)) {
        return TRUE;
    }
    *caller_p = caller;
    if (*size_p < 2) return FALSE;
    n = get_int16(*buf_p);
    *buf_p += 2;
    *size_p -= 2;
    if (*size_p < n) return FALSE;
    cref_p->tag_buf = ALLOC(n);
    sys_memcpy(cref_p->tag_buf, *buf_p, n);
    *buf_p += n;
    *size_p -= n;
    cref_p->tag_len = n;
    return TRUE;
}

static CallerRef no_caller_ref(void) {
    CallerRef ret = {0, NULL};
    return ret;
}

static void end_caller_ref(CallerRef *cref_p) {
    if (cref_p->tag_buf != NULL) FREE(cref_p->tag_buf);
    *cref_p = no_caller_ref();
}



#ifdef HAVE_SCTP
    /* "IS_SCTP": tells the difference between a UDP and an SCTP socket: */
#   define IS_SCTP(desc)((desc)->sprotocol==IPPROTO_SCTP)

    /* For AssocID, 4 bytes should be enough -- checked by "init": */
#   define GET_ASSOC_ID		get_int32
#   define PUT_ASSOC_ID		put_int32
#   define ASSOC_ID_LEN		4
#   define LOAD_ASSOC_ID        LOAD_UINT
#   define LOAD_ASSOC_ID_CNT    LOAD_UINT_CNT
#else
#   define IS_SCTP(desc) 0
#endif
/*
 * Can we "calculate" this dynamically?
 * On linux: sysctl net.core.optmem_max
 * This is better than the previous value which was 1460 / 2.
 */
#define ANC_BUFF_SIZE           1024



#ifdef HAVE_UDP

static int load_address(ErlDrvTermData* spec, int i, char* buf)
{
    int n;
    switch (*buf++) { /* Family */
    case INET_AF_INET: {
        for (n = 2;  n < 2+4;  n++) {
	    spec[i++] = ERL_DRV_INT;
	    spec[i++] = (ErlDrvTermData) ((unsigned char)buf[n]);
	}
	spec[i++] = ERL_DRV_TUPLE;
	spec[i++] = 4;
	spec[i++] = ERL_DRV_INT;
	spec[i++] = (ErlDrvTermData) get_int16(buf);
	break;
    }
#if defined(HAVE_IN6) && defined(AF_INET6)
    case INET_AF_INET6: {
	for (n = 2;  n < 2+16;  n += 2) {
	    spec[i++] = ERL_DRV_INT;
	    spec[i++] = (ErlDrvTermData) get_int16(buf+n);
	}
	spec[i++] = ERL_DRV_TUPLE;
	spec[i++] = 8;
	spec[i++] = ERL_DRV_INT;
	spec[i++] = (ErlDrvTermData) get_int16(buf);
	break;
    }
#endif
#ifdef HAVE_SYS_UN_H
    case INET_AF_LOCAL: {
	int len = *(unsigned char*)buf++;
	i = LOAD_ATOM(spec, i, am_local);
	i = LOAD_BUF2BINARY(spec, i, buf, len);
	spec[i++] = ERL_DRV_TUPLE;
	spec[i++] = 2;
	spec[i++] = ERL_DRV_INT;
	spec[i++] = 0;
	break;
    }
#endif
    case INET_AF_UNSPEC: {
        i = LOAD_ATOM(spec, i, am_unspec);
	i = LOAD_BUF2BINARY(spec, i, buf, 0);
	spec[i++] = ERL_DRV_TUPLE;
	spec[i++] = 2;
	spec[i++] = ERL_DRV_INT;
	spec[i++] = 0;
	break;
    }
    default: { /* INET_AF_UNDEFINED */
        i = LOAD_ATOM(spec, i, am_undefined);
	i = LOAD_BUF2BINARY(spec, i, buf, 0);
	spec[i++] = ERL_DRV_TUPLE;
	spec[i++] = 2;
	spec[i++] = ERL_DRV_INT;
	spec[i++] = 0;
	break;
    }
    }
    return i;
 }

static struct sockaddr disassoc_sa;
static size_t          disassoc_sa_size;

#endif /* #ifdef HAVE_UDP */


#ifdef HAVE_SCTP
/* For SCTP, we often need to return {IP, Port} tuples: */
static int inet_get_address(char* dst, inet_address* src, unsigned int* len);

/* Max of {{int()*8},int()} | {{int()*4},int()} |
 *        {{'local',binary()},int()}
 */
#define LOAD_INET_GET_ADDRESS_CNT					\
        (8*LOAD_INT_CNT + LOAD_TUPLE_CNT + LOAD_INT_CNT + LOAD_TUPLE_CNT)
                           
static int load_inet_get_address
           (ErlDrvTermData* spec,    int i, inet_descriptor* desc,
	    struct sockaddr_storage* addr)
{
    /* The size of the buffer  used to stringify the addr  is the same as
       that of "sockaddr_storage" itself: only their layout is different:
    */
    unsigned int len  = sizeof(struct sockaddr_storage);
    unsigned int alen = len;
    char         abuf  [len];
    int res = inet_get_address(abuf, (inet_address*) addr, &alen);
    ASSERT(res==0); (void)res;

    /* Now "abuf" contains: Family(1b), Port(2b), IP(4|16b) */

    /* NB: the following functions are safe to use, as they create tuples
       of copied Ints on the "spec", and do not install any String pts --
       a ptr to "abuf" would be dangling upon exiting this function:   */
    i = load_address(spec, i, abuf);  /* IP,Port | Family,Addr */
    i = LOAD_TUPLE     (spec, i, 2);
    return i;
}

/* Loading Boolean flags as Atoms: */
#define LOAD_BOOL_CNT LOAD_ATOM_CNT
#define LOAD_BOOL(spec,   i,   flag)                          \
	LOAD_ATOM((spec), (i), (flag) ? am_true : am_false);
#endif /* HAVE_SCTP */

/* Assume a cache line size of 64 bytes */
#define INET_DRV_CACHE_LINE_SIZE ((ErlDrvUInt) 64)
#define INET_DRV_CACHE_LINE_MASK (INET_DRV_CACHE_LINE_SIZE - 1)

/*
** Binary Buffer Management
** We keep a stack of usable buffers 
*/
#define BUFFER_STACK_SIZE 14
#define BUFFER_STACK_MAX_MEM_SIZE (1024*1024)

ErlDrvTSDKey buffer_stack_key;

typedef struct {
    int mem_size;
    int pos;
    ErlDrvBinary* stk[BUFFER_STACK_SIZE];
} InetDrvBufStkBase;

typedef struct {
    InetDrvBufStkBase buf;
    char align[(((sizeof(InetDrvBufStkBase) - 1) / INET_DRV_CACHE_LINE_SIZE) + 1)
	       * INET_DRV_CACHE_LINE_SIZE];
} InetDrvBufStk;

static InetDrvBufStk *get_bufstk(void)
{
    InetDrvBufStk *bs = erl_drv_tsd_get(buffer_stack_key);
    if (bs)
	return bs;
    bs = driver_alloc(sizeof(InetDrvBufStk)
		      + INET_DRV_CACHE_LINE_SIZE - 1);
    if (!bs)
	return NULL;
    if ((((ErlDrvUInt) bs) & INET_DRV_CACHE_LINE_MASK) != 0)
	bs = ((InetDrvBufStk *)
	      ((((ErlDrvUInt) bs) & ~INET_DRV_CACHE_LINE_MASK)
	       + INET_DRV_CACHE_LINE_SIZE));
    erl_drv_tsd_set(buffer_stack_key, bs);
    bs->buf.pos = 0;
    bs->buf.mem_size = 0;

    ASSERT(bs == erl_drv_tsd_get(buffer_stack_key));

    return bs;
}

static ErlDrvBinary* alloc_buffer(ErlDrvSizeT minsz)
{
    InetDrvBufStk *bs = get_bufstk();

    DEBUGF(("alloc_buffer: "LLU"\r\n", (llu_t)minsz));

    if (bs && bs->buf.pos > 0) {
	long size;
	ErlDrvBinary* buf = bs->buf.stk[--bs->buf.pos];
	size = buf->orig_size;
	bs->buf.mem_size -= size;
	ASSERT(0 <= bs->buf.mem_size
	       && bs->buf.mem_size <= BUFFER_STACK_MAX_MEM_SIZE);
	if (size >= minsz)
	    return buf;

	driver_free_binary(buf);
    }

    ASSERT(!bs || bs->buf.pos != 0 || bs->buf.mem_size == 0);

    return driver_alloc_binary(minsz);
}

/*#define CHECK_DOUBLE_RELEASE 1*/
#ifdef CHECK_DOUBLE_RELEASE
static void
check_double_release(InetDrvBufStk *bs, ErlDrvBinary* buf)
{
#ifdef __GNUC__
#warning CHECK_DOUBLE_RELEASE is enabled, this is a custom build emulator
#endif
    int i;
    for (i = 0; i < bs->buf.pos; ++i) {
	if (bs->buf.stk[i] == buf) {
	    erts_exit(ERTS_ABORT_EXIT,
		     "Multiple buffer release in inet_drv, this "
		     "is a bug, save the core and send it to "
		     "support@erlang.ericsson.se!");
	}
    }
}
#endif

static void release_buffer(ErlDrvBinary* buf)
{
    InetDrvBufStk *bs;
    long size;

    DEBUGF(("release_buffer: %ld\r\n", (buf==NULL) ? 0 : buf->orig_size));

    if (!buf)
	return;

    size = buf->orig_size;

    if (size > BUFFER_STACK_MAX_MEM_SIZE)
	goto free_binary;

    bs = get_bufstk();
    if (!bs
	|| (bs->buf.mem_size + size > BUFFER_STACK_MAX_MEM_SIZE)
	|| (bs->buf.pos >= BUFFER_STACK_SIZE)) {
    free_binary:
	driver_free_binary(buf);
    }
    else {
#ifdef CHECK_DOUBLE_RELEASE
	check_double_release(bs, buf);
#endif
	ASSERT(bs->buf.pos != 0 || bs->buf.mem_size == 0);

	bs->buf.mem_size += size;
	bs->buf.stk[bs->buf.pos++] = buf;

	ASSERT(0 <= bs->buf.mem_size
	       && bs->buf.mem_size <= BUFFER_STACK_MAX_MEM_SIZE);
    }
}

#ifdef HAVE_UDP
static ErlDrvBinary* realloc_buffer(ErlDrvBinary* buf, ErlDrvSizeT newsz)
{
    DEBUGF(("realloc_buffer: %ld -> %ld\r\n", (buf==NULL) ? 0 : buf->orig_size, newsz));
    return driver_realloc_binary(buf, newsz);
}
#endif

/* use a TRICK, access the refc field to see if any one else has
 * a ref to this buffer then call driver_free_binary else 
 * release_buffer instead
 */
static void free_buffer(ErlDrvBinary* buf)
{
    DEBUGF(("free_buffer: %ld\r\n", (buf==NULL) ? 0 : buf->orig_size));

    if (buf != NULL) {
	if (driver_binary_get_refc(buf) == 1)
	    release_buffer(buf);
	else
	    driver_free_binary(buf);
    }
}


#ifdef __WIN32__

static ErlDrvData dummy_start(ErlDrvPort port, char* command)
{
    return (ErlDrvData)port;
}

static ErlDrvSSizeT dummy_ctl(ErlDrvData data, unsigned int cmd,
			      char* buf, ErlDrvSizeT len, char** rbuf,
			      ErlDrvSizeT rsize)
{
    static char error[] = "no_winsock2";

    driver_failure_atom((ErlDrvPort)data, error);
    return ctl_reply(INET_REP_ERROR, error, sizeof(error), rbuf, rsize);
}

static void dummy_command(ErlDrvData data, char* buf, ErlDrvSizeT len)
{
}

static struct erl_drv_entry dummy_tcp_driver_entry = 
{
    NULL,			/* init */
    dummy_start,		/* start */
    NULL,			/* stop */
    dummy_command,		/* command */
    NULL,			/* input */
    NULL,			/* output */
    "tcp_inet",			/* name */
    NULL,
    NULL,
    dummy_ctl,
    NULL,
    NULL
};

static struct erl_drv_entry dummy_udp_driver_entry = 
{
    NULL,			/* init */
    dummy_start,		/* start */
    NULL,			/* stop */
    dummy_command,		/* command */
    NULL,			/* input */
    NULL,			/* output */
    "udp_inet",			/* name */
    NULL,
    NULL,
    dummy_ctl,
    NULL,
    NULL
};

#ifdef HAVE_SCTP
static struct erl_drv_entry dummy_sctp_driver_entry = 
{				/* Though there is no SCTP for Win32 yet... */
    NULL,			/* init */
    dummy_start,		/* start */
    NULL,			/* stop */
    dummy_command,		/* command */
    NULL,			/* input */
    NULL,			/* output */
    "sctp_inet",		/* name */
    NULL,
    NULL,
    dummy_ctl,
    NULL,
    NULL
};
#endif

#endif

/* return lowercase string form of errno value */
static char *errno_str(int err)
{
    switch (err) {
    case INET_ERRNO_SYSTEM_LIMIT:
	return "system_limit";
    default:
	return erl_errno_id(err);
    }
}

/* general control reply function */
static ErlDrvSSizeT ctl_reply(int rep, char* buf, ErlDrvSizeT len,
			      char** rbuf, ErlDrvSizeT rsize)
{
    char* ptr;

    if ((len+1) > rsize) {
	ptr = ALLOC(len+1);
	*rbuf = ptr;
    }
    else
	ptr = *rbuf;
    *ptr++ = rep;
    if (buf) {
        memcpy(ptr, buf, len);
    } else {
        ASSERT(len == 0);
    }
    return len+1;
}

static ErlDrvSSizeT ctl_reply_ok(char** rbuf, ErlDrvSizeT rsize)
{
    return ctl_reply(INET_REP_OK, NULL, 0, rbuf, rsize);
}

#ifdef HAVE_SCTP
static ErlDrvSSizeT ctl_reply_ok_maybe_assoc_id(sctp_assoc_t* p_assoc_id,
                                                char** rbuf, ErlDrvSizeT rsize)
{
    if (p_assoc_id) {
        char buf[4];
        put_int32(*p_assoc_id, buf);
        return ctl_reply(INET_REP_OK, buf, sizeof(buf), rbuf, rsize);
    }
    else
        return ctl_reply_ok(rbuf, rsize);
}
#endif

/* general control error reply function */
static ErlDrvSSizeT ctl_error(int err, char** rbuf, ErlDrvSizeT rsize)
{
    char* s = errno_str(err);

    return ctl_reply(INET_REP_ERROR, s, strlen(s), rbuf, rsize);
}

static ErlDrvSSizeT ctl_xerror(char* xerr, char** rbuf, ErlDrvSizeT rsize)
{
    int n = strlen(xerr);
    return ctl_reply(INET_REP_ERROR, xerr, n, rbuf, rsize);
}


static ErlDrvTermData error_atom(int err)
{
    return driver_mk_atom(errno_str(err));
}


static void enq_old_multi_op(tcp_descriptor *desc, int id, int req, 
			     ErlDrvTermData caller, MultiTimerData *timeout,
			     ErlDrvMonitor *monitorp)
{
    inet_async_multi_op *opp;

    opp = ALLOC(sizeof(inet_async_multi_op));

    opp->op.id = id;
    opp->op.caller = caller;
    opp->op.req = req;
    opp->op.tmo.mtd = timeout;
    memcpy(&(opp->op.monitor), monitorp, sizeof(ErlDrvMonitor));
    opp->next = NULL;

    if (desc->multi_first == NULL) {
	desc->multi_first = opp;
    } else {
	desc->multi_last->next = opp;
    }
    desc->multi_last = opp;
}   

static void enq_multi_op(tcp_descriptor *desc, char *buf, int req, 
			 ErlDrvTermData caller, MultiTimerData *timeout,
			 ErlDrvMonitor *monitorp)
{
    int id = NEW_ASYNC_ID(INETP(desc));
    enq_old_multi_op(desc,id,req,caller,timeout,monitorp);
    if (buf != NULL)
	put_int16(id, buf);
}

static int deq_multi_op(tcp_descriptor *desc, int *id_p, int *req_p, 
			ErlDrvTermData *caller_p, MultiTimerData **timeout_p,
			ErlDrvMonitor *monitorp)
{
    inet_async_multi_op *opp;
    opp = desc->multi_first;
    if (!opp) {
	return -1;
    }
    desc->multi_first = opp->next;
    if (desc->multi_first == NULL) {
	desc->multi_last = NULL;
    }
    *id_p = opp->op.id;
    *req_p = opp->op.req;
    *caller_p = opp->op.caller;
    if (timeout_p != NULL) {
	*timeout_p = opp->op.tmo.mtd;
    }
    if (monitorp != NULL) {
	memcpy(monitorp,&(opp->op.monitor),sizeof(ErlDrvMonitor));
    }
    FREE(opp);
    return 0;
}

static int remove_multi_op(tcp_descriptor *desc, int *id_p, int *req_p, 
			   ErlDrvTermData caller, MultiTimerData **timeout_p,
			   ErlDrvMonitor *monitorp)
{
    inet_async_multi_op *opp, *slap;
    for (opp = desc->multi_first, slap = NULL; 
	 opp != NULL && opp->op.caller != caller; 
	 slap = opp, opp = opp->next)
	;
    if (!opp) {
	return -1;
    }
    if (slap == NULL) {
	desc->multi_first = opp->next;
    } else {
	slap->next = opp->next;
    }
    if (desc->multi_last == opp) {
	desc->multi_last = slap;
    }
    *id_p = opp->op.id;
    *req_p = opp->op.req;
    if (timeout_p != NULL) {
	*timeout_p = opp->op.tmo.mtd;
    }
    if (monitorp != NULL) {
	memcpy(monitorp,&(opp->op.monitor),sizeof(ErlDrvMonitor));
    }
    FREE(opp);
    return 0;
}

/* setup a new async id + caller (format async_id into buf) */

static int enq_async_w_tmo(inet_descriptor* desc, char* buf, int req, unsigned timeout,
			   ErlDrvMonitor *monitorp)
{
    int id = NEW_ASYNC_ID(desc);
    inet_async_op* opp;

    if ((opp = desc->oph) == NULL)            /* queue empty */
	opp = desc->oph = desc->opt = desc->op_queue;
    else if (desc->oph == desc->opt) { /* queue full */ 
	DEBUGF(("enq(%p): queue full\r\n", desc->port));
	return -1;
    }

    opp->id = id;
    opp->caller = driver_caller(desc->port);
    opp->req = req;
    opp->tmo.value = timeout;
    if (monitorp != NULL) {
	memcpy(&(opp->monitor),monitorp,sizeof(ErlDrvMonitor));
    }

    DEBUGF(("enq(%p): %d %ld %d\r\n", 
	    desc->port, opp->id, opp->caller, opp->req));

    opp++;
    if (opp >= desc->op_queue + INET_MAX_ASYNC)
	desc->oph = desc->op_queue;
    else
	desc->oph = opp;

    if (buf != NULL)
	put_int16(id, buf);
    return 0;
}

static int enq_async(inet_descriptor* desc, char* buf, int req) 
{
    return enq_async_w_tmo(desc,buf,req,INET_INFINITY, NULL);
}

static int deq_async_w_tmo(inet_descriptor* desc, int* ap, ErlDrvTermData* cp, 
			   int* rp, unsigned *tp, ErlDrvMonitor *monitorp)
{
    inet_async_op* opp;

    if ((opp = desc->opt) == NULL) {  /* queue empty */
	DEBUGF(("deq(%p): queue empty\r\n", desc->port));
	return -1;
    }
    *ap = opp->id;
    *cp = opp->caller;
    *rp = opp->req;
    if (tp != NULL) {
	*tp = opp->tmo.value;
    }
    if (monitorp != NULL) {
	memcpy(monitorp,&(opp->monitor),sizeof(ErlDrvMonitor));
    }
    
    DEBUGF(("deq(%p): %d %ld %d\r\n", 
	    desc->port, opp->id, opp->caller, opp->req));
    
    opp++;
    if (opp >= desc->op_queue + INET_MAX_ASYNC)
	desc->opt = desc->op_queue;
    else
	desc->opt = opp;

    if (desc->opt == desc->oph)
	desc->opt = desc->oph = NULL;
    return 0;
}

static int deq_async(inet_descriptor* desc, int* ap, ErlDrvTermData* cp, int* rp)
{
    return deq_async_w_tmo(desc,ap,cp,rp,NULL,NULL);
}
/* send message:
**     {inet_async, Port, Ref, ok} 
*/
static int 
send_async_ok(ErlDrvTermData Port, int Ref,ErlDrvTermData recipient)
{
    ErlDrvTermData spec[2*LOAD_ATOM_CNT + LOAD_PORT_CNT + 
			LOAD_INT_CNT + LOAD_TUPLE_CNT];
    int i = 0;
    
    i = LOAD_ATOM(spec, i, am_inet_async);
    i = LOAD_PORT(spec, i, Port);
    i = LOAD_INT(spec, i, Ref);
    i = LOAD_ATOM(spec, i, am_ok);
    i = LOAD_TUPLE(spec, i, 4);
    
    ASSERT(i == sizeof(spec)/sizeof(*spec));
    
    return erl_drv_send_term(Port, recipient, spec, i);
}

/* send message:
**     {inet_async, Port, Ref, {ok,Port2}} 
*/
static int 
send_async_ok_port(ErlDrvTermData Port, int Ref, 
		   ErlDrvTermData recipient, ErlDrvTermData Port2)
{
    ErlDrvTermData spec[2*LOAD_ATOM_CNT + 2*LOAD_PORT_CNT + 
			LOAD_INT_CNT + 2*LOAD_TUPLE_CNT];
    int i = 0;
    
    i = LOAD_ATOM(spec, i, am_inet_async);
    i = LOAD_PORT(spec, i, Port);
    i = LOAD_INT(spec, i, Ref);
    {
	i = LOAD_ATOM(spec, i, am_ok);
	i = LOAD_PORT(spec, i, Port2);
	i = LOAD_TUPLE(spec, i, 2);
    }
    i = LOAD_TUPLE(spec, i, 4);
    
    ASSERT(i == sizeof(spec)/sizeof(*spec));
    
    return erl_drv_send_term(Port, recipient, spec, i);
}

/* send message:
**      {inet_async, Port, Ref, {error,Reason}}
*/
static int
send_async_error(ErlDrvTermData Port, int Ref,
		 ErlDrvTermData recipient, ErlDrvTermData Reason)
{
    ErlDrvTermData spec[3*LOAD_ATOM_CNT + LOAD_PORT_CNT + 
			LOAD_INT_CNT + 2*LOAD_TUPLE_CNT];
    int i = 0;
    
    i = LOAD_ATOM(spec, i, am_inet_async);
    i = LOAD_PORT(spec, i, Port);
    i = LOAD_INT(spec, i, Ref);
    {
	i = LOAD_ATOM(spec, i, am_error);
	i = LOAD_ATOM(spec, i, Reason);
	i = LOAD_TUPLE(spec, i, 2);
    }
    i = LOAD_TUPLE(spec, i, 4);
    ASSERT(i == sizeof(spec)/sizeof(*spec));
    DEBUGF(("send_async_error %ld %ld\r\n", recipient, Reason));
    return erl_drv_send_term(Port, recipient, spec, i);
}


static int async_ok(inet_descriptor* desc)
{
    int req;
    int aid;
    ErlDrvTermData caller;

    if (deq_async(desc, &aid, &caller, &req) < 0)
	return -1;
    return send_async_ok(desc->dport, aid, caller);
}

static int async_ok_port(inet_descriptor* desc, ErlDrvTermData Port2)
{
    int req;
    int aid;
    ErlDrvTermData caller;

    if (deq_async(desc, &aid, &caller, &req) < 0)
	return -1;
    return send_async_ok_port(desc->dport, aid, caller, Port2);
}

static int async_error_am(inet_descriptor* desc, ErlDrvTermData reason)
{
    int req;
    int aid;
    ErlDrvTermData caller;

    if (deq_async(desc, &aid, &caller, &req) < 0)
	return -1;
    return send_async_error(desc->dport, aid, caller, reason);
}

/* dequeue all operations */
static int async_error_am_all(inet_descriptor* desc, ErlDrvTermData reason)
{
    int req;
    int aid;
    ErlDrvTermData caller;

    while (deq_async(desc, &aid, &caller, &req) == 0) {
	send_async_error(desc->dport, aid, caller, reason);
    }
    return 0;
}


static int async_error(inet_descriptor* desc, int err)
{
    return async_error_am(desc, error_atom(err));
}


/* Maybe append the caller tag then send to caller */
static int
inet_reply_finish(inet_descriptor *desc, ErlDrvTermData *spec, int i) {
    int          ret;
    ErlDrvSizeT  tuple_size;
    CallerRef   *cref_p;
    /**/
    ret = 0;
    cref_p = &desc->caller_ref;
    if (i == 0) goto done;
    if (cref_p->tag_buf != NULL) {
        tuple_size = spec[i - 1];
        i = LOAD_EXT(spec, i - LOAD_TUPLE_CNT,
                     cref_p->tag_buf, cref_p->tag_len);
        i = LOAD_TUPLE(spec, i, tuple_size + 1);
    }
    ret = erl_drv_send_term(desc->dport, desc->caller, spec, i);
 done:
    desc->caller = am_undefined;
    end_caller_ref(cref_p);
    return ret;
}

/* send:
**   {inet_reply, S, CallerTag}
*/
static int inet_reply_caller_ref(inet_descriptor* desc)
{
    ErlDrvTermData
        spec[2*LOAD_ATOM_CNT + LOAD_PORT_CNT + LOAD_TUPLE_CNT +
             LOAD_EXT_CNT];
    CallerRef *cref_p = &desc->caller_ref;
    int i = 0;

    if (is_not_internal_pid(desc->caller)) return 0; /* XXX what value for error? */
    i = LOAD_ATOM(spec, i, am_inet_reply);
    i = LOAD_PORT(spec, i, desc->dport);
    if (cref_p->tag_buf != NULL) {
        i = LOAD_EXT(spec, i, cref_p->tag_buf, cref_p->tag_len);
    }
    else {
        i = LOAD_ATOM(spec, i, am_undefined);
    }
    i = LOAD_TUPLE(spec, i, 3);

    ASSERT(sizeof(spec)/sizeof(*spec) >= i);
    return erl_drv_send_term(desc->dport, desc->caller, spec, i);
}

/* send:
**   {inet_reply, S, Atom[, CallerTag]}
*/
static int inet_reply_am(inet_descriptor* desc, ErlDrvTermData am)
{
    ErlDrvTermData
        spec[2*LOAD_ATOM_CNT + LOAD_PORT_CNT + LOAD_TUPLE_CNT +
             LOAD_EXT_CNT];
    int i = 0;

    if (is_not_internal_pid(desc->caller)) goto done;

    i = LOAD_ATOM(spec, i, am_inet_reply);
    i = LOAD_PORT(spec, i, desc->dport);
    i = LOAD_ATOM(spec, i, am);
    i = LOAD_TUPLE(spec, i, 3);
    ASSERT(i == sizeof(spec)/sizeof(*spec) - LOAD_EXT_CNT);
 done:
    return inet_reply_finish(desc, spec, i);
}

/* send:
**   {inet_reply, S, ok[, CallerTag]}
*/
static int inet_reply_ok(inet_descriptor* desc)
{
    return inet_reply_am(desc, am_ok);
}

#ifdef HAVE_SCTP
static int inet_reply_ok_port(inet_descriptor* desc, ErlDrvTermData dport)
{
    ErlDrvTermData
        spec[2*LOAD_ATOM_CNT + 2*LOAD_PORT_CNT + 2*LOAD_TUPLE_CNT +
             LOAD_EXT_CNT];
    int i = 0;

    if (is_not_internal_pid(desc->caller)) goto done;

    i = LOAD_ATOM(spec, i, am_inet_reply);
    i = LOAD_PORT(spec, i, desc->dport);
    i = LOAD_ATOM(spec, i, am_ok);
    i = LOAD_PORT(spec, i, dport);
    i = LOAD_TUPLE(spec, i, 2);
    i = LOAD_TUPLE(spec, i, 3);
    ASSERT(i == sizeof(spec)/sizeof(*spec) - LOAD_EXT_CNT);
 done:
    return inet_reply_finish(desc, spec, i);
}
#endif

/* send:
**   {inet_reply, S, {error, Reason}[, CallerTag]}
*/
static int inet_reply_error_am(inet_descriptor* desc, ErlDrvTermData reason)
{
    ErlDrvTermData
        spec[3*LOAD_ATOM_CNT + LOAD_PORT_CNT + 2*LOAD_TUPLE_CNT +
             LOAD_EXT_CNT];
    int i = 0;

    if (is_not_internal_pid(desc->caller)) goto done;

    i = LOAD_ATOM(spec, i, am_inet_reply);
    i = LOAD_PORT(spec, i, desc->dport);
    i = LOAD_ATOM(spec, i, am_error);
    i = LOAD_ATOM(spec, i, reason);
    i = LOAD_TUPLE(spec, i, 2);
    i = LOAD_TUPLE(spec, i, 3);
    ASSERT(i == sizeof(spec)/sizeof(*spec) - LOAD_EXT_CNT);

    DEBUGF(("inet_reply_error_am %ld %ld\r\n",
            desc->caller, reason));
 done:
    return inet_reply_finish(desc, spec, i);
}

/* send:
**   {inet_reply, S, {error, Reason}[, CallerTag]}
*/
static int inet_reply_error(inet_descriptor* desc, int err)
{
    return inet_reply_error_am(desc, error_atom(err));
}

/* 
** Deliver port data from buffer 
*/
static int inet_port_data(inet_descriptor* desc, const char* buf, int len)
{
    unsigned int hsz = desc->hsz;

    DEBUGF(("inet_port_data(%p): len = %d\r\n",
            desc->port, len));

    if ((desc->mode == INET_MODE_LIST) || (hsz > len))
	return driver_output2(desc->port, (char*)buf, len, NULL, 0);
    else if (hsz > 0)
	return driver_output2(desc->port, (char*)buf, hsz, (char*)buf+hsz, len-hsz);
    else
	return driver_output(desc->port, (char*)buf, len);
}

/* 
** Deliver port data from binary (for an active mode socket)
*/
static int
inet_port_binary_data(inet_descriptor* desc, ErlDrvBinary* bin, int offs, int len)
{
    unsigned int hsz = desc->hsz;

    DEBUGF(("inet_port_binary_data(%p): offs=%d, len = %d\r\n", 
	    desc->port, offs, len));

    if ((desc->mode == INET_MODE_LIST) || (hsz > len)) 
	return driver_output2(desc->port, bin->orig_bytes+offs, len, NULL, 0);
    else 
	return driver_output_binary(desc->port, bin->orig_bytes+offs, hsz,
				    bin, offs+hsz, len-hsz);
}

static ErlDrvTermData am_http_eoh;
static ErlDrvTermData am_http_header;
static ErlDrvTermData am_http_request;
static ErlDrvTermData am_http_response;
static ErlDrvTermData am_http_error;
static ErlDrvTermData am_abs_path;
static ErlDrvTermData am_absoluteURI;
static ErlDrvTermData am_star;
static ErlDrvTermData am_http;
static ErlDrvTermData am_https;
static ErlDrvTermData am_scheme;

static int http_load_string(tcp_descriptor* desc, ErlDrvTermData* spec, int i,
			    const char* str, int len)
{
    if (desc->inet.htype >= TCP_PB_HTTP_BIN) {
	ASSERT(desc->inet.htype == TCP_PB_HTTP_BIN ||
	       desc->inet.htype == TCP_PB_HTTPH_BIN);
	i = LOAD_BUF2BINARY(spec, i, str, len);
    } else {
	i = LOAD_STRING(spec, i, str, len);
    }
    return i;
}

static int http_response_inetdrv(void *arg, int major, int minor,
				 int status, const char* phrase, int phrase_len)
{
    tcp_descriptor* desc = (tcp_descriptor*) arg;
    int i = 0;
    ErlDrvTermData spec[27];
    ErlDrvTermData caller = am_undefined;
    
    if (desc->inet.active == INET_PASSIVE) {
        /* {inet_async,S,Ref,{ok,{http_response,Version,Status,Phrase}}} */
        int req;
        int aid;
        
        if (deq_async(INETP(desc), &aid, &caller, &req) < 0)
            return -1;
        i = LOAD_ATOM(spec, i,  am_inet_async);
        i = LOAD_PORT(spec, i,  desc->inet.dport);
        i = LOAD_INT(spec, i,   aid);
        i = LOAD_ATOM(spec, i,  am_ok);
    }
    else {
        /* {http, S, {http_response,Version,Status,Phrase}} */
        i = LOAD_ATOM(spec, i, am_http);
        i = LOAD_PORT(spec, i, desc->inet.dport);
    }
    i = LOAD_ATOM(spec, i,  am_http_response);
    i = LOAD_INT(spec, i, major);
    i = LOAD_INT(spec, i, minor);
    i = LOAD_TUPLE(spec, i, 2);
    i = LOAD_INT(spec, i, status);
    i = http_load_string(desc, spec, i, phrase, phrase_len);
    i = LOAD_TUPLE(spec, i, 4);
    
    if (desc->inet.active == INET_PASSIVE) {
        i = LOAD_TUPLE(spec, i, 2);
        i = LOAD_TUPLE(spec, i, 4);
        ASSERT(i<=27);
        return erl_drv_send_term(desc->inet.dport, caller, spec, i);
    }
    else {
        i = LOAD_TUPLE(spec, i, 3);
        ASSERT(i<=27);
        return erl_drv_output_term(desc->inet.dport, spec, i);
    }
}

static int http_load_uri(tcp_descriptor* desc, ErlDrvTermData* spec, int i,
			 const PacketHttpURI* uri)
{
    ErlDrvTermData scheme;

    switch (uri->type) {
    case URI_STAR:
        i = LOAD_ATOM(spec, i, am_star);
        break;
    case URI_ABS_PATH:
        i = LOAD_ATOM(spec, i, am_abs_path);
        i = http_load_string(desc, spec, i, uri->s1_ptr, uri->s1_len);
        i = LOAD_TUPLE(spec, i, 2);
        break;
    case URI_HTTP:
        scheme = am_http;
        goto http_common;
    case URI_HTTPS:
        scheme = am_https;
    http_common:
        i = LOAD_ATOM(spec, i, am_absoluteURI);
        i = LOAD_ATOM(spec, i, scheme);
        i = http_load_string(desc, spec, i, uri->s1_ptr, uri->s1_len);
        if (uri->port == 0) {
            i = LOAD_ATOM(spec, i, am_undefined);
        } else {
            i = LOAD_INT(spec, i, uri->port);
        }
        i = http_load_string(desc, spec, i, uri->s2_ptr, uri->s2_len);
        i = LOAD_TUPLE(spec, i, 5);
        break;

    case URI_STRING:
        i = http_load_string(desc, spec, i, uri->s1_ptr, uri->s1_len);
        break;
    case URI_SCHEME:
        i = LOAD_ATOM(spec, i, am_scheme);
        i = http_load_string(desc, spec, i, uri->s1_ptr, uri->s1_len);
        i = http_load_string(desc, spec, i, uri->s2_ptr, uri->s2_len);
        i = LOAD_TUPLE(spec, i, 3);
    }
    return i;
}


static int
http_request_inetdrv(void* arg, const http_atom_t* meth, const char* meth_ptr,
		     int meth_len, const PacketHttpURI* uri,
		     int major, int minor)
{
    tcp_descriptor* desc = (tcp_descriptor*) arg;
    int i = 0;
    ErlDrvTermData spec[43];
    ErlDrvTermData caller = am_undefined;
    
    if (desc->inet.active == INET_PASSIVE) {
        /* {inet_async, S, Ref, {ok,{http_request,Meth,Uri,Version}}} */
        int req;
        int aid;
        
        if (deq_async(INETP(desc), &aid, &caller, &req) < 0)
            return -1;
        i = LOAD_ATOM(spec, i,  am_inet_async);
        i = LOAD_PORT(spec, i,  desc->inet.dport);
        i = LOAD_INT(spec, i,   aid);
        i = LOAD_ATOM(spec, i,  am_ok);
    }
    else {
        /* {http, S, {http_request,Meth,Uri,Version}}} */
        i = LOAD_ATOM(spec, i, am_http);
        i = LOAD_PORT(spec, i, desc->inet.dport);
    }

    i = LOAD_ATOM(spec, i,  am_http_request);
    if (meth != NULL)
      i = LOAD_ATOM(spec, i, meth->atom);
    else
      i = http_load_string(desc, spec, i, meth_ptr, meth_len);
    i = http_load_uri(desc, spec, i, uri);
    i = LOAD_INT(spec, i, major);
    i = LOAD_INT(spec, i, minor);
    i = LOAD_TUPLE(spec, i, 2);
    i = LOAD_TUPLE(spec, i, 4);

    if (desc->inet.active == INET_PASSIVE) {
        i = LOAD_TUPLE(spec, i, 2);
        i = LOAD_TUPLE(spec, i, 4);
        ASSERT(i <= 43);
        return erl_drv_send_term(desc->inet.dport, caller, spec, i);
    }
    else {
        i = LOAD_TUPLE(spec, i, 3);
        ASSERT(i <= 43);
        return erl_drv_output_term(desc->inet.dport, spec, i);
    }
}

static int
http_header_inetdrv(void* arg, const http_atom_t* name,
		    const char* name_ptr, int name_len,
		    const char* oname_ptr, int oname_len,
		    const char* value_ptr, int value_len)
{
    tcp_descriptor* desc = (tcp_descriptor*) arg;
    int i = 0;
    ErlDrvTermData spec[27];
    ErlDrvTermData caller = am_undefined;
    
    if (desc->inet.active == INET_PASSIVE) {
        /* {inet_async,S,Ref,{ok,{http_header,Bit,Name,Oname,Value}} */
        int req;
        int aid;
        
        
        if (deq_async(INETP(desc), &aid, &caller, &req) < 0)
            return -1;
        i = LOAD_ATOM(spec, i,  am_inet_async);
        i = LOAD_PORT(spec, i,  desc->inet.dport);
        i = LOAD_INT(spec, i,   aid);
        i = LOAD_ATOM(spec, i,  am_ok);
    }
    else {
        /* {http, S, {http_header,Bit,Name,Oname,Value}} */
        i = LOAD_ATOM(spec, i, am_http);
        i = LOAD_PORT(spec, i, desc->inet.dport);
    }

    i = LOAD_ATOM(spec, i,  am_http_header);
    if (name != NULL) {
      i = LOAD_INT(spec, i,  name->index+1);
      i = LOAD_ATOM(spec, i, name->atom);
    }
    else {
      i = LOAD_INT(spec, i,  0);
      i = http_load_string(desc, spec, i, name_ptr, name_len);
    }
    i = http_load_string(desc, spec, i, oname_ptr, oname_len);
    i = http_load_string(desc, spec, i, value_ptr, value_len);
    i = LOAD_TUPLE(spec, i, 5);

    if (desc->inet.active == INET_PASSIVE) {
        i = LOAD_TUPLE(spec, i, 2);
        i = LOAD_TUPLE(spec, i, 4);
        ASSERT(i <= 27);
        return erl_drv_send_term(desc->inet.dport, caller, spec, i);
    }
    else {
        i = LOAD_TUPLE(spec, i, 3);
        ASSERT(i <= 27);
        return erl_drv_output_term(desc->inet.dport, spec, i);
    }
}

static int http_eoh_inetdrv(void* arg)
{
  tcp_descriptor* desc = (tcp_descriptor*) arg;
  int i = 0;
  ErlDrvTermData spec[14];

  if (desc->inet.active == INET_PASSIVE) {
    /* {inet_async,S,Ref,{ok,http_eoh}} */
    int req;
    int aid;
    ErlDrvTermData caller;

    if (deq_async(INETP(desc), &aid, &caller, &req) < 0)
      return -1;
    i = LOAD_ATOM(spec, i,  am_inet_async);
    i = LOAD_PORT(spec, i,  desc->inet.dport);
    i = LOAD_INT(spec, i,   aid);
    i = LOAD_ATOM(spec, i,  am_ok);
    i = LOAD_ATOM(spec, i,  am_http_eoh);
    i = LOAD_TUPLE(spec, i, 2);
    i = LOAD_TUPLE(spec, i, 4);
    ASSERT(i <= 14);
    return erl_drv_send_term(desc->inet.dport, caller, spec, i);
  }
  else {
      /* {http, S, http_eoh} */
      i = LOAD_ATOM(spec, i,  am_http);
      i = LOAD_PORT(spec, i,  desc->inet.dport);
      i = LOAD_ATOM(spec, i,  am_http_eoh);
      i = LOAD_TUPLE(spec, i, 3);
      ASSERT(i <= 14);
      return erl_drv_output_term(desc->inet.dport, spec, i);
  }
}

static int http_error_inetdrv(void* arg, const char* buf, int len)
{
  tcp_descriptor* desc = (tcp_descriptor*) arg;
  int i = 0;
  ErlDrvTermData spec[19];

  if (desc->inet.active == INET_PASSIVE) {
    /* {inet_async,S,Ref,{ok,{http_error,Line}}} */
    int req;
    int aid;
    ErlDrvTermData caller;

    if (deq_async(INETP(desc), &aid, &caller, &req) < 0)
      return -1;
    i = LOAD_ATOM(spec, i,  am_inet_async);
    i = LOAD_PORT(spec, i,  desc->inet.dport);
    i = LOAD_INT(spec, i,   aid);
    i = LOAD_ATOM(spec, i,  am_ok);
    i = LOAD_ATOM(spec, i,  am_http_error);
    i = http_load_string(desc, spec, i, buf, len);
    i = LOAD_TUPLE(spec, i, 2);
    i = LOAD_TUPLE(spec, i, 2);
    i = LOAD_TUPLE(spec, i, 4);
    ASSERT(i <= 19);
    return erl_drv_send_term(desc->inet.dport, caller, spec, i);
  }
  else {
      /* {http, S, {http_error,Line} */
      i = LOAD_ATOM(spec, i,  am_http);
      i = LOAD_PORT(spec, i,  desc->inet.dport);
      i = LOAD_ATOM(spec, i,  am_http_error);
      i = http_load_string(desc, spec, i, buf, len);
      i = LOAD_TUPLE(spec, i, 2);
      i = LOAD_TUPLE(spec, i, 3);
      ASSERT(i <= 19);
      return erl_drv_output_term(desc->inet.dport, spec, i);
  }
}


static
int ssl_tls_inetdrv(void* arg, unsigned type, unsigned major, unsigned minor,
                    const char* buf, int len, const char* prefix, int plen)
{
    tcp_descriptor* desc = (tcp_descriptor*) arg;
    int i = 0;
    ErlDrvTermData spec[30];
    ErlDrvTermData caller = am_undefined;
    ErlDrvBinary* bin;
    int ret;

    if ((bin = driver_alloc_binary(plen+len)) == NULL)
        return async_error(&desc->inet, ENOMEM);
    memcpy(bin->orig_bytes+plen, buf, len);
    if (plen) {
        memcpy(bin->orig_bytes, prefix, plen);
        len += plen;
    }

    if (desc->inet.active == INET_PASSIVE) {
        /* {inet_async,S,Ref,{ok,{ssl_tls,...}}} */
        int req;
        int aid;

        if (deq_async(INETP(desc), &aid, &caller, &req) < 0) {
            ret = -1;
            goto done;
        }
        i = LOAD_ATOM(spec, i,  am_inet_async);
        i = LOAD_PORT(spec, i,  desc->inet.dport);
        i = LOAD_INT(spec, i,   aid);
        i = LOAD_ATOM(spec, i,  am_ok);
    }

    /* {ssl_tls,S,ContentType,{Major,Minor},Bin} */
    i = LOAD_ATOM(spec, i,  am_ssl_tls);
    i = LOAD_PORT(spec, i,  desc->inet.dport);
    i = LOAD_INT(spec, i,   type);
    i = LOAD_INT(spec, i,   major);
    i = LOAD_INT(spec, i,   minor);
    i = LOAD_TUPLE(spec, i, 2);
    i = LOAD_BINARY(spec, i, bin, 0, len);
    i = LOAD_TUPLE(spec, i, 5);

    if (desc->inet.active == INET_PASSIVE) {
        i = LOAD_TUPLE(spec, i, 2);
        i = LOAD_TUPLE(spec, i, 4);
        ASSERT(i <= sizeof(spec)/sizeof(*spec));
        ret = erl_drv_send_term(desc->inet.dport, caller, spec, i);
    }
    else {
        ASSERT(i <= sizeof(spec)/sizeof(*spec));
        ret = erl_drv_output_term(desc->inet.dport, spec, i);
    }
done:
    driver_free_binary(bin);
    return ret;
}


static PacketCallbacks packet_callbacks =
{
    http_response_inetdrv,
    http_request_inetdrv,
    http_eoh_inetdrv,
    http_header_inetdrv,
    http_error_inetdrv,
    ssl_tls_inetdrv
};


/* 
** passive mode reply:
**        {inet_async, S, Ref, {ok,[H1,...Hsz | Data]}}
** NB: this is for TCP only;
** UDP and SCTP use inet_async_binary_data .
*/
static int inet_async_data(inet_descriptor* desc, const char* buf, int len)
{
    unsigned int hsz = desc->hsz;
    ErlDrvTermData spec[20];
    ErlDrvTermData caller;
    int req;
    int aid;
    int i = 0;

    DEBUGF(("inet_async_data(%p): len = %d\r\n",
            desc->port, len));

    if (deq_async(desc, &aid, &caller, &req) < 0)
	return -1;

    i = LOAD_ATOM(spec, i, am_inet_async);
    i = LOAD_PORT(spec, i, desc->dport);
    i = LOAD_INT(spec, i, aid);

    i = LOAD_ATOM(spec, i, am_ok);
    if ((desc->mode == INET_MODE_LIST) || (hsz > len)) {
	i = LOAD_STRING(spec, i, buf, len); /* => [H1,H2,...Hn] */ 
	i = LOAD_TUPLE(spec, i, 2);
	i = LOAD_TUPLE(spec, i, 4);
	ASSERT(i == 15);
	return erl_drv_send_term(desc->dport, caller, spec, i);
    }
    else {
	/* INET_MODE_BINARY => [H1,H2,...HSz | Binary] */
	int sz = len - hsz;
	int code;

	i = LOAD_BUF2BINARY(spec, i, buf+hsz, sz);
	if (hsz > 0)
	    i = LOAD_STRING_CONS(spec, i, buf, hsz);
	i = LOAD_TUPLE(spec, i, 2);
	i = LOAD_TUPLE(spec, i, 4);
	ASSERT(i <= 20);
	code = erl_drv_send_term(desc->dport, caller, spec, i);
	return code;
    }
}

#ifndef __WIN32__
static int load_cmsg_int(ErlDrvTermData *spec, int i,
                    struct cmsghdr *cmsg) {
    union u {
        byte uint8;
        Uint16 uint16;
        Uint32 uint32;
        Uint64 uint64;
    } *p;
    p = (union u*) CMSG_DATA(cmsg);
    switch (LEN_CMSG_DATA(cmsg) * CHAR_BIT) {
    case 8:
        return LOAD_INT(spec, i, p->uint8);
    case 16:
        return LOAD_INT(spec, i, p->uint16);

    case 32:
        return LOAD_INT(spec, i, p->uint32);

    case 64:
        return LOAD_INT(spec, i, p->uint64);
    }
    return LOAD_INT(spec, i, 0);
}

static int parse_ancillary_data_item(ErlDrvTermData *spec, int i,
                                     struct cmsghdr *cmsg, int *n) {
#define LOAD_CMSG_INT(proto, type, am)              \
    if (cmsg->cmsg_level == (proto) &&          \
        cmsg->cmsg_type == (type)) {            \
        i = LOAD_ATOM(spec, i, (am));           \
        i = load_cmsg_int(spec, i, cmsg);            \
        i = LOAD_TUPLE(spec, i, 2);             \
        (*n)++;                                 \
        return i;                               \
    }
#if defined(IPPROTO_IP) && defined(IP_TOS)
    LOAD_CMSG_INT(IPPROTO_IP, IP_TOS, am_tos);
#endif
#if defined(IPPROTO_IPV6) && defined(IPV6_TCLASS)
    LOAD_CMSG_INT(IPPROTO_IPV6, IPV6_TCLASS, am_tclass);
#endif
#if defined(IPPROTO_IP) && defined(IP_TTL)
    LOAD_CMSG_INT(IPPROTO_IP, IP_TTL, am_ttl);
#endif
    /* BSD uses the RECV* names in CMSG fields */
#if defined(IPPROTO_IP) && defined(IP_RECVTOS)
    LOAD_CMSG_INT(IPPROTO_IP, IP_RECVTOS, am_tos);
#endif
#if defined(IPPROTO_IPV6) && defined(IPV6_RECVTCLASS)
    LOAD_CMSG_INT(IPPROTO_IPV6, IPV6_RECVTCLASS, am_tclass);
#endif
#if defined(IPPROTO_IP) && defined(IP_RECVTTL)
    LOAD_CMSG_INT(IPPROTO_IP, IP_RECVTTL, am_ttl);
#endif
#undef LOAD_CMSG_INT
    return i;
}
#endif /* #ifndef __WIN32__ */

#ifdef HAVE_SCTP
/*
** SCTP-related atoms:
*/
static ErlDrvTermData   am_sctp_rtoinfo, /* Option names */
    am_sctp_associnfo,                 am_sctp_initmsg,
    am_sctp_autoclose,                 am_sctp_nodelay,
    am_sctp_disable_fragments,         am_sctp_i_want_mapped_v4_addr,
    am_sctp_maxseg,                    am_sctp_set_peer_primary_addr,
    am_sctp_primary_addr,              am_sctp_adaptation_layer,
    am_sctp_peer_addr_params,          am_sctp_default_send_param,
    am_sctp_events,                    am_sctp_delayed_ack_time,
    am_sctp_status,                    am_sctp_get_peer_addr_info,
    
    /* Record names */
    am_sctp_sndrcvinfo,                am_sctp_assoc_change,
    am_sctp_paddr_change,              am_sctp_remote_error,
    am_sctp_send_failed,               am_sctp_shutdown_event,
    am_sctp_adaptation_event,          am_sctp_pdapi_event,
    am_sctp_assocparams,               am_sctp_prim,
    am_sctp_setpeerprim,               am_sctp_setadaptation,
    am_sctp_paddrparams,               am_sctp_event_subscribe,
    am_sctp_assoc_value,               am_sctp_paddrinfo,

    /* For #sctp_sndrcvinfo{}: */
    am_unordered,                      am_addr_over,
    am_abort,                          am_eof,
    
    /* For #sctp_assoc_change{}: */
    am_comm_up,                        am_comm_lost,
    am_restart,                        am_shutdown_comp,
    am_cant_assoc,
    
    /* For #sctp_paddr_change{}: */
    am_addr_available,                 am_addr_unreachable, 
    am_addr_removed,                   am_addr_added,
    am_addr_made_prim,                 am_addr_confirmed,
    
    /* For #sctp_remote_error{}: */
    am_short_recv,                     am_wrong_anc_data,
    
    /* For #sctp_pdap_event{}: */
    am_partial_delivery_aborted,
    
    /* For #sctp_paddrparams{}: */
    am_hb_enable,                      am_hb_disable,
    am_hb_demand,                      am_pmtud_enable,
    am_pmtud_disable,                  am_sackdelay_enable,
    am_sackdelay_disable,
    
    /* For #sctp_paddrinfo{}: */
    am_active,                         am_inactive,
#    if HAVE_DECL_SCTP_UNCONFIRMED
    am_unconfirmed,
#    endif
    
    /* For #sctp_status{}: */
#    if HAVE_DECL_SCTP_EMPTY
    am_empty,
#    endif
#    if HAVE_DECL_SCTP_BOUND
    am_bound,
#    endif
#    if HAVE_DECL_SCTP_LISTEN
    am_listen,
#    endif
    am_cookie_wait,                    am_cookie_echoed,
    am_established,                    am_shutdown_pending,
    am_shutdown_sent,                  am_shutdown_received,
    am_shutdown_ack_sent;

/*
** Parsing of "sctp_sndrcvinfo": ancillary data coming with received msgs.
** This function is mainly used by "sctp_parse_ancillary_data",  but also
** by "sctp_parse_async_event" in case of SCTP_SEND_FAILED:
*/
#define SCTP_PARSE_SNDRCVINFO_CNT                            \
        (5*LOAD_ATOM_CNT + 5*LOAD_INT_CNT + 2*LOAD_UINT_CNT + \
	 LOAD_NIL_CNT + LOAD_LIST_CNT + LOAD_ASSOC_ID_CNT + LOAD_TUPLE_CNT)
static int sctp_parse_sndrcvinfo
	   (ErlDrvTermData * spec, int i, struct sctp_sndrcvinfo * sri)
{
    int n;
    
    i = LOAD_ATOM	(spec, i, am_sctp_sndrcvinfo);
    i = LOAD_INT	(spec, i, sri->sinfo_stream);
    i = LOAD_INT	(spec, i, sri->sinfo_ssn);
    /* Now Flags, as a list: */
    n = 0;
    if (sri->sinfo_flags & SCTP_UNORDERED)
	{ i = LOAD_ATOM (spec, i, am_unordered);     n++; }

    if (sri->sinfo_flags & SCTP_ADDR_OVER)
	{ i = LOAD_ATOM (spec, i, am_addr_over);     n++; }

    if (sri->sinfo_flags & SCTP_ABORT)
	{ i = LOAD_ATOM (spec, i, am_abort);	     n++; }

    if (sri->sinfo_flags & SCTP_EOF)
	{ i = LOAD_ATOM (spec, i, am_eof);	     n++; }

    /* SCTP_SENDALL is not yet supported by the Linux kernel     */
    i = LOAD_NIL	(spec, i);
    i = LOAD_LIST	(spec, i, n+1);

    /* Continue with other top-level fields: */
    i = LOAD_INT	(spec, i, sock_ntohl(sri->sinfo_ppid));
    i = LOAD_INT	(spec, i, sri->sinfo_context);
    i = LOAD_INT	(spec, i, sri->sinfo_timetolive);
    i = LOAD_UINT	(spec, i, sri->sinfo_tsn);
    i = LOAD_UINT	(spec, i, sri->sinfo_cumtsn);
    i = LOAD_ASSOC_ID	(spec, i, sri->sinfo_assoc_id);

    /* Close up the record: */
    i = LOAD_TUPLE	(spec, i, 10);
    return i;
}

/*
** This function skips non-SCTP ancillary data, returns SCTP-specific anc.data
** (currently "sctp_sndrcvinfo" only) as a list of records:
*/
static int sctp_parse_ancillary_data
	   (ErlDrvTermData * spec, int i, struct msghdr * mptr)
{
    /* First of all, check for ancillary data: */
    struct cmsghdr * cmsg, * frst_msg = CMSG_FIRSTHDR(mptr);
    int    s = 0;
    for (cmsg = frst_msg; cmsg != NULL; cmsg = CMSG_NXTHDR(mptr,cmsg))
    {
	struct sctp_sndrcvinfo * sri;
#ifndef __WIN32
        int old_s;

        /* Parse ancillary data common to UDP */
        old_s = s;
        i = parse_ancillary_data_item(spec, i, cmsg, &s);
        if (s > old_s) continue;
	/* Skip other possible ancillary data, e.g. from IPv6: */
	if (cmsg->cmsg_level != IPPROTO_SCTP ||
	    cmsg->cmsg_type  != SCTP_SNDRCV)
	continue;
#endif

	if (((char*)cmsg + cmsg->cmsg_len) - (char*)frst_msg >
	    mptr->msg_controllen)
	    /* MUST check this in Linux --  the returned "cmsg" may actually
	       go too far! */
	    break;

	/* The ONLY kind of ancillary SCTP data which can occur on receiving
	   is "sctp_sndrcvinfo" (on sending, "sctp_initmsg" can be specified
	   by the user). So parse this type:
	*/
	sri = (struct sctp_sndrcvinfo*) CMSG_DATA(cmsg);
	i = sctp_parse_sndrcvinfo (spec, i, sri);
	s ++;
    }
    /* Now make the list of tuples created above. Normally, it will be [] or
       a singleton list.   The list must first be closed with NIL, otherwise
       traversing it in Erlang would be problematic:
    */
    i = LOAD_NIL (spec, i);
    i = LOAD_LIST(spec, i, s+1);
    return i;
}

/*
** Parsing of ERROR and ABORT SCTP chunks. The function returns a list of error
** causes (as atoms).  The chunks also contain some extended cause info, but it
** is not very detailed anyway, and of no interest at the user level   (it only
** concerns the protocol implementation), so we omit it:
*/
static int sctp_parse_error_chunk
       (ErlDrvTermData * spec, int i, char * chunk, int chlen)
{
    /* The "chunk" itself contains its length, which must not be greater than
       the "chlen" derived from the over-all msg size:
    */
    char *causes, *cause;
    int coff,  /* Cause offset */
	ccode, /* Cause code */
	clen,  /* cause length */
	s;
    int len = sock_ntohs (*((uint16_t*)(chunk+2)));
    ASSERT(len >= 4 && len <= chlen);

    causes = chunk + 4;
    coff   = 0;
    len -= 4;  /* Total length of the "causes" fields */
    cause  = causes;
    s      = 0;

    while (coff < len)
    {
	ccode = sock_ntohs (*((uint16_t*)(cause)));
	clen  = sock_ntohs (*((uint16_t*)(cause + 2)));
	if (clen <= 0)
	    /* Strange, but must guard against that!  */
	    break;

	/* Install the corresp atom for this "ccode": */
	i = LOAD_INT (spec, i, ccode);
	cause += clen;
	coff  += clen;
	s ++;
    }
    i = LOAD_NIL (spec, i);
    i = LOAD_LIST(spec, i, s+1);
    return i;
}

/*
** Parsing of SCTP notification events. NB: they are NOT ancillary data: they
** are sent IN PLACE OF, not in conjunction with, the normal data:
*/
static int sctp_parse_async_event
      (ErlDrvTermData * spec, int i,    int ok_pos,
       ErlDrvTermData   error_atom,     inet_descriptor* desc,
       ErlDrvBinary   * bin,  int offs, int sz)
{
    char* body			   = bin->orig_bytes + offs;
    union sctp_notification * nptr = (union sctp_notification *) body;

    switch (nptr->sn_header.sn_type)
    {    
	case SCTP_ASSOC_CHANGE:
	{   /* {sctp_assoc_change,
		State		: Atom(),
		Error		: Atom(),
		OutBoundStreams : Int(),
		InBoundStreams  : Int(),
		AssocID		: Int(),
		// AbortCauses	: [Atom()]   // NOT YET IMPLEMENTED
	       }
	    */
	    struct sctp_assoc_change* sptr = &(nptr->sn_assoc_change);
	    ASSERT(sptr->sac_length <= sz);  /* No buffer overrun */

	    i = LOAD_ATOM (spec, i, am_sctp_assoc_change);

	    switch (sptr->sac_state)
	    {
	    case SCTP_COMM_UP:
		i = LOAD_ATOM (spec, i, am_comm_up);
		break;
	    case SCTP_COMM_LOST:
		i = LOAD_ATOM (spec, i, am_comm_lost);
		break;
	    case SCTP_RESTART:
		i = LOAD_ATOM (spec, i, am_restart);
		break;
	    case SCTP_SHUTDOWN_COMP:
		i = LOAD_ATOM (spec, i, am_shutdown_comp);
		break;
	    case SCTP_CANT_STR_ASSOC:
		i = LOAD_ATOM (spec, i, am_cant_assoc);
		break;
	    default:
		ASSERT(0);
	    }
	    i = LOAD_INT (spec, i, sptr->sac_error);
	    i = LOAD_INT (spec, i, sptr->sac_outbound_streams);
	    i = LOAD_INT (spec, i, sptr->sac_inbound_streams);
	    i = LOAD_INT (spec, i, sptr->sac_assoc_id);

	    /* The ABORT chunk may or may not be present at the end, depending
	       on whether there was really an ABORT.  In the Linux Kernel SCTP
	       implementation, this chunk is not delivered anyway, so we leave
	       it out. Just close up the tuple:
	    */
	    i = LOAD_TUPLE (spec, i, 6);
	    break;
	}

	case SCTP_PEER_ADDR_CHANGE:
	{   /* {sctp_paddr_change,
		AffectedAddr	: String(),
		State		: Atom(),
		Error		: Atom(),
		AssocID		: Int()
	       }
	    */
	    struct sctp_paddr_change* sptr = &(nptr->sn_paddr_change);
	    ASSERT(sptr->spc_length <= sz);  /* No buffer overrun */

	    i = LOAD_ATOM	(spec, i, am_sctp_paddr_change);
            PUSH_SUPPRESS_ADDRESS_OF_PACKED_MEMBER();
	    i = load_inet_get_address(spec, i, desc, (struct sockaddr_storage *)&sptr->spc_aaddr);
            POP_SUPPRESS_ADDRESS_OF_PACKED_MEMBER();

	    switch (sptr->spc_state)
	    {
	    case SCTP_ADDR_AVAILABLE:
		i = LOAD_ATOM (spec, i, am_addr_available);
		break;
	    case SCTP_ADDR_UNREACHABLE:
		i = LOAD_ATOM (spec, i, am_addr_unreachable);
		break;
	    case SCTP_ADDR_REMOVED:
		i = LOAD_ATOM (spec, i, am_addr_removed);
		break;
	    case SCTP_ADDR_ADDED:
		i = LOAD_ATOM (spec, i, am_addr_added);
		break;
	    case SCTP_ADDR_MADE_PRIM:
		i = LOAD_ATOM (spec, i, am_addr_made_prim);
		break;
#if HAVE_DECL_SCTP_ADDR_CONFIRMED
	    case SCTP_ADDR_CONFIRMED:
		i = LOAD_ATOM (spec, i, am_addr_confirmed);
		break;
#endif
	    default:
		ASSERT(0);
	    }
	    i = LOAD_INT   (spec, i, sptr->spc_error);
	    i = LOAD_INT   (spec, i, sptr->spc_assoc_id);
	    i = LOAD_TUPLE (spec, i, 5);
	    break;
	}

	case SCTP_REMOTE_ERROR:
	{   /* This is an error condition, so we return an error term
	       {sctp_remote_error,
		Error		: Int(),
		AssocID		: Int(),
		RemoteCauses	: [Atom()] // Remote Error flags
	       }
	    */
	    char *chunk;
	    int chlen;
	    struct sctp_remote_error * sptr = &(nptr->sn_remote_error);
	    ASSERT(sptr->sre_length <= sz);   /* No buffer overrun */

	    /* Over-write the prev part of the response with an error: */
	    (void)LOAD_ATOM(spec, ok_pos, error_atom);

	    /* Continue from the curr pos: */
	    i = LOAD_ATOM  (spec, i, am_sctp_remote_error);

	    i = LOAD_INT   (spec, i, sock_ntohs(sptr->sre_error));
	    i = LOAD_INT   (spec, i, sptr->sre_assoc_id);

#	    ifdef HAVE_STRUCT_SCTP_REMOTE_ERROR_SRE_DATA
	    chunk = (char*) (&(sptr->sre_data));
#	    else
	    chunk = ((char*) &(sptr->sre_assoc_id))
		+ sizeof(sptr->sre_assoc_id);
#	    endif
	    chlen = sptr->sre_length  - (chunk - (char *)sptr);
	    i = sctp_parse_error_chunk(spec, i, chunk, chlen);

	    i = LOAD_TUPLE (spec, i, 4);
	    /* The {error, {...}} will be closed by the caller */
	    break;
	}

	case SCTP_SEND_FAILED:
	{   /* {sctp_send_failed,
		DataSent	: Atom()	// true or false
		Error		: Atom(),
		OrigInfo	: Tuple(),
		AssocID		: Int(),
		OrigData	: Binary()
	       }
	       This is also an ERROR condition -- overwrite the 'ok':
	    */
	    char *chunk;
	    int chlen, choff;
	    struct sctp_send_failed * sptr = &(nptr->sn_send_failed);
	    ASSERT(sptr->ssf_length <= sz);	/* No buffer overrun */

	    /* Over-write 'ok' with 'error', continue from curr "i": */
	    (void)LOAD_ATOM(spec, ok_pos, error_atom);

	    i = LOAD_ATOM  (spec, i, am_sctp_send_failed);
	    switch (sptr->ssf_flags) {
	    case SCTP_DATA_SENT:
		i = LOAD_ATOM (spec, i, am_true);
		break;
	    case SCTP_DATA_UNSENT:
		i = LOAD_ATOM (spec, i, am_false);
		break;
	    default:
		ASSERT(0);
	    }
	    i = LOAD_INT      (spec, i, sptr->ssf_error);
	    /* Now parse the orig SCTP_SNDRCV info */
	    i = sctp_parse_sndrcvinfo (spec, i, &sptr->ssf_info);
	    i = LOAD_ASSOC_ID (spec, i, sptr->ssf_assoc_id);

	    /* Load the orig data chunk, as an unparsed binary. Note that
	       in LOAD_BINARY below, we must specify the offset wrt bin->
	       orig_bytes. In Solaris 10, we don't have ssf_data:
	    */
#	    ifdef HAVE_STRUCT_SCTP_SEND_FAILED_SSF_DATA
	    chunk = (char*) (&(sptr->ssf_data));
#	    else
	    chunk = ((char*) &(sptr->ssf_assoc_id))
		+ sizeof(sptr->ssf_assoc_id);
#	    endif
	    chlen = sptr->ssf_length - (chunk - (char*) sptr);
	    choff = chunk - bin->orig_bytes;

	    i = LOAD_BINARY(spec, i, bin, choff, chlen);
	    i = LOAD_TUPLE (spec, i, 6);
	    /* The {error, {...}} tuple is not yet closed */
	    break;
	}

	case SCTP_SHUTDOWN_EVENT:
	{   /* {sctp_shutdown_event,
		AssocID		: Int()
	       }
	    */
	    struct sctp_shutdown_event * sptr = &(nptr->sn_shutdown_event);

	    ASSERT (sptr->sse_length == sizeof(struct sctp_shutdown_event) &&
		    sptr->sse_length <= sz);	/* No buffer overrun */

	    i = LOAD_ATOM  (spec, i, am_sctp_shutdown_event);
	    i = LOAD_INT   (spec, i, sptr->sse_assoc_id);
	    i = LOAD_TUPLE (spec, i, 2);
	    break;
	}

	case SCTP_ADAPTATION_INDICATION:
	{   /* {sctp_adaptation_event,
		Indication	: Atom(),
		AssocID		: Int()
	       }
	    */
	    struct sctp_adaptation_event * sptr = 
		&(nptr->sn_adaptation_event);
	    ASSERT (sptr->sai_length == sizeof(struct sctp_adaptation_event)
		    && sptr->sai_length <= sz);	/* No buffer overrun */

	    i = LOAD_ATOM  (spec, i, am_sctp_adaptation_event);
	    i = LOAD_INT   (spec, i, sock_ntohl(sptr->sai_adaptation_ind));
	    i = LOAD_INT   (spec, i, sptr->sai_assoc_id);
	    i = LOAD_TUPLE (spec, i, 3);
	    break;
	}

	case SCTP_PARTIAL_DELIVERY_EVENT:
	{   /* It is not clear  whether this event  is sent  to the sender
		(when the receiver gets only a part of a message),   or to
		the receiver itself.  In any case, we do not support partial
		delivery of msgs in this implementation, so this is an error
		condition:
		{sctp_pdapi_event, sctp_partial_delivery_aborted, AssocID}:
	    */
	    struct sctp_pdapi_event * sptr;
	    (void) LOAD_ATOM  (spec, ok_pos, error_atom);

	    sptr = &(nptr->sn_pdapi_event);
	    ASSERT (sptr->pdapi_length == sizeof(struct sctp_pdapi_event) &&
		    sptr->pdapi_length <= sz);  /* No buffer overrun */

	    i = LOAD_ATOM  (spec, i, am_sctp_pdapi_event);

	    /* Currently, there is only one indication possible: */
	    ASSERT (sptr->pdapi_indication == SCTP_PARTIAL_DELIVERY_ABORTED);

	    i = LOAD_ATOM  (spec, i, am_partial_delivery_aborted);
	    i = LOAD_INT   (spec, i, sptr->pdapi_assoc_id);
	    i = LOAD_TUPLE (spec, i, 3);
	    /* The {error, {...}} tuple is not yet closed */
	    break;
	}

	/* XXX: No more supported SCTP Event types. The standard also provides
	   SCTP_AUTHENTICATION_EVENT, but it is not implemented in the Linux
	   kernel, hence not supported here either. It is not possible to
	   request delivery of such events in this implementation, so they
	   cannot occur:
	*/
	default:   ASSERT(0);
    }
    return i;
}
#endif  /* HAVE_SCTP */

#ifndef __WIN32__
static int udp_parse_ancillary_data(ErlDrvTermData *spec, int i,
                                struct msghdr *mptr) {
    struct cmsghdr *cmsg;
    int n;

    n = 0;
    for (cmsg = CMSG_FIRSTHDR(mptr);
         cmsg != NULL;
         cmsg = CMSG_NXTHDR(mptr, cmsg)) {
        i = parse_ancillary_data_item(spec, i, cmsg, &n);
    }
    i = LOAD_NIL(spec, i);
    return LOAD_LIST(spec, i, n+1);
}

static int compile_ancillary_data(struct msghdr *mhdr,
                                  char *ptr, ErlDrvSizeT anc_len) {
    struct cmsghdr *cmsg;
    size_t controllen = 0;
    cmsg = CMSG_FIRSTHDR(mhdr);
    for (;;) {
        if (anc_len == 0) {
            /* End of options to compile */
            mhdr->msg_controllen = controllen;
            return 0;
        }
        if (cmsg == NULL) {
            /* End of destination before end of options */
            return 1;
        }

#define COMPILE_ANCILLARY_DATA_ITEM(Level, Opt, Type, Get, Size)        \
        do {                                                            \
            if (anc_len < (Size)) return 1;                             \
            sys_memset(cmsg, '\0', CMSG_SPACE(sizeof(Type)));           \
            cmsg->cmsg_level = Level;                                   \
            cmsg->cmsg_type = Opt;                                      \
            cmsg->cmsg_len = CMSG_LEN(sizeof(Type));                    \
            *((Type *) CMSG_DATA(cmsg)) = Get(ptr);                     \
            controllen += CMSG_SPACE(sizeof(Type));                     \
            cmsg = CMSG_NXTHDR(mhdr, cmsg);                             \
            ptr += 4;                                                   \
            anc_len -= 4;                                               \
        } while (0)
#define SIZEOF_ANCILLARY_DATA (2 * CMSG_SPACE(sizeof(int)))
        /* (IP_TOS | IPV6_TCLASS) + IP_TTL */

        switch (anc_len--, *ptr++) {
        case INET_OPT_TOS: {
#if defined(IPPROTO_IP) && defined(IP_TOS)
            COMPILE_ANCILLARY_DATA_ITEM(IPPROTO_IP, IP_TOS, int, get_int32, 4);
#else
            return 1; /* Socket option not implemented */
#endif
            break;
        }
        case INET_OPT_TTL: {
#if defined(IPPROTO_IP) && defined(IP_TTL)
            COMPILE_ANCILLARY_DATA_ITEM(IPPROTO_IP, IP_TTL, int, get_int32, 4);
#else
            return 1; /* Socket option not implemented */
#endif
            break;
        }
        case INET_OPT_TCLASS: {
#if defined(IPPROTO_IPV6) && defined(IPV6_TCLASS)
            COMPILE_ANCILLARY_DATA_ITEM(IPPROTO_IPV6, IPV6_TCLASS, int, get_int32, 4);
#else
            return 1; /* Socket option not implemented */
#endif
            break;
        }
        default:
            /* Unknown socket option */
            return 1;
        }
#undef COMPILE_ANCILLARY_DATA_ITEM
    }
}
#endif /* ifndef __WIN32__ */

/* 
** passive mode reply:
** for UDP:
**        {inet_async, S, Ref, {ok, Data=[H1,...,Hsz | BinData]}}
** or (in the list mode)
**	  {inet_async, S, Ref, {ok, Data=[H1,...,Hsz]}}
**
** for SCTP:
**	  {inet_async, S, Ref, {ok, {[H1,...,HSz], [AncilData], Data_OR_Event}}}
** where  each AncilDatum:Tuple();
**	  Data:List() or Binary(), but if List(), then without the Addr part,
**				   which is moved in front;
**	  Event:Tuple();
** or
** 	  {inet_async, S, Ref, {error, {[H1,...,HSz], [AncilData], ErrorTerm}}}
**
** Cf: the output of send_async_error() is
**	  {inet_async, S, Ref, {error, Cause:Atom()}}
*/
static int
inet_async_binary_data
	(inet_descriptor* desc, unsigned  int phsz,
	 ErlDrvBinary   * bin,  int offs, int len, void *mp)
{
    unsigned int hsz = desc->hsz + phsz;
    ErlDrvTermData spec [PACKET_ERL_DRV_TERM_DATA_LEN];
    ErlDrvTermData caller;
    int aid;
    int req;
    int i = 0;
#ifdef HAVE_SCTP
    int ok_pos;
#endif

    DEBUGF(("inet_async_binary_data(%p): offs=%d, len=%d\r\n", 
	    desc->port, offs, len));

    if (deq_async(desc, &aid, &caller, &req) < 0)
	return -1;

    i = LOAD_ATOM(spec, i, am_inet_async);	/* 'inet_async' */
    i = LOAD_PORT(spec, i, desc->dport);	/* S		*/
    i = LOAD_INT (spec, i, aid);		/* Ref		*/

#ifdef HAVE_SCTP
    /* Need to memoise the position of the 'ok' atom written, as it may
       later be overridden by an 'error': */
    ok_pos = i;
#endif
    i = LOAD_ATOM(spec, i, am_ok);

#ifdef HAVE_SCTP
    if (IS_SCTP(desc))
    {	/* For SCTP we always have desc->hsz==0 (i.e., no application-level
	   headers are used), so hsz==phsz (see above): */
	int sz;
        struct msghdr *mptr;

        mptr = mp;
        ASSERT (mptr);
	ASSERT (hsz == phsz && hsz != 0);
	sz = len - hsz;  /* Size of the msg data proper, w/o the addr */

	/* We always put the Addr as a list in front */
	i = LOAD_STRING(spec, i, bin->orig_bytes+offs, hsz);

	/* Put in the list (possibly empty) of Ancillary Data: */
	i = sctp_parse_ancillary_data (spec, i, mptr);

	/* Then: Data or Event (Notification)? */
	if (mptr->msg_flags & MSG_NOTIFICATION)
	    /* This is an Event, parse it. It may indicate a normal or an error
	       condition; in the latter case,   the 'ok' above is overridden by
	       an 'error', and the Event we receive contains the error term: */
	    i = sctp_parse_async_event
		(spec, i, ok_pos, am_error, desc, bin, offs+hsz, sz);
        else
    	    /* This is SCTP data, not a notification event.   The data can be
	       returned as a List or as a Binary, similar to the generic case:
	    */
	    if (desc->mode == INET_MODE_LIST)
		/* INET_MODE_LIST   => [H1,H2,...Hn], addr and data together,
		   butthe Addr has already been parsed, so start at offs+hsz:
		*/
		i = LOAD_STRING(spec, i, bin->orig_bytes+offs+hsz, sz);
	    else
	    	/* INET_MODE_BINARY => Binary */
		i = LOAD_BINARY(spec, i, bin, offs+hsz, sz);

	/* Close up the {[H1,...,HSz], [AncilData], Event_OR_Data} tuple. This
	   is valid even in the case when Event is a error notification:  */
	i = LOAD_TUPLE (spec, i, 3);
    }
    else
#endif  /* HAVE_SCTP */
    {
        /* Generic case. Both Addr and Data
         * (or a single list of them together) are returned: */

        if ((desc->mode == INET_MODE_LIST) || (hsz > len)) {
            /* INET_MODE_LIST => [H1,H2,...Hn] */
            i = LOAD_STRING(spec, i, bin->orig_bytes+offs, len);
        }
        else {
            /* INET_MODE_BINARY => [H1,H2,...HSz | Binary] or [Binary]: */
            int sz = len - hsz;
            i = LOAD_BINARY(spec, i, bin, offs+hsz, sz);
            if (hsz > 0)
                i = LOAD_STRING_CONS(spec, i, bin->orig_bytes+offs, hsz);
        }

#ifndef __WIN32__
        if (mp) {
            /* We got ancillary data from an UDP recvmsg.
             * Insert an additional tuple level {[F|AddrData],AncData} */
            i = udp_parse_ancillary_data(spec, i, (struct msghdr*)mp);
            i = LOAD_TUPLE(spec, i, 2);
        }
#endif
    }

    /* Close up the {ok, ...} or {error, ...} tuple: */
    i = LOAD_TUPLE(spec, i, 2);

    /* Close up the outer {inet_async, S, Ref, {ok|error, ...}} tuple: */
    i = LOAD_TUPLE(spec, i, 4);

    ASSERT(i <= PACKET_ERL_DRV_TERM_DATA_LEN);
    return erl_drv_send_term(desc->dport, caller, spec, i);
}

/* 
** active mode message:
**        {tcp, S, [H1,...Hsz | Data]}
*/
static int tcp_message(inet_descriptor* desc, const char* buf, int len)
{
    unsigned int hsz = desc->hsz;
    ErlDrvTermData spec[20];
    int i = 0;

    DEBUGF(("tcp_message(%p): len = %d\r\n",
            desc->port, len));    
    /* XXX fprintf(stderr,"tcp_message send.\r\n"); */

    i = LOAD_ATOM(spec, i, am_tcp);
    i = LOAD_PORT(spec, i, desc->dport);

    if ((desc->mode == INET_MODE_LIST) || (hsz > len)) {
	i = LOAD_STRING(spec, i, buf, len); /* => [H1,H2,...Hn] */ 
	i = LOAD_TUPLE(spec, i, 3);
	ASSERT(i <= 20);
	return erl_drv_output_term(desc->dport, spec, i);
    }
    else {
	/* INET_MODE_BINARY => [H1,H2,...HSz | Binary] */
	int sz = len - hsz;
	int code;

	i = LOAD_BUF2BINARY(spec, i, buf+hsz, sz);
	if (hsz > 0)
	    i = LOAD_STRING_CONS(spec, i, buf, hsz);
	i = LOAD_TUPLE(spec, i, 3);
	ASSERT(i <= 20);
	code = erl_drv_output_term(desc->dport, spec, i);
	return code;
    }
}

/* 
** active mode message:
**        {tcp, S, [H1,...Hsz | Data]}
*/
static int
tcp_binary_message(inet_descriptor* desc, ErlDrvBinary* bin, int offs, int len)
{
    unsigned int hsz = desc->hsz;
    ErlDrvTermData spec[20];
    int i = 0;

    DEBUGF(("tcp_binary_message(%p): len = %d\r\n",
            desc->port, len)); 

    i = LOAD_ATOM(spec, i, am_tcp);
    i = LOAD_PORT(spec, i, desc->dport);

    if ((desc->mode == INET_MODE_LIST) || (hsz > len)) {
	/* INET_MODE_LIST => [H1,H2,...Hn] */
	i = LOAD_STRING(spec, i, bin->orig_bytes+offs, len);
    }
    else {
	/* INET_MODE_BINARY => [H1,H2,...HSz | Binary] */
	int sz = len - hsz;

	i = LOAD_BINARY(spec, i, bin, offs+hsz, sz);
	if (hsz > 0)
	    i = LOAD_STRING_CONS(spec, i, bin->orig_bytes+offs, hsz);
    }
    i = LOAD_TUPLE(spec, i, 3);
    ASSERT(i <= 20);
    return erl_drv_output_term(desc->dport, spec, i);
}

/*
** send:  active mode  {tcp_closed, S}
*/
static int tcp_closed_message(tcp_descriptor* desc)
{
    ErlDrvTermData spec[6];
    int i = 0;

    DEBUGF(("tcp_closed_message(%p):\r\n", desc->inet.port)); 
    if (!(desc->tcp_add_flags & TCP_ADDF_CLOSE_SENT)) {
	desc->tcp_add_flags |= TCP_ADDF_CLOSE_SENT;

	i = LOAD_ATOM(spec, i, am_tcp_closed);
	i = LOAD_PORT(spec, i, desc->inet.dport);
	i = LOAD_TUPLE(spec, i, 2);
	ASSERT(i <= 6);
	return erl_drv_output_term(desc->inet.dport, spec, i);
    } 
    return 0;
}

/*
** send active message {tcp_error, S, Error}
*/
static int tcp_error_message(tcp_descriptor* desc, int err)
{
    ErlDrvTermData spec[8];
    ErlDrvTermData am_err = error_atom(err);
    int i = 0;

    DEBUGF(("tcp_error_message(%p): %d\r\n",
            desc->inet.port, err)); 

    i = LOAD_ATOM(spec, i, am_tcp_error);
    i = LOAD_PORT(spec, i, desc->inet.dport);
    i = LOAD_ATOM(spec, i, am_err);
    i = LOAD_TUPLE(spec, i, 3);
    ASSERT(i <= 8);
    return erl_drv_output_term(desc->inet.dport, spec, i);
}

#ifdef HAVE_UDP
/* 
** active mode message:
**    {udp,  S, IP, Port, [H1,...Hsz | Data]} or
**    {sctp, S, IP, Port, {[AncilData],  Event_or_Data}}
** where
** 	  [H1,...,HSz] are msg headers (without IP/Port, UDP only),
**    [AddrLen, H2,...,HSz] are msg headers for UDP AF_UNIX only
**	  Data  : List() | Binary()
*/
static int packet_binary_message(inet_descriptor* desc,
                                 ErlDrvBinary* bin, int offs, int len,
                                 void *mp)
{
    unsigned int hsz = desc->hsz;
    ErlDrvTermData spec [PACKET_ERL_DRV_TERM_DATA_LEN];
    int i = 0;
    int alen;
    char* data = bin->orig_bytes+offs;

    DEBUGF(("packet_binary_message(%p): len = %d\r\n",
            desc->port, len));
#   ifdef HAVE_SCTP
    i = LOAD_ATOM(spec, i, IS_SCTP(desc) ? am_sctp : am_udp); /* UDP|SCTP */
#   else
    i = LOAD_ATOM(spec, i, am_udp );			      /* UDP only */
#   endif
    i = LOAD_PORT(spec, i, desc->dport);   		      /* S	  */

    alen = addrlen(data);
    i = load_address(spec, i, data);     /* IP,Port | Family,Addr */

    offs += alen;
    len  -= alen;

#   ifdef HAVE_SCTP
    if (!IS_SCTP(desc))
#   endif
    {
#ifndef __WIN32__
        if (mp) i = udp_parse_ancillary_data(spec, i, (struct msghdr*)mp);
#endif
        /* We got ancillary data from an UDP recvmsg.
         * Insert an additional tuple level {AncData,[F|AddrData]}
         */
	if ((desc->mode == INET_MODE_LIST) || (hsz > len))
	    /* INET_MODE_LIST, or only headers => [H1,H2,...Hn] */
	    i = LOAD_STRING(spec, i, bin->orig_bytes+offs, len);
	else {
	    /* INET_MODE_BINARY => [H1,H2,...HSz | Binary]	*/
	    int sz = len - hsz;

	    i = LOAD_BINARY(spec, i, bin, offs+hsz, sz);
	    if (hsz > 0)
		i = LOAD_STRING_CONS(spec, i, bin->orig_bytes+offs, hsz);
	}
        /* Close up the outer 5-or-6-tuple */
#ifndef __WIN32__
        if (mp) i = LOAD_TUPLE(spec, i, 6);
        else
#endif
            i = LOAD_TUPLE(spec, i, 5);
    }
#   ifdef HAVE_SCTP
    else
    {
        struct msghdr *mptr;

        mptr = mp;
	/* For SCTP we always have desc->hsz==0 (i.e., no application-level
	   headers are used): */
	ASSERT(hsz == 0);

	/* Put in the list (possibly empty) of Ancillary Data: */
	i = sctp_parse_ancillary_data (spec, i, mptr);

	/* Then: Data or Event (Notification)? */
	if (mptr->msg_flags & MSG_NOTIFICATION)
	    /* This is an Event, parse it. It may indicate a normal or an error
	       condition; in the latter case,  the initial 'sctp' atom is over-
	       ridden by 'sctp_error',   and the Event we receive contains the
	       error term: */
	    i = sctp_parse_async_event
		(spec, i, 0, am_sctp_error, desc, bin, offs, len);
        else
    	    /* This is SCTP data, not a notification event.   The data can be
	       returned as a List or as a Binary, similar to the generic case:
	    */
	    if (desc->mode == INET_MODE_LIST)
		/* INET_MODE_LIST   => [H1,H2,...Hn], addr and data together,
		   but the Addr has already been parsed, so start at offs:
		*/
		i = LOAD_STRING(spec, i, bin->orig_bytes+offs, len);
	    else
	    	/* INET_MODE_BINARY => Binary */
		i = LOAD_BINARY(spec, i, bin, offs, len);

	/* Close up the {[AncilData], Event_OR_Data} tuple: */
	i = LOAD_TUPLE (spec, i, 2);
        /* Close up the outer 5-tuple: */
        i = LOAD_TUPLE(spec, i, 5);
    }
#   endif /* HAVE_SCTP */

    ASSERT(i <= PACKET_ERL_DRV_TERM_DATA_LEN);
    return erl_drv_output_term(desc->dport, spec, i);
}
#endif

/*
** active mode message: send active-to-passive transition message
**        {tcp_passive, S} or
**        {udp_passive, S} or
**        {sctp_passive, S}
*/
 static int packet_passive_message(inet_descriptor* desc)
 {
     ErlDrvTermData spec[6];
     int i = 0;

     DEBUGF(("packet_passive_message(%p):\r\n", desc->port));

#if !defined(HAVE_UDP) && !defined(HAVE_SCTP)
     i = LOAD_ATOM(spec, i, am_tcp_passive);
#else
     if (desc->sprotocol == IPPROTO_TCP)
         i = LOAD_ATOM(spec, i, am_tcp_passive);
     else {
#ifdef HAVE_SCTP
         i = LOAD_ATOM(spec, i, IS_SCTP(desc) ? am_sctp_passive : am_udp_passive);
#else
         i = LOAD_ATOM(spec, i, am_udp_passive);
#endif
     }
#endif
     i = LOAD_PORT(spec, i, desc->dport);
     i = LOAD_TUPLE(spec, i, 2);
     ASSERT(i <= 6);
     return erl_drv_output_term(desc->dport, spec, i);
 }

#ifdef HAVE_UDP
/*
** send active message {udp_error|sctp_error, S, Error}
*/
static int packet_error_message(udp_descriptor* udesc, int err)
{
    inet_descriptor* desc = INETP(udesc);
    ErlDrvTermData spec[2*LOAD_ATOM_CNT + LOAD_PORT_CNT + LOAD_TUPLE_CNT];
    ErlDrvTermData am_err = error_atom(err);
    int i = 0;

    DEBUGF(("packet_error_message(%p): %d\r\n",
            desc->port, err)); 

#   ifdef HAVE_SCTP
    if (IS_SCTP(desc) )
    	i = LOAD_ATOM(spec, i, am_sctp_error);
    else
#   endif
	i = LOAD_ATOM(spec, i, am_udp_error);

    i = LOAD_PORT(spec, i, desc->dport);
    i = LOAD_ATOM(spec, i, am_err);
    i = LOAD_TUPLE(spec, i, 3);
    ASSERT(i == sizeof(spec)/sizeof(*spec));
    return erl_drv_output_term(desc->dport, spec, i);
}
#endif

/* 
** active=TRUE:
**  (NOTE! distribution MUST use active=TRUE, deliver=PORT)
**       deliver=PORT  {S, {data, [H1,..Hsz | Data]}}
**       deliver=TERM  {tcp, S, [H1..Hsz | Data]}
**
** active=FALSE:
**       {async, S, Ref, {ok,[H1,...Hsz | Data]}}
*/
static int tcp_reply_data(tcp_descriptor* desc, char* buf, int len)
{
    int code;
    const char* body = buf;
    int bodylen = len;

    packet_get_body(desc->inet.htype, &body, &bodylen);

    if (desc->inet.deliver == INET_DELIVER_PORT) {
        code = inet_port_data(INETP(desc), body, bodylen);
    }
    else if ((code=packet_parse(desc->inet.htype, buf, len,
                                &desc->http_state, &packet_callbacks,
                                desc)) == 0) {
        /* No body parsing, return raw binary */
        if (desc->inet.active == INET_PASSIVE)
            return inet_async_data(INETP(desc), body, bodylen);
        else
            code = tcp_message(INETP(desc), body, bodylen);
    }

    if (code < 0)
	return code;
    INET_CHECK_ACTIVE_TO_PASSIVE(INETP(desc));
    return code;
}

static int
tcp_reply_binary_data(tcp_descriptor* desc, ErlDrvBinary* bin, int offs, int len)
{
    int code;
    const char* buf = bin->orig_bytes + offs;
    const char* body = buf;
    int bodylen = len;

    packet_get_body(desc->inet.htype, &body, &bodylen);
    offs = body - bin->orig_bytes; /* body offset now */

    if (desc->inet.deliver == INET_DELIVER_PORT)
        code = inet_port_binary_data(INETP(desc), bin, offs, bodylen);
    else if ((code=packet_parse(desc->inet.htype, buf, len, &desc->http_state,
                                     &packet_callbacks,desc)) == 0) {
        /* No body parsing, return raw data */
        if (desc->inet.active == INET_PASSIVE)
            return inet_async_binary_data(INETP(desc), 0, bin, offs, bodylen, NULL);
        else
            code = tcp_binary_message(INETP(desc), bin, offs, bodylen);
    }
    if (code < 0)
	return code;
    INET_CHECK_ACTIVE_TO_PASSIVE(INETP(desc));
    return code;
}

#ifdef HAVE_UDP
static int
packet_reply_binary_data(inet_descriptor* desc, unsigned  int hsz,
			 ErlDrvBinary   * bin,  int offs, int len,
                         void *mp)
{
    int code;

    if (desc->active == INET_PASSIVE)
	/* "inet" is actually for both UDP and SCTP, as well as TCP! */
	return inet_async_binary_data(desc, hsz, bin, offs, len, mp);
    else
    {	/* INET_ACTIVE or INET_ONCE: */
	if (desc->deliver == INET_DELIVER_PORT)
	    code = inet_port_binary_data(desc, bin, offs, len);
	else
	    code = packet_binary_message(desc, bin, offs, len, mp);
	if (code < 0)
	    return code;
        INET_CHECK_ACTIVE_TO_PASSIVE(desc);
	return code;
    }
}
#endif

/* ----------------------------------------------------------------------------

   INET

---------------------------------------------------------------------------- */

static int
sock_init(void) /* May be called multiple times. */
{
#ifdef __WIN32__
    WORD wVersionRequested;
    WSADATA wsaData;
    static int res = -1; /* res < 0 == initialization never attempted */

    if (res >= 0)
	return res;

    wVersionRequested = MAKEWORD(2,0);
    if (WSAStartup(wVersionRequested, &wsaData) != 0)
	goto error;

    if ((LOBYTE(wsaData.wVersion) != 2) || (HIBYTE(wsaData.wVersion) != 0))
	goto error;

    find_dynamic_functions();

    return res = 1;

 error:

    WSACleanup();
    return res = 0;
#else
    return 1;
#endif
}

#ifdef HAVE_SCTP
static void inet_init_sctp(void) {
    INIT_ATOM(sctp);
    INIT_ATOM(sctp_passive);
    INIT_ATOM(sctp_error);
    INIT_ATOM(true);
    INIT_ATOM(false);
    INIT_ATOM(buffer);
    INIT_ATOM(mode);
    INIT_ATOM(list);
    INIT_ATOM(binary);
    INIT_ATOM(active);
    INIT_ATOM(once);
    INIT_ATOM(multi);
    INIT_ATOM(buffer);
    INIT_ATOM(linger);
    INIT_ATOM(recbuf);
    INIT_ATOM(sndbuf);
    INIT_ATOM(reuseaddr);
    INIT_ATOM(reuseport);
    INIT_ATOM(reuseport_lb);
    INIT_ATOM(exclusiveaddruse);
    INIT_ATOM(dontroute);
    INIT_ATOM(priority);
    INIT_ATOM(recvtos);
    INIT_ATOM(recvtclass);
    INIT_ATOM(recvttl);
    INIT_ATOM(ipv6_v6only);
    INIT_ATOM(netns);
    INIT_ATOM(bind_to_device);
    
    /* Option names */
    INIT_ATOM(sctp_rtoinfo);
    INIT_ATOM(sctp_associnfo);
    INIT_ATOM(sctp_initmsg);
    INIT_ATOM(sctp_autoclose);
    INIT_ATOM(sctp_nodelay);
    INIT_ATOM(sctp_disable_fragments);
    INIT_ATOM(sctp_i_want_mapped_v4_addr);
    INIT_ATOM(sctp_maxseg);
    INIT_ATOM(sctp_set_peer_primary_addr);
    INIT_ATOM(sctp_primary_addr);
    INIT_ATOM(sctp_adaptation_layer);
    INIT_ATOM(sctp_peer_addr_params);
    INIT_ATOM(sctp_default_send_param);
    INIT_ATOM(sctp_events);
    INIT_ATOM(sctp_delayed_ack_time);
    INIT_ATOM(sctp_status);
    INIT_ATOM(sctp_get_peer_addr_info);
    
    /* Record names */
    INIT_ATOM(sctp_sndrcvinfo);
    INIT_ATOM(sctp_assoc_change);
    INIT_ATOM(sctp_paddr_change);
    INIT_ATOM(sctp_remote_error);
    INIT_ATOM(sctp_send_failed);
    INIT_ATOM(sctp_shutdown_event);
    INIT_ATOM(sctp_adaptation_event);
    INIT_ATOM(sctp_pdapi_event);
    INIT_ATOM(sctp_assocparams);
    INIT_ATOM(sctp_prim);
    INIT_ATOM(sctp_setpeerprim);
    INIT_ATOM(sctp_setadaptation);
    INIT_ATOM(sctp_paddrparams);
    INIT_ATOM(sctp_event_subscribe);
    INIT_ATOM(sctp_assoc_value);
    INIT_ATOM(sctp_paddrinfo);
    
    /* For #sctp_sndrcvinfo{}: */
    INIT_ATOM(unordered);
    INIT_ATOM(addr_over);
    INIT_ATOM(abort);
    INIT_ATOM(eof);
    
    /* For #sctp_assoc_change{}: */
    INIT_ATOM(comm_up);
    INIT_ATOM(comm_lost);
    INIT_ATOM(restart);
    INIT_ATOM(shutdown_comp);
    INIT_ATOM(cant_assoc);
    
    /* For #sctp_paddr_change{}: */
    INIT_ATOM(addr_available);
    INIT_ATOM(addr_unreachable); 
    INIT_ATOM(addr_removed);
    INIT_ATOM(addr_added);
    INIT_ATOM(addr_made_prim);
    INIT_ATOM(addr_confirmed);
    
    INIT_ATOM(short_recv);
    INIT_ATOM(wrong_anc_data);
    
    /* For #sctp_pdap_event{}: */
    INIT_ATOM(partial_delivery_aborted);
    
    /* For #sctp_paddrparams{}: */
    INIT_ATOM(hb_enable);
    INIT_ATOM(hb_disable);
    INIT_ATOM(hb_demand);
    INIT_ATOM(pmtud_enable);
    INIT_ATOM(pmtud_disable);
    INIT_ATOM(sackdelay_enable);
    INIT_ATOM(sackdelay_disable);
    
    /* For #sctp_paddrinfo{}: */
    INIT_ATOM(active);
    INIT_ATOM(inactive);
#    if HAVE_DECL_SCTP_UNCONFIRMED
    INIT_ATOM(unconfirmed);
#    endif

    /* For #sctp_status{}: */
#    if HAVE_DECL_SCTP_EMPTY
    INIT_ATOM(empty);
#    endif
#    if HAVE_DECL_SCTP_BOUND
    INIT_ATOM(bound);
#    endif
#    if HAVE_DECL_SCTP_LISTEN
    INIT_ATOM(listen);
#    endif
    INIT_ATOM(cookie_wait);
    INIT_ATOM(cookie_echoed);
    INIT_ATOM(established);
    INIT_ATOM(shutdown_pending);
    INIT_ATOM(shutdown_sent);
    INIT_ATOM(shutdown_received);
    INIT_ATOM(shutdown_ack_sent);
}
#endif /* HAVE_SCTP */

static int inet_init(void)
{
    if (!sock_init())
	goto error;

#if !defined(__WIN32__) && !defined(NO_SYSCONF)
    iov_max = (int) sysconf(_SC_IOV_MAX);
    if (iov_max < 0) {
#ifdef IOV_MAX
        iov_max = IOV_MAX;
#else
        iov_max = 16; /* min value required by POSIX */
#endif
    }
    ASSERT(iov_max >= 16);
#endif

    if (0 != erl_drv_tsd_key_create("inet_buffer_stack_key", &buffer_stack_key))
	goto error;

    ERTS_CT_ASSERT(sizeof(struct in_addr) == 4);
#   if defined(HAVE_IN6) && defined(AF_INET6)
    ERTS_CT_ASSERT(sizeof(struct in6_addr) == 16);
#   endif

    INIT_ATOM(ok);
    INIT_ATOM(undefined);
    INIT_ATOM(unspec);
    INIT_ATOM(tcp);
#ifdef HAVE_UDP
    INIT_ATOM(udp);
#endif
    INIT_ATOM(error);
    INIT_ATOM(einval);
    INIT_ATOM(inet_async);
    INIT_ATOM(inet_reply);
    INIT_ATOM(timeout);
    INIT_ATOM(closed);
    INIT_ATOM(tcp_passive);
    INIT_ATOM(tcp_closed);
    INIT_ATOM(tcp_error);
#ifdef HAVE_UDP
    INIT_ATOM(udp_passive);
    INIT_ATOM(udp_error);
#endif
#ifdef HAVE_SYS_UN_H
    INIT_ATOM(local);
#endif
    INIT_ATOM(empty_out_q);
    INIT_ATOM(ssl_tls);
#ifndef __WIN32__
    INIT_ATOM(tos);
    INIT_ATOM(tclass);
    INIT_ATOM(ttl);
#endif

    INIT_ATOM(http_eoh);
    INIT_ATOM(http_header);
    INIT_ATOM(http_request);
    INIT_ATOM(http_response);
    INIT_ATOM(http_error);
    INIT_ATOM(abs_path);
    INIT_ATOM(absoluteURI);
    am_star = driver_mk_atom("*");
    INIT_ATOM(http);
    INIT_ATOM(https);
    INIT_ATOM(scheme);

#ifdef HAVE_SENDFILE
    INIT_ATOM(sendfile);
#endif

    /* add TCP, UDP and SCTP drivers */
    add_driver_entry(&tcp_inet_driver_entry);
#ifdef HAVE_UDP
    add_driver_entry(&udp_inet_driver_entry);
#endif

#ifdef HAVE_SCTP
    /* Check the size of SCTP AssocID -- currently both this driver and the
       Erlang part require 32 bit: */
    ERTS_CT_ASSERT(sizeof(sctp_assoc_t)==ASSOC_ID_LEN);
#   if defined(HAVE_SCTP_BINDX)
    p_sctp_bindx = sctp_bindx;
#     if defined(HAVE_SCTP_PEELOFF)
    p_sctp_peeloff = sctp_peeloff;
#     else
    p_sctp_peeloff = NULL;
#     endif
#     if defined(HAVE_SCTP_GETLADDRS) && defined(HAVE_SCTP_FREELADDRS)
    p_sctp_getladdrs = sctp_getladdrs;
    p_sctp_freeladdrs = sctp_freeladdrs;
#     else
    p_sctp_getladdrs = NULL;
    p_sctp_freeladdrs = NULL;
#     endif
#     if defined(HAVE_SCTP_GETPADDRS) && defined(HAVE_SCTP_FREEPADDRS)
    p_sctp_getpaddrs = sctp_getpaddrs;
    p_sctp_freepaddrs = sctp_freepaddrs;
#     else
    p_sctp_getpaddrs = NULL;
    p_sctp_freepaddrs = NULL;
#     endif
#     if defined(HAVE_SCTP_CONNECTX)
    p_sctp_connectx = sctp_connectx;
#     else
    p_sctp_connectx = NULL;
#     endif
    inet_init_sctp();
    add_driver_entry(&sctp_inet_driver_entry);
#   else
#       ifndef LIBSCTP
#           error LIBSCTP not defined
#       endif
    {
	static void *h_libsctp = NULL;

	if (erts_sys_ddll_open_noext(STRINGIFY(LIBSCTP), &h_libsctp, NULL)
	    == 0) {
	    void *ptr;
	    if (erts_sys_ddll_sym(h_libsctp, "sctp_bindx", &ptr) == 0) {
		p_sctp_bindx = ptr;
		if (erts_sys_ddll_sym(h_libsctp, "sctp_peeloff", &ptr) == 0) {
		    p_sctp_peeloff = ptr;
		}
		else p_sctp_peeloff = NULL;
		if (erts_sys_ddll_sym(h_libsctp, "sctp_getladdrs", &ptr) == 0) {
		    p_sctp_getladdrs = ptr;
		}
		else p_sctp_getladdrs = NULL;
		if (erts_sys_ddll_sym(h_libsctp, "sctp_freeladdrs", &ptr) == 0) {
		    p_sctp_freeladdrs = ptr;
		}
		else {
		    p_sctp_freeladdrs = NULL;
		    p_sctp_getladdrs = NULL;
		}
		if (erts_sys_ddll_sym(h_libsctp, "sctp_getpaddrs", &ptr) == 0) {
		    p_sctp_getpaddrs = ptr;
		}
		else p_sctp_getpaddrs = NULL;
		if (erts_sys_ddll_sym(h_libsctp, "sctp_freepaddrs", &ptr) == 0) {
		    p_sctp_freepaddrs = ptr;
		}
		else {
		    p_sctp_freepaddrs = NULL;
		    p_sctp_getpaddrs = NULL;
		}
		if (erts_sys_ddll_vsym(h_libsctp, "sctp_connectx", "VERS_3", &ptr) == 0) {
		    p_sctp_connectx = ptr;
		}
		else p_sctp_connectx = NULL;
		inet_init_sctp();
		add_driver_entry(&sctp_inet_driver_entry);
	    }
	    else p_sctp_bindx = NULL;
	}
    }
#   endif
#endif

    /* remove the dummy inet driver */
    remove_driver_entry(&inet_driver_entry);
    return 0;

 error:
    remove_driver_entry(&inet_driver_entry);
    return -1;
}


/*
** Set an inaddr structure:
**  *src = [P1,P0,X1,X2,.....]
**  dst points to a structure large enugh to keep any kind
**  of inaddr.
** *len is set to length of src on call
** and is set to actual length of dst on return
** return NULL if ok or ptr to errno string for error
*/
static char* inet_set_address(int family, inet_address* dst,
			      char* *src, ErlDrvSizeT* len)
{
    short port;

    switch (family) {
    case AF_INET: {
        if (*len < 2+4) return str_einval;
	sys_memzero((char*)dst, sizeof(struct sockaddr_in));
	port = get_int16(*src);
#ifndef NO_SA_LEN
	dst->sai.sin_len    = sizeof(struct sockaddr_in);
#endif
	dst->sai.sin_family = family;
	dst->sai.sin_port   = sock_htons(port);
	sys_memcpy(&dst->sai.sin_addr, (*src)+2, 4);
	*len = sizeof(struct sockaddr_in);
	*src += 2 + 4;
	return NULL;
    }
#if defined(HAVE_IN6) && defined(AF_INET6)
    case AF_INET6: {
        if (*len < 2+16) return str_einval;
	sys_memzero((char*)dst, sizeof(struct sockaddr_in6));
	port = get_int16(*src);
        *src += 2;
#ifndef NO_SA_LEN
	dst->sai6.sin6_len    = sizeof(struct sockaddr_in6);
#endif
	dst->sai6.sin6_family = family;
	dst->sai6.sin6_port   = sock_htons(port);
	sys_memcpy(&dst->sai6.sin6_addr, *src, 16);
	*src += 16;
        dst->sai6.sin6_flowinfo = get_int32(*src);
	*src += 4;
        dst->sai6.sin6_scope_id = get_int32(*src);
	*src += 4;
	*len = sizeof(struct sockaddr_in6);
	return NULL;
    }
#endif
#ifdef HAVE_SYS_UN_H
    case AF_UNIX: {
        int n;
        if (*len == 0) return str_einval;
	n = *((unsigned char*)(*src)); /* Length field */
	if (*len < 1+n) return str_einval;
	if (n +
#ifdef __linux__
            /* Make sure the address gets zero terminated
             * except when the first byte is \0 because then it is
             * sort of zero terminated although the zero termination
             * comes before the address...
             * This fix handles Linux's nonportable
             * abstract socket address extension.
             */
            ((*len) > 1 && (*src)[1] == '\0' ? 0 : 1)
#else
            1
#endif
            > sizeof(dst->sal.sun_path)) {
	    return str_einval;
	}
	sys_memzero((char*)dst, sizeof(struct sockaddr_un));
	dst->sal.sun_family = family;
	sys_memcpy(dst->sal.sun_path, (*src)+1, n);
	*len = offsetof(struct sockaddr_un, sun_path) + n;
#ifndef NO_SA_LEN
        dst->sal.sun_len = *len;
#endif
	*src += 1 + n;
	return NULL;
    }
#endif
    }
    return str_eafnosupport;
}

/*
** Set an inaddr structure, address family comes from source data,
** or from argument if source data specifies constant address.
** 
** *src = [TAG,P1,P0]
**            when TAG = INET_AF_ANY  | INET_AF_LOOPBACK
** *src = [TAG,P1,P0,X1,X2,...]
**            when TAG = INET_AF_INET | INET_AF_INET6 | INET_AF_LOCAL
** *src = [TAG,Len,...]
**            when TAG = INET_AF_LOCAL
*/
static char *inet_set_faddress(int family, inet_address* dst,
			       char* *src, ErlDrvSizeT* len) {
    int tag;
    
    if (*len < 1) return str_einval;
    (*len) --;
    tag = *((*src) ++);
    switch (tag) {
    case INET_AF_INET:
	family = AF_INET;
	break;
#   if defined(HAVE_IN6) && defined(AF_INET6)
    case INET_AF_INET6:
	family = AF_INET6;
	break;
#   endif
#   ifdef HAVE_SYS_UN_H
    case INET_AF_LOCAL: {
        family = AF_UNIX;
        break;
    }
#   endif
    case INET_AF_ANY:
    case INET_AF_LOOPBACK: {
	int port;
	
	if (*len < 2) return str_einval;
	port = get_int16(*src);
	switch (family) {
	case AF_INET: {
	    struct in_addr addr;
	    switch (tag) {
	    case INET_AF_ANY: 
		addr.s_addr = sock_htonl(INADDR_ANY);
		break;
	    case INET_AF_LOOPBACK:
		addr.s_addr = sock_htonl(INADDR_LOOPBACK);
		break;
	    default:
		return str_einval;
	    }
	    sys_memzero((char*)dst, sizeof(struct sockaddr_in));
#ifndef NO_SA_LEN
	    dst->sai.sin_len         = sizeof(struct sockaddr_in6);
#endif
	    dst->sai.sin_family      = family;
	    dst->sai.sin_port        = sock_htons(port);
	    dst->sai.sin_addr.s_addr = addr.s_addr;
	    *len = sizeof(struct sockaddr_in);
	}   break;
#       if defined(HAVE_IN6) && defined(AF_INET6)
	case AF_INET6: {
	    const struct in6_addr* paddr;
	    switch (tag) {
	    case INET_AF_ANY: 
		paddr = &in6addr_any;
		break;
	    case INET_AF_LOOPBACK:
		paddr = &in6addr_loopback;
		break;
	    default:
		return str_einval;
	    }
	    sys_memzero((char*)dst, sizeof(struct sockaddr_in6));
#ifndef NO_SA_LEN
	    dst->sai6.sin6_len    = sizeof(struct sockaddr_in6);
#endif
	    dst->sai6.sin6_family = family;
	    dst->sai6.sin6_port   = sock_htons(port);
	    dst->sai6.sin6_flowinfo = 0;   /* XXX this may be set as well ?? */
	    dst->sai6.sin6_scope_id = 0;   /* XXX this may be set as well ?? */
	    dst->sai6.sin6_addr = *paddr;
	    *len = sizeof(struct sockaddr_in6);
	}   break;
#       endif
	default:
	    return str_einval;
	}
	*src += 2;
	return NULL;
    }   break;
    default:
	return str_eafnosupport;
    }
    return inet_set_address(family, dst, src, len);
}

/* Get a inaddr structure
** src = inaddr structure
** dst is filled with [F,P1,P0,X1,....] 
** *len is the length of structure
** where F is the family code (coded)
** and *len is the length of dst on return 
** (suitable to deliver to erlang)
*/
static int inet_get_address(char* dst, inet_address* src, unsigned int* len)
{
    /* Compare the code with inet_address_to_erlang() */
    int family;
    short port;

    family = src->sa.sa_family;
    if ((family == AF_INET) && (*len >= sizeof(struct sockaddr_in))) {
	dst[0] = INET_AF_INET;
	port = sock_ntohs(src->sai.sin_port);
	put_int16(port, dst+1);
	sys_memcpy(dst+3, (char*)&src->sai.sin_addr, sizeof(struct in_addr));
	*len = 3 + sizeof(struct in_addr);
	return 0;
    }
#if defined(HAVE_IN6) && defined(AF_INET6)
    else if ((family == AF_INET6) && (*len >= sizeof(struct sockaddr_in6))) {
	dst[0] = INET_AF_INET6;
	port = sock_ntohs(src->sai6.sin6_port);
	put_int16(port, dst+1);
	sys_memcpy(dst+3, (char*)&src->sai6.sin6_addr,sizeof(struct in6_addr));
	*len = 3 + sizeof(struct in6_addr);
	return 0;
    }
#endif
#ifdef HAVE_SYS_UN_H
    else if (family == AF_UNIX) {
        size_t n, m;
        if (*len < offsetof(struct sockaddr_un, sun_path)) return -1;
        n = *len - offsetof(struct sockaddr_un, sun_path);
        if (255 < n) return -1;
        m = my_strnlen(src->sal.sun_path, n);
#ifdef __linux__
	/* Assume that the address is a zero terminated string,
         * except when the first byte is \0 i.e the string length is 0,
         * then use the reported length instead.
	 * This fix handles Linux's nonportable
         * abstract socket address extension.
	 */
	if (m == 0)  m = n;
#endif
        dst[0] = INET_AF_LOCAL;
        dst[1] = (char) ((unsigned char) m);
        sys_memcpy(dst+2, src->sal.sun_path, m);
        *len = 1 + 1 + m;
        return 0;
      }
#endif
    else if (family == AF_UNSPEC) {
        dst[0] = INET_AF_UNSPEC;
	*len = 1;
    }
    else {
        dst[0] = INET_AF_UNDEFINED;
	*len = 1;
    }
    return -1;
}

/* Same as the above, but take family from the address structure,
** and advance the address pointer to the next address
** according to the size of the current,
** and return the resulting encoded size
*/
static int
inet_address_to_erlang(char *dst, inet_address **src, SOCKLEN_T sz) {
    /* Compare the code with inet_get_address() */
    short port;

    switch ((*src)->sa.sa_family) {
    case AF_INET:
	if (dst) {
	    dst[0] = INET_AF_INET;
	    port = sock_ntohs((*src)->sai.sin_port);
	    put_int16(port, dst+1);
	    sys_memcpy(dst+1+2, (char *) &(*src)->sai.sin_addr, 4);
	}
	(*src) = (inet_address *) (&(*src)->sai + 1);
	return 1 + 2 + 4;
#if defined(HAVE_IN6) && defined(AF_INET6)
    case AF_INET6:
	if (dst) {
	    dst[0] = INET_AF_INET6;
	    port = sock_ntohs((*src)->sai6.sin6_port);
	    put_int16(port, dst+1);
            VALGRIND_MAKE_MEM_DEFINED(&(*src)->sai6.sin6_addr,16); /* false undefs from syscall sctp_get[lp]addrs */
	    sys_memcpy(dst+1+2, (char *) &(*src)->sai6.sin6_addr, 16);
	}
	(*src) = (inet_address *) (&(*src)->sai6 + 1);
	return 1 + 2 + 16;
#endif
#ifdef HAVE_SYS_UN_H
    case AF_UNIX: {
        size_t n, m;
	if (sz < offsetof(struct sockaddr_un, sun_path)) return -1;
	n = sz - offsetof(struct sockaddr_un, sun_path);
	if (255 < n) return -1;
        m = my_strnlen((*src)->sal.sun_path, n);
#ifdef __linux__
	/* Assume that the address is a zero terminated string,
         * except when the first byte is \0 i.e the string length is 0,
         * Then use the reported length instead.
	 * This fix handles Linux's nonportable
         * abstract socket address extension.
	 */
	if (m == 0)  m = n;
#endif
	if (dst) {
	    dst[0] = INET_AF_LOCAL;
	    dst[1] = (char) ((unsigned char) m);
            sys_memcpy(dst+2, (*src)->sal.sun_path, m);
	}
	(*src) = (inet_address *) (&(*src)->sal + 1);
	return 1 + 1 + m;
    }
#endif
    default:
	return -1;
    }
}

/* Encode n encoded addresses from addrs in the result buffer
*/
static ErlDrvSizeT reply_inet_addrs
(int n, inet_address *addrs, char **rbuf, ErlDrvSizeT rsize, SOCKLEN_T sz) {
    inet_address *ia;
    int i, s;
    ErlDrvSizeT rlen;

    if (IS_SOCKET_ERROR(n)) return ctl_error(sock_errno(), rbuf, rsize);
    if (n == 0) return ctl_reply_ok(rbuf, rsize);

    /* The sz argument is only used when we have got an actual size
     * of addrs[0] from e.g getsockname() and then n == 1
     * so we will loop over 1 element below.  Otherwise sz
     * would be expected to differ between addresses but that
     * can only happen for AF_UNIX and we will only be called with
     * n > 1 for SCTP and that will never (?) happen with AF_UNIX
     */

    /* Calculate result length */
    rlen = 1;
    ia = addrs;
    for (i = 0;  i < n;  i++) {
        s = inet_address_to_erlang(NULL, &ia, sz);
	if (s < 0) break;
	rlen += s;
    }

    if (rlen > rsize) (*rbuf) = ALLOC(rlen);

    (*rbuf)[0] = INET_REP_OK;
    rlen = 1;
    ia = addrs;
    for (i = 0;  i < n;  i++) {
        s = inet_address_to_erlang((*rbuf)+rlen, &ia, sz);
	if (s < 0) break;
	rlen += s;
    }

    return rlen;
}

static void desc_close(inet_descriptor* desc)
{
    if (desc->s != INVALID_SOCKET) {
#ifdef __WIN32__
	winsock_event_select(desc, FD_READ|FD_WRITE|FD_CLOSE, 0);
	sock_close(desc->s);
	desc->forced_events = 0;
	desc->send_would_block = 0;
#endif
	/*
	 * We should close the fd here, but the other driver might still
	 * be selecting on it.
	 */
	if (!INET_IGNORED(desc))
	    driver_select(desc->port,(ErlDrvEvent)(SWord)desc->event,
			  ERL_DRV_USE, 0);
	else
	  inet_stop_select((ErlDrvEvent)(SWord)desc->event,NULL);
	desc->event = INVALID_EVENT; /* closed by stop_select callback */
	desc->s = INVALID_SOCKET;
	desc->event_mask = 0;

	/* mark as disconnected in case when socket is left lingering due to
	 * {exit_on_close, false} option in gen_tcp socket creation. Next
	 * write to socket should produce {error, enotconn} and send a
	 * message {tcp_error,#Port<>,econnreset} */
	desc->state &= ~INET_STATE_CONNECTED;
    }
}

static void desc_close_read(inet_descriptor* desc)
{
    if (desc->s != INVALID_SOCKET) {
#ifdef __WIN32__
	/* This call cannot be right???
	 * We want to turn off read events but keep any write events.
	 * But on windows driver_select(...,READ,1) is only used as a
	 * way to hook into the pollset. sock_select is used to control
	 * which events to wait for.
	 * It seems we used to disabled all events for the socket here.
	 *
	driver_select(desc->port, desc->event, DO_READ, 0); REMOVED */
#endif
	sock_select(desc, FD_READ | FD_CLOSE, 0);
    }
}


static int erl_inet_close(inet_descriptor* desc)
{
    free_subscribers(&desc->empty_out_q_subs);
    if ((desc->prebound == 0) && (desc->state & INET_F_OPEN)) {
	desc_close(desc);
	desc->state = INET_STATE_CLOSED;
    } else if (desc->prebound && (desc->s != INVALID_SOCKET)) {
	sock_select(desc, FD_READ | FD_WRITE | FD_CLOSE | ERL_DRV_USE_NO_CALLBACK, 0);
	desc->event_mask = 0;
#ifdef __WIN32__
	desc->forced_events = 0;
	desc->send_would_block = 0;
#endif
    }
    return 0;
}

static ErlDrvSSizeT inet_ctl_open(inet_descriptor* desc, int domain, int type,
				  char** rbuf, ErlDrvSizeT rsize)
{
    int save_errno;
    int protocol;
#ifdef HAVE_SETNS
    int current_ns, new_ns;
    current_ns = new_ns = 0;
#endif
    save_errno = 0;

    if (desc->state != INET_STATE_CLOSED)
	return ctl_xerror(EXBADSEQ, rbuf, rsize);

#ifdef HAVE_SETNS
    if (desc->netns != NULL) {
	/* Temporarily change network namespace for this thread
	 * while creating the socket
	 */
	current_ns = open("/proc/self/ns/net", O_RDONLY);
	if (current_ns == INVALID_SOCKET)
	    return ctl_error(sock_errno(), rbuf, rsize);
	new_ns = open(desc->netns, O_RDONLY);
	if (new_ns == INVALID_SOCKET) {
	    save_errno = sock_errno();
	    while (close(current_ns) == INVALID_SOCKET &&
		   sock_errno() == EINTR)
		;
	    return ctl_error(save_errno, rbuf, rsize);
	}
	if (setns(new_ns, CLONE_NEWNET) != 0) {
	    save_errno = sock_errno();
	    while (close(new_ns) == INVALID_SOCKET &&
		   sock_errno() == EINTR)
		;
	    while (close(current_ns) == INVALID_SOCKET &&
		   sock_errno() == EINTR)
		;
	    return ctl_error(save_errno, rbuf, rsize);
	}
	else {
	    while (close(new_ns) == INVALID_SOCKET &&
		   sock_errno() == EINTR)
		;
	}
    }
#endif
    protocol = desc->sprotocol;
#ifdef HAVE_SYS_UN_H
    if (domain == AF_UNIX) protocol = 0;
#endif
    if ((desc->s = sock_open(domain, type, protocol)) == INVALID_SOCKET)
	save_errno = sock_errno();
#ifdef HAVE_SETNS
    if (desc->netns != NULL) {
	/* Restore network namespace */
	if (setns(current_ns, CLONE_NEWNET) != 0) {
	    /* XXX Failed to restore network namespace.
	     * What to do? Tidy up and return an error...
	     * Note that the thread now might still be in the namespace.
	     * Can this even happen? Should the emulator be aborted?
	     */
	    if (desc->s != INVALID_SOCKET)
		save_errno = sock_errno();
	    while (close(desc->s) == INVALID_SOCKET &&
		   sock_errno() == EINTR)
		;
	    desc->s = INVALID_SOCKET;
	    while (close(current_ns) == INVALID_SOCKET &&
		   sock_errno() == EINTR)
		;
	    return ctl_error(save_errno, rbuf, rsize);
	}
	else {
	    while (close(current_ns) == INVALID_SOCKET &&
		   sock_errno() == EINTR)
		;
	}
    }
#endif
    if (desc->s == INVALID_SOCKET)
	return ctl_error(save_errno, rbuf, rsize);

    if ((desc->event = sock_create_event(desc)) == INVALID_EVENT) {
	save_errno = sock_errno();
	while (close(desc->s) == INVALID_SOCKET &&
	       sock_errno() == EINTR)
	    ;
	desc->s = INVALID_SOCKET;
	return ctl_error(save_errno, rbuf, rsize);
    }
    SET_NONBLOCKING(desc->s);
#ifdef __WIN32__
    driver_select(desc->port, desc->event, ERL_DRV_READ, 1);
#endif

    desc->state = INET_STATE_OPEN;
    desc->stype = type;
    desc->sfamily = domain;

    return ctl_reply_ok(rbuf, rsize);
}


/* as inet_open but pass in an open socket (MUST BE OF RIGHT TYPE) */
static ErlDrvSSizeT inet_ctl_fdopen(inet_descriptor* desc, int domain, int type,
				    SOCKET s, Uint32 bound,
                                    char** rbuf, ErlDrvSizeT rsize)
{
    inet_address name;
    SOCKLEN_T sz;

    DDBG(desc,
         ("INET-DRV-DBG[%d][" SOCKET_FSTR ",%T] "
          "inet_ctl_fdopen -> entry with"
          "\r\n   socket:  %d"
          "\r\n   bound:   %s"
          "\r\n   domain:  %d"
          "\r\n   type:    %d"
          "\r\n",
          __LINE__,
          desc->s, driver_caller(desc->port),
          s, B2S(bound), domain, type) );

    if (bound) {
        /* check that it is a socket and that the socket is bound */
        sz = sizeof(name);
	sys_memzero((char *) &name, sz);
        if (IS_SOCKET_ERROR(sock_name(s, (struct sockaddr*) &name, &sz)))
            return ctl_error(sock_errno(), rbuf, rsize);
        if (name.sa.sa_family != domain)
            return ctl_error(EINVAL, rbuf, rsize);
    }
    desc->s = s;

    if ((desc->event = sock_create_event(desc)) == INVALID_EVENT)
	return ctl_error(sock_errno(), rbuf, rsize);
    SET_NONBLOCKING(desc->s);
#ifdef __WIN32__
    driver_select(desc->port, desc->event, ERL_DRV_READ, 1);
#endif

    desc->state = INET_STATE_OPEN;

    if (type == SOCK_STREAM) { /* check if connected */
	sz = sizeof(name);
	if (!IS_SOCKET_ERROR(sock_peer(s, (struct sockaddr*) &name, &sz))) {
	    desc->state = INET_STATE_CONNECTED;
        }
    }

    desc->prebound = 1; /* used to prevent a real close since
			 * the fd probably comes from an 
			 * external wrapper program, so it is
			 * not certain that we can open it again */
    desc->stype = type;
    desc->sfamily = domain;

    DDBG(desc,
         ("INET-DRV-DBG[%d][" SOCKET_FSTR ",%T] "
          "inet_ctl_fdopen -> done\r\n",
          __LINE__, desc->s, driver_caller(desc->port)) );

    return ctl_reply_ok(rbuf, rsize);
}

/*
**  store interface info as: (bytes)
**  [Len] Name(Len) Flags(1) addr(4) baddr(4) mask(4) bw(4)
*/
struct addr_if {
    char name[INET_IFNAMSIZ];
    long           flags;        /* coded flags */
    struct in_addr addr;         /* interface address */
    struct in_addr baddr;        /* broadcast address */
    struct in_addr mask;         /* netmask */
};


#ifndef SIOCGIFNETMASK
static struct in_addr net_mask(struct in_addr in)
{
    register u_long i = sock_ntohl(in.s_addr);

    if (IN_CLASSA(i))
	in.s_addr = sock_htonl(IN_CLASSA_NET);
    else if (IN_CLASSB(i))
	in.s_addr = sock_htonl(IN_CLASSB_NET);
    else
	in.s_addr = sock_htonl(IN_CLASSC_NET);
    return in;
}
#endif

#if defined(__WIN32__) && defined(SIO_GET_INTERFACE_LIST)

/* format address in dot notation */
static char* fmt_addr(unsigned long x, char* ptr)
{
    int i;
    for (i = 0; i < 4; i++) {
	int nb[3];
	int y = (x >> 24) & 0xff;
	x <<= 8;
	nb[0] = y % 10; y /= 10;
	nb[1] = y % 10; y /= 10;
	nb[2] = y % 10; y /= 10;
	switch((nb[2] ? 3 : (nb[1] ? 2 : 1))) {
	case 3:  *ptr++ = nb[2] + '0';
	case 2:  *ptr++ = nb[1] + '0';
	case 1:  *ptr++ = nb[0] + '0';
	}
	*ptr++ = '.';
    }
    *(ptr-1) = '\0';
    return ptr;
}

static int parse_addr(char* ptr, int n, long* x)
{
    long addr = 0;
    int  dots = 0;
    int  digs = 0;
    int  v  = 0;

    while(n--) {
	switch(*ptr) {
	case '0': case '1': case '2':case '3':case '4':case '5':
	case '6': case '7': case '8':case '9':
	    v = v*10 + *ptr - '0';
	    if (++digs > 3) return -1;
	    break;
	case '.':
	    if ((dots>2) || (digs==0) || (digs > 3) || (v > 0xff)) return -1;
	    dots++;
	    digs = 0;
	    addr = (addr << 8) | v;
	    v = 0;
	    break;
	default:
	    return -1;
	}
	ptr++;
    }
    if ((dots!=3) || (digs==0) || (digs > 3) || (v > 0xff)) return -1;
    addr = (addr << 8) | v;
    *x = addr;
    return 0;
}

#endif

#define buf_check(ptr, end, n) \
do { if ((end)-(ptr) < (n)) goto error; } while(0)

static char* sockaddr_to_buf(struct sockaddr* addr, char* ptr, char* end)
{
    if (addr->sa_family == AF_INET || addr->sa_family == 0) {
	struct in_addr *p = &(((struct sockaddr_in*) addr)->sin_addr);
	buf_check(ptr, end, 1 + sizeof(struct in_addr));
	*ptr = INET_AF_INET;
	sys_memcpy(ptr+1, (char*)p, sizeof(struct in_addr));
	return ptr + 1 + sizeof(struct in_addr);
    }
#if defined(HAVE_IN6) && defined(AF_INET6)
    else if (addr->sa_family == AF_INET6) {
	struct in6_addr *p = &(((struct sockaddr_in6*) addr)->sin6_addr);
	buf_check(ptr, end, 1 + sizeof(struct in6_addr));
	*ptr = INET_AF_INET6;
	sys_memcpy(ptr+1, (char*)p, sizeof(struct in6_addr));
	return ptr + 1 + sizeof(struct in6_addr);
    }
#endif
#if defined(AF_LINK)
    else if (addr->sa_family == AF_LINK) {
	struct sockaddr_dl *sdl_p = (struct sockaddr_dl*) addr;
	buf_check(ptr, end, 2 + sdl_p->sdl_alen);
	put_int16(sdl_p->sdl_alen, ptr); ptr += 2;
	sys_memcpy(ptr, sdl_p->sdl_data + sdl_p->sdl_nlen, sdl_p->sdl_alen);
	return ptr + sdl_p->sdl_alen;
    }
#endif
#if defined(AF_PACKET) && defined(HAVE_NETPACKET_PACKET_H)
    else if(addr->sa_family == AF_PACKET) {
	struct sockaddr_ll *sll_p = (struct sockaddr_ll*) addr;
	buf_check(ptr, end, 2 + sll_p->sll_halen);
	put_int16(sll_p->sll_halen, ptr); ptr += 2;
	sys_memcpy(ptr, sll_p->sll_addr, sll_p->sll_halen);
	return ptr + sll_p->sll_halen;
    }
#endif
    return ptr;
 error:
    return NULL;
}

/* sockaddr_bufsz_need
 * Returns the number of bytes needed to store the information
 * through sockaddr_to_buf
 */

static size_t sockaddr_bufsz_need(struct sockaddr* addr)
{
    if (addr->sa_family == AF_INET || addr->sa_family == 0) {
	return 1 + sizeof(struct in_addr);
    }
#if defined(HAVE_IN6) && defined(AF_INET6)
    else if (addr->sa_family == AF_INET6) {
	return 1 + sizeof(struct in6_addr);
    }
#endif
#if defined(AF_LINK)
    if (addr->sa_family == AF_LINK) {
	struct sockaddr_dl *sdl_p = (struct sockaddr_dl*) addr;
	return 2 + sdl_p->sdl_alen;
    }
#endif
#if defined(AF_PACKET) && defined(HAVE_NETPACKET_PACKET_H)
    else if(addr->sa_family == AF_PACKET) {
	struct sockaddr_ll *sll_p = (struct sockaddr_ll*) addr;
	return 2 + sll_p->sll_halen;
    }
#endif
    return 0;
}

static char* buf_to_sockaddr(char* ptr, char* end, struct sockaddr* addr)
{
    buf_check(ptr,end,1);
    switch (*ptr++) {
    case INET_AF_INET: {
	struct in_addr *p = &((struct sockaddr_in*)addr)->sin_addr;
	buf_check(ptr,end,sizeof(struct in_addr));
	sys_memcpy((char*) p, ptr, sizeof(struct in_addr));
	addr->sa_family = AF_INET;
	return ptr + sizeof(struct in_addr);
    }
#if defined(HAVE_IN6) && defined(AF_INET6)
    case INET_AF_INET6: {
	struct in6_addr *p = &((struct sockaddr_in6*)addr)->sin6_addr;
	buf_check(ptr,end,sizeof(struct in6_addr));
	sys_memcpy((char*) p, ptr, sizeof(struct in6_addr));
	addr->sa_family = AF_INET6;
	return ptr + sizeof(struct in6_addr);
    }
#endif
    }
 error:
    return NULL;
}


#if defined (IFF_POINTOPOINT)
#define IFGET_FLAGS(cflags) IFGET_FLAGS_P2P(cflags, IFF_POINTOPOINT)
#elif defined IFF_POINTTOPOINT
#define IFGET_FLAGS(cflags) IFGET_FLAGS_P2P(cflags, IFF_POINTTOPOINT)
#endif

#define IFGET_FLAGS_P2P(cflags, iff_ptp)				\
    ((((cflags) & IFF_UP) ? INET_IFF_UP : 0) |				\
     (((cflags) & IFF_BROADCAST) ? INET_IFF_BROADCAST : 0) |		\
     (((cflags) & IFF_LOOPBACK) ? INET_IFF_LOOPBACK : 0) |		\
     (((cflags) & iff_ptp) ? INET_IFF_POINTTOPOINT : 0) |		\
     (((cflags) & IFF_UP) ? INET_IFF_RUNNING : 0) |  /* emulate running ? */ \
     (((cflags) & IFF_MULTICAST) ? INET_IFF_MULTICAST : 0))

#if defined(__WIN32__) && defined(SIO_GET_INTERFACE_LIST)

static ErlDrvSSizeT inet_ctl_getiflist(inet_descriptor* desc,
				       char** rbuf, ErlDrvSizeT rsize)
{
    char ifbuf[BUFSIZ];
    char sbuf[BUFSIZ];
    char* sptr;
    INTERFACE_INFO* ifp;
    DWORD len;
    ErlDrvSizeT n;
    int err;

    ifp = (INTERFACE_INFO*) ifbuf;
    len = 0;
    err = WSAIoctl(desc->s, SIO_GET_INTERFACE_LIST, NULL, 0,
		   (LPVOID) ifp, BUFSIZ, (LPDWORD) &len,
		   NULL, NULL);

    if (err == SOCKET_ERROR)
	return ctl_error(sock_errno(), rbuf, rsize);

    n = (len + sizeof(INTERFACE_INFO) - 1) / sizeof(INTERFACE_INFO);
    sptr = sbuf;

    while(n--) {
	if (((struct sockaddr*)&ifp->iiAddress)->sa_family == desc->sfamily) {
	    struct in_addr sina = ((struct sockaddr_in*)&ifp->iiAddress)->sin_addr;
	    /* discard INADDR_ANY interface address */
	    if (sina.s_addr != INADDR_ANY)
		sptr = fmt_addr(sock_ntohl(sina.s_addr), sptr);
	}
	ifp++;
    }
    return ctl_reply(INET_REP_OK, sbuf, sptr - sbuf, rbuf, rsize);
}

/* input is an ip-address in string format i.e A.B.C.D 
** scan the INTERFACE_LIST to get the options 
*/
static ErlDrvSSizeT inet_ctl_ifget(inet_descriptor* desc, char* buf,
				   ErlDrvSizeT len, char** rbuf, ErlDrvSizeT rsize)
{
    char ifbuf[BUFSIZ];
    int  n;
    char sbuf[BUFSIZ];
    char* sptr;
    char* s_end = sbuf + BUFSIZ;
    int namlen;
    int   err;
    INTERFACE_INFO* ifp;
    long namaddr;

    if ((len == 0) || ((namlen = get_int8(buf)) > len))
	goto error;
    if (parse_addr(buf+1, namlen, &namaddr) < 0)
	goto error;
    namaddr = sock_ntohl(namaddr);
    buf += (namlen+1);
    len -= (namlen+1);

    ifp = (INTERFACE_INFO*) ifbuf;
    err = WSAIoctl(desc->s, SIO_GET_INTERFACE_LIST, NULL, 0,
			      (LPVOID) ifp, BUFSIZ, (LPDWORD) &n, 
			      NULL, NULL);
    if (err == SOCKET_ERROR) {
	return ctl_error(sock_errno(), rbuf, rsize);
    }

    n = (n + sizeof(INTERFACE_INFO) - 1) / sizeof(INTERFACE_INFO);

    /* find interface */
    while(n) {
	if (((struct sockaddr_in*)&ifp->iiAddress)->sin_addr.s_addr == namaddr)
	    break;
	ifp++;
	n--;
    }
    if (n == 0)
	goto error;

    sptr = sbuf;

    while (len--) {
	switch(*buf++) {
	case INET_IFOPT_ADDR:
	    buf_check(sptr, s_end, 1);
	    *sptr++ = INET_IFOPT_ADDR;
	    if ((sptr = sockaddr_to_buf((struct sockaddr *)&ifp->iiAddress,
					sptr, s_end)) == NULL)
		goto error;
	    break;

	case INET_IFOPT_HWADDR:
	    break;

	case INET_IFOPT_BROADADDR:
#ifdef SIOCGIFBRDADDR
	    buf_check(sptr, s_end, 1);
	    *sptr++ = INET_IFOPT_BROADADDR;
	    if ((sptr=sockaddr_to_buf((struct sockaddr *)
				      &ifp->iiBroadcastAddress,sptr,s_end))
		== NULL)
		goto error;
#endif
	    break;
	    
	case INET_IFOPT_DSTADDR:
	    break;

	case INET_IFOPT_NETMASK:
	    buf_check(sptr, s_end, 1);
	    *sptr++ = INET_IFOPT_NETMASK;
	    if ((sptr = sockaddr_to_buf((struct sockaddr *)
					&ifp->iiNetmask,sptr,s_end)) == NULL)
		goto error;
	    break;

	case INET_IFOPT_MTU:
	    break;

	case INET_IFOPT_FLAGS: {
	    int flags = ifp->iiFlags;
	    /* just enumerate the interfaces (no names) */

	    buf_check(sptr, s_end, 5);
	    *sptr++ = INET_IFOPT_FLAGS;
	    put_int32(IFGET_FLAGS(flags), sptr);
	    sptr += 4;
	    break;
	}
	default:
	    goto error;
	}
    }
    return ctl_reply(INET_REP_OK, sbuf, sptr - sbuf, rbuf, rsize);

 error:
    return ctl_error(EINVAL, rbuf, rsize);
}

/* not supported */
static ErlDrvSSizeT inet_ctl_ifset(inet_descriptor* desc,
				   char* buf, ErlDrvSizeT len,
				   char** rbuf, ErlDrvSizeT rsize)
{
    return ctl_reply_ok(rbuf, rsize);
}

#elif defined(SIOCGIFCONF) && defined(SIOCSIFFLAGS)
/* cygwin has SIOCGIFCONF but not SIOCSIFFLAGS (Nov 2002) */

#define VOIDP(x) ((void*)(x))
#if defined(AF_LINK) && !defined(NO_SA_LEN)
#define SIZEA(p) (((p).sa_len > sizeof(p)) ? (p).sa_len : sizeof(p))
#else
#define SIZEA(p) (sizeof (p))
#endif

static int get_ifconf(SOCKET s, struct ifconf *ifcp) {
    int ifc_len = 0;
    int buflen = 100 * sizeof(struct ifreq);
    char *buf = ALLOC(buflen);

    for (;;) {
	ifcp->ifc_len = buflen;
	ifcp->ifc_buf = buf;
	if (ioctl(s, SIOCGIFCONF, (char *)ifcp) < 0) {
	    int res = sock_errno();
	    if (res != EINVAL || ifc_len) {
		FREE(buf);
		return -1;
	    }
	} else {
	    if (ifcp->ifc_len == ifc_len) break; /* buf large enough */
	    ifc_len = ifcp->ifc_len;
	}
	buflen += 10 * sizeof(struct ifreq);
	buf = (char *)REALLOC(buf, buflen);
    }
    return 0;
}

static void free_ifconf(struct ifconf *ifcp) {
    FREE(ifcp->ifc_buf);
}

static ErlDrvSSizeT inet_ctl_getiflist(inet_descriptor* desc,
				       char** rbuf, ErlDrvSizeT rsize)
{
    struct ifconf ifc;
    struct ifreq *ifrp;
    char *sbuf, *sp;
    ErlDrvSizeT i;

    /* Courtesy of Per Bergqvist and W. Richard Stevens */

    if (get_ifconf(desc->s, &ifc) < 0) {
	return ctl_error(sock_errno(), rbuf, rsize);
    }

    sp = sbuf = ALLOC(ifc.ifc_len+1);
    *sp++ = INET_REP_OK;
    i = 0;
    for (;;) {
	ErlDrvSizeT n;

	ifrp = (struct ifreq *) VOIDP(ifc.ifc_buf + i);
	n = sizeof(ifrp->ifr_name) + SIZEA(ifrp->ifr_addr);
	if (n < sizeof(*ifrp)) n = sizeof(*ifrp);
	if (i+n > ifc.ifc_len) break;
	i += n;

	switch (ifrp->ifr_addr.sa_family) {
#if defined(HAVE_IN6) && defined(AF_INET6)
	case AF_INET6:
#endif
	case AF_INET:
	    ASSERT(sp+IFNAMSIZ+1 < sbuf+ifc.ifc_len+1);
	    strncpy(sp, ifrp->ifr_name, IFNAMSIZ);
	    sp[IFNAMSIZ] = '\0';
	    sp += strlen(sp), ++sp;
	}

	if (i >= ifc.ifc_len) break;
    }
    free_ifconf(&ifc);
    *rbuf = sbuf;
    return sp - sbuf;
}

#ifdef HAVE_LIBDLPI_H
#include <libdlpi.h>
static int hwaddr_libdlpi_lookup(const char *ifnm,
                                 uchar_t *addr, size_t *alen)
{
    dlpi_handle_t handle;
    dlpi_info_t linkinfo;
    int ret = -1;

    if (dlpi_open(ifnm, &handle, 0) != DLPI_SUCCESS) {
        return -1;
    }

    if (dlpi_get_physaddr(handle, DL_CURR_PHYS_ADDR,
                          addr, alen) == DLPI_SUCCESS &&
        dlpi_info(handle, &linkinfo, 0) == DLPI_SUCCESS)
    {
        ret = 0;
    }

    dlpi_close(handle);
    return ret;
}
#endif

#ifdef HAVE_GETIFADDRS
/* Returns 0 for success and errno() for failure */
static int call_getifaddrs(inet_descriptor* desc_p, struct ifaddrs **ifa_pp)
{
    int result, save_errno;
#ifdef HAVE_SETNS
    int current_ns;

    current_ns = 0;
    if (desc_p->netns != NULL) {
        int new_ns;
	/* Temporarily change network namespace for this thread
	 * over the getifaddrs() call
	 */
	current_ns = open("/proc/self/ns/net", O_RDONLY);
	if (current_ns == INVALID_SOCKET) {
            save_errno = sock_errno();
            ASSERT(save_errno != 0);
	    return save_errno;
        }
	new_ns = open(desc_p->netns, O_RDONLY);
	if (new_ns == INVALID_SOCKET) {
	    save_errno = sock_errno();
	    while (close(current_ns) == INVALID_SOCKET &&
		   sock_errno() == EINTR)
		;
            ASSERT(save_errno != 0);
	    return save_errno;
	}
	if (setns(new_ns, CLONE_NEWNET) != 0) {
	    save_errno = sock_errno();
	    while (close(new_ns) == INVALID_SOCKET &&
		   sock_errno() == EINTR)
		;
	    while (close(current_ns) == INVALID_SOCKET &&
		   sock_errno() == EINTR)
		;
            ASSERT(save_errno != 0);
	    return save_errno;
	}
	else {
	    while (close(new_ns) == INVALID_SOCKET &&
		   sock_errno() == EINTR)
		;
	}
    }
#endif
    save_errno = 0;
    result = getifaddrs(ifa_pp);
    if (result  < 0)
        save_errno = sock_errno();
#ifdef HAVE_SETNS
    if (desc_p->netns != NULL) {
        /* Restore network namespace */
        if (setns(current_ns, CLONE_NEWNET) != 0) {
            /* XXX Failed to restore network namespace.
             * What to do? Tidy up and return an error...
             * Note that the thread now might still be in the set namespace.
	     * Can this even happen? Should the emulator be aborted?
	     */
            if (result >= 0) {
                /* We got a result but have to waste it */
                save_errno = sock_errno();
                ASSERT(save_errno != 0);
                freeifaddrs(*ifa_pp);
            }
	}
        while (close(current_ns) == INVALID_SOCKET &&
               sock_errno() == EINTR)
	    ;
    }
#endif
    return save_errno;
}
#endif /* #ifdef HAVE_GETIFADDRS */

/* FIXME: temporary hack */
#ifndef IFHWADDRLEN
#define IFHWADDRLEN 6
#endif

static ErlDrvSSizeT inet_ctl_ifget(inet_descriptor* desc,
				   char* buf, ErlDrvSizeT len,
				   char** rbuf, ErlDrvSizeT rsize)
{
    char sbuf[BUFSIZ];
    char* sptr;
    char* s_end = sbuf + BUFSIZ;
    struct ifreq ifreq;
    int namlen;

    if ((len == 0) || ((namlen = get_int8(buf)) > len))
	goto error;
    sys_memset(ifreq.ifr_name, '\0', IFNAMSIZ);
    sys_memcpy(ifreq.ifr_name, buf+1, 
	       (namlen >= IFNAMSIZ) ? IFNAMSIZ-1 : namlen);
    buf += (namlen+1);
    len -= (namlen+1);
    sptr = sbuf;

    while (len--) {
	switch(*buf++) {
	case INET_IFOPT_ADDR:
	    if (ioctl(desc->s, SIOCGIFADDR, (char *)&ifreq) < 0)
		break;
	    buf_check(sptr, s_end, 1);
	    *sptr++ = INET_IFOPT_ADDR;
	    if ((sptr = sockaddr_to_buf(&ifreq.ifr_addr, sptr, s_end)) == NULL)
		goto error;
	    break;

	case INET_IFOPT_HWADDR: {
#ifdef HAVE_LIBDLPI_H
	    /*
	    ** OpenSolaris have SIGCGIFHWADDR, but no ifr_hwaddr member..
	    ** The proper way to get the mac address would be to
	    ** use libdlpi...
	    */
	    uchar_t addr[DLPI_PHYSADDR_MAX];
	    size_t alen = sizeof(addr);

	    if (hwaddr_libdlpi_lookup(ifreq.ifr_name, addr, &alen) == 0) {
		buf_check(sptr, s_end, 1+2+alen);
		*sptr++ = INET_IFOPT_HWADDR;
		put_int16(alen, sptr);
                    sptr += 2;
                    sys_memcpy(sptr, addr, alen);
                    sptr += alen;
	    }
#elif defined(SIOCGIFHWADDR) && defined(HAVE_STRUCT_IFREQ_IFR_HWADDR)
	    if (ioctl(desc->s, SIOCGIFHWADDR, (char *)&ifreq) < 0)
		break;
	    buf_check(sptr, s_end, 1+2+IFHWADDRLEN);
	    *sptr++ = INET_IFOPT_HWADDR;
	    put_int16(IFHWADDRLEN, sptr); sptr += 2;
	    /* raw memcpy (fix include autoconf later) */
	    sys_memcpy(sptr, (char*)(&ifreq.ifr_hwaddr.sa_data), IFHWADDRLEN);
	    sptr += IFHWADDRLEN;
#elif defined(SIOCGENADDR) && defined(HAVE_STRUCT_IFREQ_IFR_ENADDR)
	    if (ioctl(desc->s, SIOCGENADDR, (char *)&ifreq) < 0)
		break;
	    buf_check(sptr, s_end, 1+2+sizeof(ifreq.ifr_enaddr));
	    *sptr++ = INET_IFOPT_HWADDR;
	    put_int16(sizeof(ifreq.ifr_enaddr), sptr); sptr += 2;
	    /* raw memcpy (fix include autoconf later) */
	    sys_memcpy(sptr, (char*)(&ifreq.ifr_enaddr),
		       sizeof(ifreq.ifr_enaddr));
	    sptr += sizeof(ifreq.ifr_enaddr);
#elif defined(HAVE_GETIFADDRS) && defined(AF_LINK)
	    struct ifaddrs *ifa, *ifp;
	    struct sockaddr_dl *sdlp;
	    int found = 0;

            if (call_getifaddrs(desc, &ifa) != 0)
                goto error;

	    for (ifp = ifa; ifp; ifp = ifp->ifa_next) {
		if ((ifp->ifa_addr->sa_family == AF_LINK) &&
		    (sys_strcmp(ifp->ifa_name, ifreq.ifr_name) == 0)) {
		    found = 1;
		    break;
		}
	    }

	    if (found == 0) {
		freeifaddrs(ifa);
		break;
	    }
	    sdlp = (struct sockaddr_dl *)ifp->ifa_addr;

	    buf_check(sptr, s_end, 1+2+sdlp->sdl_alen);
	    *sptr++ = INET_IFOPT_HWADDR;
	    put_int16(sdlp->sdl_alen, sptr); sptr += 2;
	    sys_memcpy(sptr,
		       sdlp->sdl_data + sdlp->sdl_nlen,
		       sdlp->sdl_alen);
	    sptr += sdlp->sdl_alen;
	    freeifaddrs(ifa);
#endif
	    break;
	}


	case INET_IFOPT_BROADADDR:
#ifdef SIOCGIFBRDADDR
	    if (ioctl(desc->s, SIOCGIFBRDADDR, (char *)&ifreq) < 0)
		break;
	    buf_check(sptr, s_end, 1);
	    *sptr++ = INET_IFOPT_BROADADDR;
	    if ((sptr=sockaddr_to_buf(&ifreq.ifr_broadaddr,sptr,s_end)) == NULL)
		goto error;
#endif
	    break;
	    
	case INET_IFOPT_DSTADDR:
#ifdef SIOCGIFDSTADDR	    
	    if (ioctl(desc->s, SIOCGIFDSTADDR, (char *)&ifreq) < 0)
		break;
	    buf_check(sptr, s_end, 1);
	    *sptr++ = INET_IFOPT_DSTADDR;
	    if ((sptr = sockaddr_to_buf(&ifreq.ifr_dstaddr,sptr,s_end)) == NULL)
		goto error;
#endif
	    break;

	case INET_IFOPT_NETMASK:
#if defined(SIOCGIFNETMASK)
	    if (ioctl(desc->s, SIOCGIFNETMASK, (char *)&ifreq) < 0)
		break;
	    buf_check(sptr, s_end, 1);
	    *sptr++ = INET_IFOPT_NETMASK;
#if defined(ifr_netmask)
	    sptr = sockaddr_to_buf(&ifreq.ifr_netmask,sptr,s_end);
#else
	    /* SIOCGNETMASK exist but not macro ??? */
	    sptr = sockaddr_to_buf(&ifreq.ifr_addr,sptr,s_end);
#endif
	    if (sptr == NULL)
		goto error;
#else
	    if (ioctl(desc->s, SIOCGIFADDR, (char *)&ifreq) < 0)
		break;
	    else {
		struct sockadd_in* ap;
		/* emulate netmask,
		 * (wasted stuff since no one uses classes)
		 */
		buf_check(sptr, s_end, 1);
		*sptr++ = INET_IFOPT_NETMASK;
		ap = (struct sockaddr_in*) VOIDP(&ifreq.ifr_addr);
		ap->sin_addr = net_mask(ap->sin_addr);
		if ((sptr = sockaddr_to_buf(&ifreq.ifr_addr,sptr,s_end)) == NULL)
		    goto error;
	    }
#endif
	    break;

	case INET_IFOPT_MTU: {
#if defined(SIOCGIFMTU) && defined(ifr_mtu)
	    int n;

	    if (ioctl(desc->s, SIOCGIFMTU, (char *)&ifreq) < 0)
		break;
	    buf_check(sptr, s_end, 5);
	    *sptr++ = INET_IFOPT_MTU;
	    n = ifreq.ifr_mtu;
	    put_int32(n, sptr);
	    sptr += 4;
#endif
	    break;
	}

	case INET_IFOPT_FLAGS: {
	    int flags;

	    if (ioctl(desc->s, SIOCGIFFLAGS, (char*)&ifreq) < 0)
		flags = 0;
	    else
		flags = ifreq.ifr_flags;

	    buf_check(sptr, s_end, 5);
	    *sptr++ = INET_IFOPT_FLAGS;
	    put_int32(IFGET_FLAGS(flags), sptr);
	    sptr += 4;
	    break;
	}
	default:
	    goto error;
	}
    }
    return ctl_reply(INET_REP_OK, sbuf, sptr - sbuf, rbuf, rsize);

 error:
    return ctl_error(EINVAL, rbuf, rsize);
}


static ErlDrvSSizeT inet_ctl_ifset(inet_descriptor* desc,
				   char* buf, ErlDrvSizeT len,
				   char** rbuf, ErlDrvSizeT rsize)
{
    struct ifreq ifreq;
    int namlen;
    char* b_end = buf + len;

    if ((len == 0) || ((namlen = get_int8(buf)) > len))
	goto error;
    sys_memset(ifreq.ifr_name, '\0', IFNAMSIZ);
    sys_memcpy(ifreq.ifr_name, buf+1, 
	       (namlen >= IFNAMSIZ) ? IFNAMSIZ-1 : namlen);
    buf += (namlen+1);
    len -= (namlen+1);

    while(buf < b_end) {
	switch(*buf++) {
	case INET_IFOPT_ADDR:
	    if ((buf = buf_to_sockaddr(buf, b_end, &ifreq.ifr_addr)) == NULL)
		goto error;
	    (void) ioctl(desc->s, SIOCSIFADDR, (char*)&ifreq);
	    break;

	case INET_IFOPT_HWADDR: {
	    unsigned int hwalen;
	    buf_check(buf, b_end, 2);
	    hwalen = get_int16(buf); buf += 2;
	    buf_check(buf, b_end, hwalen);
#ifdef SIOCSIFHWADDR
	    /* raw memcpy (fix include autoconf later) */
	    sys_memset((char*)(&ifreq.ifr_hwaddr.sa_data),
		       '\0', sizeof(ifreq.ifr_hwaddr.sa_data));
	    sys_memcpy((char*)(&ifreq.ifr_hwaddr.sa_data), buf, hwalen);

	    (void) ioctl(desc->s, SIOCSIFHWADDR, (char *)&ifreq);
#endif
	    buf += hwalen;
	    break;
	}

	case INET_IFOPT_BROADADDR:
#ifdef SIOCSIFBRDADDR
	    if ((buf = buf_to_sockaddr(buf, b_end, &ifreq.ifr_broadaddr)) == NULL)
		goto error;
	    (void) ioctl(desc->s, SIOCSIFBRDADDR, (char *)&ifreq); 
#endif
	    break;

	case INET_IFOPT_DSTADDR:
#ifdef SIOCSIFDSTADDR
	    if ((buf = buf_to_sockaddr(buf, b_end, &ifreq.ifr_dstaddr)) == NULL)
		goto error;
	    (void) ioctl(desc->s, SIOCSIFDSTADDR, (char *)&ifreq);
#endif
	    break;

	case INET_IFOPT_NETMASK:
#ifdef SIOCSIFNETMASK

#if defined(ifr_netmask)
	    buf = buf_to_sockaddr(buf,b_end, &ifreq.ifr_netmask);
#else
	    buf = buf_to_sockaddr(buf,b_end, &ifreq.ifr_addr);
#endif
	    if (buf == NULL)
		goto error;
	    (void) ioctl(desc->s, SIOCSIFNETMASK, (char *)&ifreq);
#endif
	    break;

	case INET_IFOPT_MTU:
	    buf_check(buf, b_end, 4);
#if defined(SIOCSIFMTU) && defined(ifr_mtu)
	    ifreq.ifr_mtu = get_int32(buf);
	    (void) ioctl(desc->s, SIOCSIFMTU, (char *)&ifreq);
#endif
	    buf += 4;
	    break;

	case INET_IFOPT_FLAGS: {
	    int flags0;
	    int flags;
	    int eflags;

	    buf_check(buf, b_end, 4);
	    eflags = get_int32(buf);

	    /* read current flags */
	    if (ioctl(desc->s, SIOCGIFFLAGS, (char*)&ifreq) < 0)
		flags0 = flags = 0;
	    else
		flags0 = flags = ifreq.ifr_flags;

	    /* update flags */
	    if (eflags & INET_IFF_UP)            flags |= IFF_UP;
	    if (eflags & INET_IFF_DOWN)          flags &= ~IFF_UP;
	    if (eflags & INET_IFF_BROADCAST)     flags |= IFF_BROADCAST;
	    if (eflags & INET_IFF_NBROADCAST)    flags &= ~IFF_BROADCAST;
	    if (eflags & INET_IFF_POINTTOPOINT)  flags |= IFF_POINTOPOINT;
	    if (eflags & INET_IFF_NPOINTTOPOINT) flags &= ~IFF_POINTOPOINT;

	    if (flags != flags0) {
		ifreq.ifr_flags = flags;
		(void) ioctl(desc->s, SIOCSIFFLAGS, (char*)&ifreq);
	    }
	    buf += 4;
	    break;
	}

	default:
	    goto error;
	}
    }
    return ctl_reply_ok(rbuf, rsize);

 error:
    return ctl_error(EINVAL, rbuf, rsize);
}

#else


static ErlDrvSSizeT inet_ctl_getiflist(inet_descriptor* desc,
				       char** rbuf, ErlDrvSizeT rsize)
{
    return ctl_reply_ok(rbuf, rsize);
}


static ErlDrvSSizeT inet_ctl_ifget(inet_descriptor* desc,
				   char* buf, ErlDrvSizeT len,
				   char** rbuf, ErlDrvSizeT rsize)
{
    return ctl_reply_ok(rbuf, rsize);
}


static ErlDrvSSizeT inet_ctl_ifset(inet_descriptor* desc,
				   char* buf, ErlDrvSizeT len,
				   char** rbuf, ErlDrvSizeT rsize)
{
    return ctl_reply_ok(rbuf, rsize);
}

#endif



#if defined(__WIN32__) || defined(HAVE_GETIFADDRS)
/* Latin-1 to utf8 */

static int utf8_len(const char *c, int m) {
    int l;
    for (l = 0;  m;  c++, l++, m--) {
	if (*c == '\0') break;
	if ((*c & 0x7f) != *c) l++;
    }
    return l;
}

static void utf8_encode(const char *c, int m, char *p) {
    for (;  m;  c++, m--) {
	if (*c == '\0') break;
	if ((*c & 0x7f) != *c) {
	    *p++ = (char) (0xC0 | (0x03 & (*c >> 6)));
	    *p++ = (char) (0x80 | (0x3F & *c));
	} else {
	    *p++ = (char) *c;
	}
    }
}
#endif

#if defined(__WIN32__)

static void set_netmask_bytes(char *c, int len, int pref_len) {
    int i, m;
    for (i = 0, m = pref_len >> 3;  i < m && i < len;  i++) c[i] = '\xFF';
    if (i < len) c[i++] = 0xFF << (8 - (pref_len & 7));
    for (;  i < len;  i++) c[i] = '\0';
}


int eq_masked_bytes(char *a, char *b, int pref_len) {
    int i, m;
    for (i = 0, m = pref_len >> 3;  i < m;  i++) {
	if (a[i] != b[i]) return 0;
    }
    m = pref_len & 7;
    if (m) {
	m = 0xFF & (0xFF << (8 - m));
	if ((a[i] & m) != (b[i] & m)) return 0;
    }
    return !0;
}

static ErlDrvSSizeT inet_ctl_getifaddrs(inet_descriptor* desc_p,
					char **rbuf_pp, ErlDrvSizeT rsize)
{
    int i;
    DWORD ret, n;
    IP_INTERFACE_INFO *info_p = NULL;
    MIB_IPADDRTABLE *ip_addrs_p = NULL;
    IP_ADAPTER_ADDRESSES *ip_adaddrs_p = NULL;
    IP_ADAPTER_ADDRESSES *ia_p = NULL;

    char *buf_p;
    char *buf_alloc_p;
    ErlDrvSizeT buf_size = 512;
#   define BUF_ENSURE(Size)						\
    do {								\
	int NEED_, GOT_ = buf_p - buf_alloc_p;				\
	NEED_ = GOT_ + (Size);						\
	if (NEED_ > buf_size) {						\
	    buf_size = NEED_ + 512;					\
	    buf_alloc_p = REALLOC(buf_alloc_p, buf_size);		\
	    buf_p = buf_alloc_p + GOT_;					\
	}								\
    } while(0)
#   define SOCKADDR_TO_BUF(opt, sa)					\
    do {								\
	if (sa) {							\
	    char *P_;							\
	    *buf_p++ = (opt);						\
	    while (! (P_ = sockaddr_to_buf((sa), buf_p,			\
					   buf_alloc_p+buf_size))) {    \
		int GOT_ = buf_p - buf_alloc_p;				\
		buf_size += 512;					\
		buf_alloc_p = REALLOC(buf_alloc_p, buf_size);		\
		buf_p = buf_alloc_p + GOT_;				\
	    }								\
	    if (P_ == buf_p) {						\
		buf_p--;						\
	    } else {							\
		buf_p = P_;						\
	    }								\
	}								\
    } while (0)

    {
	/* Try GetAdaptersAddresses, if it is available */
	unsigned long ip_adaddrs_size = 16 * 1024;
	ULONG family = AF_UNSPEC;
	ULONG flags =
	    GAA_FLAG_INCLUDE_PREFIX | GAA_FLAG_SKIP_ANYCAST |
	    GAA_FLAG_SKIP_DNS_SERVER | GAA_FLAG_SKIP_FRIENDLY_NAME |
	    GAA_FLAG_SKIP_MULTICAST;
	ULONG (WINAPI *fpGetAdaptersAddresses)
	    (ULONG, ULONG, PVOID, PIP_ADAPTER_ADDRESSES, PULONG);
	HMODULE iphlpapi = GetModuleHandle("iphlpapi");
	fpGetAdaptersAddresses = (void *)
	    (iphlpapi ?
		GetProcAddress(iphlpapi, "GetAdaptersAddresses") :
		NULL);
	if (fpGetAdaptersAddresses) {
	    ip_adaddrs_p = ALLOC(ip_adaddrs_size);
	    for (i = 17;  i;  i--) {
		ret = fpGetAdaptersAddresses(
		    family, flags, NULL, ip_adaddrs_p, &ip_adaddrs_size);
		ip_adaddrs_p = REALLOC(ip_adaddrs_p, ip_adaddrs_size);
		if (ret == NO_ERROR) break;
		if (ret == ERROR_BUFFER_OVERFLOW) continue;
		i = 0;
		break;
	    }
	    if (! i) {
		FREE(ip_adaddrs_p);
                ip_adaddrs_p = NULL;
	    }
	} else ip_adaddrs_p = NULL;
    }

    {
	/* Load the IP_INTERFACE_INFO table (only IPv4 interfaces),
	 * reliable source of interface names on XP
	 */
	unsigned long info_size = 4 * 1024;
	info_p = ALLOC(info_size);
	for (i = 17;  i;  i--) {
	    ret = GetInterfaceInfo(info_p, &info_size);
	    info_p = REALLOC(info_p, info_size);
	    if (ret == NO_ERROR) break;
	    if (ret == ERROR_INSUFFICIENT_BUFFER) continue;
	    i = 0;
	    break;
	}
	if (! i) {
            FREE(info_p);
            info_p = NULL;
        }
    }

    if (! ip_adaddrs_p) {
	/* If GetAdaptersAddresses gave nothing we fall back to
	 * MIB_IPADDRTABLE (only IPv4 interfaces)
	 */
	unsigned long ip_addrs_size = 16 * sizeof(*ip_addrs_p);
	ip_addrs_p = ALLOC(ip_addrs_size);
	for (i = 17;  i;  i--) {
	    ret = GetIpAddrTable(ip_addrs_p, &ip_addrs_size, FALSE);
	    ip_addrs_p = REALLOC(ip_addrs_p, ip_addrs_size);
	    if (ret == NO_ERROR) break;
	    if (ret == ERROR_INSUFFICIENT_BUFFER) continue;
	    i = 0;
	    break;
	}
	if (! i) {
	    if (info_p) FREE(info_p);
	    FREE(ip_addrs_p);
	    return ctl_reply_ok(rbuf_pp, rsize);
	}
    } else ip_addrs_p = NULL;

    buf_p = buf_alloc_p = ALLOC(buf_size);
    *buf_p++ = INET_REP_OK;

    /* Iterate over MIB_IPADDRTABLE or IP_ADAPTER_ADDRESSES */
    ia_p = NULL;
    for (ip_addrs_p ? (void)(i = 0) : (void)(ia_p = ip_adaddrs_p);
	 ip_addrs_p ? (i < ip_addrs_p->dwNumEntries) : (ia_p != NULL);
	 ip_addrs_p ? (void)(i++) : (void)(ia_p = ia_p->Next)) {
	MIB_IPADDRROW *ipaddrrow_p = NULL;
	DWORD flags = INET_IFF_MULTICAST;
	DWORD index = 0;
	WCHAR *wname_p = NULL;
	MIB_IFROW ifrow;

	if (ip_addrs_p) {
	    ipaddrrow_p = ip_addrs_p->table + i;
	    index = ipaddrrow_p->dwIndex;
	} else {
	    index = ia_p->IfIndex;
	    if (ia_p->Flags & IP_ADAPTER_NO_MULTICAST) {
		flags &= ~INET_IFF_MULTICAST;
	    }
	}
index:
	if (! index) goto done;
	sys_memzero(&ifrow, sizeof(ifrow));
	ifrow.dwIndex = index;
	if (GetIfEntry(&ifrow) != NO_ERROR) break;
	/* Find the interface name - first try MIB_IFROW.wzname */
	if (ifrow.wszName[0] != 0) {
	    wname_p = ifrow.wszName;
	} else {
	    /* Then try IP_ADAPTER_INDEX_MAP.Name (only IPv4 adapters) */
	    int j;
	    if (info_p) {
	        for (j = 0;  j < info_p->NumAdapters;  j++) {
		    if (info_p->Adapter[j].Index == (ULONG) ifrow.dwIndex) {
		        if (info_p->Adapter[j].Name[0] != 0) {
			    wname_p = info_p->Adapter[j].Name;
		        }
		        break;
		    }
                }
	    }
	}
	if (wname_p) {
	    int len;
	    /* Convert interface name to UTF-8 */
	    len =
		WideCharToMultiByte(
		    CP_UTF8, 0, wname_p, -1, NULL, 0, NULL, NULL);
	    if (! len) break;
	    BUF_ENSURE(len);
	    WideCharToMultiByte(
		CP_UTF8, 0, wname_p, -1, buf_p, len, NULL, NULL);
	    buf_p += len;
	} else {
	    /* Found no name -
	    * use "MIB_IFROW.dwIndex: MIB_IFROW.bDescr" as name instead */
	    int l;
	    l = utf8_len(ifrow.bDescr, ifrow.dwDescrLen);
	    BUF_ENSURE(9 + l+1);
	    buf_p +=
		erts_sprintf(
		    buf_p, "%lu: ", (unsigned long) ifrow.dwIndex);
	    utf8_encode(ifrow.bDescr, ifrow.dwDescrLen, buf_p);
	    buf_p += l;
	    *buf_p++ = '\0';
	}
	/* Interface flags, often make up broadcast and multicast flags */
	switch (ifrow.dwType) {
	case IF_TYPE_ETHERNET_CSMACD:
	    flags |= INET_IFF_BROADCAST;
	    break;
	case IF_TYPE_SOFTWARE_LOOPBACK:
	    flags |= INET_IFF_LOOPBACK;
	    flags &= ~INET_IFF_MULTICAST;
	    break;
	default:
	    flags &= ~INET_IFF_MULTICAST;
	    break;
	}
	if (ifrow.dwAdminStatus) {
	    flags |= INET_IFF_UP;
	    switch (ifrow.dwOperStatus) {
	    case IF_OPER_STATUS_CONNECTING:
		flags |= INET_IFF_POINTTOPOINT;
		break;
	    case IF_OPER_STATUS_CONNECTED:
		flags |= INET_IFF_RUNNING | INET_IFF_POINTTOPOINT;
		break;
	    case IF_OPER_STATUS_OPERATIONAL:
		flags |= INET_IFF_RUNNING;
		break;
	    }
	}
	BUF_ENSURE(1 + 4);
	*buf_p++ = INET_IFOPT_FLAGS;
	put_int32(flags, buf_p); buf_p += 4;
	if (ipaddrrow_p) {
	    /* Legacy implementation through GetIpAddrTable */
	    struct sockaddr_in sin;
	    /* IP Address */
	    sys_memzero(&sin, sizeof(sin));
	    sin.sin_family = AF_INET;
	    sin.sin_addr.s_addr = ipaddrrow_p->dwAddr;
	    BUF_ENSURE(1);
	    /* Netmask */
	    SOCKADDR_TO_BUF(INET_IFOPT_ADDR, (struct sockaddr *) &sin);
	    sin.sin_addr.s_addr = ipaddrrow_p->dwMask;
	    BUF_ENSURE(1);
	    SOCKADDR_TO_BUF(INET_IFOPT_NETMASK, (struct sockaddr *) &sin);
	    if (flags & INET_IFF_BROADCAST) {
		/* Broadcast address - fake it*/
		sin.sin_addr.s_addr = ipaddrrow_p->dwAddr;
		sin.sin_addr.s_addr |= ~ipaddrrow_p->dwMask;
		BUF_ENSURE(1);
		SOCKADDR_TO_BUF(
		    INET_IFOPT_BROADADDR, (struct sockaddr *) &sin);
	    }
	} else {
	    IP_ADAPTER_UNICAST_ADDRESS *p;
	    /* IP Address(es) */
	    for (p = ia_p->FirstUnicastAddress;
		p;
		p = p->Next)
	    {
		IP_ADAPTER_PREFIX *q;
		ULONG shortest_length;
		struct sockaddr *shortest_p, *sa_p = p->Address.lpSockaddr;
		BUF_ENSURE(1);
		SOCKADDR_TO_BUF(INET_IFOPT_ADDR, sa_p);
		shortest_p = NULL;
		shortest_length = 0;
		for (q = ia_p->FirstPrefix;
		     q;
		     q = q->Next) {
		    struct sockaddr *sp_p = q->Address.lpSockaddr;
		    if (sa_p->sa_family != sp_p->sa_family) continue;
		    switch (sa_p->sa_family) {
		    case AF_INET: {
			struct sockaddr_in sin;
			DWORD sa, sp, mask;
			sa = ntohl((DWORD)
				   ((struct sockaddr_in *)
				    sa_p)->sin_addr.s_addr);
			sp = ntohl((DWORD)
				   ((struct sockaddr_in *)
				    sp_p)->sin_addr.s_addr);
			mask = 0xFFFFFFFF << (32 - q->PrefixLength);
			if ((sa & mask) != (sp & mask)) continue;
			if ((! shortest_p)
			    || q->PrefixLength < shortest_length) {
			    shortest_p = sp_p;
			    shortest_length = q->PrefixLength;
			}
		    }   break;
		    case AF_INET6: {
			struct sockaddr_in6 sin6;
			if (!eq_masked_bytes((char *)
					     &((struct sockaddr_in6 *)
					       sa_p)->sin6_addr,
					     (char *)
					     &((struct sockaddr_in6 *)
					       sp_p)->sin6_addr,
					     q->PrefixLength)) {
			    continue;
			}
			if ((! shortest_p)
			    || q->PrefixLength < shortest_length) {
			    shortest_p = sp_p;
			    shortest_length = q->PrefixLength;
			}
		    }   break;
		    }
		}
		if (! shortest_p) {
		    /* Found no shortest prefix */
		    shortest_p = sa_p;
		    switch (shortest_p->sa_family) {
		    case AF_INET: {
			/* Fall back to old classfull network addresses */
			DWORD addr = ntohl(((struct sockaddr_in *)shortest_p)
					   ->sin_addr.s_addr);
			if (! (addr & 0x800000)) {
			    /* Class A */
			    shortest_length = 8;
			} else if (! (addr & 0x400000)) {
			    /* Class B */
			    shortest_length = 16;
			} else if (! (addr & 0x200000)) {
			    /* Class C */
			    shortest_length = 24;
			} else {
			    shortest_length = 32;
			}
		    }   break;
		    case AF_INET6: {
			/* Just play it safe */
			shortest_length = 128;
		    }   break;
		    }
		}
		switch (shortest_p->sa_family) {
		case AF_INET: {
		    struct sockaddr_in sin;
		    DWORD mask = 0xFFFFFFFF << (32 - shortest_length);
		    sys_memzero(&sin, sizeof(sin));
		    sin.sin_family = shortest_p->sa_family;
		    sin.sin_addr.s_addr = htonl(mask);
		    BUF_ENSURE(1);
		    SOCKADDR_TO_BUF(INET_IFOPT_NETMASK,
				    (struct sockaddr *) &sin);
		    if (flags & INET_IFF_BROADCAST) {
			DWORD sp =
			    ntohl((DWORD)
				  ((struct sockaddr_in *)shortest_p)
				  -> sin_addr.s_addr);
			sin.sin_addr.s_addr = htonl(sp | ~mask);
			BUF_ENSURE(1);
			SOCKADDR_TO_BUF(INET_IFOPT_BROADADDR,
					(struct sockaddr *) &sin);
		    }
		}   break;
		case AF_INET6: {
		    struct sockaddr_in6 sin6;
		    sys_memzero(&sin6, sizeof(sin6));
		    sin6.sin6_family = shortest_p->sa_family;
		    set_netmask_bytes((char *) &sin6.sin6_addr,
				      16,
				      shortest_length);
		    BUF_ENSURE(1);
		    SOCKADDR_TO_BUF(INET_IFOPT_NETMASK,
				    (struct sockaddr *) &sin6);
		}   break;
		}
	    }
	}
	if (ifrow.dwPhysAddrLen) {
	    /* Hardware Address */
	    BUF_ENSURE(1 + 2 + ifrow.dwPhysAddrLen);
	    *buf_p++ = INET_IFOPT_HWADDR;
	    put_int16(ifrow.dwPhysAddrLen, buf_p); buf_p += 2;
	    sys_memcpy(buf_p, ifrow.bPhysAddr, ifrow.dwPhysAddrLen);
	    buf_p += ifrow.dwPhysAddrLen;
	}

done:
	/* That is all for this interface */
	BUF_ENSURE(1);
	*buf_p++ = '\0';
	if (ia_p &&
	    ia_p->Ipv6IfIndex &&
	    ia_p->Ipv6IfIndex != index)
	{
	    /* Oops, there was another interface for IPv6. Possible? XXX */
	    index = ia_p->Ipv6IfIndex;
	    goto index;
	}
    }

    if (ip_adaddrs_p) FREE(ip_adaddrs_p);
    if (info_p) FREE(info_p);
    if (ip_addrs_p) FREE(ip_addrs_p);

    buf_size = buf_p - buf_alloc_p;
    buf_alloc_p = REALLOC(buf_alloc_p, buf_size);
    /* buf_p is now unreliable */
    *rbuf_pp = buf_alloc_p;
    return buf_size;
#   undef BUF_ENSURE
}

#elif defined(HAVE_GETIFADDRS)
#ifdef  DEBUG
#define GETIFADDRS_BUFSZ (1)
#else
#define GETIFADDRS_BUFSZ (512)
#endif

static ErlDrvSSizeT inet_ctl_getifaddrs(inet_descriptor* desc_p,
					char **rbuf_pp, ErlDrvSizeT rsize)
{
    struct ifaddrs *ifa_p, *ifa_free_p;

    ErlDrvSizeT buf_size;
    char *buf_p;
    char *buf_alloc_p;
    int save_errno;

    buf_size = GETIFADDRS_BUFSZ;
    buf_alloc_p = ALLOC(GETIFADDRS_BUFSZ);
    buf_p = buf_alloc_p;
#   define BUF_ENSURE(Size)						\
    do {								\
	int NEED_, GOT_ = buf_p - buf_alloc_p;				\
	NEED_ = GOT_ + (Size);						\
	if (NEED_ > buf_size) {						\
	    buf_size = NEED_ + GETIFADDRS_BUFSZ;			\
	    buf_alloc_p = REALLOC(buf_alloc_p, buf_size);		\
	    buf_p = buf_alloc_p + GOT_;					\
	}								\
    } while (0)
#   define SOCKADDR_TO_BUF(opt, sa)				        \
    do {    						                \
	if (sa) {                                                       \
	    char *P_;							\
	    *buf_p++ = (opt);						\
	    while (! (P_ = sockaddr_to_buf((sa), buf_p,			\
					   buf_alloc_p+buf_size))) {	\
		int GOT_ = buf_p - buf_alloc_p;				\
		buf_size += GETIFADDRS_BUFSZ;				\
		buf_alloc_p = REALLOC(buf_alloc_p, buf_size);		\
		buf_p = buf_alloc_p + GOT_;				\
	    }								\
	    if (P_ == buf_p) {						\
		buf_p--;						\
	    } else {							\
		buf_p = P_;						\
	    }								\
	}                                                               \
    } while (0)

    DDBG(desc_p,
         ("INET-DRV-DBG[%d][" SOCKET_FSTR ",%T] "
          "%s -> get if addrs"
          "\r\n",
          __LINE__, desc_p->s, driver_caller(desc_p->port), __FUNCTION__) );
        
    if ((save_errno = call_getifaddrs(desc_p, &ifa_p)) != 0)
        return ctl_error(save_errno, rbuf_pp, rsize);

    ifa_free_p = ifa_p;
    *buf_p++ = INET_REP_OK;
    for (;  ifa_p;  ifa_p = ifa_p->ifa_next) {
	int len = utf8_len(ifa_p->ifa_name, -1);

        DDBG(desc_p,
             ("INET-DRV-DBG[%d][" SOCKET_FSTR ",%T] "
              "%s -> process if-addr %s"
              "\r\n   flags: 0x%X"
              "\r\n",
              __LINE__, desc_p->s, driver_caller(desc_p->port), __FUNCTION__,
              ifa_p->ifa_name, ifa_p->ifa_flags) );
        
	BUF_ENSURE(len+1 + 1+4 + 1);
	utf8_encode(ifa_p->ifa_name, -1, buf_p);
	buf_p += len;
	*buf_p++ = '\0';
	*buf_p++ = INET_IFOPT_FLAGS;
	put_int32(IFGET_FLAGS(ifa_p->ifa_flags), buf_p); buf_p += 4;
	if (ifa_p->ifa_addr) {

            DDBG(desc_p,
                 ("INET-DRV-DBG[%d][" SOCKET_FSTR ",%T] "
                  "%s -> family: %d (%s)"
                  "\r\n",
                  __LINE__, desc_p->s, driver_caller(desc_p->port), __FUNCTION__,
                  ifa_p->ifa_addr->sa_family,
                  FAM2S(ifa_p->ifa_addr->sa_family)) );
        
	    if (ifa_p->ifa_addr->sa_family == AF_INET
#if defined(AF_INET6)
		|| ifa_p->ifa_addr->sa_family == AF_INET6
#endif
		) {
		SOCKADDR_TO_BUF(INET_IFOPT_ADDR, ifa_p->ifa_addr);
		if (ifa_p->ifa_netmask) {
		    BUF_ENSURE(1);
		    SOCKADDR_TO_BUF(INET_IFOPT_NETMASK, ifa_p->ifa_netmask);
		}
		if (ifa_p->ifa_dstaddr &&
		    (ifa_p->ifa_flags & IFF_POINTOPOINT)) {
		    BUF_ENSURE(1);
		    SOCKADDR_TO_BUF(INET_IFOPT_DSTADDR, ifa_p->ifa_dstaddr);
		} else if (ifa_p->ifa_broadaddr &&
			   (ifa_p->ifa_flags & IFF_BROADCAST)) {
		    BUF_ENSURE(1);
		    SOCKADDR_TO_BUF(INET_IFOPT_BROADADDR, ifa_p->ifa_broadaddr);
		}
	    }
#if defined(AF_LINK) || defined(AF_PACKET)
	    else if (
#if defined(AF_LINK)
		     ifa_p->ifa_addr->sa_family == AF_LINK
#else
		     0
#endif
#if defined(AF_PACKET)
		     || ifa_p->ifa_addr->sa_family == AF_PACKET
#endif
		     ) {
		size_t need = sockaddr_bufsz_need(ifa_p->ifa_addr);
		if (need > 3) {
		    BUF_ENSURE(1 + need);
		    SOCKADDR_TO_BUF(INET_IFOPT_HWADDR, ifa_p->ifa_addr);
		}
	    }
#endif
	}
	BUF_ENSURE(1);
	*buf_p++ = '\0';
    }
    buf_size = buf_p - buf_alloc_p;
    buf_alloc_p = REALLOC(buf_alloc_p, buf_size);
    /* buf_p is now unreliable */
    freeifaddrs(ifa_free_p);
    *rbuf_pp = buf_alloc_p;

    DDBG(desc_p,
         ("INET-DRV-DBG[%d][" SOCKET_FSTR ",%T] "
          "%s -> done when buffer size: %d"
          "\r\n",
          __LINE__, desc_p->s, driver_caller(desc_p->port), __FUNCTION__,
          buf_size) );
        
    return buf_size;
#   undef BUF_ENSURE
}
#undef GETIFADDRS_BUFSZ

#else

static ErlDrvSSizeT inet_ctl_getifaddrs(inet_descriptor* desc_p,
					char **rbuf_pp, ErlDrvSizeT rsize)
{
    return ctl_error(ENOTSUP, rbuf_pp, rsize);
}

#endif


/* Per H @ Tail-f: The original code here had problems that possibly
   only occur if you abuse it for non-INET sockets, but anyway:
   a) If the getsockopt for SO_PRIORITY or IP_TOS failed, the actual
      requested setsockopt was never even attempted.
   b) If {get,set}sockopt for one of IP_TOS and SO_PRIORITY failed,
      but ditto for the other worked and that was actually the requested
      option, failure was still reported to erlang.                  */

#if  defined(IP_TOS) && defined(IPPROTO_IP)             \
    && defined(SO_PRIORITY) && !defined(__WIN32__)
static int setopt_prio_tos_trick
	(int fd, int proto, int type, char* arg_ptr, int arg_sz, int propagate)
{
    /* The relations between SO_PRIORITY, TOS and other options
       is not what you (or at least I) would expect...:
       If TOS is set after priority, priority is zeroed.
       If any other option is set after tos, tos might be zeroed.
       Therefore, save tos and priority. If something else is set, 
       restore both after setting, if  tos is set, restore only 
       prio and if prio is set restore none... All to keep the
       user feeling socket options are independent. /PaN */
    int          tmp_ival_prio;
    int          tmp_ival_tos;
    int          res;
    int          res_prio;
    int          res_tos;
    SOCKLEN_T    tmp_arg_sz_prio = sizeof(tmp_ival_prio);
    SOCKLEN_T    tmp_arg_sz_tos  = sizeof(tmp_ival_tos);

    res_prio = sock_getopt(fd, SOL_SOCKET, SO_PRIORITY,
		      (char *) &tmp_ival_prio, &tmp_arg_sz_prio);
    res_tos = sock_getopt(fd, IPPROTO_IP, IP_TOS,
		      (char *) &tmp_ival_tos, &tmp_arg_sz_tos);
	    res = sock_setopt(fd, proto, type, arg_ptr, arg_sz);
	    if (res == 0) {
		if (type != SO_PRIORITY) {
	    if (type != IP_TOS && res_tos == 0) {
		res_tos = sock_setopt(fd, 
					  IPPROTO_IP,
					  IP_TOS,
					  (char *) &tmp_ival_tos, 
					  tmp_arg_sz_tos);
		if (propagate)
		    res = res_tos;
		    }
	    if (res == 0 && res_prio == 0) {
		res_prio = sock_setopt(fd, 
					   SOL_SOCKET, 
					   SO_PRIORITY,
					   (char *) &tmp_ival_prio, 
					   tmp_arg_sz_prio);
		if (propagate) {		
		    /* Some kernels set a SO_PRIORITY by default that you are not permitted to reset,
		       silently ignore this error condition */
		    if (res_prio != 0 && sock_errno() == EPERM) {
			res = 0;
		    } else {
			res = res_prio;
		    }
		}
	    }
	}
    }
    return (res);
}
#endif


static
int inet_setopt(int fd,
                int proto, int type,
                char* arg_ptr, int arg_sz,
                int propagate)
{
    int res;

#if defined(IP_TOS) && defined(IPPROTO_IP)             \
    && defined(SO_PRIORITY) && !defined(__WIN32__)
    DEBUGF(("inet_setopt -> try trick setopt with"
             "\r\n   fd:        %d"
             "\r\n   proto:     %d"
             "\r\n   type:      %d"
             "\r\n   sz:        %d"
             "\r\n   propagate: %d"
             "\r\n", fd, proto, type, arg_sz, propagate));
    res = setopt_prio_tos_trick (fd, proto, type, arg_ptr, arg_sz, propagate);
#else
    DEBUGF(("inet_setopt -> try std setopt with"
             "\r\n   fd:        %d"
             "\r\n   proto:     %d"
             "\r\n   type:      %d"
             "\r\n   sz:        %d"
             "\r\n", fd, proto, type, arg_sz));
    res = sock_setopt	    (fd, proto, type, arg_ptr, arg_sz);
#endif

    return res;
}

/* set socket options:
** return -1 on error
**         0 if ok
**         1 if ok force deliver of queued data
*/
#ifdef HAVE_SCTP
static int sctp_set_opts(inet_descriptor* desc, char* ptr, int len);
#endif

static int inet_set_opts(inet_descriptor* desc, char* ptr, int len)
{
    int type;
    int proto;
    int opt;
    struct linger li_val;
#if defined(HAVE_MULTICAST_SUPPORT)
#if defined(IPPROTO_IP)
#if defined(HAVE_STRUCT_IP_MREQN)
    struct ip_mreqn  mreq4;
#else    
    struct ip_mreq   mreq4;
#endif
#endif
#if defined(HAVE_IN6) && defined(AF_INET6) && defined(IPPROTO_IPV6)
    struct ipv6_mreq mreq6;
#endif
    unsigned int mreqSz = 0;
#endif
    int   ival;
    char* arg_ptr;
    int   arg_sz;
#ifdef SO_BINDTODEVICE
    char ifname[IFNAMSIZ];
#endif
    enum PacketParseType old_htype = desc->htype;
    int old_active = desc->active;
    int propagate; /* Set to 1 if failure to set this option
		      should be propagated to erlang (not all
		      errors can be propagated for BC reasons) */
    int res;
#ifdef HAVE_SCTP
    /* SCTP sockets are treated completely separately: */
    if (IS_SCTP(desc))
	return sctp_set_opts(desc, ptr, len);
#endif

    while(len >= 5) {
        int recv_cmsgflags;
#ifdef __WIN32__
        int bsd_compat_set = 0;
        int bsd_compat_unset = 0;
#endif

	opt = *ptr++;
	ival = get_int32(ptr);
	ptr += 4;
	len -= 5;
	arg_ptr = (char*) &ival;
	arg_sz = sizeof(ival);
	proto = SOL_SOCKET;
	propagate = 0;
        recv_cmsgflags = desc->recv_cmsgflags;

	DDBG(desc,
	     ("INET-DRV-DBG[%d][" SOCKET_FSTR ",%T] "
              "inet_set_opts -> opt: %d\r\n",
	      __LINE__, desc->s, driver_caller(desc->port), opt) );

 	switch(opt) {
	case INET_LOPT_HEADER:
            DDBG(desc,
                 ("INET-DRV-DBG[%d][" SOCKET_FSTR ",%T] "
                  "inet_set_opts(header) -> %d\r\n",
                  __LINE__, desc->s, driver_caller(desc->port), ival) );
	    desc->hsz = ival;
	    continue;

	case INET_LOPT_MODE:
	    /* List or Binary: */
            DDBG(desc,
                 ("INET-DRV-DBG[%d][" SOCKET_FSTR ",%T] "
                  "inet_set_opts(mode) -> %s (%d)\r\n",
                  __LINE__, desc->s, driver_caller(desc->port),
                  M2S(ival), ival) );
	    desc->mode = ival;
	    continue;

	case INET_LOPT_DELIVER:
            DDBG(desc,
                 ("INET-DRV-DBG[%d][" SOCKET_FSTR ",%T] "
                  "inet_set_opts(deliver) -> %s (%d)\r\n",
                  __LINE__, desc->s, driver_caller(desc->port),
                  D2S(ival), ival) );
	    desc->deliver = ival;
	    continue;
	    
	case INET_LOPT_BUFFER:
            DDBG(desc,
                 ("INET-DRV-DBG[%d][" SOCKET_FSTR ",%T] "
                  "inet_set_opts(buffer) -> %d\r\n",
                  __LINE__, desc->s, driver_caller(desc->port), ival) );
	    if (ival < INET_BUFFER_MIN) ival = INET_BUFFER_MIN;
	    desc->bufsz = ival;
            desc->flags |= INET_FLG_BUFFER_SET;
	    continue;

	case INET_LOPT_ACTIVE:
            DDBG(desc,
                 ("INET-DRV-DBG[%d][" SOCKET_FSTR ",%T] "
                  "inet_set_opts(active) -> active (ival): %s (%d)\r\n",
                  __LINE__, desc->s, driver_caller(desc->port),
                  A2S(ival), ival) );
	    desc->active = ival;
            if (desc->active == INET_MULTI) {
                long   ac   = desc->active_count;
                Sint16 nval = get_int16(ptr);
                ptr += 2;
                len -= 2;
                DDBG(desc,
                     ("INET-DRV-DBG[%d][" SOCKET_FSTR ",%T] "
                      "inet_set_opts(active) -> nval: %d\r\n",
                      __LINE__, desc->s, driver_caller(desc->port), nval) );
                ac += nval;
                if (ac > INT16_MAX || ac < INT16_MIN)
                    return -1;
                desc->active_count += nval;
                DDBG(desc,
                     ("INET-DRV-DBG[%d][" SOCKET_FSTR ",%T] "
                      "inet_set_opts(active) -> count => %d\r\n",
                      __LINE__, desc->s, driver_caller(desc->port),
                      desc->active_count) );
                if (desc->active_count < 0)
                    desc->active_count = 0;
                if (desc->active_count == 0) {
                    desc->active = INET_PASSIVE;
                    packet_passive_message(desc);
                }
            } else
                desc->active_count = 0;
	    if ((desc->stype == SOCK_STREAM) && (desc->active != INET_PASSIVE) && 
		(desc->state == INET_STATE_CLOSED)) {
		tcp_descriptor *tdesc = (tcp_descriptor *) desc;
		if (tdesc->tcp_add_flags & TCP_ADDF_DELAYED_ECONNRESET) {
		    tdesc->tcp_add_flags &= ~TCP_ADDF_DELAYED_ECONNRESET;
		    tcp_error_message(tdesc, ECONNRESET);
		}
		tcp_closed_message(tdesc);
		if (desc->exitf) {
		    driver_exit(desc->port, 0);
		    return 0; /* Give up on this socket, descriptor lost */
		} else {
		    desc_close_read(desc);
		}
	    }
	    continue;

	case INET_LOPT_PACKET:
            DDBG(desc,
                 ("INET-DRV-DBG[%d][" SOCKET_FSTR ",%T] "
                  "inet_set_opts(packet) -> %d\r\n",
                  __LINE__, desc->s, driver_caller(desc->port), ival) );
	    desc->htype = ival;
	    continue;

	case INET_LOPT_PACKET_SIZE:
            DDBG(desc,
                 ("INET-DRV-DBG[%d][" SOCKET_FSTR ",%T] "
                  "inet_set_opts(packet-size) -> %d\r\n",
                  __LINE__, desc->s, driver_caller(desc->port), ival) );
	    desc->psize = (unsigned int)ival;
	    continue;

	case INET_LOPT_EXITONCLOSE:
            DDBG(desc,
                 ("INET-DRV-DBG[%d][" SOCKET_FSTR ",%T] "
                  "inet_set_opts(exit-on-close) -> %d (%s)\r\n",
                  __LINE__,
                  desc->s, driver_caller(desc->port), ival, B2S(ival)) );
	    desc->exitf = ival;
	    continue;

	case INET_LOPT_TCP_HIWTRMRK:
            DDBG(desc,
                 ("INET-DRV-DBG[%d][" SOCKET_FSTR ",%T] "
                  "inet_set_opts(hiwtrmrk) -> %d\r\n",
                  __LINE__, desc->s, driver_caller(desc->port), ival) );
	    if (desc->stype == SOCK_STREAM) {
		tcp_descriptor* tdesc = (tcp_descriptor*) desc;
		if (ival < 0) ival = 0;
		if (tdesc->low > ival)
		    tdesc->low = ival;
		tdesc->high = ival;
	    }
	    continue;

	case INET_LOPT_TCP_LOWTRMRK:
            DDBG(desc,
                 ("INET-DRV-DBG[%d][" SOCKET_FSTR ",%T] "
                  "inet_set_opts(lowtrmrk) -> %d\r\n",
                  __LINE__, desc->s, driver_caller(desc->port), ival) );
	    if (desc->stype == SOCK_STREAM) {
		tcp_descriptor* tdesc = (tcp_descriptor*) desc;
		if (ival < 0) ival = 0;
		if (tdesc->high < ival)
		    tdesc->high = ival;
		tdesc->low = ival;
	    }
	    continue;

	case INET_LOPT_MSGQ_HIWTRMRK: {
	    ErlDrvSizeT high;
            DDBG(desc,
                 ("INET-DRV-DBG[%d][" SOCKET_FSTR ",%T] "
                  "inet_set_opts(msgq-hiwtrmrk) -> %d\r\n",
                  __LINE__, desc->s, driver_caller(desc->port), ival) );
	    if (ival < ERL_DRV_BUSY_MSGQ_LIM_MIN
		|| ERL_DRV_BUSY_MSGQ_LIM_MAX < ival)
		return -1;
	    high = (ErlDrvSizeT) ival;
	    erl_drv_busy_msgq_limits(desc->port, NULL, &high);
	    continue;
	}

	case INET_LOPT_MSGQ_LOWTRMRK: {
	    ErlDrvSizeT low;
            DDBG(desc,
                 ("INET-DRV-DBG[%d][" SOCKET_FSTR ",%T] "
                  "inet_set_opts(msgq-lowtrmrk) -> %d\r\n",
                  __LINE__, desc->s, driver_caller(desc->port), ival) );
	    if (ival < ERL_DRV_BUSY_MSGQ_LIM_MIN
		|| ERL_DRV_BUSY_MSGQ_LIM_MAX < ival)
		return -1;
	    low = (ErlDrvSizeT) ival;
	    erl_drv_busy_msgq_limits(desc->port, &low, NULL);
	    continue;
	}

	case INET_LOPT_TCP_SEND_TIMEOUT:
            DDBG(desc,
                 ("INET-DRV-DBG[%d][" SOCKET_FSTR ",%T] "
                  "inet_set_opts(send-timeout) -> %d\r\n",
                  __LINE__, desc->s, driver_caller(desc->port), ival) );
	    if (desc->stype == SOCK_STREAM) {
		tcp_descriptor* tdesc = (tcp_descriptor*) desc;
		tdesc->send_timeout = ival;
	    }
	    continue;

	case INET_LOPT_TCP_SEND_TIMEOUT_CLOSE:
            DDBG(desc,
                 ("INET-DRV-DBG[%d][" SOCKET_FSTR ",%T] "
                  "inet_set_opts(send-timeout-close) -> %d\r\n",
                  __LINE__, desc->s, driver_caller(desc->port), ival) );
	    if (desc->stype == SOCK_STREAM) {
		tcp_descriptor* tdesc = (tcp_descriptor*) desc;
		tdesc->send_timeout_close = ival;
	    }
	    continue;
	    

	case INET_LOPT_TCP_DELAY_SEND:
            DDBG(desc,
                 ("INET-DRV-DBG[%d][" SOCKET_FSTR ",%T] "
                  "inet_set_opts(delay-send) -> %d (%s)\r\n",
                  __LINE__,
                  desc->s, driver_caller(desc->port), ival, B2S(ival)) );
	    if (desc->stype == SOCK_STREAM) {
		tcp_descriptor* tdesc = (tcp_descriptor*) desc;
		if (ival)
		    tdesc->tcp_add_flags |= TCP_ADDF_DELAY_SEND;
		else
		    tdesc->tcp_add_flags &= ~TCP_ADDF_DELAY_SEND;
	    }
	    continue;

#ifdef HAVE_UDP
	case INET_LOPT_UDP_READ_PACKETS:
            DDBG(desc,
                 ("INET-DRV-DBG[%d][" SOCKET_FSTR ",%T] "
                  "inet_set_opts(read-packets) -> %d\r\n",
                  __LINE__, desc->s, driver_caller(desc->port), ival) );
	    if (desc->stype == SOCK_DGRAM) {
		udp_descriptor* udesc = (udp_descriptor*) desc;
		if (ival <= 0) return -1;
		udesc->read_packets = ival;
	    }
	    continue;
#endif

#ifdef HAVE_SETNS
	case INET_LOPT_NETNS:
            DDBG(desc,
                 ("INET-DRV-DBG[%d][" SOCKET_FSTR ",%T] "
                  "inet_set_opts(netns) -> %d, %d\r\n",
                  __LINE__, desc->s, driver_caller(desc->port), ival, len) );
	    /* It is annoying that ival and len are both (signed) int */
	    if (ival < 0) return -1;
	    if (len < ival) return -1;
	    if (desc->netns != NULL) FREE(desc->netns);
	    desc->netns = ALLOC(((unsigned int) ival) + 1);
	    memcpy(desc->netns, ptr, ival);
	    desc->netns[ival] = '\0';
	    ptr += ival;
	    len -= ival;
	    continue;
#endif

	case INET_LOPT_TCP_SHOW_ECONNRESET:
            DDBG(desc,
                 ("INET-DRV-DBG[%d][" SOCKET_FSTR ",%T] "
                  "inet_set_opts(show-econnreset) -> %d (%s)\r\n",
                  __LINE__,
                  desc->s, driver_caller(desc->port), ival, B2S(ival)) );
	    if (desc->sprotocol == IPPROTO_TCP) {
		tcp_descriptor* tdesc = (tcp_descriptor*) desc;
		if (ival)
		    tdesc->tcp_add_flags |= TCP_ADDF_SHOW_ECONNRESET;
		else
		    tdesc->tcp_add_flags &= ~TCP_ADDF_SHOW_ECONNRESET;
	    }
	    continue;

	case INET_LOPT_TCP_READ_AHEAD:
            DDBG(desc,
                 ("INET-DRV-DBG[%d][" SOCKET_FSTR ",%T] "
                  "inet_set_opts(read_ahead) -> %d (%s)\r\n",
                  __LINE__,
                  desc->s, driver_caller(desc->port), ival, B2S(ival)) );
	    if (desc->sprotocol == IPPROTO_TCP) {
		tcp_descriptor* tdesc = (tcp_descriptor*) desc;
		if (! ival)
		    tdesc->tcp_add_flags |= TCP_ADDF_NO_READ_AHEAD;
		else
		    tdesc->tcp_add_flags &= ~TCP_ADDF_NO_READ_AHEAD;
	    }
	    continue;

	case INET_LOPT_LINE_DELIM:
            DDBG(desc,
                 ("INET-DRV-DBG[%d][" SOCKET_FSTR ",%T] "
                  "inet_set_opts(line-delimiter) -> %c (%d)\r\n",
                  __LINE__,
                  desc->s, driver_caller(desc->port), (char) ival, ival) );
	    desc->delimiter = (char)ival;
	    continue;

        case INET_OPT_EXCLUSIVEADDRUSE:
            DDBG(desc,
                 ("INET-DRV-DBG[%d][" SOCKET_FSTR ",%T] "
                  "inet_set_opts(exclusiveaddruse) -> %s\r\n",
                  __LINE__, desc->s, driver_caller(desc->port), B2S(ival)) );
#ifdef __WIN32__
            type = SO_EXCLUSIVEADDRUSE;
#else
            continue;
#endif
            break;

        case INET_OPT_REUSEPORT_LB:
            DDBG(desc,
                 ("INET-DRV-DBG[%d][" SOCKET_FSTR ",%T] "
                  "inet_set_opts(reuseport_lb) -> %s\r\n",
                  __LINE__, desc->s, driver_caller(desc->port), B2S(ival)) );
#if defined(__WIN32__)
            continue;
#elif defined(__linux__) && defined(SO_REUSEPORT)
            /* SO_REUSEPORT is load balancing on linux */
            type = SO_REUSEPORT;
            break;
#elif defined(SO_REUSEPORT_LB)
            type = SO_REUSEPORT_LB;
            break;
#else
            continue;
#endif

        case INET_OPT_REUSEPORT:
            DDBG(desc,
                 ("INET-DRV-DBG[%d][" SOCKET_FSTR ",%T] "
                  "inet_set_opts(reuseport) -> %s\r\n",
                  __LINE__, desc->s, driver_caller(desc->port), B2S(ival)) );
#if defined(__WIN32__)
            /* fall through to INET_OPT_REUSEADDR */
#elif defined(SO_REUSEPORT)
            type = SO_REUSEPORT;
            break;
#else
            continue;
#endif

	case INET_OPT_REUSEADDR:
            DDBG(desc,
                 ("INET-DRV-DBG[%d][" SOCKET_FSTR ",%T] "
                  "inet_set_opts(reuseaddr) -> %s\r\n",
                  __LINE__, desc->s, driver_caller(desc->port), B2S(ival)) );
#ifdef __WIN32__
            {
                int old_ra, new_ra, compat, ra_bits, opt_bit;
                /*
                 * We only set SO_REUSEADDR on Windows if both 'reuseaddr' and
                 * 'reuseport' has been passed as options, since SO_REUSEADDR
                 * on Windows behaves like SO_REUSEADDR|SO_REUSEPORT does on BSD.
                 */
                ra_bits = (1<<INET_OPT_REUSEADDR) | (1<<INET_OPT_REUSEPORT);
                opt_bit = (1<<opt);
                compat = desc->bsd_compat;
                old_ra = (compat & ra_bits) == ra_bits;
                if (ival) {
                    bsd_compat_set = opt_bit;
                    compat |= opt_bit;
                }
                else {
                    bsd_compat_unset = opt_bit;
                    compat &= ~opt_bit;
                }
                new_ra = (compat & ra_bits) == ra_bits;
                desc->bsd_compat = compat;
                if (old_ra == new_ra)
                    continue;
            }
#endif
            type = SO_REUSEADDR;
	    break;

	case INET_OPT_KEEPALIVE: type = SO_KEEPALIVE;
            DDBG(desc,
                 ("INET-DRV-DBG[%d][" SOCKET_FSTR ",%T] "
                  "inet_set_opts(keepalive) -> %s\r\n",
                  __LINE__, desc->s, driver_caller(desc->port), B2S(ival)) );
	    break;

	case INET_OPT_DONTROUTE: type = SO_DONTROUTE;
            DDBG(desc,
                 ("INET-DRV-DBG[%d][" SOCKET_FSTR ",%T] "
                  "inet_set_opts(dontroute) -> %s\r\n",
                  __LINE__, desc->s, driver_caller(desc->port), B2S(ival)) );
	    break;

	case INET_OPT_BROADCAST: type = SO_BROADCAST;
            DDBG(desc,
                 ("INET-DRV-DBG[%d][" SOCKET_FSTR ",%T] "
                  "inet_set_opts(broadcast) -> %s\r\n",
                  __LINE__, desc->s, driver_caller(desc->port), B2S(ival)) );
	    break;

	case INET_OPT_OOBINLINE: type = SO_OOBINLINE; 
            DDBG(desc,
                 ("INET-DRV-DBG[%d][" SOCKET_FSTR ",%T] "
                  "inet_set_opts(oobinline) -> %s\r\n",
                  __LINE__, desc->s, driver_caller(desc->port), B2S(ival)) );
	    break;

	case INET_OPT_SNDBUF:    type = SO_SNDBUF;
            DDBG(desc,
                 ("INET-DRV-DBG[%d][" SOCKET_FSTR ",%T] "
                  "inet_set_opts(sndbuf) -> %d\r\n",
                  __LINE__, desc->s, driver_caller(desc->port), ival) );
	    break;

	case INET_OPT_RCVBUF:    type = SO_RCVBUF; 
            DDBG(desc,
                 ("INET-DRV-DBG[%d][" SOCKET_FSTR ",%T] "
                  "inet_set_opts(rcvbuf) -> %d\r\n",
                  __LINE__, desc->s, driver_caller(desc->port), ival) );
            if (!(desc->flags & INET_FLG_BUFFER_SET)) {

                /* BUFFER has not previously been explicitly set.
                 * Make sure we have desc->bufsz >= SO_RCVBUF,
                 * except if rcvbuf is larger than max when type = DGRAM.
                 */

                if ((ival > INET_UDP_THEORETICAL_MAX_MTU) &&
                    (desc->stype == SOCK_DGRAM) &&
                    !IS_SCTP(desc)) {

                    /* For UDP we don't want to automatically
                     * set the buffer size to be larger than
                     * the theoretical max MTU. */

                    DDBG(desc,
                         ("INET-DRV-DBG[%d][" SOCKET_FSTR ",%T] "
                          "inet_set_opts(rcvbuf) -> "
                          "force update of 'buffer' to max-mtu (%d)\r\n",
                          __LINE__, desc->s, driver_caller(desc->port),
                          INET_UDP_THEORETICAL_MAX_MTU) );

                    desc->bufsz = INET_UDP_THEORETICAL_MAX_MTU;

                } else if (ival > desc->bufsz) {

                    DDBG(desc,
                         ("INET-DRV-DBG[%d][" SOCKET_FSTR ",%T] "
                          "inet_set_opts(rcvbuf) -> "
                          "force update of 'buffer'\r\n",
                          __LINE__, desc->s, driver_caller(desc->port)) );

                    desc->bufsz = ival;
                }
            }
	    break;

	case INET_OPT_LINGER:    type = SO_LINGER; 
	    if (len < 4)
		return -1;
	    li_val.l_onoff = ival;
	    li_val.l_linger = get_int32(ptr);
	    ptr += 4;
	    len -= 4;
	    arg_ptr = (char*) &li_val;
	    arg_sz = sizeof(li_val);

            DDBG(desc,
                 ("INET-DRV-DBG[%d][" SOCKET_FSTR ",%T] "
                  "inet_set_opts(linger) -> %d, %d\r\n",
                  __LINE__,
                  desc->s, driver_caller(desc->port),
                  li_val.l_onoff, li_val.l_linger) );

	    if (desc->sprotocol == IPPROTO_TCP) {
		tcp_descriptor* tdesc = (tcp_descriptor*) desc;
		if (li_val.l_onoff && li_val.l_linger == 0)
		    tdesc->tcp_add_flags |= TCP_ADDF_LINGER_ZERO;
		else
		    tdesc->tcp_add_flags &= ~TCP_ADDF_LINGER_ZERO;
	    }
	    break;

	case INET_OPT_PRIORITY: 
#ifdef SO_PRIORITY
            DDBG(desc,
                 ("INET-DRV-DBG[%d][" SOCKET_FSTR ",%T] "
                  "inet_set_opts(prio) -> %d\r\n",
                  __LINE__, desc->s, driver_caller(desc->port), ival) );
	    type = SO_PRIORITY;
	    propagate = 1; /* We do want to know if this fails */
	    break;
#else
            /* inet_fill_opts always returns a value for this option,
             * so we need to ignore it if not implemented */
            DDBG(desc,
                 ("INET-DRV-DBG[%d][" SOCKET_FSTR ",%T] "
                  "inet_set_opts(prio) -> SKIP\r\n",
                  __LINE__, desc->s, driver_caller(desc->port)) );
	    continue;
#endif

	case INET_OPT_TOS:
#if defined(IP_TOS) && defined(IPPROTO_IP)
            DDBG(desc,
                 ("INET-DRV-DBG[%d][" SOCKET_FSTR ",%T] "
                  "inet_set_opts(tos) -> %d\r\n",
                  __LINE__, desc->s, driver_caller(desc->port), ival) );
	    proto = IPPROTO_IP;
	    type = IP_TOS;
	    propagate = 1;
	    break;
#else
            /* inet_fill_opts always returns a value for this option,
             * so we need to ignore it if not implemented. */
            DDBG(desc,
                 ("INET-DRV-DBG[%d][" SOCKET_FSTR ",%T] "
                  "inet_set_opts(tos) -> SKIP\r\n",
                  __LINE__, desc->s, driver_caller(desc->port)) );
	    continue;
#endif

#if defined(IPV6_TCLASS) && defined(IPPROTO_IPV6)
	case INET_OPT_TCLASS:
            DDBG(desc,
                 ("INET-DRV-DBG[%d][" SOCKET_FSTR ",%T] "
                  "inet_set_opts(tclass) -> %d\r\n",
                  __LINE__, desc->s, driver_caller(desc->port), ival) );
	    proto = IPPROTO_IPV6;
	    type = IPV6_TCLASS;
	    propagate = 1;
	    break;
#endif

#if defined(IP_TTL) && defined(IPPROTO_IP)
	case INET_OPT_TTL:
            DDBG(desc,
                 ("INET-DRV-DBG[%d][" SOCKET_FSTR ",%T] "
                  "inet_set_opts(ttl) -> %d\r\n",
                  __LINE__, desc->s, driver_caller(desc->port), ival) );
	    proto = IPPROTO_IP;
	    type = IP_TTL;
	    propagate = 1;
	    break;
#endif
#if defined(IP_RECVTOS) && defined(IPPROTO_IP)
	case INET_OPT_RECVTOS:
            DDBG(desc,
                 ("INET-DRV-DBG[%d][" SOCKET_FSTR ",%T] "
                  "inet_set_opts(recvtos) -> %d\r\n",
                  __LINE__, desc->s, driver_caller(desc->port), ival) );
	    proto = IPPROTO_IP;
	    type = IP_RECVTOS;
	    propagate = 1;
            recv_cmsgflags =
                ival ?
                (desc->recv_cmsgflags | INET_CMSG_RECVTOS) :
                (desc->recv_cmsgflags & ~INET_CMSG_RECVTOS);
	    break;
#endif
#if defined(IPV6_RECVTCLASS) && defined(IPPROTO_IPV6)
	case INET_OPT_RECVTCLASS:
            DDBG(desc,
                 ("INET-DRV-DBG[%d][" SOCKET_FSTR ",%T] "
                  "inet_set_opts(recvtclass) -> %d\r\n",
                  __LINE__, desc->s, driver_caller(desc->port), ival) );
	    proto = IPPROTO_IPV6;
	    type = IPV6_RECVTCLASS;
	    propagate = 1;
            recv_cmsgflags =
                ival ?
                (desc->recv_cmsgflags | INET_CMSG_RECVTCLASS) :
                (desc->recv_cmsgflags & ~INET_CMSG_RECVTCLASS);
	    break;
#endif
#if defined(IP_RECVTTL) && defined(IPPROTO_IP)
	case INET_OPT_RECVTTL:
            DDBG(desc,
                 ("INET-DRV-DBG[%d][" SOCKET_FSTR ",%T] "
                  "inet_set_opts(recvttl) -> %d\r\n",
                  __LINE__, desc->s, driver_caller(desc->port), ival) );
	    proto = IPPROTO_IP;
	    type = IP_RECVTTL;
	    propagate = 1;
            recv_cmsgflags =
                ival ?
                (desc->recv_cmsgflags | INET_CMSG_RECVTTL) :
                (desc->recv_cmsgflags & ~INET_CMSG_RECVTTL);
	    break;
#endif

	case TCP_OPT_NODELAY:
            DDBG(desc,
                 ("INET-DRV-DBG[%d][" SOCKET_FSTR ",%T] "
                  "inet_set_opts(nodelay) -> %s\r\n",
                  __LINE__, desc->s, driver_caller(desc->port), B2S(ival)) );
	    proto = IPPROTO_TCP; 
	    type = TCP_NODELAY; 
	    break;

	case TCP_OPT_NOPUSH:
#if defined(INET_TCP_NOPUSH)
            DDBG(desc,
                 ("INET-DRV-DBG[%d][" SOCKET_FSTR ",%T] "
                  "inet_set_opts(nopush) -> %d\r\n",
                  __LINE__, desc->s, driver_caller(desc->port), ival) );
	    proto = IPPROTO_TCP;
	    type = INET_TCP_NOPUSH;
	    break;
#else
	    /* inet_fill_opts always returns a value for this option,
	     * so we need to ignore it if not implemented, just in case */
            DDBG(desc,
                 ("INET-DRV-DBG[%d][" SOCKET_FSTR ",%T] "
                  "inet_set_opts(nopush) -> SKIP\r\n",
                  __LINE__, desc->s, driver_caller(desc->port)) );
	    continue;
#endif

#if defined(HAVE_MULTICAST_SUPPORT) && defined(IPPROTO_IP)

	case UDP_OPT_MULTICAST_TTL:
            DDBG(desc,
                 ("INET-DRV-DBG[%d][" SOCKET_FSTR ",%T] "
                  "inet_set_opts(multicast-ttl) -> %d\r\n",
                  __LINE__, desc->s, driver_caller(desc->port), ival) );
	    proto = IPPROTO_IP;
	    type = IP_MULTICAST_TTL;
	    break;

	case UDP_OPT_MULTICAST_LOOP:
            DDBG(desc,
                 ("INET-DRV-DBG[%d][" SOCKET_FSTR ",%T] "
                  "inet_set_opts(multicast-loop) -> %s\r\n",
                  __LINE__, desc->s, driver_caller(desc->port), B2S(ival)) );
	    proto = IPPROTO_IP;
	    type = IP_MULTICAST_LOOP;
	    break;

	case UDP_OPT_MULTICAST_IF:
            DDBG(desc,
                 ("INET-DRV-DBG[%d][" SOCKET_FSTR ",%T] "
                  "inet_set_opts(multicast-if) -> %d (%d)\r\n",
                  __LINE__,
                  desc->s, driver_caller(desc->port), ival, sock_htonl(ival)) );
            if (desc->sfamily == AF_INET) {
                proto = IPPROTO_IP;
                type  = IP_MULTICAST_IF;
                DEBUGF(("inet_set_opts(%p): s=%d, IP_MULTICAST_IF = %x\r\n",
                        desc->port, desc->s, ival));
                ival = sock_htonl(ival);
            }
#if defined(HAVE_IN6) && defined(AF_INET6) && defined(IPPROTO_IPV6)
            else if (desc->sfamily == AF_INET6) {
                proto = IPPROTO_IPV6;
                type  = IPV6_MULTICAST_IF;
                DEBUGF(("inet_set_opts(%p): s=%d, IPV6_MULTICAST_IF = %x\r\n",
                        desc->port, desc->s, ival));
                ival = sock_htonl(ival);
            } else {
                return -1;
            }
#else
            else {
                return -1;
            }
#endif
	    break;

	case UDP_OPT_ADD_MEMBERSHIP:
            DDBG(desc,
                 ("INET-DRV-DBG[%d][" SOCKET_FSTR ",%T] "
                  "inet_set_opts(add-membership) -> domain: %d (%s)\r\n",
                  __LINE__, desc->s, driver_caller(desc->port),
                  ival, DOM2S(ival)) );
            if (ival == INET_AF_INET) {
                proto = IPPROTO_IP;
                type  = IP_ADD_MEMBERSHIP;
            }
#if defined(HAVE_IN6) && defined(AF_INET6) && defined(IPPROTO_IPV6)
            else if (ival == INET_AF_INET6) {
                proto = IPPROTO_IPV6;
#if defined(INET_ADD_MEMBERSHIP)
                type  = INET_ADD_MEMBERSHIP;
#else
                return -1;
#endif
            }
#endif
            else {
                return -1;
            }
            goto L_init_mreq;

	case UDP_OPT_DROP_MEMBERSHIP:
            DDBG(desc,
                 ("INET-DRV-DBG[%d][" SOCKET_FSTR ",%T] "
                  "inet_set_opts(drop-membership) -> %d (%s)\r\n",
                  __LINE__, desc->s, driver_caller(desc->port),
                  ival, DOM2S(ival)) );
            if (ival == INET_AF_INET) {
                proto = IPPROTO_IP;
                type  = IP_DROP_MEMBERSHIP;
            }
#if defined(HAVE_IN6) && defined(AF_INET6) && defined(IPPROTO_IPV6)
            else if (ival == INET_AF_INET6) {
                proto = IPPROTO_IPV6;
#if defined(INET_DROP_MEMBERSHIP)
                type  = INET_DROP_MEMBERSHIP;
#else
                return -1;
#endif
            }
#endif
            else {
                return -1;
            }

        L_init_mreq:
            {
                int domain = ival;

                ival = get_int32(ptr); // Interface | Ifindex
                ptr += 4;
                len -= 4;

                DDBG(desc,
                     ("INET-DRV-DBG[%d][" SOCKET_FSTR ",%T] "
                      "inet_set_opts(L_init_mreq) -> "
                      "\r\n   proto:  %d"
                      "\r\n   type:   %d"
                      "\r\n   domain: %d (%s)"
                      "\r\n   if:     %d"
                      "\r\n",
                      __LINE__, desc->s, driver_caller(desc->port),
                      proto, type, domain, DOM2S(domain), ival));

                if ((domain == INET_AF_INET) && (desc->sfamily == AF_INET)) {

                    mreqSz = sizeof(mreq4);

                    /* 0) Read out the ifindex (see above)
                     * 1) Read out the multiaddr
                     * 2) Read out the local address
                     */
                
#if defined(HAVE_STRUCT_IP_MREQN)

                    DDBG(desc,
                         ("INET-DRV-DBG[%d][" SOCKET_FSTR ",%T] "
                          "inet_set_opts(L_init_mreq,inet) -> mreqn\r\n",
                          __LINE__, desc->s, driver_caller(desc->port)));

                    mreq4.imr_ifindex          = ival;
                    ival = get_int32(ptr);
                    ptr += 4;
                    len -= 4;
                    mreq4.imr_multiaddr.s_addr = sock_htonl(ival);
                    ival = get_int32(ptr);
                    ptr += 4;
                    len -= 4;
                    mreq4.imr_address.s_addr   = sock_htonl(ival);

                    DDBG(desc,
                         ("INET-DRV-DBG[%d][" SOCKET_FSTR ",%T] "
                          "inet_set_opts(L_init_mreq,inet) -> "
                          "try setopt: "
                          "\r\n   maddr: %x"
                          "\r\n   addr:  %x"
                          "\r\n   if:    %d"
                          "\r\n   sz:    %d"
                          "\r\n",
                          __LINE__, desc->s, driver_caller(desc->port),
                          mreq4.imr_multiaddr.s_addr,
                          mreq4.imr_address.s_addr,
                          mreq4.imr_ifindex,
                          mreqSz));

#else

                    DDBG(desc,
                         ("INET-DRV-DBG[%d][" SOCKET_FSTR ",%T] "
                          "inet_set_opts(L_init_mreq,inet) -> mreq\r\n",
                          __LINE__, desc->s, driver_caller(desc->port)));

                    ival = get_int32(ptr);
                    ptr += 4;
                    len -= 4;
                    mreq4.imr_multiaddr.s_addr = sock_htonl(ival);
                    ival = get_int32(ptr);
                    ptr += 4;
                    len -= 4;
                    mreq4.imr_interface.s_addr = sock_htonl(ival);

                    DDBG(desc,
                         ("INET-DRV-DBG[%d][" SOCKET_FSTR ",%T] "
                          "inet_set_opts(L_init_mreq,inet) -> "
                          "try setopt: "
                          "\r\n   maddr: %x"
                          "\r\n   if:    %x"
                          "\r\n   sz:    %d"
                          "\r\n",
                          __LINE__, desc->s, driver_caller(desc->port),
                          mreq4.imr_multiaddr.s_addr,
                          mreq4.imr_interface.s_addr,
                          mreqSz));

#endif

                    arg_ptr = (char*)&mreq4;
                    arg_sz  = mreqSz;

                }
#if defined(HAVE_IN6) && defined(AF_INET6) && defined(IPPROTO_IPV6)
                else if ((domain == INET_AF_INET6) &&
                         (desc->sfamily == AF_INET6)) {

                    mreqSz = sizeof(mreq6);

                    DDBG(desc,
                         ("INET-DRV-DBG[%d][" SOCKET_FSTR ",%T] "
                          "inet_set_opts(L_init_mreq,inet6) -> mreq\r\n",
                          __LINE__, desc->s, driver_caller(desc->port)));

                    /* 0) Read out the ifindex
                     * 1) Read out the multiaddr
                     */

                    sys_memcpy(&mreq6.ipv6mr_multiaddr, ptr, 16);
                    ptr += 16;
                    len -= len;
                    mreq6.ipv6mr_interface = ival;

                    arg_ptr = (char*)&mreq6;
                    arg_sz  = mreqSz;

                }
#endif
                else {
                    DDBG(desc,
                         ("INET-DRV-DBG[%d][" SOCKET_FSTR ",%T] "
                          "inet_set_opts(L_init_mreq) -> "
                          "invalid domain: "
                          "\r\n   domain:  %d (%d, %d)"
                          "\r\n   sfmaily: %d (%d, %d)"
                          "\r\n",
                          __LINE__, desc->s, driver_caller(desc->port),
                          domain, INET_AF_INET, INET_AF_INET6,
                          desc->sfamily, AF_INET, AF_INET6));
                    return -1;
                }
            }
	    break;

#endif /* defined(HAVE_MULTICAST_SUPPORT) && defined(IPPROTO_IP) */

	case INET_OPT_IPV6_V6ONLY:
            DDBG(desc,
                 ("INET-DRV-DBG[%d][" SOCKET_FSTR ",%T] "
                  "inet_set_opts(ipv6-v6only) -> %s\r\n",
                  __LINE__, desc->s, driver_caller(desc->port), B2S(ival)) );
#if HAVE_DECL_IPV6_V6ONLY && defined(IPPROTO_IPV6)
	    proto = IPPROTO_IPV6;
	    type = IPV6_V6ONLY;
	    propagate = 1;
	    break;
#elif defined(__WIN32__) && defined(HAVE_IN6) && defined(AF_INET6)
	    /* Fake a'la OpenBSD; set to 'true' is fine but 'false' invalid. */
	    if (ival != 0) continue;
	    else return -1;
	    break;
#else
	    continue;
#endif

	case INET_OPT_RAW:
            DDBG(desc,
                 ("INET-DRV-DBG[%d][" SOCKET_FSTR ",%T] "
                  "inet_set_opts(raw) -> %d, %d\r\n",
                  __LINE__, desc->s, driver_caller(desc->port), ival, len) );
	    if (len < 8) {
		return -1;
	    }
	    proto = ival;
	    type = get_int32(ptr);
	    ptr += 4;
	    arg_sz = get_int32(ptr);
	    ptr += 4;
	    len -= 8;
	    if (len < arg_sz) {
		return -1;
	    }
	    arg_ptr = ptr;
	    ptr += arg_sz;
	    len -= arg_sz;
	    break;

#ifdef SO_BINDTODEVICE
	case INET_OPT_BIND_TO_DEVICE:
            DDBG(desc,
                 ("INET-DRV-DBG[%d][" SOCKET_FSTR ",%T] "
                  "inet_set_opts(bindtodevice) -> %d\r\n",
                  __LINE__, desc->s, driver_caller(desc->port), ival) );
	    if (ival < 0) return -1;
	    if (len < ival) return -1;
	    if (ival > sizeof(ifname)) {
		return -1;
	    }
	    memcpy(ifname, ptr, ival);
	    ifname[ival] = '\0';
	    ptr += ival;
	    len -= ival;

	    proto = SOL_SOCKET;
	    type = SO_BINDTODEVICE;
	    arg_ptr = (char*)&ifname;
	    arg_sz = sizeof(ifname);
	    propagate = 1; /* We do want to know if this fails */
	    break;
#endif

	case INET_LOPT_NON_BLOCK_SEND:
#ifdef HAVE_SCTP
            if (IS_SCTP(desc)) {
                DDBG(desc,
                     ("INET-DRV-DBG[%d][" SOCKET_FSTR ",%T] "
                      "inet_set_opts(non-block-send) -> %s\r\n",
                      __LINE__, desc->s,
                      driver_caller(desc->port), B2S(ival)) );
                if (ival) {
                    desc->flags |= INET_FLG_NON_BLOCK_SEND;
                } else {
                    desc->flags  = (desc->flags) & ~(INET_FLG_NON_BLOCK_SEND);
                }
            } else {
                DDBG(desc,
                     ("INET-DRV-DBG[%d][" SOCKET_FSTR ",%T] "
                      "inet_set_opts(non-block-send) -> IGNORE\r\n",
                      __LINE__, desc->s,
                      driver_caller(desc->port)) );
            }
#else
            {
                DDBG(desc,
                     ("INET-DRV-DBG[%d][" SOCKET_FSTR ",%T] "
                      "inet_set_opts(non-block-send) -> IGNORE\r\n",
                      __LINE__, desc->s,
                      driver_caller(desc->port)) );
            }
#endif
            continue; /* take care of next option */

	case INET_LOPT_DEBUG:
            DDBG(desc,
                 ("INET-DRV-DBG[%d][" SOCKET_FSTR ",%T] "
                  "inet_set_opts(debug) -> %s\r\n",
                  __LINE__, desc->s, driver_caller(desc->port), B2S(ival)) );
            if (ival) {
                desc->debug = TRUE;
            } else {
                desc->debug = FALSE;
            }
            continue; /* take care of next option */

 	default:
	    return -1;
	}

	DDBG(desc,
	     ("INET-DRV-DBG[%d][" SOCKET_FSTR ",%T] "
              "inet_set_opts -> try set opt (%d) %d\r\n",
	      __LINE__, desc->s, driver_caller(desc->port), proto, type) );

        res = inet_setopt(desc->s, proto, type, arg_ptr, arg_sz, propagate);

	DDBG(desc,
	     ("INET-DRV-DBG[%d][" SOCKET_FSTR ",%T] "
              "inet_set_opts -> set opt result: %d\r\n",
	      __LINE__, desc->s, driver_caller(desc->port), res) );

        if (res == 0) {
            desc->recv_cmsgflags = recv_cmsgflags;
        }
        else {
#ifdef __WIN32__
            if (bsd_compat_set)
                desc->bsd_compat &= ~bsd_compat_set;
            if (bsd_compat_unset)
                desc->bsd_compat |= bsd_compat_unset;
#endif
            if (propagate)
                return -1;
	}
    }

    if ( ((desc->stype == SOCK_STREAM) && IS_CONNECTED(desc)) ||
	((desc->stype == SOCK_DGRAM) && IS_OPEN(desc))) {
        int trigger_recv;

        /* XXX: UDP sockets could also trigger immediate read here NIY */
        trigger_recv =
            (desc->stype==SOCK_STREAM) &&
            !old_active &&
            (desc->active == INET_ONCE || desc->active == INET_MULTI) &&
            (desc->htype == old_htype);

        if (trigger_recv) {
            return 2;
        }

	if (desc->active != old_active) {
            /* Need to cancel the read_packet timer *
             * if we go from active to passive.     */
            if (desc->active == INET_PASSIVE && desc->stype == SOCK_DGRAM)
                driver_cancel_timer(desc->port);

            sock_select(desc, (FD_READ|FD_CLOSE), (desc->active>0));
        }

	/* XXX: UDP sockets could also trigger immediate read here NIY */
	if ((desc->stype==SOCK_STREAM) && desc->active) {
	    if (! old_active) {
		/* passive => active change */
		return 1;
	    }
	    if (desc->htype != old_htype) {
                tcp_descriptor *tdesc = (tcp_descriptor *) desc;
		/* Header type change in active mode.
                 * Invalidate the calculated packet remaining length.
                 */
                tdesc->i_remain = 0;
		return 1;
	    }

	    return 0;
	}
    }
    return 0;
}

#ifdef HAVE_SCTP

/*  "sctp_get_initmsg":
**  Used by both "send*" and "setsockopt". Gets the 4 fields of "sctp_initmsg"
**  from the input buffer:
*/
#define SCTP_GET_INITMSG_LEN (4*2)
static char* sctp_get_initmsg(struct sctp_initmsg* ini, char* curr)
{
    ini->sinit_num_ostreams   = get_int16 (curr);	curr += 2;
    ini->sinit_max_instreams  = get_int16 (curr);	curr += 2;
    ini->sinit_max_attempts   = get_int16 (curr);	curr += 2;
    ini->sinit_max_init_timeo = get_int16 (curr);	curr += 2;
    return curr;
}

/*  "sctp_get_sendparams":
**  Parses (from the command buffer) the 6 user-specified params of
**  "sctp_sndrcvinfo":
**	stream(u16),      flags(u16), ppid(u32), context(u32),
**	timetoleave(u32), assoc_id
**  Is used by both "send*" and "setsockopt":
*/
#define SCTP_GET_SENDPARAMS_LEN (2*2 + 3*4 + ASSOC_ID_LEN)
static char* sctp_get_sendparams (struct sctp_sndrcvinfo* sri, char* curr)
{
    int eflags;
    int cflags;
    
    sri->sinfo_stream       = get_int16(curr);		curr += 2;
    sri->sinfo_ssn	    = 0;

    /* The "flags" are already ORed at the Erlang side, here we
       reconstruct the real SCTP flags:
    */
    eflags		    = get_int16(curr);		curr += 2;
    cflags		    = 0;
    if (eflags & SCTP_FLAG_UNORDERED) cflags |= SCTP_UNORDERED;
    if (eflags & SCTP_FLAG_ADDR_OVER) cflags |= SCTP_ADDR_OVER;
    if (eflags & SCTP_FLAG_ABORT)     cflags |= SCTP_ABORT;
    if (eflags & SCTP_FLAG_EOF)	      cflags |= SCTP_EOF;

    sri->sinfo_flags	    = cflags;
    sri->sinfo_ppid         = sock_htonl(get_int32(curr));
							curr += 4;
    sri->sinfo_context      = get_int32(curr);		curr += 4;
    sri->sinfo_timetolive   = get_int32(curr);		curr += 4;
    sri->sinfo_tsn	    = 0;
    sri->sinfo_cumtsn	    = 0;
    sri->sinfo_assoc_id	    = GET_ASSOC_ID  (curr);	curr += ASSOC_ID_LEN;

    return curr;
}

/* Set SCTP options:
** return -1 on error
**         0 if ok
** NB: unlike inet_set_opts(), we don't have an active mode here, so there is no
** mode change which could force data delivery on setting an option.
** Arg: "ptr": [(erlang_encoded_opt(u8), value(...)), ...];  thus, multiple opts
** can be set at a time.
*/
static int sctp_set_opts(inet_descriptor* desc, char* ptr, int len)
{
#   define CHKLEN(Ptr, Len)                        \
    do {                                           \
	if ((Ptr) + (Len) > ptr + len) return -1; \
    } while (0)
    
    char * curr = ptr;
    int    proto, type, res;

    /* The following union is used to hold any arg to "setsockopt": */
    union  opts_union
    {
	int			    ival;
	struct sctp_rtoinfo	    rtoi;
	struct sctp_assocparams	    ap;
	struct sctp_initmsg	    im;
	struct linger		    lin;
	struct sctp_setpeerprim	    prim;
	struct sctp_setadaptation   ad;
	struct sctp_paddrparams	    pap;
	struct sctp_sndrcvinfo	    sri;
	struct sctp_event_subscribe es;
#if defined(HAVE_DECL_SCTP_DELAYED_ACK_TIME) && defined(SCTP_ASSOC_VALUE_ASSOC_ID)
	struct sctp_assoc_value     av; /* Not in SOLARIS10 */
#endif
#	ifdef SO_BINDTODEVICE
	char ifname[IFNAMSIZ];
#	endif
    }
    arg;

    char * arg_ptr = NULL;
    int    arg_sz  = 0;
    int    old_active = desc->active;

    while (curr < ptr + len)
    {
        int recv_cmsgflags;
	/* Get the Erlang-encoded option type -- always 1 byte: */
	int eopt;
#ifdef __WIN32__
        int bsd_compat_set = 0;
        int bsd_compat_unset = 0;
#endif

        eopt = *curr;
	curr++;

	DDBG(desc,
	     ("INET-DRV-DBG[%d][" SOCKET_FSTR ",%T] "
              "sctp_set_opts -> eopt: %d\r\n",
	      __LINE__, desc->s, driver_caller(desc->port), eopt) );

        recv_cmsgflags = desc->recv_cmsgflags;
	/* Get the option value.  XXX: The condition  (curr < ptr + len)
	   does not preclude us from reading from beyond the buffer end,
	   if the Erlang part of the driver specifies its input wrongly!
	*/
	CHKLEN(curr, 4); /* All options need at least 4 bytes */
	switch(eopt)
	{
	/* Local INET options: */

	case INET_LOPT_BUFFER:
            {
                int ival = get_int32(curr);		curr += 4;

                DDBG(desc,
                     ("INET-DRV-DBG[%d][" SOCKET_FSTR ",%T] "
                      "sctp_set_opts(buffer) -> %d\r\n",
                      __LINE__, desc->s, driver_caller(desc->port), ival) );

                desc->bufsz  = ival;

                if (desc->bufsz < INET_BUFFER_MIN)
                    desc->bufsz = INET_BUFFER_MIN;
                desc->flags |= INET_FLG_BUFFER_SET;
                res = 0;   /* This does not affect the kernel buffer size */
            }
	    continue;

	case INET_LOPT_MODE:
            {
                int ival = get_int32(curr);		curr += 4;

                DDBG(desc,
                     ("INET-DRV-DBG[%d][" SOCKET_FSTR ",%T] "
                      "sctp_set_opts(mode) -> %s (%d)\r\n",
                      __LINE__, desc->s, driver_caller(desc->port),
                      M2S(ival), ival) );
                     
                desc->mode = ival;
                res        = 0;
            }
	    continue;

	case INET_LOPT_ACTIVE:
            {
                int ival = get_int32(curr);		curr += 4;

                DDBG(desc,
                     ("INET-DRV-DBG[%d][" SOCKET_FSTR ",%T] "
                      "sctp_set_opts(active) -> %s (%d)\r\n",
                      __LINE__, desc->s, driver_caller(desc->port),
                      A2S(ival), ival) );

                desc->active = ival;
                if (desc->active == INET_MULTI) {
                    long   ac   = desc->active_count;
                    Sint16 nval = get_int16(curr);          curr += 2;
                    DDBG(desc,
                         ("INET-DRV-DBG[%d][" SOCKET_FSTR ",%T] "
                          "sctp_set_opts(active) -> nval: %d\r\n",
                      __LINE__, desc->s, driver_caller(desc->port), nval) );
                    ac += nval;
                    if (ac > INT16_MAX || ac < INT16_MIN)
                        return -1;
                    desc->active_count += nval;
                    if (desc->active_count < 0)
                        desc->active_count = 0;
                    if (desc->active_count == 0) {
                        desc->active = INET_PASSIVE;
                        packet_passive_message(desc);
                    }
                } else
                    desc->active_count = 0;
                res = 0;
            }
	    continue;

#ifdef HAVE_SETNS
	case INET_LOPT_NETNS:
	{
	    size_t ns_len;

            DDBG(desc,
                 ("INET-DRV-DBG[%d][" SOCKET_FSTR ",%T] "
                  "sctp_set_opts -> NETNS\r\n",
                  __LINE__, desc->s, driver_caller(desc->port)) );

	    ns_len = get_int32(curr);                   curr += 4;
	    CHKLEN(curr, ns_len);
	    if (desc->netns != NULL) FREE(desc->netns);
	    desc->netns = ALLOC(ns_len + 1);
	    memcpy(desc->netns, curr, ns_len);
	    desc->netns[ns_len] = '\0';
	    curr += ns_len;
	}
	    continue;
#endif

	/* SCTP options and applicable generic INET options: */

	case SCTP_OPT_RTOINFO:
	{
            DDBG(desc,
                 ("INET-DRV-DBG[%d][" SOCKET_FSTR ",%T] "
                  "sctp_set_opts -> RTOINFO\r\n",
                  __LINE__, desc->s, driver_caller(desc->port)) );

	    CHKLEN(curr, ASSOC_ID_LEN + 3*4);
	    arg.rtoi.srto_assoc_id = GET_ASSOC_ID(curr);  curr += ASSOC_ID_LEN;
	    arg.rtoi.srto_initial  = get_int32   (curr);  curr += 4;
	    arg.rtoi.srto_max      = get_int32   (curr);  curr += 4;
	    arg.rtoi.srto_min      = get_int32   (curr);  curr += 4;

	    proto   = IPPROTO_SCTP;
	    type    = SCTP_RTOINFO;
	    arg_ptr = (char*) (&arg.rtoi);
	    arg_sz  = sizeof  ( arg.rtoi);
	    break;
	}

	case SCTP_OPT_ASSOCINFO:
	{
            DDBG(desc,
                 ("INET-DRV-DBG[%d][" SOCKET_FSTR ",%T] "
                  "sctp_set_opts -> ASSOCINFO\r\n",
                  __LINE__, desc->s, driver_caller(desc->port)) );

	    CHKLEN(curr, ASSOC_ID_LEN + 2*2 + 3*4);

	    arg.ap.sasoc_assoc_id    = GET_ASSOC_ID(curr); curr += ASSOC_ID_LEN;
	    arg.ap.sasoc_asocmaxrxt  = get_int16   (curr); curr += 2;
	    arg.ap.sasoc_number_peer_destinations =
				       get_int16   (curr); curr += 2;
	    arg.ap.sasoc_peer_rwnd   = get_int32   (curr); curr += 4;
	    arg.ap.sasoc_local_rwnd  = get_int32   (curr); curr += 4;
	    arg.ap.sasoc_cookie_life = get_int32   (curr); curr += 4;

	    proto   = IPPROTO_SCTP;
	    type    = SCTP_ASSOCINFO;
	    arg_ptr = (char*) (&arg.ap);
	    arg_sz  = sizeof  ( arg.ap);
	    break;
	}

	case SCTP_OPT_INITMSG:
	{
            DDBG(desc,
                 ("INET-DRV-DBG[%d][" SOCKET_FSTR ",%T] "
                  "sctp_set_opts -> INITMSG\r\n",
                  __LINE__, desc->s, driver_caller(desc->port)) );

	    CHKLEN(curr, SCTP_GET_INITMSG_LEN);
	    curr  = sctp_get_initmsg (&arg.im, curr);

	    proto   = IPPROTO_SCTP;
	    type    = SCTP_INITMSG;
	    arg_ptr = (char*) (&arg.im);
	    arg_sz  = sizeof  ( arg.im);
	    break;
	}

	case INET_OPT_LINGER:
	{
            DDBG(desc,
                 ("INET-DRV-DBG[%d][" SOCKET_FSTR ",%T] "
                  "sctp_set_opts -> LINGER\r\n",
                  __LINE__, desc->s, driver_caller(desc->port)) );

	    CHKLEN(curr, 2*4);
	    arg.lin.l_onoff  = get_int32 (curr);  curr += 4;
	    arg.lin.l_linger = get_int32 (curr);  curr += 4;

	    proto   = SOL_SOCKET;
	    type    = SO_LINGER;
	    arg_ptr = (char*) (&arg.lin);
	    arg_sz  = sizeof  ( arg.lin);
	    break;
	}

	case SCTP_OPT_NODELAY:
	{
            DDBG(desc,
                 ("INET-DRV-DBG[%d][" SOCKET_FSTR ",%T] "
                  "sctp_set_opts -> NODELAY\r\n",
                  __LINE__, desc->s, driver_caller(desc->port)) );

	    arg.ival= get_int32 (curr);	  curr += 4;
	    proto   = IPPROTO_SCTP;
	    type    = SCTP_NODELAY;
	    arg_ptr = (char*) (&arg.ival);
	    arg_sz  = sizeof  ( arg.ival);
	    break;
	}

	case INET_OPT_RCVBUF:
	{
            int ival = get_int32 (curr);	  curr += 4;

            DDBG(desc,
                 ("INET-DRV-DBG[%d][" SOCKET_FSTR ",%T] "
                  "sctp_set_opts(rcvbuf) -> %d\r\n",
                  __LINE__, desc->s, driver_caller(desc->port), ival) );

	    arg.ival= ival;
	    proto   = SOL_SOCKET;
	    type    = SO_RCVBUF;
	    arg_ptr = (char*) (&arg.ival);
	    arg_sz  = sizeof  ( arg.ival);

	    /* Adjust the size of the user-level recv buffer, so it's not
	       smaller than the kernel one: */
	    if (desc->bufsz <= arg.ival)
		desc->bufsz  = arg.ival;
            desc->flags |= INET_FLG_BUFFER_SET;
	    break;
	}

	case INET_OPT_SNDBUF:
	{
            int ival = get_int32 (curr);	  curr += 4;

            DDBG(desc,
                 ("INET-DRV-DBG[%d][" SOCKET_FSTR ",%T] "
                  "sctp_set_opts(sndbuf) -> %d\r\n",
                  __LINE__, desc->s, driver_caller(desc->port), ival) );

	    arg.ival= ival;
	    proto   = SOL_SOCKET;
	    type    = SO_SNDBUF;
	    arg_ptr = (char*) (&arg.ival);
	    arg_sz  = sizeof  ( arg.ival);

	    break;
	}

        case INET_OPT_EXCLUSIVEADDRUSE:
            DDBG(desc,
                 ("INET-DRV-DBG[%d][" SOCKET_FSTR ",%T] "
                  "sctp_set_opts -> EXCLUSIVEADDRUSE\r\n",
                  __LINE__, desc->s, driver_caller(desc->port)) );
#ifdef __WIN32__
	    arg.ival= get_int32 (curr);	  curr += 4;
	    proto   = SOL_SOCKET;
	    type    = SO_EXCLUSIVEADDRUSE;
	    arg_ptr = (char*) (&arg.ival);
	    arg_sz  = sizeof  ( arg.ival);
	    break;
#else
            curr += 4;
            continue;
#endif

	case INET_OPT_REUSEPORT_LB:
	{
            DDBG(desc,
                 ("INET-DRV-DBG[%d][" SOCKET_FSTR ",%T] "
                  "sctp_set_opts -> REUSEPORT_LB\r\n",
                  __LINE__, desc->s, driver_caller(desc->port)) );
#if defined(__WIN32__)
            curr += 4;
            continue;
#elif defined(SO_REUSEPORT_LB) || (defined(__linux__) && defined(SO_REUSEPORT))
	    arg.ival= get_int32 (curr);	  curr += 4;
	    proto   = SOL_SOCKET;
#if defined(__linux__)
            /* SO_REUSEPORT is load balancing on linux */
	    type    = SO_REUSEPORT;
#else
	    type    = SO_REUSEPORT_LB;
#endif
	    arg_ptr = (char*) (&arg.ival);
	    arg_sz  = sizeof  ( arg.ival);
	    break;
#else
            curr += 4;
            continue;
#endif
	}

	case INET_OPT_REUSEPORT:
	{
            DDBG(desc,
                 ("INET-DRV-DBG[%d][" SOCKET_FSTR ",%T] "
                  "sctp_set_opts -> REUSEPORT\r\n",
                  __LINE__, desc->s, driver_caller(desc->port)) );
#if defined(__WIN32__)
            /* fall through to INET_OPT_REUSEADDR */
#elif defined(SO_REUSEPORT)
	    arg.ival= get_int32 (curr);	  curr += 4;
	    proto   = SOL_SOCKET;
	    type    = SO_REUSEPORT;
	    arg_ptr = (char*) (&arg.ival);
	    arg_sz  = sizeof  ( arg.ival);
	    break;
#else
            curr += 4;
            continue;
#endif
	}
	case INET_OPT_REUSEADDR:
	{
            DDBG(desc,
                 ("INET-DRV-DBG[%d][" SOCKET_FSTR ",%T] "
                  "sctp_set_opts -> REUSEADDR\r\n",
                  __LINE__, desc->s, driver_caller(desc->port)) );
#ifdef __WIN32__
            {
                int old_ra, new_ra, compat, ra_bits, opt_bit;
                /*
                 * We only set SO_REUSEADDR on Windows if both 'reuseaddr' and
                 * 'reuseport' has been passed as options, since SO_REUSEADDR
                 * on Windows behaves like SO_REUSEADDR|SO_REUSEPORT does on BSD.
                 */
                ra_bits = (1<<INET_OPT_REUSEADDR) | (1<<INET_OPT_REUSEPORT);
                opt_bit = (1<<opt);
                compat = desc->bsd_compat;
                old_ra = (compat & ra_bits) == ra_bits;
                if (ival) {
                    bsd_compat_set = opt_bit;
                    compat |= opt_bit;
                }
                else {
                    bsd_compat_unset = opt_bit;
                    compat &= ~opt_bit;
                }
                new_ra = (compat & ra_bits) == ra_bits;
                desc->bsd_compat = compat;
                if (old_ra == new_ra) {
                    curr += 4;
                    continue;
                }
            }
#endif
	    arg.ival= get_int32 (curr);	  curr += 4;
	    proto   = SOL_SOCKET;
	    type    = SO_REUSEADDR;
	    arg_ptr = (char*) (&arg.ival);
	    arg_sz  = sizeof  ( arg.ival);
	    break;
	}
	case INET_OPT_DONTROUTE:
	{
            int ival = get_int32 (curr);	  curr += 4;

            DDBG(desc,
                 ("INET-DRV-DBG[%d][" SOCKET_FSTR ",%T] "
                  "sctp_set_opts(dontroute) -> %s\r\n",
                  __LINE__, desc->s, driver_caller(desc->port), B2S(ival)) );

	    arg.ival = ival;
	    proto    = SOL_SOCKET;
	    type     = SO_DONTROUTE;
	    arg_ptr  = (char*) (&arg.ival);
	    arg_sz   = sizeof  ( arg.ival);
	    break;
	}

	case INET_OPT_PRIORITY:
#	ifdef SO_PRIORITY
	{
            int ival = get_int32 (curr);	  curr += 4;

            DDBG(desc,
                 ("INET-DRV-DBG[%d][" SOCKET_FSTR ",%T] "
                  "sctp_set_opts(prio) -> %d\r\n",
                  __LINE__, desc->s, driver_caller(desc->port), ival) );

	    arg.ival = ival;
	    proto    = SOL_SOCKET;
	    type     = SO_PRIORITY;
	    arg_ptr  = (char*) (&arg.ival);
	    arg_sz   = sizeof  ( arg.ival);
	    break;
	}
#	else
        /* inet_fill_opts always returns a value for this option,
         * so we need to ignore it if not implemented, just in case */
            curr += 4;
            continue;
#	endif

	case INET_OPT_TOS:
#	if defined(IP_TOS) && defined(IPPROTO_IP)
	{
            int ival = get_int32 (curr);	  curr += 4;
            DDBG(desc,
                 ("INET-DRV-DBG[%d][" SOCKET_FSTR ",%T] "
                  "sctp_set_opts(tos) -> %d\r\n",
                  __LINE__, desc->s, driver_caller(desc->port), ival) );

	    arg.ival = ival;
	    proto    = IPPROTO_IP;
	    type     = IP_TOS;
	    arg_ptr  = (char*) (&arg.ival);
	    arg_sz   = sizeof  ( arg.ival);
	    break;
	}
#	else
        /* inet_fill_opts always returns a value for this option,
         * so we need to ignore it if not implemented, just in case */
            curr += 4;
            continue;
#	endif

#       if defined(IPV6_TCLASS) && defined(IPPROTO_IPV6)
	case INET_OPT_TCLASS:
	{
            int ival = get_int32 (curr);	  curr += 4;

            DDBG(desc,
                 ("INET-DRV-DBG[%d][" SOCKET_FSTR ",%T] "
                  "sctp_set_opts(tclass) -> %d\r\n",
                  __LINE__, desc->s, driver_caller(desc->port), ival) );

	    arg.ival = ival;
	    proto    = IPPROTO_IPV6;
	    type     = IPV6_TCLASS;
	    arg_ptr  = (char*) (&arg.ival);
	    arg_sz   = sizeof  ( arg.ival);
	    break;
	}
#	endif

#       if defined(IP_TTL) && defined(IPPROTO_IP)
	case INET_OPT_TTL:
	{
            int ival = get_int32 (curr);	  curr += 4;

            DDBG(desc,
                 ("INET-DRV-DBG[%d][" SOCKET_FSTR ",%T] "
                  "sctp_set_opts(ttl) -> %d\r\n",
                  __LINE__, desc->s, driver_caller(desc->port), ival) );

	    arg.ival = ival;
	    proto    = IPPROTO_IP;
	    type     = IP_TTL;
	    arg_ptr  = (char*) (&arg.ival);
	    arg_sz   = sizeof  ( arg.ival);
	    break;
	}
#	endif

#	if defined(IP_RECVTOS) && defined(IPPROTO_IP)
	case INET_OPT_RECVTOS:
	{
            int ival = get_int32 (curr);	  curr += 4;

            DDBG(desc,
                 ("INET-DRV-DBG[%d][" SOCKET_FSTR ",%T] "
                  "sctp_set_opts(recvtos) -> %s\r\n",
                  __LINE__, desc->s, driver_caller(desc->port), B2S(ival)) );

	    arg.ival = ival;
	    proto    = IPPROTO_IP;
	    type     = IP_RECVTOS;
	    arg_ptr  = (char*) (&arg.ival);
	    arg_sz   = sizeof  ( arg.ival);
            recv_cmsgflags =
                arg.ival ?
                (desc->recv_cmsgflags | INET_CMSG_RECVTOS) :
                (desc->recv_cmsgflags & ~INET_CMSG_RECVTOS);
	    break;
	}
#	endif

#       if defined(IPV6_RECVTCLASS) && defined(IPPROTO_IPV6)
	case INET_OPT_RECVTCLASS:
	{
            int ival = get_int32 (curr);	  curr += 4;

            DDBG(desc,
                 ("INET-DRV-DBG[%d][" SOCKET_FSTR ",%T] "
                  "sctp_set_opts(recvtclass) -> %s\r\n",
                  __LINE__, desc->s, driver_caller(desc->port), B2S(ival)) );

	    arg.ival = ival;
	    proto    = IPPROTO_IPV6;
	    type     = IPV6_RECVTCLASS;
	    arg_ptr  = (char*) (&arg.ival);
	    arg_sz   = sizeof  ( arg.ival);
            recv_cmsgflags =
                arg.ival ?
                (desc->recv_cmsgflags | INET_CMSG_RECVTCLASS) :
                (desc->recv_cmsgflags & ~INET_CMSG_RECVTCLASS);
	    break;
	}
#	endif

#	if defined(IP_RECVTTL) && defined(IPPROTO_IP)
	case INET_OPT_RECVTTL:
	{
            int ival = get_int32 (curr);	  curr += 4;

            DDBG(desc,
                 ("INET-DRV-DBG[%d][" SOCKET_FSTR ",%T] "
                  "sctp_set_opts(recvttl) -> %s\r\n",
                  __LINE__, desc->s, driver_caller(desc->port), B2S(ival)) );

	    arg.ival = ival;
	    proto    = IPPROTO_IP;
	    type     = IP_RECVTTL;
	    arg_ptr  = (char*) (&arg.ival);
	    arg_sz   = sizeof  ( arg.ival);
            recv_cmsgflags =
                arg.ival ?
                (desc->recv_cmsgflags | INET_CMSG_RECVTTL) :
                (desc->recv_cmsgflags & ~INET_CMSG_RECVTTL);
	    break;
	}
#	endif


	case INET_OPT_IPV6_V6ONLY:
#       if HAVE_DECL_IPV6_V6ONLY && defined(IPPROTO_IPV6)
	{
            int ival = get_int32 (curr);	  curr += 4;

            DDBG(desc,
                 ("INET-DRV-DBG[%d][" SOCKET_FSTR ",%T] "
                  "sctp_set_opts(ipv6_v6only) -> %s\r\n",
                  __LINE__, desc->s, driver_caller(desc->port), B2S(ival)) );

	    arg.ival = ival;
	    proto    = IPPROTO_IPV6;
	    type     = IPV6_V6ONLY;
	    arg_ptr  = (char*) (&arg.ival);
	    arg_sz   = sizeof  ( arg.ival);
	    break;
	}
#       elif defined(__WIN32__) && defined(HAVE_IN6) && defined(AF_INET6)
#           error Here is a fix for Win IPv6 SCTP missing
#       else
	    curr += 4;
            continue; /* Option not supported -- ignore it */
#       endif

#ifdef SO_BINDTODEVICE
	case INET_OPT_BIND_TO_DEVICE:
            DDBG(desc,
                 ("INET-DRV-DBG[%d][" SOCKET_FSTR ",%T] "
                  "sctp_set_opts -> BIND_TO_DEVICE\r\n",
                  __LINE__, desc->s, driver_caller(desc->port)) );

	    arg_sz = get_int32(curr);			curr += 4;
	    CHKLEN(curr, arg_sz);
	    if (arg_sz >= sizeof(arg.ifname))
		return -1;
	    memcpy(arg.ifname, curr, arg_sz);
	    arg.ifname[arg_sz] = '\0';
	    curr += arg_sz;

	    proto   = SOL_SOCKET;
	    type    = SO_BINDTODEVICE;
	    arg_ptr = (char*) (&arg.ifname);
	    arg_sz  = sizeof  ( arg.ifname);
	    break;
#endif

	case SCTP_OPT_AUTOCLOSE:
	{
            int ival = get_int32 (curr);	  curr += 4;

            DDBG(desc,
                 ("INET-DRV-DBG[%d][" SOCKET_FSTR ",%T] "
                  "sctp_set_opts(autoclose) -> %d\r\n",
                  __LINE__, desc->s, driver_caller(desc->port), ival) );

	    arg.ival = ival;
	    proto    = IPPROTO_SCTP;
	    type     = SCTP_AUTOCLOSE;
	    arg_ptr  = (char*) (&arg.ival);
	    arg_sz   = sizeof  ( arg.ival);
	    break;
	}

	case SCTP_OPT_DISABLE_FRAGMENTS:
	{
            int ival = get_int32 (curr);	  curr += 4;

            DDBG(desc,
                 ("INET-DRV-DBG[%d][" SOCKET_FSTR ",%T] "
                  "sctp_set_opts(disable_fragments) -> %s\r\n",
                  __LINE__, desc->s, driver_caller(desc->port), B2S(ival)) );

	    arg.ival = ival;
	    proto    = IPPROTO_SCTP;
	    type     = SCTP_DISABLE_FRAGMENTS;
	    arg_ptr  = (char*) (&arg.ival);
	    arg_sz   = sizeof  ( arg.ival);
	    break;
	}

	case SCTP_OPT_I_WANT_MAPPED_V4_ADDR:
	{
            int ival = get_int32 (curr);	  curr += 4;

            DDBG(desc,
                 ("INET-DRV-DBG[%d][" SOCKET_FSTR ",%T] "
                  "sctp_set_opts(i_want_mapped_v4_addr) -> %s\r\n",
                  __LINE__, desc->s, driver_caller(desc->port), B2S(ival)) );

	    arg.ival = ival;
	    proto    = IPPROTO_SCTP;
	    type     = SCTP_I_WANT_MAPPED_V4_ADDR;
	    arg_ptr  = (char*) (&arg.ival);
	    arg_sz   = sizeof  ( arg.ival);
	    break;
	}

	case SCTP_OPT_MAXSEG:
	{
            int ival = get_int32 (curr);	  curr += 4;

            DDBG(desc,
                 ("INET-DRV-DBG[%d][" SOCKET_FSTR ",%T] "
                  "sctp_set_opts(maxseg) -> %d\r\n",
                  __LINE__, desc->s, driver_caller(desc->port), ival) );

	    arg.ival = ival;
	    proto    = IPPROTO_SCTP;
	    type     = SCTP_MAXSEG;
	    arg_ptr  = (char*) (&arg.ival);
	    arg_sz   = sizeof  ( arg.ival);
	    break;
	}

	case SCTP_OPT_PRIMARY_ADDR:
	case SCTP_OPT_SET_PEER_PRIMARY_ADDR:
	{
	    ErlDrvSizeT alen;
	    
            DDBG(desc,
                 ("INET-DRV-DBG[%d][" SOCKET_FSTR ",%T] "
                  "sctp_set_opts -> PRIMARY_ADDR | SET_PEER_PRIMARY_ADDR\r\n",
                  __LINE__, desc->s, driver_caller(desc->port)) );

	    CHKLEN(curr, ASSOC_ID_LEN);
	    /* XXX: These 2 opts have isomorphic value data structures,
	       "sctp_setpeerprim" and "sctp_prim" (in Solaris 10, the latter
	       is called "sctp_setprim"),  so we grouped them together:
	    */
	    arg.prim.sspp_assoc_id = GET_ASSOC_ID(curr); curr += ASSOC_ID_LEN;

	    /* Fill in "arg.prim.sspp_addr": */
	    alen  = ptr + len - curr;
	    if (inet_set_faddress
		(desc->sfamily, (inet_address*) (&arg.prim.sspp_addr),
		 &curr,  &alen) != NULL) return -1;

	    proto = IPPROTO_SCTP;
	    if (eopt == SCTP_OPT_PRIMARY_ADDR)
		type =  SCTP_PRIMARY_ADDR;
	    else
		type =  SCTP_SET_PEER_PRIMARY_ADDR;

	    arg_ptr  =  (char*) (&arg.prim);
	    arg_sz   =  sizeof  ( arg.prim);
	    break;
	}

	case SCTP_OPT_ADAPTATION_LAYER:
	{
            DDBG(desc,
                 ("INET-DRV-DBG[%d][" SOCKET_FSTR ",%T] "
                  "sctp_set_opts -> ADAPTATION_LAYER\r\n",
                  __LINE__, desc->s, driver_caller(desc->port)) );

	    /* XXX: do we need to convert the Ind into network byte order??? */
	    arg.ad.ssb_adaptation_ind = sock_htonl (get_int32(curr));  curr += 4;

	    proto   = IPPROTO_SCTP;
	    type    = SCTP_ADAPTATION_LAYER;
	    arg_ptr = (char*) (&arg.ad);
	    arg_sz  = sizeof  ( arg.ad);
	    break;
	}

	case SCTP_OPT_PEER_ADDR_PARAMS:
	{
	    ErlDrvSizeT alen;
#	    ifdef HAVE_STRUCT_SCTP_PADDRPARAMS_SPP_FLAGS
	    int eflags, cflags, hb_enable, hb_disable,
		pmtud_enable, pmtud_disable;
#	    ifdef HAVE_STRUCT_SCTP_PADDRPARAMS_SPP_SACKDELAY
	    int
		sackdelay_enable, sackdelay_disable;
#           endif
#           endif
	    
            DDBG(desc,
                 ("INET-DRV-DBG[%d][" SOCKET_FSTR ",%T] "
                  "sctp_set_opts -> PEER_ADDR_PARAMS\r\n",
                  __LINE__, desc->s, driver_caller(desc->port)) );

	    CHKLEN(curr, ASSOC_ID_LEN);
	    arg.pap.spp_assoc_id = GET_ASSOC_ID(curr);	curr += ASSOC_ID_LEN;

	    /* Fill in "pap.spp_address": */
	    alen  = ptr + len - curr;
	    if (inet_set_faddress
		(desc->sfamily, (inet_address*) (&arg.pap.spp_address),
		 &curr,  &alen) != NULL) return -1;

	    CHKLEN(curr, 4 + 2 + 3*4);
	    
	    arg.pap.spp_hbinterval = get_int32(curr);	curr += 4;
	    arg.pap.spp_pathmaxrxt = get_int16(curr);	curr += 2;

	    /* The following are missing in Solaris 10: */
#	    ifdef HAVE_STRUCT_SCTP_PADDRPARAMS_SPP_PATHMTU
	    arg.pap.spp_pathmtu    = get_int32(curr);
#           endif
	    curr += 4;
#	    ifdef HAVE_STRUCT_SCTP_PADDRPARAMS_SPP_SACKDELAY
	    arg.pap.spp_sackdelay  = get_int32(curr);
#           endif
	    curr += 4;

#	    ifdef HAVE_STRUCT_SCTP_PADDRPARAMS_SPP_FLAGS
	    /* Now re-construct the flags: */
	    eflags	       = get_int32(curr);
	    cflags	       = 0;

	    hb_enable      = eflags & SCTP_FLAG_HB_ENABLE;
	    hb_disable     = eflags & SCTP_FLAG_HB_DISABLE;
	    if (hb_enable && hb_disable)
		return -1;
	    if (hb_enable)	 		cflags |= SPP_HB_ENABLE;
	    if (hb_disable)	 		cflags |= SPP_HB_DISABLE;
	    if (eflags & SCTP_FLAG_HB_DEMAND)	cflags |= SPP_HB_DEMAND;

	    pmtud_enable   = eflags & SCTP_FLAG_PMTUD_ENABLE;
	    pmtud_disable  = eflags & SCTP_FLAG_PMTUD_DISABLE;
	    if (pmtud_enable && pmtud_disable)
		return -1;
	    if (pmtud_enable)			cflags |= SPP_PMTUD_ENABLE;
	    if (pmtud_disable)			cflags |= SPP_PMTUD_DISABLE;

#	    ifdef HAVE_STRUCT_SCTP_PADDRPARAMS_SPP_SACKDELAY
	    /* The following are missing in FreeBSD 7.1 */
	    sackdelay_enable =eflags& SCTP_FLAG_SACDELAY_ENABLE;
	    sackdelay_disable=eflags& SCTP_FLAG_SACDELAY_DISABLE;
	    if (sackdelay_enable && sackdelay_disable)
		return -1;
	    if (sackdelay_enable)		cflags |= SPP_SACKDELAY_ENABLE;
	    if (sackdelay_disable)		cflags |= SPP_SACKDELAY_DISABLE;
#           endif

	    arg.pap.spp_flags  = cflags;
#	    endif
	    curr += 4;

	    proto   = IPPROTO_SCTP;
	    type    = SCTP_PEER_ADDR_PARAMS;
	    arg_ptr = (char*) (&arg.pap);
	    arg_sz  = sizeof  ( arg.pap);
	    break;
	}

	case SCTP_OPT_DEFAULT_SEND_PARAM:
	{
            DDBG(desc,
                 ("INET-DRV-DBG[%d][" SOCKET_FSTR ",%T] "
                  "sctp_set_opts -> DEFAULT_SEND_PARAM\r\n",
                  __LINE__, desc->s, driver_caller(desc->port)) );

	    CHKLEN(curr, SCTP_GET_SENDPARAMS_LEN);
	    curr = sctp_get_sendparams (&arg.sri, curr);

	    proto   = IPPROTO_SCTP;
	    type    = SCTP_DEFAULT_SEND_PARAM;
	    arg_ptr = (char*) (&arg.sri);
	    arg_sz  = sizeof  ( arg.sri);
	    VALGRIND_MAKE_MEM_DEFINED(arg_ptr, arg_sz); /*suppress "uninitialised bytes"*/
	    break;
	}

	case SCTP_OPT_EVENTS:
	{
            DDBG(desc,
                 ("INET-DRV-DBG[%d][" SOCKET_FSTR ",%T] "
                  "sctp_set_opts -> EVENTS\r\n",
                  __LINE__, desc->s, driver_caller(desc->port)) );

	    CHKLEN(curr, 9);
	    /* We do not support "sctp_authentication_event" -- it is not
	       implemented in Linux Kernel SCTP anyway.   Just in case if
	       the above structure has more fields than we support,  zero
	       it out -- the extraneous events will NOT be used:
	    */
	    memset (&arg.es, 0, sizeof(arg.es));

	    /* The input "buf" must contain the full definition of all the
	       supported event fields, 1 byte per each,   as each event is
	       either explicitly subscribed or cleared:
	    */
	    arg.es.sctp_data_io_event          = get_int8(curr);   curr++;
	    arg.es.sctp_association_event      = get_int8(curr);   curr++;
	    arg.es.sctp_address_event	       = get_int8(curr);   curr++;
	    arg.es.sctp_send_failure_event     = get_int8(curr);   curr++;
	    arg.es.sctp_peer_error_event       = get_int8(curr);   curr++;
	    arg.es.sctp_shutdown_event	       = get_int8(curr);   curr++;
	    arg.es.sctp_partial_delivery_event = get_int8(curr);   curr++;
	    arg.es.sctp_adaptation_layer_event = get_int8(curr);   curr++;
	    /* sctp_authentication_event not implemented */ curr++;

	    proto   = IPPROTO_SCTP;
	    type    = SCTP_EVENTS;
	    arg_ptr = (char*) (&arg.es);
	    arg_sz  = sizeof  ( arg.es);
	    break;
	}
	/* The following is not available on
         * Solaris 10 or NetBSD or ... */
#if defined(HAVE_DECL_SCTP_DELAYED_ACK_TIME) && defined(SCTP_ASSOC_VALUE_ASSOC_ID)
	case SCTP_OPT_DELAYED_ACK_TIME:
	{
            DDBG(desc,
                 ("INET-DRV-DBG[%d][" SOCKET_FSTR ",%T] "
                  "sctp_set_opts -> DELAYED_ACK_TIME\r\n",
                  __LINE__, desc->s, driver_caller(desc->port)) );

	    CHKLEN(curr, ASSOC_ID_LEN + 4);
	    arg.av.assoc_id    = GET_ASSOC_ID(curr);	curr += ASSOC_ID_LEN;
	    arg.av.assoc_value = get_int32(curr);	curr += 4;

	    proto   = IPPROTO_SCTP;
	    type    = SCTP_DELAYED_ACK_TIME;
	    arg_ptr = (char*) (&arg.av);
	    arg_sz  = sizeof  ( arg.av);
	    break;
	}
#endif

	case INET_LOPT_NON_BLOCK_SEND:
            if (IS_SCTP(desc))
                {
                    int ival = get_int32(curr); curr += 4;

                    DDBG(desc,
                         ("INET-DRV-DBG[%d][" SOCKET_FSTR ",%T] "
                          "sctp_set_opts(non-block-send) -> %s\r\n",
                          __LINE__, desc->s, driver_caller(desc->port),
                          B2S(ival)) );
                    if (ival) {
                        desc->flags |= INET_FLG_NON_BLOCK_SEND;
                    } else {
                        desc->flags  = (desc->flags) & ~(INET_FLG_NON_BLOCK_SEND);
                    }

                    res = 0;
                }
            else {
                DDBG(desc,
                     ("INET-DRV-DBG[%d][" SOCKET_FSTR ",%T] "
                      "sctp_set_opts(non-block-send) -> IGNORE\r\n",
                      __LINE__, desc->s,
                      driver_caller(desc->port)) );
            }
            continue; /* take care of next option */

	case INET_LOPT_DEBUG:
            {
                int ival = get_int32(curr); curr += 4;

                DDBG(desc,
                     ("INET-DRV-DBG[%d][" SOCKET_FSTR ",%T] "
                      "sctp_set_opts(debug) -> %s\r\n",
                      __LINE__, desc->s, driver_caller(desc->port),
                      B2S(ival)) );
                if (ival) {
                    desc->debug = TRUE;
                } else {
                    desc->debug = FALSE;
                }

                res = 0;
            }
            continue; /* take care of next option */

	default:
	    /* XXX: No more supported SCTP options. In particular, authentica-
	       tion options (SCTP_AUTH_CHUNK, SCTP_AUTH_KEY, SCTP_PEER_AUTH_
               CHUNKS, SCTP_LOCAL_AUTH_CHUNKS, SCTP_AUTH_SETKEY_ACTIVE)  are
	       not yet implemented in the Linux kernel,  hence not supported
	       here.  Also not supported are SCTP_HMAC_IDENT, as well as any
	       "generic" options except "INET_LOPT_MODE".    Raise an error:
	    */
	    return -1;
	}

        res = inet_setopt(desc->s, proto, type, arg_ptr, arg_sz, 1);

	/* The return values of "sock_setopt" can only be 0 or -1: */
	ASSERT(res == 0 || res == -1);
        if (res == 0) {
            desc->recv_cmsgflags = recv_cmsgflags;
        }
#ifdef __WIN32__
        else {
            if (bsd_compat_set)
                desc->bsd_compat &= ~bsd_compat_set;
            if (bsd_compat_unset)
                desc->bsd_compat |= bsd_compat_unset;
        }
#endif
	if (res == -1)
	{  /* Got an error, DO NOT continue with other options. However, on
	      Solaris 10, we DO allow SO_SNDBUF and SO_RCVBUF to fail, assu-
	      min that the default kernel versions are good enough:
	   */
#	   ifdef SOLARIS10
	   if (type != SO_SNDBUF && type != SO_RCVBUF)
#	   endif
	   return res;
	}
    }
    /* If we got here, all "sock_setopt"s above were successful:   */
    if (IS_OPEN(desc) && desc->active != old_active) {
	sock_select(desc, (FD_READ|FD_CLOSE), (desc->active > 0));
    }
    return 0;
#   undef CHKLEN
}
#endif /* HAVE_SCTP */

#ifndef __WIN32__
static void put_cmsg_int32(struct cmsghdr *cmsg, char *ptr) {
    union u {
        byte uint8;
        Uint16 uint16;
        Uint32 uint32;
        Uint64 uint64;
    } *p;
    p = (union u*) CMSG_DATA(cmsg);
    switch (LEN_CMSG_DATA(cmsg) * CHAR_BIT) {
    case 8:
        put_int32((Uint32) p->uint8, ptr);
        break;
    case 16:
        put_int32((Uint32) p->uint16, ptr);
        break;
    case 32:
        put_int32(p->uint32, ptr);
        break;
    case 64:
        put_int32((Uint32) p->uint64, ptr);
        break;
    default:
        put_int32(0, ptr);
    }
    return;
}
#endif

/* load all option values into the buf and reply 
** return total length of reply filled into ptr
** ptr should point to a buffer with 9*len +1 to be safe!!
*/

static ErlDrvSSizeT inet_fill_opts(inet_descriptor* desc,
				   char* buf, ErlDrvSizeT len,
				   char** dest, ErlDrvSizeT destlen)
{
    int type;
    int proto;
    int opt;
    struct linger li_val;
    int ival;
    char* arg_ptr;
    unsigned int arg_sz;
    char *ptr = NULL;
    ErlDrvSizeT dest_used = 0;
    ErlDrvSizeT dest_allocated = destlen;
    char *orig_dest = *dest;
#ifdef SO_BINDTODEVICE
    char ifname[IFNAMSIZ];
#endif

    /* Ptr is a name parameter */ 
#define RETURN_ERROR()				\
    do {					\
	if (dest_allocated > destlen) {		\
	    FREE(*dest);			\
	    *dest = orig_dest;			\
	}					\
	return -1;				\
    } while(0)

#define PLACE_FOR(Size,Ptr)						   \
    do {								   \
	ErlDrvSizeT need = dest_used + (Size);					   \
	if (need > INET_MAX_OPT_BUFFER) {				   \
	    RETURN_ERROR();						   \
	}								   \
	if (need > dest_allocated) {					   \
	    char *new_buffer;						   \
	    if (dest_allocated == destlen) {				   \
		new_buffer = ALLOC((dest_allocated = need + 10));	   \
		memcpy(new_buffer,*dest,dest_used);			   \
	    } else {							   \
		new_buffer = REALLOC(*dest, (dest_allocated = need + 10)); \
	    }								   \
	    *dest = new_buffer;						   \
	}								   \
	(Ptr) = (*dest) + dest_used;					   \
	dest_used = need;						   \
    } while (0)

    /* Ptr is a name parameter */ 
#define TRUNCATE_TO(Size,Ptr)				\
    do {						\
	ErlDrvSizeT new_need = ((Ptr) - (*dest)) + (Size);	\
	if (new_need > dest_used) {			\
	    erts_exit(ERTS_ERROR_EXIT,"Internal error in inet_drv, "	\
		     "miscalculated buffer size");	\
	}						\
	dest_used = new_need;				\
    } while(0)


    DDBG(desc,
         ("INET-DRV-DBG[%d][" SOCKET_FSTR ",%T] "
          "inet_fill_opts -> entry\r\n",
          __LINE__, desc->s, driver_caller(desc->port)) );


    PLACE_FOR(1,ptr);
    *ptr = INET_REP_OK;

    while(len--) {
	opt = *buf++;
	proto = SOL_SOCKET;
	ival = 0; /* Windows Vista needs this (only writes part of it) */
	arg_sz = sizeof(ival);
	arg_ptr = (char*) &ival;

	PLACE_FOR(5,ptr);

	DDBG(desc,
	     ("INET-DRV-DBG[%d][" SOCKET_FSTR ",%T] "
              "inet_fill_opts -> opt %d\r\n",
	      __LINE__, desc->s, driver_caller(desc->port), opt) );

	switch(opt) {
	case INET_LOPT_BUFFER:
            DDBG(desc,
                 ("INET-DRV-DBG[%d][" SOCKET_FSTR ",%T] "
                  "inet_fill_opts -> buffer: %d\r\n",
                  __LINE__, desc->s, driver_caller(desc->port), desc->bufsz) );
	    *ptr++ = opt;
	    put_int32(desc->bufsz, ptr);
	    continue;
	case INET_LOPT_HEADER:
	    *ptr++ = opt;
	    put_int32(desc->hsz, ptr);
	    continue;
	case INET_LOPT_MODE:
	    *ptr++ = opt;
	    put_int32(desc->mode, ptr);
	    continue;
	case INET_LOPT_DELIVER:
	    *ptr++ = opt;
	    put_int32(desc->deliver, ptr);
	    continue;
	case INET_LOPT_ACTIVE:
	    *ptr++ = opt;
	    put_int32(desc->active, ptr);
            if (desc->active == INET_MULTI) {
                PLACE_FOR(2,ptr);
                put_int16(desc->active_count, ptr);
                ptr += 2;
            }
	    continue;
	case INET_LOPT_PACKET:
	    *ptr++ = opt;
	    put_int32(desc->htype, ptr);
	    continue;
	case INET_LOPT_PACKET_SIZE:
	    *ptr++ = opt;
	    put_int32(desc->psize, ptr);
	    continue;
	case INET_LOPT_EXITONCLOSE:
	    *ptr++ = opt;
	    put_int32(desc->exitf, ptr);
	    continue;

	case INET_LOPT_TCP_HIWTRMRK:
	    if (desc->stype == SOCK_STREAM) {
		*ptr++ = opt;
		ival = ((tcp_descriptor*)desc)->high;
		put_int32(ival, ptr);
	    } else {
		TRUNCATE_TO(0,ptr);
	    }
	    continue;

	case INET_LOPT_TCP_LOWTRMRK:
	    if (desc->stype == SOCK_STREAM) {
		*ptr++ = opt;
		ival = ((tcp_descriptor*)desc)->low;
		put_int32(ival, ptr);
	    } else {
		TRUNCATE_TO(0,ptr);
	    }
	    continue;

	case INET_LOPT_MSGQ_HIWTRMRK: {
	    ErlDrvSizeT high = ERL_DRV_BUSY_MSGQ_READ_ONLY;
	    *ptr++ = opt;
	    erl_drv_busy_msgq_limits(desc->port, NULL, &high);
	    ival = high > INT_MAX ? INT_MAX : (int) high;
	    put_int32(ival, ptr);
	    continue;
	}

	case INET_LOPT_MSGQ_LOWTRMRK: {
	    ErlDrvSizeT low = ERL_DRV_BUSY_MSGQ_READ_ONLY;
	    *ptr++ = opt;
	    erl_drv_busy_msgq_limits(desc->port, &low, NULL);
	    ival = low > INT_MAX ? INT_MAX : (int) low;
	    put_int32(ival, ptr);
	    continue;
	}

	case INET_LOPT_TCP_SEND_TIMEOUT:
	    if (desc->stype == SOCK_STREAM) {
		*ptr++ = opt;
		ival = ((tcp_descriptor*)desc)->send_timeout;
		put_int32(ival, ptr);
	    } else {
		TRUNCATE_TO(0,ptr);
	    }
	    continue;

	case INET_LOPT_TCP_SEND_TIMEOUT_CLOSE:
	    if (desc->stype == SOCK_STREAM) {
		*ptr++ = opt;
		ival = ((tcp_descriptor*)desc)->send_timeout_close;
		put_int32(ival, ptr);
	    } else {
		TRUNCATE_TO(0,ptr);
	    }
	    continue;

	case INET_LOPT_TCP_DELAY_SEND:
	    if (desc->stype == SOCK_STREAM) {
		*ptr++ = opt;
		ival = !!(((tcp_descriptor*)desc)->tcp_add_flags & TCP_ADDF_DELAY_SEND);
		put_int32(ival, ptr);
	    } else {
		TRUNCATE_TO(0,ptr);
	    }
	    continue;

#ifdef HAVE_UDP
	case INET_LOPT_UDP_READ_PACKETS:
	    if (desc->stype == SOCK_DGRAM) {
		*ptr++ = opt;
		ival = ((udp_descriptor*)desc)->read_packets;
		put_int32(ival, ptr);
	    } else {
		TRUNCATE_TO(0,ptr);
	    }
	    continue;
#endif

#ifdef HAVE_SETNS
	case INET_LOPT_NETNS:
	    if (desc->netns != NULL) {
		size_t netns_len;
		netns_len = strlen(desc->netns);
		*ptr++ = opt;
		put_int32(netns_len, ptr);
		PLACE_FOR(netns_len, ptr);
		memcpy(ptr, desc->netns, netns_len);
		ptr += netns_len;
	    } else {
		TRUNCATE_TO(0,ptr);
	    }
	    continue;
#endif

	case INET_LOPT_TCP_SHOW_ECONNRESET:
	    if (desc->sprotocol == IPPROTO_TCP) {
		tcp_descriptor* tdesc = (tcp_descriptor*) desc;
		*ptr++ = opt;
		ival = !!(tdesc->tcp_add_flags & TCP_ADDF_SHOW_ECONNRESET);
		put_int32(ival, ptr);
	    } else {
		TRUNCATE_TO(0,ptr);
	    }
	    continue;

	case INET_LOPT_TCP_READ_AHEAD:
	    if (desc->sprotocol == IPPROTO_TCP) {
		tcp_descriptor* tdesc = (tcp_descriptor*) desc;
		*ptr++ = opt;
		ival = !(tdesc->tcp_add_flags & TCP_ADDF_NO_READ_AHEAD);
		put_int32(ival, ptr);
	    } else {
		TRUNCATE_TO(0,ptr);
	    }
	    continue;

	case INET_OPT_PRIORITY:
#ifdef SO_PRIORITY
	    type = SO_PRIORITY;
	    break;
#else
	    *ptr++ = opt;
	    put_int32(0, ptr);
	    continue;
#endif
	case INET_OPT_TOS:
#if defined(IP_TOS) && defined(IPPROTO_IP)
	    proto = IPPROTO_IP;
	    type = IP_TOS;
	    break;
#else
	    *ptr++ = opt;
	    put_int32(0, ptr);
	    continue;
#endif
	case INET_OPT_TCLASS:
#if defined(IPV6_TCLASS) && defined(IPPROTO_IPV6)
	    proto = IPPROTO_IPV6;
	    type = IPV6_TCLASS;
	    break;
#else
	    TRUNCATE_TO(0,ptr);
	    continue;
#endif
	case INET_OPT_TTL:
#if defined(IP_TTL) && defined(IPPROTO_IP)
	    proto = IPPROTO_IP;
	    type = IP_TTL;
	    break;
#else
	    TRUNCATE_TO(0,ptr);
	    continue;
#endif
	case INET_OPT_RECVTOS:
#if defined(IP_RECVTOS) && defined(IPPROTO_IP)
	    proto = IPPROTO_IP;
	    type = IP_RECVTOS;
	    break;
#else
	    TRUNCATE_TO(0,ptr);
	    continue;
#endif
	case INET_OPT_RECVTCLASS:
#if defined(IPV6_RECVTCLASS) && defined(IPPROTO_IPV6)
	    proto = IPPROTO_IPV6;
	    type = IPV6_RECVTCLASS;
	    break;
#else
	    TRUNCATE_TO(0,ptr);
	    continue;
#endif
	case INET_OPT_RECVTTL:
#if defined(IP_RECVTTL) && defined(IPPROTO_IP)
	    proto = IPPROTO_IP;
	    type = IP_RECVTTL;
	    break;
#else
	    TRUNCATE_TO(0,ptr);
	    continue;
#endif
	case INET_OPT_REUSEADDR: {
#if defined(__WIN32__)
            int res = !!(desc->bsd_compat & (1<<INET_OPT_REUSEADDR));
	    *ptr++ = opt;
	    put_int32(res, ptr);
            continue;
#else
	    type = SO_REUSEADDR;
#endif
	    break;
        }
	case INET_OPT_REUSEPORT_LB: {
#if defined(__linux__) && defined(SO_REUSEPORT)
            /* SO_REUSEPORT is load balancing on linux */
	    type = SO_REUSEPORT;
	    break;
#elif defined(SO_REUSEPORT_LB)
	    type = SO_REUSEPORT_LB;
	    break;
#else
	    *ptr++ = opt;
	    put_int32(0, ptr);
	    continue;
#endif
        }
	case INET_OPT_REUSEPORT: {
#if defined(__WIN32__)
            int res = !!(desc->bsd_compat & (1<<INET_OPT_REUSEPORT));
	    *ptr++ = opt;
	    put_int32(res, ptr);
            continue;
#elif defined(SO_REUSEPORT)
	    type = SO_REUSEPORT;
	    break;
#else
	    *ptr++ = opt;
	    put_int32(0, ptr);
	    continue;
#endif
        }
        case INET_OPT_EXCLUSIVEADDRUSE:
#ifdef __WIN32__
            type = SO_EXCLUSIVEADDRUSE;
            break;
#else
	    *ptr++ = opt;
	    put_int32(0, ptr);
	    continue;
#endif
	case INET_OPT_KEEPALIVE: 
	    type = SO_KEEPALIVE; 
	    break;
	case INET_OPT_DONTROUTE: 
	    type = SO_DONTROUTE; 
	    break;
	case INET_OPT_BROADCAST: 
	    type = SO_BROADCAST;
	    break;
	case INET_OPT_OOBINLINE: 
	    type = SO_OOBINLINE; 
	    break;
	case INET_OPT_SNDBUF:    
	    type = SO_SNDBUF; 
	    break;
	case INET_OPT_RCVBUF:    
	    type = SO_RCVBUF; 
	    break;
	case TCP_OPT_NODELAY:
	    proto = IPPROTO_TCP;
	    type = TCP_NODELAY;
	    break;
	case TCP_OPT_NOPUSH:
#if defined(INET_TCP_NOPUSH)
	    proto = IPPROTO_TCP;
	    type = INET_TCP_NOPUSH;
	    break;
#else
	    *ptr++ = opt;
	    put_int32(0, ptr);
	    continue;
#endif

#if defined(HAVE_MULTICAST_SUPPORT) && defined(IPPROTO_IP)
	case UDP_OPT_MULTICAST_TTL:
	    proto = IPPROTO_IP;
	    type = IP_MULTICAST_TTL;
	    break;

	case UDP_OPT_MULTICAST_LOOP:
	    proto = IPPROTO_IP;
	    type = IP_MULTICAST_LOOP;
	    break;

	case UDP_OPT_MULTICAST_IF:
            {
                int            mif   = 0;
                unsigned int   mifSz = sizeof(mif);

                *ptr++ = opt;
                /* We use up the 4 (value) places for the domain/family
                 * So we need to allocate 4 more */
                PLACE_FOR(4,ptr);
                if (desc->sfamily == AF_INET) {
                    put_int32(INET_AF_INET, ptr);
                    ptr  += 4;
                    proto = IPPROTO_IP;
                    type  = IP_MULTICAST_IF;
                } else if (desc->sfamily == AF_INET6) {
                    put_int32(INET_AF_INET6, ptr);
                    ptr  += 4;
                    proto = IPPROTO_IPV6;
                    type  = IPV6_MULTICAST_IF;
                } else {
                    RETURN_ERROR();
                }
                if (IS_SOCKET_ERROR(sock_getopt(desc->s,
                                                proto, type,
                                                (void *) &mif,
                                                (void *) &mifSz))) {
                    TRUNCATE_TO(0,ptr);
                    continue;
                }
                put_int32(mif, ptr);
            }
	    continue;

	case INET_OPT_LINGER:
	    arg_sz = sizeof(li_val);
	    sys_memzero((void *) &li_val, sizeof(li_val));
	    arg_ptr = (char*) &li_val;	    
	    type = SO_LINGER; 
	    break;
#endif /* defined(HAVE_MULTICAST_SUPPORT) && defined(IPPROTO_IP) */

	case INET_OPT_IPV6_V6ONLY:
#if HAVE_DECL_IPV6_V6ONLY && defined(IPPROTO_IPV6)
	    proto = IPPROTO_IPV6;
	    type = IPV6_V6ONLY;
	    break;
#elif defined(__WIN32__) && defined(HAVE_IN6) && defined(AF_INET6)
	    /* Fake reading 'true' */
	    *ptr++ = opt;
	    put_int32(1, ptr);
	    ptr += 4;
	    continue;
#else
	    TRUNCATE_TO(0,ptr);
	    continue; /* skip - no result */
#endif

	case INET_OPT_RAW:
	    {
		int data_provided;
		/* Raw options are icky, handle directly... */
		if (len < 13) {
		    RETURN_ERROR();
		}
		len -= 13;
		proto = get_int32(buf);
		buf += 4;
		type = get_int32(buf);
		buf += 4;
		data_provided = (int) *buf++;
		arg_sz = get_int32(buf);
		if (arg_sz > INET_MAX_OPT_BUFFER) {
		    RETURN_ERROR();
		}
		buf += 4;
		TRUNCATE_TO(0,ptr);
		PLACE_FOR(13 + arg_sz,ptr);
		arg_ptr = ptr + 13;
		if (data_provided) {
		    if (len < arg_sz) {
			RETURN_ERROR();
		    }
		    memcpy(arg_ptr,buf,arg_sz);
		    buf += arg_sz;
		    len -= arg_sz;
		}
		if (IS_SOCKET_ERROR(sock_getopt(desc->s,proto,type,
						arg_ptr,&arg_sz))) {
		    TRUNCATE_TO(0,ptr); 
		    continue;
		}
		TRUNCATE_TO(arg_sz + 13,ptr);
		*ptr++ = opt;
		put_int32(proto,ptr);
		ptr += 4;
		put_int32(type,ptr);
		ptr += 4;
		put_int32(arg_sz,ptr);
		continue;
	    }

#ifdef SO_BINDTODEVICE
	case INET_OPT_BIND_TO_DEVICE:
	    arg_sz = sizeof(ifname);
	    TRUNCATE_TO(0,ptr);
	    PLACE_FOR(5 + arg_sz,ptr);
	    arg_ptr = ptr + 5;
	    if (IS_SOCKET_ERROR(sock_getopt(desc->s,SOL_SOCKET,SO_BINDTODEVICE,
						arg_ptr,&arg_sz))) {
		    TRUNCATE_TO(0,ptr);
		    continue;
		}
	    arg_sz = my_strnlen(arg_ptr, arg_sz);
	    TRUNCATE_TO(arg_sz + 5,ptr);
	    *ptr++ = opt;
	    put_int32(arg_sz,ptr);
	    ptr += arg_sz;
	    continue;
#endif

#ifndef __WIN32__
            /* Winsock does not have struct cmsghdr */
        case INET_OPT_PKTOPTIONS: {
            struct cmsghdr *cmsg, *cmsg_top;
            SOCKLEN_T cmsg_sz;
            union {
                /* Ensure alignment */
                struct cmsghdr hdr;
                /* Room for (IP_TOS | IPV6_TCLASS) + IP_TTL */
                char buf[2*CMSG_SPACE(sizeof(int))];
            } cmsgbuf;
            /* Select between IPv4 or IPv6 PKTOPTIONS
             * depending on the socket protocol family
             */
            switch (desc->sfamily) {
#if defined(IPPROTO_IP) && defined(IP_PKTOPTIONS)
            case AF_INET: {
                proto = IPPROTO_IP;
                type = IP_PKTOPTIONS;
            }
                break;
#endif
#if defined(IPPROTO_IPV6) && defined(IPV6_PKTOPTIONS) && defined(AF_INET6)
            case AF_INET6: {
                proto = IPPROTO_IPV6;
                type = IPV6_PKTOPTIONS;
            }
                break;
#endif
            default: {
                RETURN_ERROR();
            }
            } /* switch */
            TRUNCATE_TO(0, ptr);
            /* Fetch a cmsg buffer from the socket */
            cmsg_sz = sizeof(cmsgbuf.buf);
            if (IS_SOCKET_ERROR(sock_getopt(desc->s, proto, type,
                                            cmsgbuf.buf, &cmsg_sz))) {
                continue;
            }
            /* Reply with Opt/8, Length/32, [COpt/8, Value/32]*
             * i.e opt, total length and then all returned
             * cmsg options and values
             */
            PLACE_FOR(1+4, ptr);
            *ptr++ = opt;
            arg_ptr = ptr; /* Where to put total length */
            arg_sz = 0; /* Total length */
            for (cmsg_top = (struct cmsghdr*)(cmsgbuf.buf + cmsg_sz),
                     cmsg = (struct cmsghdr*)cmsgbuf.buf;
                 cmsg < cmsg_top;
                 cmsg = NXT_CMSG_HDR(cmsg)) {
#define PUT_CMSG_INT32(CMSG_LEVEL, CMSG_TYPE, OPT)      \
                if ((cmsg->cmsg_level == CMSG_LEVEL) && \
                    (cmsg->cmsg_type == CMSG_TYPE)) {   \
                    PLACE_FOR(1+4, ptr);                \
                    *ptr++ = OPT;                       \
                    put_cmsg_int32(cmsg, ptr);          \
                    arg_sz += 1+4;                      \
                    continue;                           \
                }
#if defined(IPPROTO_IP) && defined(IP_TOS)
                PUT_CMSG_INT32(IPPROTO_IP, IP_TOS, INET_OPT_TOS);
#endif
#if defined(IPPROTO_IPV6) && defined(IPV6_TCLASS)
                PUT_CMSG_INT32(IPPROTO_IPV6, IPV6_TCLASS, INET_OPT_TCLASS);
#endif
#if defined(IPPROTO_IP) && defined(IP_TTL)
                PUT_CMSG_INT32(IPPROTO_IP, IP_TTL, INET_OPT_TTL);
#endif
                /* BSD uses the RECV* names in CMSG fields */
#if defined(IPPROTO_IP) && defined(IP_RECVTOS)
                PUT_CMSG_INT32(IPPROTO_IP, IP_RECVTOS, INET_OPT_TOS);
#endif
#if defined(IPPROTO_IPV6) && defined(IPV6_RECVTCLASS)
                PUT_CMSG_INT32(IPPROTO_IPV6, IPV6_RECVTCLASS, INET_OPT_TCLASS);
#endif
#if defined(IPPROTO_IP) && defined(IP_RECVTTL)
                PUT_CMSG_INT32(IPPROTO_IP, IP_RECVTTL, INET_OPT_TTL);
#endif
#undef PUT_CMSG_INT32
            }
            put_int32(arg_sz, arg_ptr); /* Put total length */
            continue;
        }
#endif /* #ifdef __WIN32__ */

	case INET_LOPT_NON_BLOCK_SEND:
            *ptr++ = opt;
            if (IS_NON_BLOCK_SEND(desc))
                ival = TRUE;
            else
                ival = FALSE;
            put_int32(ival, ptr);
            continue;

	case INET_LOPT_DEBUG:
            *ptr++ = opt;
            ival = desc->debug;
            put_int32(ival, ptr);
            continue;

	default:
	    RETURN_ERROR();
	}

	DDBG(desc,
	     ("INET-DRV-DBG[%d][" SOCKET_FSTR ",%T] "
              "inet_fill_opts -> try get opt (proto %d, type %d)\r\n",
	      __LINE__, desc->s, driver_caller(desc->port), proto, type) );

	/* We have 5 bytes allocated to ptr */
	if (IS_SOCKET_ERROR(sock_getopt(desc->s,proto,type,arg_ptr,&arg_sz))) {
            int save_errno = sock_errno();

            DDBG(desc,
                 ("INET-DRV-DBG[%d][" SOCKET_FSTR ",%T] "
                  "inet_fill_opts -> failed get option (%d) %d: "
                  "\r\n   errno: %d\r\n",
                  __LINE__, desc->s, driver_caller(desc->port),
                  proto, type, save_errno) );

	    TRUNCATE_TO(0,ptr);
	    continue;
	}

	*ptr++ = opt;
	if (arg_ptr == (char*)&ival) {
	    put_int32(ival, ptr);
	}
	else {
	    put_int32(((Uint32) li_val.l_onoff), ptr);
	    PLACE_FOR(4,ptr);
	    put_int32(((Uint32) li_val.l_linger), ptr);
	}
    }
    return (dest_used);
#undef PLACE_FOR
#undef TRUNCATE_TO
#undef RETURN_ERROR
}

#ifdef HAVE_SCTP
#define LOAD_PADDRINFO_CNT                                            \
        (2*LOAD_ATOM_CNT + LOAD_ASSOC_ID_CNT + LOAD_INET_GET_ADDRESS_CNT + \
	 4*LOAD_INT_CNT + LOAD_TUPLE_CNT)
static int load_paddrinfo (ErlDrvTermData * spec, int i,
			   inet_descriptor* desc, struct sctp_paddrinfo* pai)
{
    i = LOAD_ATOM	(spec, i, am_sctp_paddrinfo);
    i = LOAD_ASSOC_ID	(spec, i, pai->spinfo_assoc_id);
    PUSH_SUPPRESS_ADDRESS_OF_PACKED_MEMBER();
    i = load_inet_get_address(spec, i, desc, (struct sockaddr_storage *)&pai->spinfo_address);
    POP_SUPPRESS_ADDRESS_OF_PACKED_MEMBER();
    switch(pai->spinfo_state)
    {
    case SCTP_ACTIVE:
	i = LOAD_ATOM	(spec, i, am_active);
	break;
    case SCTP_INACTIVE:
	i = LOAD_ATOM	(spec, i, am_inactive);
	break;
#   if HAVE_DECL_SCTP_UNCONFIRMED
    case SCTP_UNCONFIRMED:
      i = LOAD_ATOM	(spec, i, am_unconfirmed);
      break;
#   endif
    default:
      i = LOAD_ATOM	(spec, i, am_undefined);
    }
    i = LOAD_INT	(spec, i, pai->spinfo_cwnd);
    i = LOAD_INT	(spec, i, pai->spinfo_srtt);
    i = LOAD_INT	(spec, i, pai->spinfo_rto );
    i = LOAD_INT	(spec, i, pai->spinfo_mtu );
    /* Close up the record: */
    i = LOAD_TUPLE	(spec, i, 8);
    return i;
}


/*
**  "sctp_fill_opts":   Returns {ok, Results}, or an error:
*/
static ErlDrvSSizeT sctp_fill_opts(inet_descriptor* desc,
				   char* buf, ErlDrvSizeT buflen,
				   char** dest, ErlDrvSizeT destlen)
{
    /* In contrast to the generic "inet_fill_opts", the output here is
       represented by tuples/records, which are formed in the "spec":
    */
    ErlDrvTermData *spec;
    int i      = 0;
    int length = 0; /* Number of result list entries */
    
    int spec_allocated = PACKET_ERL_DRV_TERM_DATA_LEN;
    spec = ALLOC(sizeof(* spec) * spec_allocated);
    
#   define RETURN_ERROR(Spec, Errno) \
    do {                    \
	FREE(Spec);        \
	return (Errno);     \
    } while(0)
    
    /* Spec is a name parameter */
#   define PLACE_FOR(Spec, Index, N)                            \
    do {                                                        \
	int need;                                               \
	if ((Index) > spec_allocated) {                         \
	    erts_exit(ERTS_ERROR_EXIT,"Internal error in inet_drv, "           \
		     "miscalculated buffer size");              \
	}                                                       \
	need = (Index) + (N);                                   \
	if (need > INET_MAX_OPT_BUFFER/sizeof(ErlDrvTermData)) {\
	    RETURN_ERROR((Spec), -ENOMEM);                      \
	}                                                       \
	if (need > spec_allocated) {                            \
	    (Spec) = REALLOC((Spec),                            \
			     sizeof(* (Spec))                   \
			     * (spec_allocated = need + 20));   \
	}                                                       \
    } while (0)
    
    PLACE_FOR(spec, i, 2*LOAD_ATOM_CNT + LOAD_PORT_CNT);
    i = LOAD_ATOM (spec, i, am_inet_reply);
    i = LOAD_PORT (spec, i, desc->dport);
    i = LOAD_ATOM (spec, i, am_ok);
    
    while (buflen > 0) {
	int eopt = *buf;   /* "eopt" is 1-byte encoded */
	buf ++; buflen --;
	
        DDBG(desc,
             ("INET-DRV-DBG[%d][" SOCKET_FSTR ",%T] "
              "sctp_fill_opts -> opt: %d\r\n",
              __LINE__, desc->s, driver_caller(desc->port), eopt) );

	switch(eopt)
	{
	/* Local options allowed for SCTP. For TCP and UDP, the values of
	   these options are returned via "res" using integer encoding,
	   but here, we encode them as proper terms the same way as we do
	   it for all other SCTP options:
	*/
	case INET_LOPT_NON_BLOCK_SEND:
        {
            DDBG(desc,
                 ("INET-DRV-DBG[%d][" SOCKET_FSTR ",%T] "
                  "sctp_fill_opts -> NON_BLOCK_SEND: %s\r\n",
                  __LINE__, desc->s, driver_caller(desc->port),
                  B2S(IS_NON_BLOCK_SEND(desc))) );

            if (IS_NON_BLOCK_SEND(desc))
                i = LOAD_ATOM (spec, i, am_true);
            else
                i = LOAD_ATOM (spec, i, am_false);
            break;
        }

        case INET_LOPT_DEBUG:
        {
            DDBG(desc,
                 ("INET-DRV-DBG[%d][" SOCKET_FSTR ",%T] "
                  "sctp_fill_opts -> DEBUG: %s\r\n",
                  __LINE__, desc->s, driver_caller(desc->port),
                  B2S(desc->debug)) );

            if (desc->debug)
                i = LOAD_ATOM (spec, i, am_true);
            else
                i = LOAD_ATOM (spec, i, am_false);
            break;
        }

	case INET_LOPT_BUFFER:
	{
	    PLACE_FOR(spec, i, LOAD_ATOM_CNT + LOAD_INT_CNT + LOAD_TUPLE_CNT);
	    i = LOAD_ATOM (spec, i, am_buffer);
	    i = LOAD_INT  (spec, i, desc->bufsz);
	    i = LOAD_TUPLE(spec, i, 2);
	    break;
	}
	case INET_LOPT_MODE:
	{
	    PLACE_FOR(spec, i, 2*LOAD_ATOM_CNT + LOAD_TUPLE_CNT);
	    i = LOAD_ATOM (spec, i, am_mode);
	    switch (desc->mode)
	    {
	    	case INET_MODE_LIST  :
		{ i = LOAD_ATOM (spec, i, am_list);   break; }

		case INET_MODE_BINARY:
		{ i = LOAD_ATOM (spec, i, am_binary); break; }

		default: ASSERT (0);
	    }
	    i = LOAD_TUPLE (spec, i, 2);
	    break;
	}
	case INET_LOPT_ACTIVE:
	{
            if (desc->active == INET_MULTI)
                PLACE_FOR(spec, i, LOAD_ATOM_CNT + LOAD_INT_CNT + LOAD_TUPLE_CNT);
            else
                PLACE_FOR(spec, i, 2*LOAD_ATOM_CNT + LOAD_TUPLE_CNT);
	    i = LOAD_ATOM (spec, i, am_active);
	    switch (desc->active)
	    {
		case INET_ACTIVE :
		{ i = LOAD_ATOM (spec, i, am_true);  break; }

		case INET_PASSIVE:
		{ i = LOAD_ATOM (spec, i, am_false); break; }

		case INET_ONCE   :
		{ i = LOAD_ATOM (spec, i, am_once);  break; }

                case INET_MULTI  :
                { i = LOAD_INT(spec, i, desc->active_count); break; }

		default: ASSERT (0);
	    }
	    i = LOAD_TUPLE (spec, i, 2);
	    break;
	}

#ifdef HAVE_SETNS
	case INET_LOPT_NETNS:
	    if (desc->netns != NULL) {
		PLACE_FOR
		    (spec, i,
		     LOAD_ATOM_CNT + LOAD_BUF2BINARY_CNT + LOAD_TUPLE_CNT);
		i = LOAD_ATOM (spec, i, am_netns);
		i = LOAD_BUF2BINARY
		    (spec, i, desc->netns, strlen(desc->netns));
		i = LOAD_TUPLE (spec, i, 2);
		break;
	    }
	    else
		continue; /* Ignore */
#endif

	/* SCTP and generic INET options: */

	case SCTP_OPT_RTOINFO:
	{
	    struct       sctp_rtoinfo rti;
	    unsigned int sz  = sizeof(rti);
	    
	    if (buflen < ASSOC_ID_LEN) RETURN_ERROR(spec, -EINVAL);
	    rti.srto_assoc_id = GET_ASSOC_ID(buf);
	    buf    += ASSOC_ID_LEN;
	    buflen -= ASSOC_ID_LEN;
	    
	    if (sock_getopt(desc->s, IPPROTO_SCTP, SCTP_RTOINFO, 
			    &rti, &sz) < 0) continue;
	    /* Fill in the response: */
	    PLACE_FOR(spec, i, 
		      2*LOAD_ATOM_CNT + LOAD_ASSOC_ID_CNT + 
		      3*LOAD_INT_CNT + 2*LOAD_TUPLE_CNT);
	    i = LOAD_ATOM	(spec, i, am_sctp_rtoinfo);
	    i = LOAD_ATOM	(spec, i, am_sctp_rtoinfo);
	    i = LOAD_ASSOC_ID	(spec, i, rti.srto_assoc_id);
	    i = LOAD_INT	(spec, i, rti.srto_initial);
	    i = LOAD_INT	(spec, i, rti.srto_max);
	    i = LOAD_INT	(spec, i, rti.srto_min);
	    i = LOAD_TUPLE	(spec, i, 5);
	    i = LOAD_TUPLE (spec, i, 2);
	    break;
	}
	case SCTP_OPT_ASSOCINFO:
	{
	    struct       sctp_assocparams ap;
	    unsigned int sz  = sizeof(ap);
	    
	    if (buflen < ASSOC_ID_LEN) RETURN_ERROR(spec, -EINVAL);
	    ap.sasoc_assoc_id = GET_ASSOC_ID(buf);
	    buf    += ASSOC_ID_LEN;
	    buflen -= ASSOC_ID_LEN;
	    
	    if (sock_getopt(desc->s, IPPROTO_SCTP, SCTP_ASSOCINFO, 
			    &ap, &sz) < 0) continue;
	    /* Fill in the response: */
	    PLACE_FOR(spec, i, 
		      2*LOAD_ATOM_CNT + LOAD_ASSOC_ID_CNT + 
		      5*LOAD_INT_CNT + 2*LOAD_TUPLE_CNT);
	    i = LOAD_ATOM	(spec, i, am_sctp_associnfo);
	    i = LOAD_ATOM	(spec, i, am_sctp_assocparams);
	    i = LOAD_ASSOC_ID	(spec, i, ap.sasoc_assoc_id);
	    i = LOAD_INT	(spec, i, ap.sasoc_asocmaxrxt);
	    i = LOAD_INT	(spec, i, ap.sasoc_number_peer_destinations);
	    i = LOAD_INT	(spec, i, ap.sasoc_peer_rwnd);
	    i = LOAD_INT	(spec, i, ap.sasoc_local_rwnd);
	    i = LOAD_INT	(spec, i, ap.sasoc_cookie_life);
	    i = LOAD_TUPLE	(spec, i, 7);
	    i = LOAD_TUPLE	(spec, i, 2);
	    break;
	}
	case SCTP_OPT_INITMSG:
	{
	    struct       sctp_initmsg im;
	    unsigned int sz = sizeof(im);
	    
	    if (sock_getopt(desc->s, IPPROTO_SCTP, SCTP_INITMSG, 
			    &im, &sz) < 0) continue;
	    /* Fill in the response: */
	    PLACE_FOR(spec, i, 
		      2*LOAD_ATOM_CNT + 
		      4*LOAD_INT_CNT + 2*LOAD_TUPLE_CNT);
	    i = LOAD_ATOM	(spec, i, am_sctp_initmsg);
	    i = LOAD_ATOM	(spec, i, am_sctp_initmsg);
	    i = LOAD_INT	(spec, i, im.sinit_num_ostreams);
	    i = LOAD_INT	(spec, i, im.sinit_max_instreams);
	    i = LOAD_INT	(spec, i, im.sinit_max_attempts);
	    i = LOAD_INT	(spec, i, im.sinit_max_init_timeo);
	    i = LOAD_TUPLE	(spec, i, 5);
	    i = LOAD_TUPLE	(spec, i, 2);
	    break;
	}
	/* The following option returns a tuple {bool, int}:   */
	case INET_OPT_LINGER:
	{
	    struct linger lg;
	    unsigned int  sz = sizeof(lg);
	    
	    if (sock_getopt(desc->s, SOL_SOCKET, SO_LINGER,
			    &lg, &sz) < 0) continue;
	    /* Fill in the response: */
	    PLACE_FOR(spec, i, 
		      LOAD_ATOM_CNT + LOAD_BOOL_CNT + 
		      LOAD_INT_CNT + 2*LOAD_TUPLE_CNT);
	    i = LOAD_ATOM	(spec, i, am_linger);
	    i = LOAD_BOOL	(spec, i, lg.l_onoff);
	    i = LOAD_INT	(spec, i, lg.l_linger);
	    i = LOAD_TUPLE	(spec, i, 2);
	    i = LOAD_TUPLE	(spec, i, 2);
	    break;
	}

#ifdef SO_BINDTODEVICE
	/* The following option returns a binary:   */
	case INET_OPT_BIND_TO_DEVICE: {
	    char ifname[IFNAMSIZ];
	    unsigned int  sz = sizeof(ifname);

	    if (sock_getopt(desc->s, SOL_SOCKET, SO_BINDTODEVICE,
			    &ifname, &sz) < 0) continue;
	    /* Fill in the response: */
	    PLACE_FOR(spec, i,
		      LOAD_ATOM_CNT + LOAD_BUF2BINARY_CNT + LOAD_TUPLE_CNT);
	    i = LOAD_ATOM (spec, i, am_bind_to_device);
	    i = LOAD_BUF2BINARY(spec, i, ifname, my_strnlen(ifname, sz));
	    i = LOAD_TUPLE (spec, i, 2);
	    break;
	}
#endif

	/* The following options just return an integer value: */
	case INET_OPT_RCVBUF   :
	case INET_OPT_SNDBUF   :
	case INET_OPT_DONTROUTE:
	case INET_OPT_PRIORITY :
	case INET_OPT_TOS      :
	case INET_OPT_TCLASS   :
	case INET_OPT_TTL      :
	case INET_OPT_IPV6_V6ONLY:
	case SCTP_OPT_AUTOCLOSE:
	case SCTP_OPT_MAXSEG   :
	/* The following options return true or false:	       */
	case INET_OPT_REUSEADDR:
	case INET_OPT_REUSEPORT:
	case INET_OPT_REUSEPORT_LB:
        case INET_OPT_EXCLUSIVEADDRUSE:
	case SCTP_OPT_NODELAY  :
	case SCTP_OPT_DISABLE_FRAGMENTS:
	case SCTP_OPT_I_WANT_MAPPED_V4_ADDR:
	case INET_OPT_RECVTOS  :
	case INET_OPT_RECVTCLASS :
	case INET_OPT_RECVTTL :
	{
	    int res   = 0;
	    unsigned int sz = sizeof(res);
	    int proto = 0, type = 0, is_int = 0;
	    ErlDrvTermData tag = am_sctp_error;

	    switch(eopt)
	    {
	    case INET_OPT_RCVBUF   :
	    {
		proto  = SOL_SOCKET;
		type   = SO_RCVBUF;
		is_int = 1;
		tag    = am_recbuf;
		break;
	    }
	    case INET_OPT_SNDBUF   :
	    {
		proto  = SOL_SOCKET;
		type   = SO_SNDBUF;
		is_int = 1;
		tag    = am_sndbuf;
		break;
	    }
	    case INET_OPT_EXCLUSIVEADDRUSE:
	    {
#if defined(__WIN32__)
		proto  = SOL_SOCKET;
		type   = SO_EXCLUSIVEADDRUSE;
		is_int = 0;
		tag    = am_exclusiveaddruse;
		break;
#else
                continue;
#endif
	    }
	    case INET_OPT_REUSEPORT_LB:
	    {
#if defined(SO_REUSEPORT_LB) || (defined(__linux__) && defined(SO_REUSEPORT))
		proto  = SOL_SOCKET;
#if defined(__linux__)
                /* SO_REUSEPORT is load balancing on linux */
		type   = SO_REUSEPORT;
#else
                type   = SO_REUSEPORT_LB;
#endif
		is_int = 0;
		tag    = am_reuseport_lb;
		break;
#else
                continue;
#endif
	    }
	    case INET_OPT_REUSEPORT:
	    {
#if defined(__WIN32__)
                res = !!(desc->bsd_compat & (1<<INET_OPT_REUSEPORT));
		is_int = 0;
		tag    = am_reuseaddr;
                goto form_result;
#elif defined(SO_REUSEPORT)
		proto  = SOL_SOCKET;
		type   = SO_REUSEPORT;
		is_int = 0;
		tag    = am_reuseport;
		break;
#else
                continue;
#endif
	    }
	    case INET_OPT_REUSEADDR:
	    {
#if defined(__WIN32__)
                res = !!(desc->bsd_compat & (1<<INET_OPT_REUSEADDR));
		is_int = 0;
		tag    = am_reuseaddr;
                goto form_result;
#else
		proto  = SOL_SOCKET;
		type   = SO_REUSEADDR;
		is_int = 0;
		tag    = am_reuseaddr;
		break;
#endif
	    }
	    case INET_OPT_DONTROUTE:
	    {
		proto  = SOL_SOCKET;
		type   = SO_DONTROUTE;
		is_int = 0;
		tag    = am_dontroute;
		break;
	    }
	    case INET_OPT_PRIORITY:
	    {
#	    if defined(SO_PRIORITY)
		proto  = SOL_SOCKET;
		type   = SO_PRIORITY;
		is_int = 1;
		tag    = am_priority;
		break;
#	    else
		/* Not supported -- ignore */
		continue;
#	    endif
	    }
	    case INET_OPT_TOS:
	    {
#	    if defined(IP_TOS) && defined(IPPROTO_IP)
		proto  = IPPROTO_IP;
		type   = IP_TOS;
		is_int = 1;
		tag    = am_tos;
		break;
#	    else
		/* Not supported -- ignore */
		continue;
#	    endif
	    }
	    case INET_OPT_TCLASS:
	    {
#           if defined(IPV6_TCLASS) && defined(IPPROTO_IPV6)
		proto  = IPPROTO_IPV6;
		type   = IPV6_TCLASS;
		is_int = 1;
		tag    = am_tclass;
		break;
#	    else
		/* Not supported -- ignore */
		continue;
#	    endif
	    }
	    case INET_OPT_TTL:
	    {
#           if defined(IP_TTL) && defined(IPPROTO_IP)
		proto  = IPPROTO_IP;
		type   = IP_TTL;
		is_int = 1;
		tag    = am_ttl;
		break;
#	    else
		/* Not supported -- ignore */
		continue;
#	    endif
	    }
	    case INET_OPT_RECVTOS:
	    {
#	    if defined(IP_RECVTOS) && defined(IPPROTO_IP)
		proto  = IPPROTO_IP;
		type   = IP_RECVTOS;
		is_int = 0;
		tag    = am_recvtos;
		break;
#	    else
		/* Not supported -- ignore */
		continue;
#	    endif
	    }
	    case INET_OPT_RECVTCLASS:
	    {
#           if defined(IPV6_RECVTCLASS) && defined(IPPROTO_IPV6)
		proto  = IPPROTO_IPV6;
		type   = IPV6_RECVTCLASS;
		is_int = 0;
		tag    = am_recvtclass;
		break;
#	    else
		/* Not supported -- ignore */
		continue;
#	    endif
	    }
	    case INET_OPT_RECVTTL:
	    {
#	    if defined(IP_RECVTTL) && defined(IPPROTO_IP)
		proto  = IPPROTO_IP;
		type   = IP_RECVTTL;
		is_int = 0;
		tag    = am_recvttl;
		break;
#	    else
		/* Not supported -- ignore */
		continue;
#	    endif
	    }
	    case INET_OPT_IPV6_V6ONLY:
#           if HAVE_DECL_IPV6_V6ONLY && defined(IPPROTO_IPV6)
	    {
		proto  = IPPROTO_IPV6;
		type   = IPV6_V6ONLY;
		tag    = am_ipv6_v6only;
		break;
	    }
#           elif defined(__WIN32__) && defined(HAVE_IN6) && defined(AF_INET6)
#               error Here is a fix for Win IPv6 SCTP needed
#           else
		/* Not supported -- ignore */
		continue;
#           endif
	    case SCTP_OPT_AUTOCLOSE:
	    {
		proto  = IPPROTO_SCTP;
		type   = SCTP_AUTOCLOSE;
		is_int = 1;
		tag    = am_sctp_autoclose;
		break;
	    }
	    case SCTP_OPT_MAXSEG   :
	   {
		proto  = IPPROTO_SCTP;
		type   = SCTP_MAXSEG;
		is_int = 1;
		tag    = am_sctp_maxseg;
		break;
	    }
	    case SCTP_OPT_NODELAY  :
	   {
		proto  = IPPROTO_SCTP;
		type   = SCTP_NODELAY;
		is_int = 0;
		tag    = am_sctp_nodelay;
		break;
	    }
	    case SCTP_OPT_DISABLE_FRAGMENTS:
	    {
		proto  = IPPROTO_SCTP;
		type   = SCTP_DISABLE_FRAGMENTS;
		is_int = 0;
		tag    = am_sctp_disable_fragments;
		break;
	    }
	    case SCTP_OPT_I_WANT_MAPPED_V4_ADDR:
	    {
		proto  = IPPROTO_SCTP;
		type   = SCTP_I_WANT_MAPPED_V4_ADDR;
		is_int = 0;
		tag    = am_sctp_i_want_mapped_v4_addr;
		break;
	    }
	    default:	 ASSERT(0);
	    }
	    if (sock_getopt (desc->s, proto, type, &res, &sz) < 0) continue;
	    /* Form the result: */
#ifdef __WIN32__
form_result:
#endif
	    PLACE_FOR(spec, i, LOAD_ATOM_CNT + 
		      (is_int ? LOAD_INT_CNT : LOAD_BOOL_CNT) +
		      LOAD_TUPLE_CNT);
	    i = LOAD_ATOM	(spec, i, tag);
	    if (is_int)
	    	i = LOAD_INT	(spec, i, res);
	    else
	    	i = LOAD_BOOL	(spec, i, res);
	    i = LOAD_TUPLE	(spec, i, 2);
	    break;
	}
	case SCTP_OPT_PRIMARY_ADDR:
	case SCTP_OPT_SET_PEER_PRIMARY_ADDR:
	{
	    /* These 2 options use completely isomorphic data structures: */
	    struct       sctp_setpeerprim sp;
	    unsigned int sz = sizeof(sp);
	    
	    if (buflen < ASSOC_ID_LEN) RETURN_ERROR(spec, -EINVAL);
	    sp.sspp_assoc_id = GET_ASSOC_ID(buf);
	    buf    += ASSOC_ID_LEN;
	    buflen -= ASSOC_ID_LEN;
	    
	    if (sock_getopt(desc->s, IPPROTO_SCTP,
			    (eopt == SCTP_OPT_PRIMARY_ADDR) ?
			    SCTP_PRIMARY_ADDR : SCTP_SET_PEER_PRIMARY_ADDR,
			    &sp, &sz) < 0) continue;
	    /* Fill in the response: */
	    PLACE_FOR(spec, i, 
		      2*LOAD_ATOM_CNT + LOAD_ASSOC_ID_CNT + 
		      LOAD_INET_GET_ADDRESS_CNT + 2*LOAD_TUPLE_CNT);
	    switch (eopt) {
	    case SCTP_OPT_PRIMARY_ADDR:
		i = LOAD_ATOM(spec, i, am_sctp_primary_addr);
		i = LOAD_ATOM(spec, i, am_sctp_prim);
		break;
	    case SCTP_OPT_SET_PEER_PRIMARY_ADDR:
		i = LOAD_ATOM(spec, i, am_sctp_set_peer_primary_addr);
		i = LOAD_ATOM(spec, i, am_sctp_setpeerprim);
		break;
	    default:
		ASSERT(0);
	    }
	    i = LOAD_ASSOC_ID	(spec, i, sp.sspp_assoc_id);
            PUSH_SUPPRESS_ADDRESS_OF_PACKED_MEMBER();
	    i = load_inet_get_address(spec, i, desc, (struct sockaddr_storage *)&sp.sspp_addr);
            POP_SUPPRESS_ADDRESS_OF_PACKED_MEMBER();
	    i = LOAD_TUPLE	(spec, i, 3);
	    i = LOAD_TUPLE	(spec, i, 2);
	    break;
	}
	case SCTP_OPT_ADAPTATION_LAYER:
	{
	    struct       sctp_setadaptation ad;
	    unsigned int sz  = sizeof (ad);
	    
	    if (sock_getopt(desc->s, IPPROTO_SCTP, SCTP_ADAPTATION_LAYER, 
			    &ad, &sz) < 0) continue;
	    /* Fill in the response: */
	    PLACE_FOR(spec, i, 
		      2*LOAD_ATOM_CNT + LOAD_INT_CNT + 2*LOAD_TUPLE_CNT);
	    i = LOAD_ATOM	(spec, i, am_sctp_adaptation_layer);
	    i = LOAD_ATOM	(spec, i, am_sctp_setadaptation);
	    i = LOAD_INT	(spec, i, sock_ntohl(ad.ssb_adaptation_ind));
	    i = LOAD_TUPLE	(spec, i, 2);
	    i = LOAD_TUPLE	(spec, i, 2);
	    break;
	}
	case SCTP_OPT_PEER_ADDR_PARAMS:
	{
	    struct sctp_paddrparams  ap;
	    unsigned int             sz = sizeof(ap);
	    int                      n;
	    char                    *before, *xerror;
	    ErlDrvSizeT              alen;
	    
	    if (buflen < ASSOC_ID_LEN) RETURN_ERROR(spec, -EINVAL);
	    ap.spp_assoc_id = GET_ASSOC_ID(buf);
	    buf += ASSOC_ID_LEN;
	    buflen -= ASSOC_ID_LEN;
	    alen = buflen;
	    before = buf;
	    xerror =
	      inet_set_faddress
	      (desc->sfamily, (inet_address*) (&ap.spp_address),
	       &buf, &alen);
	    if (xerror != NULL) {
#ifdef EAFNOSUPPORT
	        if (xerror == str_eafnosupport) {
		    RETURN_ERROR(spec, -EAFNOSUPPORT);
		}
#else
		RETURN_ERROR(spec, -EINVAL);
#endif
	    }
	    buflen -= buf - before;

	    if (sock_getopt(desc->s, IPPROTO_SCTP, SCTP_PEER_ADDR_PARAMS, 
			    &ap, &sz) < 0) continue;
	    /* Fill in the response: */
	    PLACE_FOR(spec, i, 
		      2*LOAD_ATOM_CNT + LOAD_ASSOC_ID_CNT + 
		      LOAD_INET_GET_ADDRESS_CNT + 4*LOAD_INT_CNT);
	    i = LOAD_ATOM	(spec, i, am_sctp_peer_addr_params);
	    i = LOAD_ATOM	(spec, i, am_sctp_paddrparams);
	    i = LOAD_ASSOC_ID	(spec, i, ap.spp_assoc_id);
            PUSH_SUPPRESS_ADDRESS_OF_PACKED_MEMBER();
	    i = load_inet_get_address(spec, i, desc, (struct sockaddr_storage *)&ap.spp_address);
            POP_SUPPRESS_ADDRESS_OF_PACKED_MEMBER();
	    i = LOAD_INT	(spec, i, ap.spp_hbinterval);
	    i = LOAD_INT	(spec, i, ap.spp_pathmaxrxt);
	    
	    /* The following fields are not supported in SOLARIS10,
	    ** so put 0s for "spp_pathmtu", "spp_sackdelay",
	    ** and empty list for "spp_flags":
	    */

#	    ifdef HAVE_STRUCT_SCTP_PADDRPARAMS_SPP_PATHMTU
	    i = LOAD_INT	(spec, i, ap.spp_pathmtu);
#           else
	    i = LOAD_INT	(spec, i, 0);
#           endif
	    
#	    ifdef HAVE_STRUCT_SCTP_PADDRPARAMS_SPP_SACKDELAY
	    i = LOAD_INT	(spec, i, ap.spp_sackdelay);
#           else
	    i = LOAD_INT	(spec, i, 0);
#           endif
	    
	    n = 0;
#	    ifdef HAVE_STRUCT_SCTP_PADDRPARAMS_SPP_FLAGS
	    PLACE_FOR(spec, i, 7*LOAD_ATOM_CNT);
	    /* Now Flags, as a list: */
	    if (ap.spp_flags & SPP_HB_ENABLE)
	    	{ i = LOAD_ATOM	(spec, i, am_hb_enable); 	     n++; }
	    
	    if (ap.spp_flags & SPP_HB_DISABLE)
		{ i = LOAD_ATOM (spec, i, am_hb_disable); 	     n++; }
	    
	    if (ap.spp_flags & SPP_HB_DEMAND)
		{ i = LOAD_ATOM (spec, i, am_hb_demand);	     n++; }
	    
	    if (ap.spp_flags & SPP_PMTUD_ENABLE)
		{ i = LOAD_ATOM (spec, i, am_pmtud_enable);          n++; }
	    
	    if (ap.spp_flags & SPP_PMTUD_DISABLE)
		{ i = LOAD_ATOM (spec, i, am_pmtud_disable);         n++; }
#	    ifdef HAVE_STRUCT_SCTP_PADDRPARAMS_SPP_SACKDELAY
	    /* SPP_SACKDELAY_* not in FreeBSD 7.1 */
	    if (ap.spp_flags & SPP_SACKDELAY_ENABLE)
		{ i = LOAD_ATOM (spec, i, am_sackdelay_enable);      n++; }
	    
	    if (ap.spp_flags & SPP_SACKDELAY_DISABLE)
		{ i = LOAD_ATOM (spec, i, am_sackdelay_disable);     n++; }
#	    endif
#	    endif
	    
	    PLACE_FOR(spec, i,
		      LOAD_NIL_CNT + LOAD_LIST_CNT + 2*LOAD_TUPLE_CNT);
	    
	    /* Close up the Flags list: */
	    i = LOAD_NIL	(spec, i);
	    i = LOAD_LIST	(spec, i, n+1);

	    /* Close up the record: */
	    i = LOAD_TUPLE	(spec, i, 8);
	    /* Close up the result tuple: */
	    i = LOAD_TUPLE	(spec, i, 2);
	    break;
	}
	case SCTP_OPT_DEFAULT_SEND_PARAM:
	{
	    struct       sctp_sndrcvinfo sri;
	    unsigned int sz  = sizeof(sri);
	    
	    if (buflen < ASSOC_ID_LEN) RETURN_ERROR(spec, -EINVAL);
	    sri.sinfo_assoc_id = GET_ASSOC_ID(buf);
	    buf += ASSOC_ID_LEN;
	    buflen -= ASSOC_ID_LEN;
	    if (sock_getopt(desc->s, IPPROTO_SCTP, SCTP_DEFAULT_SEND_PARAM,
			    &sri, &sz) < 0) continue;
	    /* Fill in the response: */
	    PLACE_FOR(spec, i, LOAD_ATOM_CNT +
		      SCTP_PARSE_SNDRCVINFO_CNT + LOAD_TUPLE_CNT);
	    i = LOAD_ATOM(spec, i, am_sctp_default_send_param);
	    i = sctp_parse_sndrcvinfo(spec, i, &sri);
	    i = LOAD_TUPLE(spec, i, 2);
	    break;
	}
	case SCTP_OPT_EVENTS:
	{
	    struct       sctp_event_subscribe evs;
	    unsigned int sz  = sizeof(evs);
	    
	    if (sock_getopt(desc->s, IPPROTO_SCTP, SCTP_EVENTS,
			    &evs, &sz) < 0) continue;
	    /* Fill in the response: */
	    PLACE_FOR(spec, i, 
		      2*LOAD_ATOM_CNT + 9*LOAD_BOOL_CNT + 2*LOAD_TUPLE_CNT);
	    i = LOAD_ATOM	(spec, i, am_sctp_events);
	    i = LOAD_ATOM	(spec, i, am_sctp_event_subscribe);
	    i = LOAD_BOOL	(spec, i, evs.sctp_data_io_event);
	    i = LOAD_BOOL	(spec, i, evs.sctp_association_event);
	    i = LOAD_BOOL	(spec, i, evs.sctp_address_event);
	    i = LOAD_BOOL	(spec, i, evs.sctp_send_failure_event);
	    i = LOAD_BOOL	(spec, i, evs.sctp_peer_error_event);
	    i = LOAD_BOOL	(spec, i, evs.sctp_shutdown_event);
	    i = LOAD_BOOL	(spec, i, evs.sctp_partial_delivery_event);
	    i = LOAD_BOOL	(spec, i, evs.sctp_adaptation_layer_event);
	    i = LOAD_BOOL	(spec, i, 0);/* NB: sctp_authentication_event
					      * is not yet supported in Linux
					      */
	    i = LOAD_TUPLE	(spec, i, 10);
	    i = LOAD_TUPLE	(spec, i, 2);
	    break;
	}
	/* The following option is not available on:
         * Solaris 10 or NetBSD or ... */
#if defined(HAVE_DECL_SCTP_DELAYED_ACK_TIME) && defined(SCTP_ASSOC_VALUE_ASSOC_ID)
	case SCTP_OPT_DELAYED_ACK_TIME:
	{
	    struct       sctp_assoc_value av;
	    unsigned int sz  = sizeof(av);
	    
	    if (buflen < ASSOC_ID_LEN) RETURN_ERROR(spec, -EINVAL);
	    av.assoc_id = GET_ASSOC_ID(buf);
	    buf    += ASSOC_ID_LEN;
	    buflen -= ASSOC_ID_LEN;
	    
	    if (sock_getopt(desc->s, IPPROTO_SCTP, SCTP_DELAYED_ACK_TIME,
			    &av, &sz) < 0) continue;
	    /* Fill in the response: */
	    PLACE_FOR(spec, i, 2*LOAD_ATOM_CNT + LOAD_ASSOC_ID_CNT +
		      LOAD_INT_CNT + 2*LOAD_TUPLE_CNT);
	    i = LOAD_ATOM	(spec, i, am_sctp_delayed_ack_time);
	    i = LOAD_ATOM	(spec, i, am_sctp_assoc_value);
	    i = LOAD_ASSOC_ID	(spec, i, av.assoc_id);
	    i = LOAD_INT	(spec, i, av.assoc_value);
	    i = LOAD_TUPLE	(spec, i, 3);
	    i = LOAD_TUPLE	(spec, i, 2);
	    break;
	}
#	endif
	case SCTP_OPT_STATUS:
	{
	    struct       sctp_status  st;
	    unsigned int sz  = sizeof(st);
	    
	    if (buflen < ASSOC_ID_LEN) RETURN_ERROR(spec, -EINVAL);
	    st.sstat_assoc_id = GET_ASSOC_ID(buf);
	    buf    += ASSOC_ID_LEN;
	    buflen -= ASSOC_ID_LEN;
	    
	    if (sock_getopt(desc->s, IPPROTO_SCTP, SCTP_STATUS,
			    &st, &sz) < 0) continue;
	    /* Fill in the response: */
	    PLACE_FOR(spec, i, 3*LOAD_ATOM_CNT + LOAD_ASSOC_ID_CNT +
		      6*LOAD_INT_CNT + LOAD_PADDRINFO_CNT +
		      2*LOAD_TUPLE_CNT);
	    i = LOAD_ATOM	(spec, i, am_sctp_status);
	    i = LOAD_ATOM	(spec, i, am_sctp_status);
	    i = LOAD_ASSOC_ID   (spec, i, st.sstat_assoc_id);
	    switch(st.sstat_state)
	    {
            /*  SCTP_EMPTY is not supported on SOLARIS10: */
#	    if HAVE_DECL_SCTP_EMPTY
	    case SCTP_EMPTY:
		i = LOAD_ATOM	(spec, i, am_empty);
		break;
#	    endif
	    case SCTP_CLOSED:
		i = LOAD_ATOM   (spec, i, am_closed);
		break;
#           if HAVE_DECL_SCTP_BOUND
	    case SCTP_BOUND:
		i = LOAD_ATOM	(spec, i, am_bound);
		break;
#           endif
#           if HAVE_DECL_SCTP_LISTEN
	    case SCTP_LISTEN:
		i = LOAD_ATOM	(spec, i, am_listen);
		break;
#           endif
	    case SCTP_COOKIE_WAIT:
		i = LOAD_ATOM	(spec, i, am_cookie_wait);
		break;
	    case SCTP_COOKIE_ECHOED:
		i = LOAD_ATOM	(spec, i, am_cookie_echoed);
		break;
	    case SCTP_ESTABLISHED:
		i = LOAD_ATOM	(spec, i, am_established);
		break;
	    case SCTP_SHUTDOWN_PENDING:
		i = LOAD_ATOM	(spec, i, am_shutdown_pending);
		break;
	    case SCTP_SHUTDOWN_SENT:
		i = LOAD_ATOM	(spec, i, am_shutdown_sent);
		break;
	    case SCTP_SHUTDOWN_RECEIVED:
		i = LOAD_ATOM	(spec, i, am_shutdown_received);
		break;
	    case SCTP_SHUTDOWN_ACK_SENT:
		i = LOAD_ATOM	(spec, i, am_shutdown_ack_sent);
		break;
	    default:
		i = LOAD_ATOM	(spec, i, am_undefined);
		break;
	    }
	    i = LOAD_INT	(spec, i, st.sstat_rwnd);
	    i = LOAD_INT	(spec, i, st.sstat_unackdata);
	    i = LOAD_INT	(spec, i, st.sstat_penddata);
	    i = LOAD_INT	(spec, i, st.sstat_instrms);
	    i = LOAD_INT	(spec, i, st.sstat_outstrms);
	    i = LOAD_INT	(spec, i, st.sstat_fragmentation_point);
	    i = load_paddrinfo	(spec, i, desc, &st.sstat_primary);
	    /* Close up the record: */
	    i = LOAD_TUPLE	(spec, i, 10);
	    /* Close up the result tuple: */
	    i = LOAD_TUPLE	(spec, i, 2);
	    break;
	}
	case SCTP_OPT_GET_PEER_ADDR_INFO:
	{
	    struct sctp_paddrinfo  pai;
	    unsigned int           sz = sizeof(pai);
	    char                  *before, *xerror;
	    ErlDrvSizeT            alen;
	    
	    if (buflen < ASSOC_ID_LEN) RETURN_ERROR(spec, -EINVAL);
	    pai.spinfo_assoc_id = GET_ASSOC_ID(buf);
	    buf    += ASSOC_ID_LEN;
	    buflen -= ASSOC_ID_LEN;
	    alen = buflen;
	    before = buf;
	    xerror =
	      inet_set_faddress
	      (desc->sfamily, (inet_address*) (&pai.spinfo_address),
	       &buf, &alen);
	    if (xerror != NULL) {
#ifdef EAFNOSUPPORT
	        if (xerror == str_eafnosupport) {
		    RETURN_ERROR(spec, -EAFNOSUPPORT);
		}
#else
		RETURN_ERROR(spec, -EINVAL);
#endif
	    }
	    buflen -= buf - before;

	    if (sock_getopt(desc->s, IPPROTO_SCTP, SCTP_GET_PEER_ADDR_INFO,
			    &pai, &sz) < 0) continue;
	    /* Fill in the response: */
	    PLACE_FOR(spec, i, 
		      LOAD_ATOM_CNT + LOAD_PADDRINFO_CNT + LOAD_TUPLE_CNT);
	    i = LOAD_ATOM       (spec, i, am_sctp_get_peer_addr_info);
	    i = load_paddrinfo	(spec, i, desc, &pai);
	    i = LOAD_TUPLE	(spec, i, 2);
	    break;
	}
	default:
	    RETURN_ERROR(spec, -EINVAL); /* No more valid options */
	}
	/* If we get here one result has been successfully loaded */
	length ++;
    }
    if (buflen != 0) RETURN_ERROR(spec, -EINVAL); /* Optparam mismatch */
    
    PLACE_FOR(spec, i, LOAD_NIL_CNT + LOAD_LIST_CNT + 2*LOAD_TUPLE_CNT);
    
    /* If we get here, we have "length" options: */
    i = LOAD_NIL  (spec, i);
    i = LOAD_LIST (spec, i, length+1);

    /* Close up the {ok, List} response: */
    i = LOAD_TUPLE(spec, i, 2);
    /* Close up the {inet_reply, S, {ok, List}} response:    */
    i = LOAD_TUPLE(spec, i, 3);

    /* Now, convert "spec" into the returnable term: */
    erl_drv_send_term(desc->dport, driver_caller(desc->port), spec, i);
    FREE(spec);

    (*dest)[0] = INET_REP;
    return 1;   /* Response length */
#   undef PLACE_FOR
#   undef RETURN_ERROR
}
#endif

/* fill statistics reply, op codes from src and result in dest
** dst area must be a least 5*len + 1 bytes
*/
static ErlDrvSSizeT inet_fill_stat(inet_descriptor* desc,
				   char* src, ErlDrvSizeT len, char* dst)
{
    unsigned long val;
    int op;
    char* dst_start = dst;

    *dst++ = INET_REP_OK;     /* put reply code */
    while (len--) {
	op = *src++;
	*dst++ = op;  /* copy op code */
	switch(op) {
	case INET_STAT_RECV_CNT:  
	    val = desc->recv_cnt;    
	    break;
	case INET_STAT_RECV_MAX:  
	    val = (unsigned long) desc->recv_max;    
	    break;
	case INET_STAT_RECV_AVG:  
	    val = (unsigned long) desc->recv_avg;    
	    break;
	case INET_STAT_RECV_DVI:  
	    val = (unsigned long) fabs(desc->recv_dvi); 
	    break;
	case INET_STAT_SEND_CNT:  
	    val = desc->send_cnt; 
	    break;
	case INET_STAT_SEND_MAX:  
	    val = desc->send_max; 
	    break;
	case INET_STAT_SEND_AVG: 
	    val = (unsigned long) desc->send_avg;
	    break;
	case INET_STAT_SEND_PND:  
	    val = (unsigned long) driver_sizeq(desc->port);
	    break;
	case INET_STAT_RECV_OCT:
#ifdef ARCH_64
	    put_int64(desc->recv_oct, dst); /* write it all */
#else
	    put_int32(desc->recv_oct[1], dst);   /* write high 32bit */
	    put_int32(desc->recv_oct[0], dst+4); /* write low 32bit */
#endif
	    dst += 8;
	    continue;
	case INET_STAT_SEND_OCT:
#ifdef ARCH_64
	    put_int64(desc->send_oct, dst); /* write it all */
#else
	    put_int32(desc->send_oct[1], dst);   /* write high 32bit */
	    put_int32(desc->send_oct[0], dst+4); /* write low 32bit */
#endif
	    dst += 8;
	    continue;
	default: return -1; /* invalid argument */
	}
	put_int32(val, dst);  /* write 32bit value */
	dst += 4;
    }
    return dst - dst_start;  /* actual length */
}

static void
send_empty_out_q_msgs(inet_descriptor* desc)
{
  ErlDrvTermData msg[6];
  int msg_len = 0;

  if(NO_SUBSCRIBERS(&desc->empty_out_q_subs))
    return;

  msg_len = LOAD_ATOM(msg, msg_len, am_empty_out_q);
  msg_len = LOAD_PORT(msg, msg_len, desc->dport);
  msg_len = LOAD_TUPLE(msg, msg_len, 2);

  ASSERT(msg_len == sizeof(msg)/sizeof(*msg));

  send_to_subscribers(desc->dport,
		      &desc->empty_out_q_subs,
		      1,
		      msg,
		      msg_len);
}

/* subscribe and fill subscription reply, op codes from src and
** result in dest dst area must be a least 5*len + 1 bytes
*/
static ErlDrvSSizeT inet_subscribe(inet_descriptor* desc,
				   char* src, ErlDrvSizeT len, char* dst)
{
    unsigned long val;
    int op;
    char* dst_start = dst;

    *dst++ = INET_REP_OK;     /* put reply code */
    while (len--) {
	op = *src++;
	*dst++ = op;  /* copy op code */
	switch(op) {
	case INET_SUBS_EMPTY_OUT_Q:  
	  val = driver_sizeq(desc->port);
	  if(val > 0)
	    if(!save_subscriber(&desc->empty_out_q_subs,
				driver_caller(desc->port)))
	      return 0;
	  break;
	default: return -1; /* invalid argument */
	}
	put_int32(val, dst);  /* write 32bit value */
	dst += 4;
    }
    return dst - dst_start;  /* actual length */
}

/* Terminate socket */
static void inet_stop(inet_descriptor* desc)
{
    DDBG(desc,
         ("INET-DRV-DBG[%d][" SOCKET_FSTR "] "
          "inet_stop -> entry\r\n",
          __LINE__, desc->s) );

    erl_inet_close(desc);
#ifdef HAVE_SETNS
    if (desc->netns != NULL)
	FREE(desc->netns);
#endif
    FREE(desc);
}

static void inet_emergency_close(ErlDrvData data)
{
    /* valid for any (UDP, TCP or SCTP) descriptor */
    tcp_descriptor* tcp_desc = (tcp_descriptor*)data;
    inet_descriptor* desc = INETP(tcp_desc);
    DEBUGF(("inet_emergency_close(%p) {s=%d\r\n",
	    desc->port, desc->s));
    if (desc->s != INVALID_SOCKET) {
	sock_close(desc->s);
    }
}


static void set_default_msgq_limits(ErlDrvPort port)
{
    ErlDrvSizeT q_high = INET_HIGH_MSGQ_WATERMARK;
    ErlDrvSizeT q_low = INET_LOW_MSGQ_WATERMARK;
    if (q_low < ERL_DRV_BUSY_MSGQ_LIM_MIN)
	q_low = ERL_DRV_BUSY_MSGQ_LIM_MIN;
    else if (q_low > ERL_DRV_BUSY_MSGQ_LIM_MAX)
	q_low = ERL_DRV_BUSY_MSGQ_LIM_MAX;
    if (q_high < ERL_DRV_BUSY_MSGQ_LIM_MIN)
	q_high = ERL_DRV_BUSY_MSGQ_LIM_MIN;
    else if (q_high > ERL_DRV_BUSY_MSGQ_LIM_MAX)
	q_high = ERL_DRV_BUSY_MSGQ_LIM_MAX;
    erl_drv_busy_msgq_limits(port, &q_low, &q_high);
}

/* Allocate descriptor */
static ErlDrvData inet_start(ErlDrvPort port, int size, int protocol)
{
    inet_descriptor* desc;

    if ((desc = (inet_descriptor*) ALLOC(size)) == NULL)
	return NULL;

    desc->s = INVALID_SOCKET;
    desc->event = INVALID_EVENT;
    desc->event_mask = 0;
#ifdef __WIN32__
    desc->forced_events = 0;
    desc->err = 0;
    desc->send_would_block = 0;
#endif
    desc->port = port;
    desc->dport = driver_mk_port(port);
    desc->state = INET_STATE_CLOSED;
    desc->prebound = 0;

    if (protocol == IPPROTO_TCP)
        desc->bufsz = INET_BUFFER_TCP_DEFAULT;
    else if (protocol == IPPROTO_UDP)
        desc->bufsz = INET_BUFFER_UDP_DEFAULT;
#if defined(HAVE_SCTP)
    else if (protocol == IPPROTO_SCTP)
        desc->bufsz = INET_BUFFER_SCTP_DEFAULT;
#endif
    else /* We only support tcp, udp and SCTP so this "should not" happen... */
        desc->bufsz = 9999;

    desc->hsz = 0;                     /* list header size */
    desc->htype = TCP_PB_RAW;          /* default packet type */
    desc->psize = 0;                   /* no size check */
    desc->stype = -1;                  /* bad stype */
    desc->sfamily = -1;
    desc->sprotocol = protocol;
    desc->mode    = INET_MODE_LIST;    /* list mode */
    desc->exitf   = 1;                 /* exit port when close on active 
					  socket */
    desc->deliver = INET_DELIVER_TERM; /* standard term format */
    desc->active  = INET_PASSIVE;      /* start passive */
    desc->active_count = 0;
    desc->delimiter    = '\n';         /* line delimiting char */
    desc->oph = NULL;
    desc->opt = NULL;
    desc->op_ref = 0;

    desc->caller     = am_undefined;
    desc->caller_ref = no_caller_ref();

    desc->peer_ptr = NULL;
    desc->name_ptr = NULL;

#ifdef ARCH_64
    desc->recv_oct  = 0;
#else
    desc->recv_oct[0] = desc->recv_oct[1] = 0;
#endif
    desc->recv_cnt = 0;
    desc->recv_max = 0;    
    desc->recv_avg = 0.0;
    desc->recv_dvi = 0.0;
#ifdef ARCH_64
    desc->send_oct = 0;
#else
    desc->send_oct[0] = desc->send_oct[1] = 0;
#endif
    desc->send_cnt = 0;
    desc->send_max = 0;
    desc->send_avg = 0.0;
    desc->empty_out_q_subs.subscriber = NO_PROCESS;
    desc->empty_out_q_subs.next = NULL;

    sys_memzero((char *)&desc->remote,sizeof(desc->remote));

    desc->flags = 0;

#ifdef HAVE_SETNS
    desc->netns = NULL;
#endif

    desc->recv_cmsgflags = 0;

    desc->debug = DDBG_DEFAULT;

    return (ErlDrvData)desc;
}

/* MAXHOSTNAMELEN could be 64 or 255 depending
on the platform. Instead, use INET_MAXHOSTNAMELEN
which is always 255 across all platforms */
#define INET_MAXHOSTNAMELEN 255

/*
** common TCP/UDP/SCTP control command
*/
static ErlDrvSSizeT inet_ctl(inet_descriptor* desc, int cmd, char* buf,
			     ErlDrvSizeT len, char** rbuf, ErlDrvSizeT rsize)
{
    int save_errno = 0;

    switch (cmd) {

    case INET_REQ_GETSTAT: {
	  char* dst;
	  ErlDrvSizeT i;
	  int dstlen = 1;  /* Reply code */

          DDBG(desc,
               ("INET-DRV-DBG[%d][" SOCKET_FSTR ",%T] "
                "inet_ctl -> GETSTAT\r\n",
                __LINE__, desc->s, driver_caller(desc->port)) );

	  for (i = 0; i < len; i++) {
	      switch(buf[i]) {
	      case INET_STAT_SEND_OCT: dstlen += 9; break;
	      case INET_STAT_RECV_OCT: dstlen += 9; break;
	      default: dstlen += 5; break;
	      }
	  }

	  if (dstlen > INET_MAX_OPT_BUFFER) /* sanity check */
	      return 0;
	  if (dstlen > rsize) {
	      if ((dst = (char*) ALLOC(dstlen)) == NULL)
		  return 0;
	      *rbuf = dst;  /* call will free this buffer */
	  }
	  else
	      dst = *rbuf;  /* ok we fit in buffer given */
	  return inet_fill_stat(desc, buf, len, dst);
      }

    case INET_REQ_SUBSCRIBE: {
	  char* dst;
	  int dstlen = 1 /* Reply code */ + len*5;

          DDBG(desc,
               ("INET-DRV-DBG[%d][" SOCKET_FSTR ",%T] "
                "inet_ctl -> SUBSCRIBE\r\n",
                __LINE__, desc->s, driver_caller(desc->port)) );

	  if (dstlen > INET_MAX_OPT_BUFFER) /* sanity check */
	      return 0;
	  if (dstlen > rsize) {
	      if ((dst = (char*) ALLOC(dstlen)) == NULL)
		  return 0;
	      *rbuf = dst;  /* call will free this buffer */
	  }
	  else
	      dst = *rbuf;  /* ok we fit in buffer given */
	  return inet_subscribe(desc, buf, len, dst);
      }

    case INET_REQ_GETOPTS: {    /* get options */
	ErlDrvSSizeT replen;

        DDBG(desc,
             ("INET-DRV-DBG[%d][" SOCKET_FSTR ",%T] "
              "inet_ctl -> GETOPTS\r\n",
              __LINE__, desc->s, driver_caller(desc->port)) );

#ifdef HAVE_SCTP
        if (IS_SCTP(desc))
        {
            if ((replen = sctp_fill_opts(desc, buf, len, rbuf, rsize)) < 0)
                return ctl_error(-replen, rbuf, rsize);
        } else
#endif
            if ((replen = inet_fill_opts(desc, buf, len, rbuf, rsize)) < 0) {
                return ctl_error(EINVAL, rbuf, rsize);
        }
	return replen;
    }

    case INET_REQ_GETIFLIST: {

        DDBG(desc,
             ("INET-DRV-DBG[%d][%T] inet_ctl -> GETIFLIST\r\n",
              __LINE__, driver_caller(desc->port)) );

	if (!IS_OPEN(desc))
	    return ctl_xerror(EXBADPORT, rbuf, rsize);
	return inet_ctl_getiflist(desc, rbuf, rsize);
    }

    case INET_REQ_GETIFADDRS: {

        DDBG(desc,
             ("INET-DRV-DBG[%d][%T] inet_ctl -> GETIFADDRS\r\n",
              __LINE__, driver_caller(desc->port)) );

	if (!IS_OPEN(desc))
	    return ctl_xerror(EXBADPORT, rbuf, rsize);
	return inet_ctl_getifaddrs(desc, rbuf, rsize);
    }

    case INET_REQ_IFGET: {

        DDBG(desc,
             ("INET-DRV-DBG[%d][%T] inet_ctl -> IFGET\r\n",
              __LINE__, driver_caller(desc->port)) );

	if (!IS_OPEN(desc))
	    return ctl_xerror(EXBADPORT, rbuf, rsize);
	return inet_ctl_ifget(desc, buf, len, rbuf, rsize);
    }

    case INET_REQ_IFSET: {

        DDBG(desc,
             ("INET-DRV-DBG[%d][%T] inet_ctl -> IFSET\r\n",
              __LINE__, driver_caller(desc->port)) );

	if (!IS_OPEN(desc))
	    return ctl_xerror(EXBADPORT, rbuf, rsize);
	return inet_ctl_ifset(desc, buf, len, rbuf, rsize);
    }

    case INET_REQ_SETOPTS:  {   /* set options */
        int sres;

        DDBG(desc,
             ("INET-DRV-DBG[%d][%d,%T] inet_ctl -> SETOPTS\r\n",
              __LINE__, desc->s, driver_caller(desc->port)) );

        sres = inet_set_opts(desc, buf, len);

        /* We cannot debug-print if sres == 0 since we have then actually *
         * completed a driver_exit => we have no longer a descriptor!     */
        if (sres != 0)
            DDBG(desc,
                 ("INET-DRV-DBG[%d][%d,%T] inet_ctl(setopts) -> sres: %d\r\n",
                  __LINE__, desc->s, driver_caller(desc->port), sres) );

	switch(sres) {
	case -1: 
	    return ctl_error(EINVAL, rbuf, rsize);
	case 0: 
	    return ctl_reply_ok(rbuf, rsize);
	case 1:
	    /*
	     * Let's hope that the descriptor really is a tcp_descriptor here.
	     */
	    /* fprintf(stderr,"Triggered tcp_deliver by setopt.\r\n"); */
	    tcp_deliver((tcp_descriptor *) desc, 0);
	    return ctl_reply_ok(rbuf, rsize);
	default:  
	    /* fprintf(stderr,"Triggered tcp_recv by setopt.\r\n"); */
	    /*
	     * Same as above, but active changed to once w/o header type
	     * change, so try a read instead of just deliver. 
	     */
            if ((tcp_recv((tcp_descriptor *) desc, 0) >= 0) && desc->active) {
                sock_select(desc, (FD_READ|FD_CLOSE), 1);
            }
	    return ctl_reply_ok(rbuf, rsize);
	}
    }


    case INET_REQ_GETSTATUS: {
	char tbuf[4];

        DDBG(desc,
             ("INET-DRV-DBG[%d][%T] inet_ctl -> GETSTATUS\r\n",
              __LINE__, driver_caller(desc->port)) );

	put_int32(desc->state, tbuf);
	return ctl_reply(INET_REP_OK, tbuf, 4, rbuf, rsize);
    }


    case INET_REQ_GETTYPE: {
	char tbuf[8];

        DDBG(desc,
             ("INET-DRV-DBG[%d][%T] inet_ctl -> GETTYPE\r\n",
              __LINE__, driver_caller(desc->port)) );

	if (desc->sfamily == AF_INET) {
	    put_int32(INET_AF_INET, &tbuf[0]);
	}
#if defined(HAVE_IN6) && defined(AF_INET6)
        else if (desc->sfamily == AF_INET6) {
	    put_int32(INET_AF_INET6, &tbuf[0]);
	}
#endif
#ifdef HAVE_SYS_UN_H
	else if (desc->sfamily == AF_UNIX) {
	    put_int32(INET_AF_LOCAL, &tbuf[0]);
	}
#endif
	else
	    return ctl_error(EINVAL, rbuf, rsize);

	if (desc->stype == SOCK_STREAM) {
	    put_int32(INET_TYPE_STREAM, &tbuf[4]);
	}
	else if (desc->stype == SOCK_DGRAM) {
	    put_int32(INET_TYPE_DGRAM, &tbuf[4]);
	}
#ifdef HAVE_SCTP
	else if (desc->stype == SOCK_SEQPACKET) {
	    put_int32(INET_TYPE_SEQPACKET, &tbuf[4]);
	}
#endif	   
	else
	    return ctl_error(EINVAL, rbuf, rsize);
	return ctl_reply(INET_REP_OK, tbuf, 8, rbuf, rsize);
    }


    case INET_REQ_GETFD: {
	char tbuf[4];

        DDBG(desc,
             ("INET-DRV-DBG[%d][%d,%T] inet_ctl -> GETFD\r\n",
              __LINE__, desc->s, driver_caller(desc->port)) );

	if (!IS_OPEN(desc))
	    return ctl_error(EINVAL, rbuf, rsize);
	put_int32((long)desc->s, tbuf);
	return ctl_reply(INET_REP_OK, tbuf, 4, rbuf, rsize);
    }
	

    case INET_REQ_GETHOSTNAME: { /* get host name */
	char tbuf[INET_MAXHOSTNAMELEN + 1];

        DDBG(desc,
             ("INET-DRV-DBG[%d][%T] inet_ctl -> GETHOSTNAME\r\n",
              __LINE__, driver_caller(desc->port)) );

	if (len != 0)
	    return ctl_error(EINVAL, rbuf, rsize);

        /* gethostname requires len to be max(hostname) + 1 */
	if (IS_SOCKET_ERROR(sock_hostname(tbuf, INET_MAXHOSTNAMELEN + 1)))
	    return ctl_error(sock_errno(), rbuf, rsize);
	return ctl_reply(INET_REP_OK, tbuf, strlen(tbuf), rbuf, rsize);
    }


    case INET_REQ_GETPADDRS: {

        DDBG(desc,
             ("INET-DRV-DBG[%d][%T] inet_ctl -> GETPADDRS\r\n",
              __LINE__, driver_caller(desc->port)) );

	if (len != 4) return ctl_error(EINVAL, rbuf, rsize);

	if (! IS_OPEN(desc)) return ctl_xerror(EXBADPORT, rbuf, rsize);

#ifdef HAVE_SCTP
	if (IS_SCTP(desc) && p_sctp_getpaddrs) {
	    struct sockaddr *sa;
	    Uint32 assoc_id;
	    int n;
	    ErlDrvSizeT rlen;

	    assoc_id = get_int32(buf);
	    n = p_sctp_getpaddrs(desc->s, assoc_id, &sa);
	    rlen = reply_inet_addrs(n, (inet_address *) sa, rbuf, rsize, 0);
	    if (n > 0) p_sctp_freepaddrs(sa);
	    return rlen;
	}
#endif
	{ /* Fallback to sock_peer */
	    inet_address addr;
	    SOCKLEN_T sz;
	    int i;

	    sz = sizeof(addr);
	    i = sock_peer(desc->s, (struct sockaddr *) &addr, &sz);
	    return reply_inet_addrs(i >= 0 ? 1 : i, &addr, rbuf, rsize, sz);
	}
    }


    case INET_REQ_PEER:  {      /* get peername */
	char tbuf[sizeof(inet_address)];
	inet_address peer;
	inet_address* ptr;
	unsigned int sz;

        DDBG(desc,
             ("INET-DRV-DBG[%d][%T] inet_ctl -> PEER\r\n",
              __LINE__, driver_caller(desc->port)) );

	if (!(desc->state & INET_F_ACTIVE))
	    return ctl_error(ENOTCONN, rbuf, rsize);
	if ((ptr = desc->peer_ptr) != NULL) {
	    sz = desc->peer_addr_len;
	}
	else {
	    ptr = &peer;
            sz = sizeof(peer);
            sys_memzero((char *) &peer, sz);
	    if (IS_SOCKET_ERROR
		(sock_peer
		 (desc->s, (struct sockaddr*)ptr, &sz)))
		return ctl_error(sock_errno(), rbuf, rsize);
	}
	if (inet_get_address(tbuf, ptr, &sz) < 0)
	    return ctl_error(EINVAL, rbuf, rsize);
	return ctl_reply(INET_REP_OK, tbuf, sz, rbuf, rsize);
    }

    case INET_REQ_SETPEER: { /* set fake peername Port Address */
        char *xerror;

        DDBG(desc,
             ("INET-DRV-DBG[%d][%T] inet_ctl -> SETPEER\r\n",
              __LINE__, driver_caller(desc->port)) );

	if (len == 0) {
	    desc->peer_ptr = NULL;
	    return ctl_reply_ok(rbuf, rsize);
	}
	else if (len < 2)
	    return ctl_error(EINVAL, rbuf, rsize);
	else if ((xerror = inet_set_faddress
		  (desc->sfamily, &desc->peer_addr, &buf, &len)) != NULL)
	    return ctl_xerror(xerror, rbuf, rsize);
	else {
	    desc->peer_ptr = &desc->peer_addr;
	    desc->peer_addr_len = (unsigned int) len;
	    return ctl_reply_ok(rbuf, rsize);
	}
    }

    case INET_REQ_GETLADDRS: {

        DDBG(desc,
             ("INET-DRV-DBG[%d][%T] inet_ctl -> GETLADDRS\r\n",
              __LINE__, driver_caller(desc->port)) );

	if (len != 4) return ctl_error(EINVAL, rbuf, rsize);

	if (! IS_OPEN(desc)) return ctl_xerror(EXBADPORT, rbuf, rsize);

#ifdef HAVE_SCTP
	if (IS_SCTP(desc) && p_sctp_getladdrs) {
	    struct sockaddr *sa;
	    Uint32 assoc_id;
	    int n;
	    ErlDrvSizeT rlen;

	    assoc_id = get_int32(buf);
	    n = p_sctp_getladdrs(desc->s, assoc_id, &sa);
	    rlen = reply_inet_addrs(n, (inet_address *) sa, rbuf, rsize, 0);
	    if (n > 0) p_sctp_freeladdrs(sa);
	    return rlen;
	}
#endif
	{ /* Fallback to sock_name */
	    inet_address addr;
	    SOCKLEN_T sz;
	    int i;

	    sz = sizeof(addr);
	    sys_memzero((char *) &addr, sz);
	    i = sock_name(desc->s, (struct sockaddr *) &addr, &sz);
	    return reply_inet_addrs(i >= 0 ? 1 : i, &addr, rbuf, rsize, sz);
	}
    }

    case INET_REQ_NAME:  {      /* get sockname */
	char tbuf[sizeof(inet_address)];
	inet_address name;
	inet_address* ptr;
	unsigned int sz;

        DDBG(desc,
             ("INET-DRV-DBG[%d][%d,%T] inet_ctl -> NAME\r\n",
              __LINE__, desc->s, driver_caller(desc->port)) );

	if ((ptr = desc->name_ptr) != NULL) {
	    sz = desc->name_addr_len;
	}
	else {
	    ptr = &name;
	    sz = sizeof(name);
	    sys_memzero((char *) &name, sz);
	    if (IS_SOCKET_ERROR
		(sock_name(desc->s, (struct sockaddr*)ptr, &sz)))
		return ctl_error(sock_errno(), rbuf, rsize);
	}
	if (inet_get_address(tbuf, ptr, &sz) < 0)
	    return ctl_error(EINVAL, rbuf, rsize);
	return ctl_reply(INET_REP_OK, tbuf, sz, rbuf, rsize);
    }

    case INET_REQ_SETNAME: { /* set fake sockname Port Address */
        char *xerror;

        DDBG(desc,
             ("INET-DRV-DBG[%d][%T] inet_ctl -> SETNAME\r\n",
              __LINE__, driver_caller(desc->port)) );

	if (len == 0) {
	    desc->name_ptr = NULL;
	    return ctl_reply_ok(rbuf, rsize);
	}
	else if (len < 2)
	    return ctl_error(EINVAL, rbuf, rsize);
	else if ((xerror = inet_set_faddress
		  (desc->sfamily, &desc->name_addr, &buf, &len)) != NULL)
	    return ctl_xerror(xerror, rbuf, rsize);
	else {
	    desc->name_ptr = &desc->name_addr;
	    desc->name_addr_len = (unsigned int) len;
	    return ctl_reply_ok(rbuf, rsize);
	}
    }

    case INET_REQ_BIND:  {      /* bind socket */
        char tbuf[2], *xerror;
	inet_address local;
	int port;

        DDBG(desc,
             ("INET-DRV-DBG[%d][%d,%T] inet_ctl -> BIND\r\n",
              __LINE__, desc->s, driver_caller(desc->port)) );

	if (len < 2)
	    return ctl_error(EINVAL, rbuf, rsize);
	if (desc->state != INET_STATE_OPEN)
	    return ctl_xerror(EXBADPORT, rbuf, rsize);

	if ((xerror = inet_set_faddress
	     (desc->sfamily, &local, &buf, &len)) != NULL)
	    return ctl_xerror(xerror, rbuf, rsize);

        DDBG(desc,
             ("INET-DRV-DBG[%d][%d,%T] inet_ctl -> try bind\r\n",
              __LINE__, desc->s, driver_caller(desc->port)) );

	if (IS_SOCKET_ERROR(sock_bind(desc->s,(struct sockaddr*) &local, len))) {

            save_errno = sock_errno();

            DDBG(desc,
                 ("INET-DRV-DBG[%d][%d,%T] inet_ctl -> bind failed: %d\r\n",
                  __LINE__, desc->s, driver_caller(desc->port), save_errno) );

	    return ctl_error(save_errno, rbuf, rsize);
        }

	desc->state = INET_STATE_OPEN;

	port = inet_address_port(&local);
	if (port == 0) {
	    SOCKLEN_T adrlen = sizeof(local);
	    sys_memzero((char *) &local, adrlen);
	    sock_name(desc->s, &local.sa, &adrlen);
	    port = inet_address_port(&local);
	}
        else if (port == -1) port = 0;
	put_int16(sock_ntohs((Uint16) port), tbuf);
	return ctl_reply(INET_REP_OK, tbuf, 2, rbuf, rsize);
    }

    case INET_REQ_IGNOREFD: {

        DDBG(desc,
             ("INET-DRV-DBG[%d][%d,%T] inet_ctl -> IGNOREFD: %s\r\n",
              __LINE__, desc->s, driver_caller(desc->port), B2S(*buf)) );

      /*
       * FD can only be ignored for connected TCP connections for now,
       * possible to add UDP and SCTP support if needed.
       */
      if (!IS_CONNECTED(desc))
	  return ctl_error(ENOTCONN, rbuf, rsize);

      if (desc->stype != SOCK_STREAM)
	  return ctl_error(EINVAL, rbuf, rsize);

      if (*buf == 1 && !INET_IGNORED(desc)) {
	  sock_select(desc, (FD_READ|FD_WRITE|FD_CLOSE|ERL_DRV_USE_NO_CALLBACK), 0);
	  if (desc->active)
	    desc->flags |= INET_IGNORE_READ;
	  else
	    desc->flags |= INET_IGNORE_PASSIVE;
      } else if (*buf == 0 && INET_IGNORED(desc)) {
	  int flags = FD_CLOSE;
	  if (desc->flags & INET_IGNORE_READ)
	    flags |= FD_READ;
	  if (desc->flags & INET_IGNORE_WRITE)
	    flags |= FD_WRITE;
	  desc->flags = INET_IGNORE_CLEAR(desc);
	  if (flags != FD_CLOSE)
	    sock_select(desc, flags, 1);
      } else
	  return ctl_error(EINVAL, rbuf, rsize);

      return ctl_reply_ok(rbuf, rsize);
    }

    case INET_REQ_GETSERVBYNAME: { /* L1 Name-String L2 Proto-String */
	char namebuf[256];
	char protobuf[256];
	char tbuf[2];
	struct servent* srv;
	short port;
	int n;

        DDBG(desc,
             ("INET-DRV-DBG[%d][%T] inet_ctl -> GETSERVBYNAME\r\n",
              __LINE__, driver_caller(desc->port)) );

	if (len < 2)
	    return ctl_error(EINVAL, rbuf, rsize);
	n = get_int8(buf); buf++; len--;
	if (n >= len) /* the = sign makes the test inklude next length byte */
	    return ctl_error(EINVAL, rbuf, rsize);
	memcpy(namebuf, buf, n);
	namebuf[n] = '\0';
	len -= n; buf += n;
	n = get_int8(buf); buf++; len--;
	if (n > len)
	    return ctl_error(EINVAL, rbuf, rsize);
	memcpy(protobuf, buf, n);
	protobuf[n] = '\0';
	if ((srv = sock_getservbyname(namebuf, protobuf)) == NULL)
	    return ctl_error(EINVAL, rbuf, rsize);
	port = sock_ntohs(srv->s_port);
	put_int16(port, tbuf);
	return ctl_reply(INET_REP_OK, tbuf, 2, rbuf, rsize);
    }

    case INET_REQ_GETSERVBYPORT: { /* P1 P0 L1 Proto-String */
	char protobuf[256];
	unsigned short port;
	int n;
	struct servent* srv;

        DDBG(desc,
             ("INET-DRV-DBG[%d][%T] inet_ctl -> GETSERVBYPORT\r\n",
              __LINE__, driver_caller(desc->port)) );

	if (len < 3)
	    return ctl_error(EINVAL, rbuf, rsize);
	port = get_int16(buf);
	port = sock_htons(port);
	buf += 2;
	n = get_int8(buf); buf++; len -= 3;
	if (n > len)
	    return ctl_error(EINVAL, rbuf, rsize);
	memcpy(protobuf, buf, n);
	protobuf[n] = '\0';
	if ((srv = sock_getservbyport(port, protobuf)) == NULL)
	    return ctl_error(EINVAL, rbuf, rsize);
	len = strlen(srv->s_name);
	return ctl_reply(INET_REP_OK, srv->s_name, len, rbuf, rsize);
    }
	
    default:
        DDBG(desc,
             ("INET-DRV-DBG[%d][%T] inet_ctl -> unknown command\r\n",
              __LINE__, driver_caller(desc->port)) );
	return ctl_xerror(EXBADPORT, rbuf, rsize);
    }
}

/* update statistics on output packets */
static void inet_output_count(inet_descriptor* desc, ErlDrvSizeT len)
{
    unsigned long n = desc->send_cnt + 1;
#ifndef ARCH_64
    Uint32 t = desc->send_oct[0] + len;
    int c = (t < desc->send_oct[0]);
#endif
    double avg = desc->send_avg;

#ifdef ARCH_64
    desc->send_oct += len;
#else
    /* 64 bit octet count in 32 bit words */
    desc->send_oct[0] = t;
    desc->send_oct[1] += c;
#endif
    if (n == 0) /* WRAP, use old avg as input to a new sequence */
	n = 1;
    desc->send_avg += (len - avg) / n;
    if (len > desc->send_max)
	desc->send_max = len;
    desc->send_cnt = n;
}

/* update statistics on input packets */
static void inet_input_count(inet_descriptor* desc, ErlDrvSizeT len)
{
    unsigned long n = desc->recv_cnt + 1;
#ifndef ARCH_64
    Uint32 t = (desc->recv_oct[0] + len);
    int c = (t < desc->recv_oct[0]);
#endif
    double avg = desc->recv_avg;
    double dvi;

#ifdef ARCH_64
    desc->recv_oct += len;
#else
    /* 64 bit octet count in 32 bit words */
    desc->recv_oct[0] = t;
    desc->recv_oct[1] += c;
#endif

    if (n == 0) /* WRAP */
	n = 1;

    /* average packet length */
    avg = avg + (len - avg) / n;
    desc->recv_avg = avg;

    if (len > desc->recv_max)
	desc->recv_max = len;

    /* average deviation from average packet length */
    dvi = desc->recv_dvi;
    desc->recv_dvi = dvi + ((len - avg) - dvi) / n;
    desc->recv_cnt = n;
}

/*----------------------------------------------------------------------------

   TCP

-----------------------------------------------------------------------------*/

/*
** Set new size on buffer, used when packet size is determined
** and the buffer is to small.  Expand the buffer to len bytes
** from ptr_start, don't move ptr_start's position and
** keep the content before ptr_start.
*/
static int tcp_expand_buffer(tcp_descriptor* desc, int len)
{
    ErlDrvBinary* bin;
    int offs1;
    int offs2;
    int used = desc->i_ptr_start - desc->i_buf->orig_bytes;
    int ulen = used + len;

    if (desc->i_bufsz >= ulen) /* packet will fit */
	return 0;
    else if (desc->i_buf->orig_size >= ulen) { /* buffer is large enough */
	desc->i_bufsz = ulen;  /* set "virtual" size */
	return 0;
    }

    DEBUGF(("tcp_expand_buffer(%p): s=%d, from %ld to %d\r\n",
	    desc->inet.port, desc->inet.s,
            desc->i_buf->orig_size, ulen));

    offs1 = desc->i_ptr_start - desc->i_buf->orig_bytes;
    offs2 = desc->i_ptr - desc->i_ptr_start;

    if ((bin = driver_realloc_binary(desc->i_buf, ulen)) == NULL)
	return -1;

    desc->i_buf = bin;
    desc->i_ptr_start = bin->orig_bytes + offs1;
    desc->i_ptr       = desc->i_ptr_start + offs2;
    desc->i_bufsz     = ulen;
    return 0;
}

/* push data into i_buf  */
static int tcp_push_buffer(tcp_descriptor* desc, char* buf, int len)
{
    ErlDrvBinary* bin;

    if (desc->i_buf == NULL) {
	bin = alloc_buffer(len);
	sys_memcpy(bin->orig_bytes, buf, len);
	desc->i_buf = bin;
	desc->i_bufsz = len;
	desc->i_ptr_start = desc->i_buf->orig_bytes;
	desc->i_ptr = desc->i_ptr_start + len;
    }
    else {
	char* start =  desc->i_buf->orig_bytes;
	int sz_before = desc->i_ptr_start - start;
	int sz_filled = desc->i_ptr - desc->i_ptr_start;
	
	if (len <= sz_before) {
	    sys_memcpy(desc->i_ptr_start - len, buf, len);
	    desc->i_ptr_start -= len;
	}
	else {
	    bin = alloc_buffer(desc->i_bufsz+len);
	    sys_memcpy(bin->orig_bytes, buf, len);
	    sys_memcpy(bin->orig_bytes+len, desc->i_ptr_start, sz_filled);
	    free_buffer(desc->i_buf);
	    desc->i_bufsz += len;
	    desc->i_buf = bin;
	    desc->i_ptr_start = bin->orig_bytes;
	    desc->i_ptr = desc->i_ptr_start + sz_filled + len;
	}
    }
    desc->i_remain = 0;	
    return 0;
}

/* clear CURRENT input buffer */
static void tcp_clear_input(tcp_descriptor* desc)
{
    if (desc->i_buf != NULL)
	free_buffer(desc->i_buf);
    desc->i_buf = NULL;
    desc->i_remain    = 0;
    desc->i_ptr       = NULL;
    desc->i_ptr_start = NULL;
    desc->i_bufsz     = 0;
}

/* clear QUEUED output */
static void tcp_clear_output(tcp_descriptor* desc)
{
    ErlDrvPort ix  = desc->inet.port;
    ErlDrvSizeT qsz = driver_sizeq(ix);

    driver_deq(ix, qsz);
    send_empty_out_q_msgs(INETP(desc));
}


/* Move data so that ptr_start point at buf->orig_bytes */
static void tcp_restart_input(tcp_descriptor* desc)
{
    ASSERT( desc->i_buf != NULL );

    if (desc->i_ptr_start != desc->i_buf->orig_bytes) {
	int n;

        ASSERT( (desc->i_ptr_start != NULL) &&
                (desc->i_buf != NULL) &&
                (desc->i_buf->orig_bytes != NULL) );

        n = desc->i_ptr - desc->i_ptr_start;
	DEBUGF(("tcp_restart_input: move %d bytes\r\n", n));
	sys_memmove(desc->i_buf->orig_bytes, desc->i_ptr_start, n);
	desc->i_ptr_start = desc->i_buf->orig_bytes;
	desc->i_ptr = desc->i_ptr_start + n;
    }
}


static int tcp_inet_init(void)
{
    DEBUGF(("tcp_inet_init() {}\r\n"));
    return 0;
}

/* initialize the TCP descriptor */

static ErlDrvData prep_tcp_inet_start(ErlDrvPort port, char* args)
{
    tcp_descriptor* desc;
    DEBUGF(("tcp_inet_start(%p) {\r\n", port));

    desc = (tcp_descriptor*)
	inet_start(port, sizeof(tcp_descriptor), IPPROTO_TCP);
    if (desc == NULL)
	return ERL_DRV_ERROR_ERRNO;
    desc->high = INET_HIGH_WATERMARK;
    desc->low  = INET_LOW_WATERMARK;
    desc->send_timeout = INET_INFINITY;
    desc->send_timeout_close = 0;
    desc->busy_on_send = 0;
    desc->i_buf = NULL;
    desc->i_ptr = NULL;
    desc->i_ptr_start = NULL;
    desc->i_remain = 0;
    desc->i_bufsz = 0;
    desc->tcp_add_flags = 0;
    desc->http_state = 0;
    desc->mtd = NULL;
    desc->mtd_cache = NULL;
    desc->multi_first = desc->multi_last = NULL;
    DEBUGF(("tcp_inet_start(%p) }\r\n", port));
    return (ErlDrvData) desc;
}

static ErlDrvData tcp_inet_start(ErlDrvPort port, char* args)
{
    ErlDrvData data = prep_tcp_inet_start(port, args);
    set_default_msgq_limits(port);
    return data;
}
/* Copy a descriptor, by creating a new port with same settings
 * as the descriptor desc.
 * return NULL on error (SYSTEM_LIMIT no ports avail)
 */
static tcp_descriptor* tcp_inet_copy(tcp_descriptor* desc,SOCKET s,
				     ErlDrvTermData owner, int* err)
{
    ErlDrvSizeT q_low, q_high;
    ErlDrvPort port = desc->inet.port;
    tcp_descriptor* copy_desc;

    copy_desc = (tcp_descriptor*) prep_tcp_inet_start(port, NULL);

    /* Setup event if needed */
    if ((copy_desc->inet.s = s) != INVALID_SOCKET) {
	if ((copy_desc->inet.event = sock_create_event(INETP(copy_desc))) ==
	    INVALID_EVENT) {
	    *err = sock_errno();
	    FREE(copy_desc);
	    return NULL;
	}
    }

    /* Some flags must be inherited at this point */
    copy_desc->inet.mode     = desc->inet.mode;
    copy_desc->inet.exitf    = desc->inet.exitf;
    copy_desc->inet.deliver  = desc->inet.deliver;
    copy_desc->inet.htype    = desc->inet.htype; 
    copy_desc->inet.psize    = desc->inet.psize; 
    copy_desc->inet.stype    = desc->inet.stype;
    copy_desc->inet.sfamily  = desc->inet.sfamily;
    copy_desc->inet.hsz      = desc->inet.hsz;
    copy_desc->inet.bufsz    = desc->inet.bufsz;
    copy_desc->high          = desc->high;
    copy_desc->low           = desc->low;
    copy_desc->send_timeout  = desc->send_timeout;
    copy_desc->send_timeout_close = desc->send_timeout_close;

    copy_desc->tcp_add_flags = desc->tcp_add_flags
        & (TCP_ADDF_SHOW_ECONNRESET | TCP_ADDF_LINGER_ZERO |
           TCP_ADDF_NO_READ_AHEAD);
    
    /* The new port will be linked and connected to the original caller */
    port = driver_create_port(port, owner, "tcp_inet", (ErlDrvData) copy_desc);
    if ((SWord)port == -1) {
	*err = INET_ERRNO_SYSTEM_LIMIT;
	FREE(copy_desc);
	return NULL;
    }

    /* Read busy msgq limits of parent */
    q_low = q_high = ERL_DRV_BUSY_MSGQ_READ_ONLY;
    erl_drv_busy_msgq_limits(desc->inet.port, &q_low, &q_high);
    /* Write same busy msgq limits to child */
    erl_drv_busy_msgq_limits(port, &q_low, &q_high);

    copy_desc->inet.port = port;
    copy_desc->inet.dport = driver_mk_port(port);

    *err = 0;
    return copy_desc;
}

/*
** Check Special cases:
** 1. we are a listener doing nb accept -> report error on accept !
** 2. we are doing accept -> restore listener state
*/
static void tcp_close_check(tcp_descriptor* desc)
{
    /* XXX:PaN - multiple clients to handle! */
    if (desc->inet.state == INET_STATE_ACCEPTING) {
	inet_async_op *this_op = desc->inet.opt;
	sock_select(INETP(desc), FD_ACCEPT, 0);
	desc->inet.state = INET_STATE_LISTENING;
	if (this_op != NULL) {
	    driver_demonitor_process(desc->inet.port, &(this_op->monitor));
	}
	async_error_am(INETP(desc), am_closed);
    } 
    else if (desc->inet.state == INET_STATE_MULTI_ACCEPTING) {
	int id,req;
	ErlDrvTermData caller;
	ErlDrvMonitor monitor;

	sock_select(INETP(desc), FD_ACCEPT, 0);
	desc->inet.state = INET_STATE_LISTENING;
	while (deq_multi_op(desc,&id,&req,&caller,NULL,&monitor) == 0) {
	    driver_demonitor_process(desc->inet.port, &monitor);
	    send_async_error(desc->inet.dport, id, caller, am_closed);
	}
    }
    else if (desc->inet.state == INET_STATE_CONNECTING) {
	async_error_am(INETP(desc), am_closed);
    }
    else if (desc->inet.state == INET_STATE_CONNECTED) {
	async_error_am_all(INETP(desc), am_closed);
    }
    clean_multi_timers(desc, desc->inet.port);
}

/*
** Cleanup & Free
*/
static void tcp_inet_stop(ErlDrvData e)
{
    tcp_descriptor* desc = (tcp_descriptor*)e;

    DDBG(INETP(desc),
         ("INET-DRV-DBG[%d][" SOCKET_FSTR "] tcp_inet_stop -> entry\r\n",
          __LINE__, desc->inet.s) );

    tcp_close_check(desc);
    tcp_clear_input(desc);

#ifdef HAVE_SENDFILE
    if(desc->tcp_add_flags & TCP_ADDF_SENDFILE) {
        desc->tcp_add_flags &= ~TCP_ADDF_SENDFILE;
        close(desc->sendfile.dup_file_fd);

        DDBG(INETP(desc),
             ("INET-DRV-DBG[%d][" SOCKET_FSTR "] "
              "tcp_inet_stop -> SENDFILE dup closed %d\r\n",
              __LINE__, desc->inet.s, desc->sendfile.dup_file_fd) );

    }
#endif

    inet_stop(INETP(desc));
}

/* Closes a tcp descriptor without leaving things hanging; the VM keeps trying
 * to flush IO queues as long as it contains anything even after the port has
 * been closed from the erlang side, which is desired behavior (Think escripts
 * writing to files) but pretty hopeless if the underlying fd has been set to
 * INVALID_SOCKET through desc_close.
 *
 * This function should be used in place of desc_close/erl_inet_close in all
 * TCP-related operations. Note that this only closes the desc cleanly; it
 * will be freed through tcp_inet_stop later on. */
static void tcp_desc_close(tcp_descriptor* desc)
{

    tcp_clear_input(desc);
    tcp_clear_output(desc);

    erl_inet_close(INETP(desc));
}

static int tcp_inet_recv_timeout(ErlDrvData e, ErlDrvTermData dummy)
{
    tcp_descriptor* desc = (tcp_descriptor*)e;
    ASSERT(!desc->inet.active);
    sock_select(INETP(desc),(FD_READ|FD_CLOSE),0);
    desc->i_remain = 0;
    async_error_am(INETP(desc), am_timeout);
    return 1;
}

/* TCP requests from Erlang */
static ErlDrvSSizeT tcp_inet_ctl(ErlDrvData e, unsigned int cmd,
				 char* buf, ErlDrvSizeT len,
				 char** rbuf, ErlDrvSizeT rsize)
{
    tcp_descriptor* desc = (tcp_descriptor*)e;

    cmd -= ERTS_INET_DRV_CONTROL_MAGIC_NUMBER;
    switch(cmd) {

    case INET_REQ_OPEN: { /* open socket and return internal index */
	int domain;

	DDBG(INETP(desc),
	     ("INET-DRV-DBG[%d][%T] tcp_inet_ctl -> OPEN\r\n",
	      __LINE__, driver_caller(desc->inet.port)) );

	if (len != 2) return ctl_error(EINVAL, rbuf, rsize);
	switch(buf[0]) {
	case INET_AF_INET:
	    domain = AF_INET;
	    break;
#if defined(HAVE_IN6) && defined(AF_INET6)
	case INET_AF_INET6:
	    domain = AF_INET6;
	    break;
#endif
#ifdef HAVE_SYS_UN_H
	case INET_AF_LOCAL:
	    domain = AF_UNIX;
	    break;
#endif
	default:
	    return ctl_xerror(str_eafnosupport, rbuf, rsize);
	}
	if (buf[1] != INET_TYPE_STREAM) return ctl_error(EINVAL, rbuf, rsize);
	return inet_ctl_open(INETP(desc), domain, SOCK_STREAM, rbuf, rsize);
	break;
    }


    case INET_REQ_FDOPEN: {  /* pass in an open (and optionally bound) socket */
	int domain;
        int bound;

	DDBG(INETP(desc),
	     ("INET-DRV-DBG[%d][" SOCKET_FSTR ",%T] "
              "tcp_inet_ctl -> FDOPEN\r\n",
	      __LINE__, desc->inet.s, driver_caller(desc->inet.port)) );

	if (len != 6 && len != 10) return ctl_error(EINVAL, rbuf, rsize);
	switch(buf[0]) {
	case INET_AF_INET:
	    domain = AF_INET;
	    break;
#if defined(HAVE_IN6) && defined(AF_INET6)
	case INET_AF_INET6:
	    domain = AF_INET6;
	    break;
#endif
#ifdef HAVE_SYS_UN_H
	case INET_AF_LOCAL:
	    domain = AF_UNIX;
	    break;
#endif
	default:
	    return ctl_xerror(str_eafnosupport, rbuf, rsize);
	}
	if (buf[1] != INET_TYPE_STREAM) return ctl_error(EINVAL, rbuf, rsize);

        if (len == 6) bound = 1;
        else bound = get_int32(buf+2+4);

	return inet_ctl_fdopen(INETP(desc), domain, SOCK_STREAM,
                               (SOCKET) get_int32(buf+2),
                               bound, rbuf, rsize);
	break;
    }


    case INET_REQ_LISTEN: { /* argument backlog */
	int backlog;

	DDBG(INETP(desc),
	     ("INET-DRV-DBG[%d][" SOCKET_FSTR ",%T] "
              "tcp_inet_ctl -> LISTEN\r\n",
	      __LINE__, desc->inet.s, driver_caller(desc->inet.port)) );

	if (desc->inet.state == INET_STATE_CLOSED)
	    return ctl_xerror(EXBADPORT, rbuf, rsize);
	if (!IS_OPEN(INETP(desc)))
	    return ctl_xerror(EXBADPORT, rbuf, rsize);
	if (len != 2)
	    return ctl_error(EINVAL, rbuf, rsize);
	backlog = get_int16(buf);
	if (IS_SOCKET_ERROR(sock_listen(desc->inet.s, backlog)))
	    return ctl_error(sock_errno(), rbuf, rsize);
	desc->inet.state = INET_STATE_LISTENING;
	return ctl_reply_ok(rbuf, rsize);
    }


    case INET_REQ_CONNECT: {   /* do async connect */
	int code;
	char *xerror;
	unsigned timeout;

	DDBG(INETP(desc),
	     ("INET-DRV-DBG[%d][" SOCKET_FSTR ",%T] "
              "tcp_inet_ctl -> CONNECT\r\n",
	      __LINE__, desc->inet.s, driver_caller(desc->inet.port)) );

	/* INPUT: Timeout(4), Port(2), Address(N) */

	if (!IS_OPEN(INETP(desc)))
	    return ctl_xerror(EXBADPORT, rbuf, rsize);
	if (IS_CONNECTED(INETP(desc)))
	    return ctl_error(EISCONN, rbuf, rsize);
	if (IS_CONNECTING(INETP(desc)))
	    return ctl_error(EINVAL, rbuf, rsize);
	if (len < 6)
	    return ctl_error(EINVAL, rbuf, rsize);
	timeout = get_int32(buf);
	buf += 4;
	len -= 4;
	if ((xerror = inet_set_faddress
	     (desc->inet.sfamily, &desc->inet.remote, &buf, &len)) != NULL)
	    return ctl_xerror(xerror, rbuf, rsize);

	code = sock_connect(desc->inet.s,
			    (struct sockaddr*) &desc->inet.remote, len);

        /* We *cannot* have debug printouts here since it resets the
         * 'errno' value (printf).
         */

	if (IS_SOCKET_ERROR(code) &&
		((sock_errno() == ERRNO_BLOCK) ||  /* Winsock2 */
		 (sock_errno() == EINPROGRESS))) {	/* Unix & OSE!! */
            char tbuf[2];

            DDBG(INETP(desc),
                 ("INET-DRV-DBG[%d][" SOCKET_FSTR ",%T] "
                  "tcp_inet_ctl(connect) -> would block => select\r\n",
                  __LINE__,
                  desc->inet.s, driver_caller(desc->inet.port)) );

            sock_select(INETP(desc), FD_CONNECT, 1);
	    desc->inet.state = INET_STATE_CONNECTING;
	    if (timeout != INET_INFINITY)
		driver_set_timer(desc->inet.port, timeout);
	    enq_async(INETP(desc), tbuf, INET_REQ_CONNECT);
            return ctl_reply(INET_REP_OK, tbuf, 2, rbuf, rsize);
	}
	else if (code == 0) { /* ok we are connected */

            DDBG(INETP(desc),
                 ("INET-DRV-DBG[%d][" SOCKET_FSTR ",%T] "
                  "tcp_inet_ctl(connect) -> connected\r\n",
                  __LINE__,
                  desc->inet.s, driver_caller(desc->inet.port)) );

	    desc->inet.state = INET_STATE_CONNECTED;
	    if (desc->inet.active)
		sock_select(INETP(desc), (FD_READ|FD_CLOSE), 1);
            return ctl_reply_ok(rbuf, rsize);
	}
	else {
            int save_errno = sock_errno();

            DDBG(INETP(desc),
                 ("INET-DRV-DBG[%d][" SOCKET_FSTR ",%T] "
                  "tcp_inet_ctl(connect) -> error: %s (%d)\r\n",
                  __LINE__,
                  desc->inet.s, driver_caller(desc->inet.port),
                  errno_str(save_errno), save_errno) );

	    return ctl_error(save_errno, rbuf, rsize);
	}
    }


    case INET_REQ_ACCEPT: {  /* do async accept */
	char tbuf[2];
	unsigned timeout;
	inet_address remote;
	unsigned int n;
	SOCKET s;

	DDBG(INETP(desc),
	     ("INET-DRV-DBG[%d][" SOCKET_FSTR ",%T] "
              "tcp_inet_ctl -> ACCEPT\r\n",
	      __LINE__, desc->inet.s, driver_caller(desc->inet.port)) );

	/* INPUT: Timeout(4) */

	if ((desc->inet.state != INET_STATE_LISTENING && desc->inet.state != INET_STATE_ACCEPTING &&
	     desc->inet.state != INET_STATE_MULTI_ACCEPTING) || len != 4) {
	    return ctl_error(EINVAL, rbuf, rsize);
	}

	timeout = get_int32(buf);

	if (desc->inet.state == INET_STATE_ACCEPTING) {
	    unsigned long time_left = 0;
	    int oid = 0;
	    ErlDrvTermData ocaller = am_undefined;
	    int oreq = 0;
	    unsigned otimeout = 0;
	    ErlDrvTermData caller = driver_caller(desc->inet.port);
	    MultiTimerData *mtd = NULL,*omtd = NULL;
	    ErlDrvMonitor monitor, omonitor;


	    if (driver_monitor_process(desc->inet.port, caller ,&monitor) != 0) { 
		return ctl_xerror("noproc", rbuf, rsize);
	    }
	    deq_async_w_tmo(INETP(desc),&oid,&ocaller,&oreq,&otimeout,&omonitor);
	    if (otimeout != INET_INFINITY) {
		driver_read_timer(desc->inet.port, &time_left);
		driver_cancel_timer(desc->inet.port);
		if (time_left <= 0) {
		    time_left = 1;
		}
		omtd = add_multi_timer(desc, desc->inet.port, ocaller, 
				       time_left, &tcp_inet_multi_timeout);
	    }
	    enq_old_multi_op(desc, oid, oreq, ocaller, omtd, &omonitor);
	    if (timeout != INET_INFINITY) {
		mtd = add_multi_timer(desc, desc->inet.port, caller, 
				      timeout, &tcp_inet_multi_timeout);
	    }
	    enq_multi_op(desc, tbuf, INET_REQ_ACCEPT, caller, mtd, &monitor);
	    desc->inet.state = INET_STATE_MULTI_ACCEPTING;
	    return ctl_reply(INET_REP_OK, tbuf, 2, rbuf, rsize);
	} else if (desc->inet.state == INET_STATE_MULTI_ACCEPTING) {
	    ErlDrvTermData caller = driver_caller(desc->inet.port);
	    MultiTimerData *mtd = NULL;
	    ErlDrvMonitor monitor;

	    if (driver_monitor_process(desc->inet.port, caller ,&monitor) != 0) { 
		return ctl_xerror("noproc", rbuf, rsize);
	    }
	    if (timeout != INET_INFINITY) {
		mtd = add_multi_timer(desc, desc->inet.port, caller, 
				      timeout, &tcp_inet_multi_timeout);
	    }
	    enq_multi_op(desc, tbuf, INET_REQ_ACCEPT, caller, mtd, &monitor);
	    return ctl_reply(INET_REP_OK, tbuf, 2, rbuf, rsize);
 	} else {
	    n = sizeof(desc->inet.remote);
	    sys_memzero((char *) &remote, n);
	    s = sock_accept(desc->inet.s, (struct sockaddr*) &remote, &n);
	    if (s == INVALID_SOCKET) {
		if (sock_errno() == ERRNO_BLOCK) {
		    ErlDrvMonitor monitor;
		    if (driver_monitor_process(desc->inet.port, driver_caller(desc->inet.port),
					       &monitor) != 0) { 
			return ctl_xerror("noproc", rbuf, rsize);
		    }
		    enq_async_w_tmo(INETP(desc), tbuf, INET_REQ_ACCEPT, timeout, &monitor);
		    desc->inet.state = INET_STATE_ACCEPTING;
		    sock_select(INETP(desc),FD_ACCEPT,1);
		    if (timeout != INET_INFINITY) {
			driver_set_timer(desc->inet.port, timeout);
		    }
		} else {
		    return ctl_error(sock_errno(), rbuf, rsize);
		}
	    } else {
		ErlDrvTermData owner = driver_caller(desc->inet.port);
		tcp_descriptor* accept_desc;
		int err;

		if ((accept_desc = tcp_inet_copy(desc,s,owner,&err)) == NULL) {
		    sock_close(s);
		    return ctl_error(err, rbuf, rsize);
		}
		/* FIXME: may MUST lock access_port 
		 * 1 - Port is accessible via the erlang:ports()
		 * 2 - Port is accessible via owners process_info(links)
		 */
		accept_desc->inet.remote = remote;
		SET_NONBLOCKING(accept_desc->inet.s);
#ifdef __WIN32__
		driver_select(accept_desc->inet.port, accept_desc->inet.event, 
			      ERL_DRV_READ, 1);
#endif
		accept_desc->inet.state = INET_STATE_CONNECTED;
		enq_async(INETP(desc), tbuf, INET_REQ_ACCEPT);
		async_ok_port(INETP(desc), accept_desc->inet.dport);
	    }
	    return ctl_reply(INET_REP_OK, tbuf, 2, rbuf, rsize);
	}
    }


    case INET_REQ_CLOSE:
	DDBG(INETP(desc),
	     ("INET-DRV-DBG[%d][" SOCKET_FSTR ",%T] tcp_inet_ctl -> CLOSE\r\n",
	      __LINE__, desc->inet.s, driver_caller(desc->inet.port)) );
	tcp_close_check(desc);
	tcp_desc_close(desc);
	return ctl_reply_ok(rbuf, rsize);


    case TCP_REQ_RECV: {
	unsigned timeout;
	char tbuf[2];
	int n;

	DDBG(INETP(desc),
	     ("INET-DRV-DBG[%d][" SOCKET_FSTR ",%T] tcp_inet_ctl -> RECV\r\n",
	      __LINE__, desc->inet.s, driver_caller(desc->inet.port)) );

	/* INPUT: Timeout(4),  Length(4) */
	if (!IS_CONNECTED(INETP(desc))) {
	    if (desc->tcp_add_flags & TCP_ADDF_DELAYED_CLOSE_RECV) {
		desc->tcp_add_flags &= ~(TCP_ADDF_DELAYED_CLOSE_RECV|
					 TCP_ADDF_DELAYED_CLOSE_SEND);
		if (desc->tcp_add_flags & TCP_ADDF_DELAYED_ECONNRESET) {
		    desc->tcp_add_flags &= ~TCP_ADDF_DELAYED_ECONNRESET;
		    return ctl_reply(INET_REP_ERROR, "econnreset", 10, rbuf, rsize);
		} else
		    return ctl_reply(INET_REP_ERROR, "closed", 6, rbuf, rsize);
	    }
	    return ctl_error(ENOTCONN, rbuf, rsize);
	}
	if (desc->inet.active || (len != 8))
	    return ctl_error(EINVAL, rbuf, rsize);
	timeout = get_int32(buf);
	buf += 4;
	n = get_int32(buf);

	DDBG(INETP(desc),
	     ("INET-DRV-DBG[%d][" SOCKET_FSTR ",%T] "
              "tcp_inet_ctl(recv) -> timeout: %d, n: %d\r\n",
	      __LINE__,
              desc->inet.s, driver_caller(desc->inet.port), timeout, n) );

	if ((desc->inet.htype != TCP_PB_RAW) && (n != 0))
	    return ctl_error(EINVAL, rbuf, rsize);
	if (n > TCP_MAX_PACKET_SIZE)
	    return ctl_error(ENOMEM, rbuf, rsize);
	if (enq_async(INETP(desc), tbuf, TCP_REQ_RECV) < 0)
	    return ctl_error(EALREADY, rbuf, rsize);

	if (INET_IGNORED(INETP(desc)) || tcp_recv(desc, n) == 0) {
	    if (timeout == 0)
		async_error_am(INETP(desc), am_timeout);
	    else {
		if (timeout != INET_INFINITY)
                    add_multi_timer(desc, INETP(desc)->port, am_undefined,
                                    timeout, &tcp_inet_recv_timeout);
		if (!INET_IGNORED(INETP(desc)))
		    sock_select(INETP(desc),(FD_READ|FD_CLOSE),1);
		else
		  INETP(desc)->flags |= INET_IGNORE_READ;
	    }
	}
	return ctl_reply(INET_REP_OK, tbuf, 2, rbuf, rsize);
    }


    case TCP_REQ_UNRECV: {
	DDBG(INETP(desc),
	     ("INET-DRV-DBG[%d][" SOCKET_FSTR ",%T] tcp_inet_ctl -> UNRECV\r\n",
	      __LINE__, desc->inet.s, driver_caller(desc->inet.port)) );
	if (!IS_CONNECTED(INETP(desc)))
   	    return ctl_error(ENOTCONN, rbuf, rsize);
	tcp_push_buffer(desc, buf, len);
	if (desc->inet.active)
	    tcp_deliver(desc, 0);
	return ctl_reply_ok(rbuf, rsize);
    }


    case TCP_REQ_SHUTDOWN: {
	int how;

	DDBG(INETP(desc),
	     ("INET-DRV-DBG[%d][" SOCKET_FSTR ",%T] "
              "tcp_inet_ctl -> SHUTDOWN\r\n",
	      __LINE__, desc->inet.s, driver_caller(desc->inet.port)) );

	if (!IS_CONNECTED(INETP(desc))) {
	    return ctl_error(ENOTCONN, rbuf, rsize);
	}
	if (len != 1) {
	    return ctl_error(EINVAL, rbuf, rsize);
	}

	how = buf[0];

	DDBG(INETP(desc),
	     ("INET-DRV-DBG[%d][" SOCKET_FSTR ",%T] "
              "tcp_inet_ctl(shutdown) -> how: %s (%d)\r\n",
	      __LINE__,
              desc->inet.s, driver_caller(desc->inet.port), SH2S(how), how) );

	if (how != TCP_SHUT_RD && driver_sizeq(desc->inet.port) > 0) {
	    if (how == TCP_SHUT_WR) {
		desc->tcp_add_flags |= TCP_ADDF_PENDING_SHUT_WR;
	    } else if (how == TCP_SHUT_RDWR) {
		desc->tcp_add_flags |= TCP_ADDF_PENDING_SHUT_RDWR;
	    }
	    return ctl_reply_ok(rbuf, rsize);
	}
	if (IS_SOCKET_ERROR(sock_shutdown(INETP(desc)->s, how))) {
	    if (how != TCP_SHUT_RD)
		desc->tcp_add_flags |= TCP_ADDF_SHUTDOWN_WR_DONE;
	    return ctl_error(sock_errno(), rbuf, rsize);
	} else {
	    return ctl_reply_ok(rbuf, rsize);
	}
    }


    case TCP_REQ_SENDFILE: {
#ifdef HAVE_SENDFILE
        const ErlDrvSizeT required_len =
            sizeof(desc->sendfile.dup_file_fd) +
            sizeof(Uint64) * 2;

        int raw_file_fd;

	DDBG(INETP(desc),
	     ("INET-DRV-DBG[%d][" SOCKET_FSTR ",%T] "
              "tcp_inet_ctl -> SENDFILE\r\n",
	      __LINE__, desc->inet.s, driver_caller(desc->inet.port)) );

        if (len != required_len) {
            return ctl_error(EINVAL, rbuf, rsize);
        } else if (!IS_CONNECTED(INETP(desc))) {
            return ctl_error(ENOTCONN, rbuf, rsize);
        } else if (desc->tcp_add_flags & TCP_ADDF_SENDFILE) {
            /* This should not happen as prim_inet.erl makes
               sure that only the controlling process can
               use the sendfile operation. But we add this
               check here anyways just in case that prim_inet
               is changed... */
            return ctl_error(EINVAL, rbuf, rsize);
        }

        sys_memcpy(&raw_file_fd, buf, sizeof(raw_file_fd));
        buf += sizeof(raw_file_fd);

        desc->sendfile.dup_file_fd = dup(raw_file_fd);

	DDBG(INETP(desc),
	     ("INET-DRV-DBG[%d][" SOCKET_FSTR ",%T] "
              "tcp_inet_ctl(sendfile) -> dup: %d\r\n",
	      __LINE__,
              desc->inet.s, driver_caller(desc->inet.port),
              desc->sendfile.dup_file_fd) );

        if(desc->sendfile.dup_file_fd == -1) {
            return ctl_error(errno, rbuf, rsize);
        }

        desc->sendfile.offset = get_int64(buf);
        buf += sizeof(Uint64);

        desc->sendfile.length = get_int64(buf);
        buf += sizeof(Uint64);

        ASSERT(desc->sendfile.offset >= 0);
        ASSERT(desc->sendfile.length >= 0);

        desc->sendfile.ioq_skip = driver_sizeq(desc->inet.port);
        desc->sendfile.bytes_sent = 0;
        desc->tcp_add_flags |= TCP_ADDF_SENDFILE;

        /* See if we can finish sending without selecting & rescheduling. */
        if (tcp_inet_sendfile(desc) == 0) {
            if(desc->sendfile.length > 0) {
                sock_select(INETP(desc), FD_WRITE, 1);
            }
        }
        return ctl_reply_ok(rbuf, rsize);
#else
        return ctl_error(ENOTSUP, rbuf, rsize);
#endif
    }

    default:
	DDBG(INETP(desc),
	     ("INET-DRV-DBG[%d][" SOCKET_FSTR ",%T] "
              "tcp_inet_ctl -> (maybe) general command %u\r\n",
	      __LINE__,
              desc->inet.s, driver_caller(desc->inet.port), cmd) );
	return inet_ctl(INETP(desc), cmd, buf, len, rbuf, rsize);
    }

}

static int tcp_inet_send_timeout(ErlDrvData e, ErlDrvTermData dummy)
{
    tcp_descriptor* desc = (tcp_descriptor*)e;
    ASSERT(IS_BUSY(INETP(desc)));
    ASSERT(desc->busy_on_send);
    desc->inet.state &= ~INET_F_BUSY;
    desc->busy_on_send = 0;
    set_busy_port(desc->inet.port, 0);
    inet_reply_error_am(INETP(desc), am_timeout);
    if (desc->send_timeout_close) {
        tcp_desc_close(desc);
    }
    return 1;
    /* Q: Why not keep port busy as send queue may still be full (ERL-1390)?
     *
     * A: If kept busy, a following send call would hang without a timeout
     *    as it would get suspended in erlang:port_command waiting on busy port.
     */
}

/*
** tcp_inet_timeout:
** called when timer expire:
** TCP socket may be:
**
** a)  receiving   -- send timeout
** b)  connecting  -- close socket
** c)  accepting   -- reset listener
**
*/

static void tcp_inet_timeout(ErlDrvData e)
{
    tcp_descriptor* desc = (tcp_descriptor*)e;
    int state = desc->inet.state;

    DEBUGF(("tcp_inet_timeout(%p) {s=%d\r\n", 
	    desc->inet.port, desc->inet.s)); 
    if ((state & INET_F_MULTI_CLIENT)) { /* Multi-client always means multi-timers */
	fire_multi_timers(desc, desc->inet.port, e);
    } else if ((state & INET_STATE_CONNECTED) == INET_STATE_CONNECTED) {
        fire_multi_timers(desc, desc->inet.port, e);
    }
    else if ((state & INET_STATE_CONNECTING) == INET_STATE_CONNECTING) {
	/* assume connect timeout */
	/* close the socket since it's not usable (see man pages) */
	tcp_desc_close(desc);
	async_error_am(INETP(desc), am_timeout);
    }
    else if ((state & INET_STATE_ACCEPTING) == INET_STATE_ACCEPTING) {
	inet_async_op *this_op = desc->inet.opt;
	/* timer is set on accept */
	sock_select(INETP(desc), FD_ACCEPT, 0);
	if (this_op != NULL) {
	    driver_demonitor_process(desc->inet.port, &(this_op->monitor));
	}
	desc->inet.state = INET_STATE_LISTENING;
	async_error_am(INETP(desc), am_timeout);
    }
    DEBUGF(("tcp_inet_timeout(%p) }\r\n", desc->inet.port)); 
}

static int tcp_inet_multi_timeout(ErlDrvData e, ErlDrvTermData caller)
{
    tcp_descriptor* desc = (tcp_descriptor*)e;
    int id,req;
    ErlDrvMonitor monitor;

    if (remove_multi_op(desc, &id, &req, caller, NULL, &monitor) != 0) {
	return 1;
    }
    driver_demonitor_process(desc->inet.port, &monitor);
    if (desc->multi_first == NULL) {
	sock_select(INETP(desc),FD_ACCEPT,0);
	desc->inet.state = INET_STATE_LISTENING; /* restore state */
    }
    send_async_error(desc->inet.dport, id, caller, am_timeout);
    return 1;
}
    

	
/*
** command:
**   output on a socket only !
**   a reply code will be sent to connected (caller later)
**   {inet_reply, S, Status}
** NOTE! normal sockets use the tcp_inet_commandv
** but distribution still uses the tcp_inet_command!!
*/

static void tcp_inet_command(ErlDrvData e, char *buf, ErlDrvSizeT len)
{
    tcp_descriptor  *desc    = (tcp_descriptor*)e;
    inet_descriptor *inetp   = INETP(desc);

    if (! init_caller(&inetp->caller, &inetp->caller_ref,
                      inetp->port, &buf, &len)) {
        driver_failure_posix(inetp->port, EINVAL);
	return;
    }

    DDBG(inetp,
         ("INET-DRV-DBG[%d][" SOCKET_FSTR ",%T] "
          "tcp_inet_command -> entry\r\n",
          __LINE__, inetp->s, inetp->caller) );

    if (!IS_CONNECTED(inetp))
	inet_reply_error(inetp, ENOTCONN);
    else if (tcp_send(desc, buf, len) == 0)
	inet_reply_ok(inetp);

    DDBG(inetp,
         ("INET-DRV-DBG[%d][" SOCKET_FSTR ",%T] "
          "tcp_inet_command -> done\r\n",
          __LINE__, inetp->s, inetp->caller) );

}

static void tcp_inet_commandv(ErlDrvData e, ErlIOVec *ev)
{
    tcp_descriptor  *desc    = (tcp_descriptor*)e;
    inet_descriptor *inetp   = INETP(desc);
#ifdef INET_DRV_DEBUG
    ErlDrvTermData   caller;
#endif

    if (! init_caller_iov(&inetp->caller, &inetp->caller_ref,
                          inetp->port, &ev->iov, &ev->size)) {
        driver_failure_posix(inetp->port, EINVAL);
        return;
    }

#ifdef INET_DRV_DEBUG
    caller  = inetp->caller;
    /* This function is just called to much to be part of this     *
     * by default. Atleast as long as there are no 'debug levels'. */
    DDBG(inetp,
         ("INET-DRV-DBG[%d][" SOCKET_FSTR ",%T] "
          "tcp_inet_commandv -> entry\r\n",
          __LINE__, inetp->s, caller) );
#endif

    if (!IS_CONNECTED(INETP(desc))) {
	if (desc->tcp_add_flags & TCP_ADDF_DELAYED_CLOSE_SEND) {
	    desc->tcp_add_flags &= ~TCP_ADDF_DELAYED_CLOSE_SEND;
	    if (desc->tcp_add_flags & TCP_ADDF_DELAYED_ECONNRESET) {
		/* Don't clear flag. Leave it enabled for the next receive
		 * operation.
		 */
		inet_reply_error(inetp, ECONNRESET);
	    } else
		inet_reply_error_am(inetp, am_closed);
	}
	else
	    inet_reply_error(inetp, ENOTCONN);
    }
    else if (desc->tcp_add_flags & TCP_ADDF_PENDING_SHUTDOWN)
	tcp_shutdown_error(desc, EPIPE);
    else if (tcp_sendv(desc, ev) == 0)
	inet_reply_ok(inetp);
 
#ifdef INET_DRV_DEBUG
    DDBG(INETP(desc),
         ("INET-DRV-DBG[%d][" SOCKET_FSTR ",%T] tcp_inet_commandv -> done\r\n",
          __LINE__, inetp->s, caller) );
#endif

}
    
static void tcp_inet_flush(ErlDrvData e)
{
    tcp_descriptor* desc = (tcp_descriptor*)e;
    int discard_output;

    /* Discard send queue to avoid hanging port (OTP-7615) */
    discard_output = !(desc->inet.event_mask & FD_WRITE);

    discard_output |= desc->tcp_add_flags & TCP_ADDF_LINGER_ZERO;

#ifdef HAVE_SENDFILE
    /* The old file driver aborted when it was stopped during sendfile, so
     * we'll clear the flag and discard all output. It is the job of
     * tcp_inet_stop to close the extra sendfile fd. */
    if(desc->tcp_add_flags & TCP_ADDF_SENDFILE) {
        discard_output = 1;
    }
#endif

    if (discard_output) {
        tcp_clear_output(desc);
    }
}

static void tcp_inet_process_exit(ErlDrvData e, ErlDrvMonitor *monitorp) 
{
    tcp_descriptor* desc = (tcp_descriptor*)e;
    ErlDrvTermData who = driver_get_monitored_process(desc->inet.port,monitorp);
    int            state = desc->inet.state;

    DDBG(INETP(desc),
         ("INET-DRV-DBG[%d][" SOCKET_FSTR ",%p] "
          "tcp_inet_process_exit -> entry with"
          "\r\n   who: %T\r\n",
          __LINE__, desc->inet.s, desc->inet.port, who) );

    if ((state & INET_STATE_MULTI_ACCEPTING) == INET_STATE_MULTI_ACCEPTING) {
	int id,req;
	MultiTimerData *timeout;
	if (remove_multi_op(desc, &id, &req, who, &timeout, NULL) != 0) {
	    return;
	}
	if (timeout != NULL) {
	    remove_multi_timer(desc, desc->inet.port, timeout);
	}
	if (desc->multi_first == NULL) {
	    sock_select(INETP(desc),FD_ACCEPT,0);
	    desc->inet.state = INET_STATE_LISTENING; /* restore state */
	}
    } else if ((state & INET_STATE_ACCEPTING) == INET_STATE_ACCEPTING) {
	int did,drid; 
	ErlDrvTermData dcaller;
	deq_async(INETP(desc), &did, &dcaller, &drid);
	driver_cancel_timer(desc->inet.port);
	sock_select(INETP(desc),FD_ACCEPT,0);
	desc->inet.state = INET_STATE_LISTENING; /* restore state */
    }

    DDBG(INETP(desc),
         ("INET-DRV-DBG[%d][" SOCKET_FSTR ",%p] "
          "tcp_inet_process_exit -> done\r\n",
          __LINE__, desc->inet.s, desc->inet.port) );

} 

static void inet_stop_select(ErlDrvEvent event, void* _)
{
#ifdef __WIN32__
    WSACloseEvent((HANDLE)event);
#else
    sock_close((SOCKET)(long)event);
#endif
}

/* The peer socket has closed, cleanup and send event */
static int tcp_recv_closed(tcp_descriptor* desc)
{
#ifdef DEBUG
    ErlDrvPort port = desc->inet.port; /* Used after driver_exit() */
#endif
    int blocking_send = 0;
    DEBUGF(("tcp_recv_closed(%p): s=%d, in %s, line %d\r\n",
	    port, desc->inet.s, __LINE__));
    if (IS_BUSY(INETP(desc))) {
	/* A send is blocked */
	tcp_clear_output(desc);
	if (desc->busy_on_send) {
            cancel_multi_timer(desc, INETP(desc)->port, &tcp_inet_send_timeout);
	    desc->busy_on_send = 0;
	    DEBUGF(("tcp_recv_closed(%p): busy on send\r\n", port));
	}
	desc->inet.state &= ~INET_F_BUSY;
	set_busy_port(desc->inet.port, 0);
	inet_reply_error_am(INETP(desc), am_closed);
	DEBUGF(("tcp_recv_closed(%p): busy reply 'closed'\r\n", port));
        blocking_send = 1;
    }
#ifdef HAVE_SENDFILE
    if (desc->tcp_add_flags & TCP_ADDF_SENDFILE) {
        tcp_sendfile_aborted(desc, ENOTCONN);
        blocking_send = 1;
    }
#endif
    if (!blocking_send) {
        /* No blocking send op to reply to right now.
         * If next op is a send, make sure it returns {error,closed}
         * rather than {error,enotconn}.
         */
        desc->tcp_add_flags |= TCP_ADDF_DELAYED_CLOSE_SEND;
    }

    if (!desc->inet.active) {
        /* We must cancel any timer here ! */
        clean_multi_timers(desc, INETP(desc)->port);
	/* passive mode do not terminate port ! */
	tcp_clear_input(desc);
	if (desc->inet.exitf) {
	    tcp_desc_close(desc);
	} else {
	    desc_close_read(INETP(desc));
	}
	async_error_am_all(INETP(desc), am_closed);
	/* next time EXBADSEQ will be delivered  */
	DEBUGF(("tcp_recv_closed(%p): passive reply all 'closed'\r\n",
                port));
    } else {
	tcp_clear_input(desc);
	tcp_closed_message(desc);
	if (desc->inet.exitf) {
	    driver_exit(desc->inet.port, 0);
	} else {
	    desc_close_read(INETP(desc));
	}
	DEBUGF(("tcp_recv_closed(%p): active close\r\n", port));
    }
    DEBUGF(("tcp_recv_closed(%p): done\r\n", port));
    return -1;
}


/* We have a read error determine the action */
static int tcp_recv_error(tcp_descriptor* desc, int err)
{
    if (err != ERRNO_BLOCK) {
	if (IS_BUSY(INETP(desc))) {
	    /* A send is blocked */
	    tcp_clear_output(desc);
	    if (desc->busy_on_send) {
                cancel_multi_timer(desc, INETP(desc)->port, &tcp_inet_send_timeout);
		desc->busy_on_send = 0;
	    }
	    desc->inet.state &= ~INET_F_BUSY;
	    set_busy_port(desc->inet.port, 0);
	    inet_reply_error_am(INETP(desc), am_closed);
	}
#ifdef HAVE_SENDFILE
        if (desc->tcp_add_flags & TCP_ADDF_SENDFILE) {
            tcp_sendfile_aborted(desc, err);
        }
#endif
	if (!desc->inet.active) {
	    /* We must cancel any timer here ! */
            clean_multi_timers(desc, INETP(desc)->port);
	    tcp_clear_input(desc);
	    if (desc->inet.exitf) {
		tcp_desc_close(desc);
	    } else {
		desc_close_read(INETP(desc));
	    }
	    async_error_am_all(INETP(desc), error_atom(err));
	} else {
	    tcp_clear_input(desc);
	    tcp_error_message(desc, err); /* first error */
	    tcp_closed_message(desc);     /* then closed */
	    if (desc->inet.exitf)
		driver_exit(desc->inet.port, err);
	    else
		desc_close_read(INETP(desc));
	}
	return -1;
    }
    return 0;
}


/* To be called after packet_get_length() has returned that
 * more bytes are needed (or when we know that it would).
 */
static int packet_header_length(tcp_descriptor *desc) {
    int n, hlen;

    if (! (desc->tcp_add_flags & TCP_ADDF_NO_READ_AHEAD))
        return 0;  /* Read ahead */

    switch (desc->inet.htype) {
    case TCP_PB_RAW:
        return 0;

    /* Return how many more bytes we should read to make
     * packet_get_length() return the packet length.
     *
     * Set hlen to the minimal header bytes, for starters.
     */
    case TCP_PB_1:          hlen = 1; break;
    case TCP_PB_2:          hlen = 2; break;
    case TCP_PB_4:          hlen = 4; break;
    case TCP_PB_RM:         hlen = 4; break;
    case TCP_PB_ASN1:       hlen = 2; break;
    case TCP_PB_SSL_TLS:    hlen = 5; break;
    case TCP_PB_CDR:        hlen = 12; break;
    case TCP_PB_FCGI:       hlen = sizeof(struct fcgi_head); break;
    case TCP_PB_TPKT:       hlen = 4; break;
    default:
        /* We should always be able to read another byte
         * to see if we then can deduce the packet length.
         * Note that for line mode packet formats,
         * not a length in a header, this is very inefficient,
         * but there is no other way to not read ahead.
         * For TCP_PB_ASN1 it is also inefficient, but we
         * would have to re-implement quite some decoding rules
         * here to figure out a better value that probably isn't
         * that much better since some field have to be read one byte
         * at the time to find the end of the field.
         *
         * Just don't combine TCP_ADDF_NO_READ_AHEAD
         * with non-suitable packet types.
         */
        return 1;
    }
    n = desc->i_ptr - desc->i_ptr_start;
    ASSERT(n >= 0);

    if (hlen > n)
        return hlen - n;
    else
        /* Since packet_get_length() couldn't return a length
         * and since the minimal header size above apprently isn't enough
         * we need at least another byte
         */
        return 1;
}


/*
** Calculate number of bytes that remain to read before deliver
** Assume buf, ptr_start, ptr has been setup
**
** return == 0 if we have a complete packet. *len holds the packet length.
**        >  0 is how many bytes to read.
**             *len is the packet's length.
**                  == 0 if we don't know, then the return value is either
**                       the minimum bytes to read to figure out the packet's
**                       length or the maximum bytes to read which avoids
**                       numerous calls to sock_recv(), depending on
**                       TCP_ADDF_NO_READ_AHEAD.
**                  >  0 Implies that the return value is
**                       exactly what's missing.
**        <  0 if there is a decode error
*/
static int tcp_remain(tcp_descriptor* desc, int* len)
{
    char* ptr = desc->i_ptr_start;
    int nfill = (desc->i_ptr - desc->i_buf->orig_bytes); /* filled */
    int nsz   = desc->i_bufsz - nfill;                   /* remain */
    int n = desc->i_ptr - ptr;  /* number of bytes read */
    int tlen;

    tlen = packet_get_length(desc->inet.htype, ptr, n,
                             desc->inet.psize, desc->i_bufsz,
                             desc->inet.delimiter, &desc->http_state);

    DEBUGF(("tcp_remain(%p): s=%d, n=%d, nfill=%d nsz=%d, tlen %d\r\n",
	    desc->inet.port, desc->inet.s, n, nfill, nsz, tlen));

    if (tlen > 0) {
        *len = tlen;
        if (tlen <= n) { /* got a packet */
            DEBUGF((" => nothing remain packet=%d\r\n", tlen));
            return 0;
        }
        else { /* need known more */
            int nread;
            if (tcp_expand_buffer(desc, tlen) < 0)
                return -1;
            nread = tlen - n;
            DEBUGF((" => remain=%d\r\n", nread));
            return nread;
        }
    }
    else if (tlen == 0) { /* need unknown more */
        int nread;

        *len = 0;
        nread = packet_header_length(desc);
        if (nread != 0) {
            tcp_restart_input(desc); /* Move the data to buffer start */
            return nread;
        }

        if (nsz == 0) { /* No remaining space - buffer is full */
            if (nfill == n) {   /* The current packet itself fills the buffer */
                if (desc->inet.psize != 0 && desc->inet.psize > nfill) {
                    /* There is a max packet size that is larger than
                     * the current buffer - expand the buffer
                     * to max packet size
                     */
                    if (tcp_expand_buffer(desc, desc->inet.psize) < 0)
                        return -1;
                    return desc->inet.psize - n;;
                }
                else
                    goto error;
            }
            DEBUGF((" => restart more=%d\r\n", nfill - n));
            tcp_restart_input(desc); /* Move the data to buffer start */
            /* Return the unused buffer space before desc->i_ptr_start */
            return nfill - n;
        }
        else {
            DEBUGF((" => more=%d \r\n", nsz));
            tcp_restart_input(desc); /* Move the data to buffer start */
            return nsz; /* Remaining buffer space */
        }
    }

error:
    DEBUGF((" => packet error\r\n"));
    return -1;
}

/*
** Deliver all packets ready 
** if len == 0 then start with a check for ready packet
*/
static int tcp_deliver(tcp_descriptor* desc, int len)
{
    int count = 0;
    int n;

    /* Poll for ready packet */
    if (len == 0) {
	/* empty buffer or waiting for more input */
	if ((desc->i_buf == NULL) || (desc->i_remain > 0))
	    return 0;
	if ((n = tcp_remain(desc, &len)) < 0) /* Packet error */
            return n;
        else if (0 < n) { /* Packet incomplete */
            if (0 < len) /* We know n bytes are missing */
                desc->i_remain = n;
            return 0;
        }
    }

    while (len > 0) {
	int code;

	inet_input_count(INETP(desc), len);

	/* deliver binary? */
	if (len >= /* >= 75% of buffer */
            (desc->i_buf->orig_size - (desc->i_buf->orig_size >> 2))) {
	    code = tcp_reply_binary_data(desc, desc->i_buf,
					 (desc->i_ptr_start -
					  desc->i_buf->orig_bytes),
					 len);
	    if (code < 0)
		return code;

	    /* something after? */
	    if (desc->i_ptr_start + len == desc->i_ptr) { /* no */
		tcp_clear_input(desc);
	    }
	    else { /* move trail to beginning of a new buffer */
		ErlDrvBinary* bin = alloc_buffer(desc->i_bufsz);
		char* ptr_end = desc->i_ptr_start + len;
		int sz = desc->i_ptr - ptr_end;

		memcpy(bin->orig_bytes, ptr_end, sz);
		free_buffer(desc->i_buf);
		desc->i_buf = bin;
		desc->i_ptr_start = desc->i_buf->orig_bytes;
		desc->i_ptr = desc->i_ptr_start + sz;
		desc->i_remain = 0;
	    }
	}
	else {
	    code = tcp_reply_data(desc, desc->i_ptr_start, len);
	    /* XXX The buffer gets thrown away on error  (code < 0)    */
	    /* Windows needs workaround for this in tcp_inet_event...  */
	    if (code < 0)
		return code;
	    desc->i_ptr_start += len;
	    if (desc->i_ptr_start == desc->i_ptr)
		tcp_clear_input(desc);
	    else
		desc->i_remain = 0;
	}

	count++;

	if (! desc->inet.active) {
            cancel_multi_timer(desc, INETP(desc)->port, &tcp_inet_recv_timeout);
	    sock_select(INETP(desc),(FD_READ|FD_CLOSE),0);
	    if (desc->i_buf != NULL)
		tcp_restart_input(desc);
            len = 0;
	}
	else if (desc->i_buf == NULL) {
            len = 0;
        }
        else if ((n = tcp_remain(desc, &len)) < 0) /* Packet error */
            return n;
        else if (0 < n) { /* Packet incomplete */
            if (0 < len) /* We know n bytes are missing */
                desc->i_remain = n;
            len = 0;
        }
    }
    return count;
}


static int tcp_recv(tcp_descriptor* desc, int request_len)
{
    /* request_len is 0 unless called from TCP_REQ_RECV, and then
     * inet.htype == TCP_PB_RAW and inet.active is INET_PASSIVE (false).
     */
    int nread;

    if (desc->i_buf == NULL) {  /* allocate a read buffer */
	int sz = (request_len > 0) ? request_len : desc->inet.bufsz;

	if ((desc->i_buf = alloc_buffer(sz)) == NULL)
	    return -1;
	/* XXX: changing bufsz during recv SHOULD/MAY? affect 
	 * ongoing operation but is not now 
	 */
	desc->i_bufsz = sz; /* use i_bufsz not i_buf->orig_size ! */
	desc->i_ptr_start = desc->i_buf->orig_bytes;
	desc->i_ptr = desc->i_ptr_start;
        if (request_len > 0) {
	    nread = desc->i_remain = request_len;
        }
        else {
            nread = packet_header_length(desc);
            if (nread == 0)
                nread = sz; /* Read ahead */
	    desc->i_remain = 0;
        }
    }
    else if (request_len > 0) { /* we have data in buffer and a request */
        int n = desc->i_ptr - desc->i_ptr_start;

	if (n >= request_len)
	    return tcp_deliver(desc, request_len);
	else if (tcp_expand_buffer(desc, request_len) < 0)
	    return tcp_recv_error(desc, ENOMEM);
        desc->i_remain = nread = request_len - n;
    }
    else if (desc->i_remain == 0) {  /* poll remain from buffer data */
        int len;

	if ((nread = tcp_remain(desc, &len)) < 0) /* Packet error */
	    return tcp_recv_error(desc, EMSGSIZE);
        else if (nread == 0) /* We have a complete packet */
            return tcp_deliver(desc, len);
        else if (0 < len) /* We know nread bytes are missing */
            desc->i_remain = nread;
    }
    else  /* remain already set use it */
	nread = desc->i_remain;

    for (;;) {
        int n;

        DEBUGF(("tcp_recv(%p): s=%d about to read %d bytes...\r\n",
                desc->inet.port, desc->inet.s, nread));

        n = sock_recv(desc->inet.s, desc->i_ptr, nread, 0);

        if (IS_SOCKET_ERROR(n)) {
            int err = sock_errno();
            if (err == ECONNRESET) {
                DEBUGF((" => detected close (connreset)\r\n"));
                if (desc->tcp_add_flags & TCP_ADDF_SHOW_ECONNRESET)
                    return tcp_recv_error(desc, err);
                else
                    return tcp_recv_closed(desc);
            }
            if (err == ERRNO_BLOCK) {
                DEBUGF((" => would block\r\n"));
                return 0;
            }
            else {
                DEBUGF((" => error: %d\r\n", err));
                return tcp_recv_error(desc, err);
            }
        }
        else if (n == 0) {
            DEBUGF(("  => detected close\r\n"));
            return tcp_recv_closed(desc);
        }
        ASSERT(nread >= n);

        DEBUGF((" => got %d bytes\r\n", n));
        desc->i_ptr += n;
        if (desc->i_remain > 0) {
            desc->i_remain -= n;
            if (desc->i_remain == 0)
                return tcp_deliver(desc, desc->i_ptr - desc->i_ptr_start);
            else
                /* We just tried to read the whole packet,
                 * no point in trying again immediately
                 */
                return 0;
        }
        else {
            int len;

            if ((nread = tcp_remain(desc, &len)) < 0) /* Packet error */
                return tcp_recv_error(desc, EMSGSIZE);
            else if (nread == 0) /* We have a complete packet */
                return tcp_deliver(desc, len);
            else if (0 < len) /* We know nread bytes are missing */
                desc->i_remain = nread;
        }
    } /* for (;;) */
}


#ifdef __WIN32__


static int winsock_event_select(inet_descriptor *desc, int flags, int on)
{
    int save_event_mask = desc->event_mask;
    
    desc->forced_events &= FD_CLOSE;
    if (on) 
	desc->event_mask |= flags;
    else
	desc->event_mask &= (~flags);
    DEBUGF(("port %d: winsock_event_select: "
	    "flags=%02X, on=%d, event_mask=%02X\n", 
	    desc->port, flags, on, desc->event_mask));
    /* The RIGHT WAY (TM) to do this is to make sure:
       A) The cancelling of all network events is done with
          NULL as the event parameter (bug in NT's winsock),
       B) The actual event handle is reset so that it is only
          raised if one of the requested network events is active,
       C) Avoid race conditions by making sure that the event cannot be set
          while we are preparing to set the correct network event mask.
       The simplest way to do it is to turn off all events, reset the
       event handle and then, if event_mask != 0, turn on the appropriate
       events again. */
    if (WSAEventSelect(desc->s, NULL, 0) != 0) {
	DEBUGF(("port %d: winsock_event_select: "
		"WSAEventSelect returned error, code %d.\n", 
		sock_errno()));
	desc->event_mask = save_event_mask;
	return -1;
    }
    if (!ResetEvent(desc->event)) {
	DEBUGF(("port %d: winsock_event_select: "
		"ResetEvent returned error, code %d.\n", 
		GetLastError()));
	desc->event_mask = 0;
	return -1;
    }
    if (desc->event_mask != 0) {
	if (WSAEventSelect(desc->s, 
			     desc->event, 
			     desc->event_mask) != 0) {
	    DEBUGF(("port %d: winsock_event_select: "
		    "WSAEventSelect returned error, code %d.\n", 
		    sock_errno()));
	    desc->event_mask = 0;
	    return -1;
	}

	/* Now, WSAEventSelect() is triggered only when the queue goes from
	   full to empty or from empty to full; therefore we need an extra test 
	   to see whether it is writeable, readable or closed... */
	if ((desc->event_mask & FD_WRITE)) {
	    int do_force = 1;
	    if (desc->send_would_block) {
		TIMEVAL tmo = {0,0};
		FD_SET fds;
		int ret;

		FD_ZERO(&fds);
		FD_SET(desc->s,&fds);
		do_force = (select(desc->s+1,0,&fds,0,&tmo) > 0);
	    }
	    if (do_force) {
		SetEvent(desc->event);
		desc->forced_events |= FD_WRITE;
	    }
	}
	if ((desc->event_mask & (FD_READ|FD_CLOSE))) {
	    int readable = 0;
	    int closed = 0;
	    TIMEVAL tmo = {0,0};
	    FD_SET fds;
	    int ret;
	    unsigned long arg;

	    FD_ZERO(&fds);
	    FD_SET(desc->s,&fds);
	    ret = select(desc->s+1,&fds,0,0,&tmo);
	    if (ret > 0) {
		++readable;
		if (ioctlsocket(desc->s,FIONREAD,&arg) != 0) {
		    ++closed;	/* Which gives a FD_CLOSE event */
		} else {
		    closed = (arg == 0);
		}
	    }
	    if ((desc->event_mask & FD_READ) && readable && !closed) {
		SetEvent(desc->event);
		desc->forced_events |= FD_READ;
	    }
	    if ((desc->event_mask & FD_CLOSE) && closed) {
		SetEvent(desc->event);
		desc->forced_events |= FD_CLOSE;
	    }
	}
    }
    return 0;
}

static void tcp_inet_event(ErlDrvData e, ErlDrvEvent event)
{
    tcp_descriptor* desc = (tcp_descriptor*)e;
    WSANETWORKEVENTS netEv;
    int err;

    DEBUGF(("tcp_inet_event(%p) {s=%d\r\n", 
	    desc->inet.port, desc->inet.s));
    if (WSAEnumNetworkEvents(desc->inet.s, desc->inet.event,
					&netEv) != 0) {
	DEBUGF((" => EnumNetworkEvents = %d\r\n", sock_errno() ));
	goto error;
    }

    DEBUGF((" => event=%02X, mask=%02X, forced=%02X\r\n",
	    netEv.lNetworkEvents, desc->inet.event_mask,
            desc->inet.forced_events));

    /* Add the forced events. */
    netEv.lNetworkEvents |= desc->inet.forced_events;

    if (desc->inet.forced_events & FD_CLOSE)
        netEv.iErrorCode[FD_CLOSE_BIT] = desc->inet.err;

    /*
     * Calling WSAEventSelect() with a mask of 0 doesn't always turn off
     * all events.  To avoid acting on events we don't want, we mask
     * the events with mask for the events we really want.
     */

#ifdef DEBUG
    if ((netEv.lNetworkEvents & ~(desc->inet.event_mask)) != 0) {
	DEBUGF(("port %d:  ... unexpected event: %d\r\n",
		desc->inet.port, netEv.lNetworkEvents & ~(desc->inet.event_mask)));
    }
#endif
    netEv.lNetworkEvents &= desc->inet.event_mask;

    if (netEv.lNetworkEvents & FD_READ) {
	if (tcp_inet_input(desc, event) < 0) {
	    goto error;
	}
	if (netEv.lNetworkEvents & FD_CLOSE) {

            /* We may not get any more FD_CLOSE events so we
               keep this event and always signal it from
               this moment on. */
            if ((desc->inet.forced_events & FD_CLOSE) == 0) {
                desc->inet.forced_events |= FD_CLOSE;
                desc->inet.err = netEv.iErrorCode[FD_CLOSE_BIT];
            }

            /*
	     * We must loop to read out the remaining packets (if any).
	     */
	    for (;;) {

                /* if passive and no subscribers, break loop */
                if (!desc->inet.active && desc->inet.opt == NULL) {
                    /* do not trigger close event when socket is
                       transitioned to passive */
                    netEv.lNetworkEvents &= ~FD_CLOSE;
                    break;
                }

		DEBUGF(("Retrying read due to FD_CLOSE\r\n"));
		if (tcp_inet_input(desc, event) < 0) {
		    goto error;
		}
	    }
	}
    }
    if (netEv.lNetworkEvents & FD_WRITE) {
	desc->inet.send_would_block = 0;
	if (tcp_inet_output(desc, event) < 0)
	    goto error;
    }
    if (netEv.lNetworkEvents & FD_CONNECT) {
	if ((err = netEv.iErrorCode[FD_CONNECT_BIT]) != 0) {
	    async_error(INETP(desc), err);
	} else {
	    tcp_inet_output(desc, event);
	}
    } else if (netEv.lNetworkEvents & FD_ACCEPT) {
	if ((err = netEv.iErrorCode[FD_ACCEPT_BIT]) != 0)
	    async_error(INETP(desc), err);
	else
	    tcp_inet_input(desc, event);
    }
    if (netEv.lNetworkEvents & FD_CLOSE) {
	/* error in err = netEv.iErrorCode[FD_CLOSE_BIT] */
	DEBUGF(("Detected close in %s, line %d\r\n", __LINE__));
	if (desc->tcp_add_flags & TCP_ADDF_SHOW_ECONNRESET) {
	    err = netEv.iErrorCode[FD_CLOSE_BIT];
	    if (err == ECONNRESET)
		tcp_recv_error(desc, err);
	    else if (err == ECONNABORTED && IS_CONNECTED(INETP(desc))) {
		/* translate this error to ECONNRESET */
		tcp_recv_error(desc, ECONNRESET);
	    }
	    else
		tcp_recv_closed(desc);
	}
	else
	    tcp_recv_closed(desc);
    }
    DEBUGF(("tcp_inet_event(%p) }\r\n", desc->inet.port));
    return;

 error:
    DEBUGF(("tcp_inet_event(%p) error}\r\n",
            desc->inet.port));
    return;
}

#endif /* __WIN32__ */


/* socket has input:
** 1. INET_STATE_ACCEPTING  => non block accept ?
** 2. INET_STATE_CONNECTED => read input
*/
static int tcp_inet_input(tcp_descriptor* desc, HANDLE event)
{
    int ret = 0;
#ifdef DEBUG
    void *port = desc->inet.port; /* Used after driver_exit() */
#endif
    ASSERT(!INET_IGNORED(INETP(desc)));
    DEBUGF(("tcp_inet_input(%p) {s=%d\r\n", port, desc->inet.s));
    if (desc->inet.state == INET_STATE_ACCEPTING) {
	SOCKET s;
	unsigned int len;
	inet_address remote;
	inet_async_op *this_op = desc->inet.opt;

	len = sizeof(desc->inet.remote);
	sys_memzero((char *) &remote, len);
	s = sock_accept(desc->inet.s, (struct sockaddr*) &remote, &len);
	if (s == INVALID_SOCKET && sock_errno() == ERRNO_BLOCK) {
	    /* Just try again, no real error, just a ghost trigger from poll, 
	       keep the default return code and everything else as is */
	    goto done;
	}

	sock_select(INETP(desc),FD_ACCEPT,0);
	desc->inet.state = INET_STATE_LISTENING; /* restore state */

	if (this_op != NULL) {
	    driver_demonitor_process(desc->inet.port, &(this_op->monitor));
	}


	driver_cancel_timer(desc->inet.port); /* posssibly cancel a timer */

	if (s == INVALID_SOCKET) {
	    ret = async_error(INETP(desc), sock_errno());
	    goto done;
	}
	else {
	    ErlDrvTermData caller;
	    tcp_descriptor* accept_desc;
	    int err;

	    if (desc->inet.opt == NULL) {
		/* No caller setup */
		sock_close(s);
		ret = async_error(INETP(desc), EINVAL);
		goto done;
	    }
	    caller = desc->inet.opt->caller;
	    if ((accept_desc = tcp_inet_copy(desc,s,caller,&err)) == NULL) {
		sock_close(s);
		ret = async_error(INETP(desc), err);
		goto done;
	    }
	    /* FIXME: may MUST lock port 
	     * 1 - Port is accessible via the erlang:ports()
	     * 2 - Port is accessible via callers process_info(links)
	     */
	    accept_desc->inet.remote = remote;
	    SET_NONBLOCKING(accept_desc->inet.s);
#ifdef __WIN32__
	    driver_select(accept_desc->inet.port, accept_desc->inet.event, 
			  ERL_DRV_READ, 1);
#endif
	    accept_desc->inet.state = INET_STATE_CONNECTED;
	    ret =  async_ok_port(INETP(desc), accept_desc->inet.dport);
	    goto done;
	}
    } else if (desc->inet.state == INET_STATE_MULTI_ACCEPTING) {
	SOCKET s;
	unsigned int len;
	inet_address remote;
	int id,req;
	ErlDrvTermData caller;
	MultiTimerData *timeout;
	ErlDrvMonitor monitor;
#ifdef HARDDEBUG
	int times = 0;
#endif

	while (desc->inet.state == INET_STATE_MULTI_ACCEPTING) {
	    len = sizeof(desc->inet.remote);
	    sys_memzero((char *) &remote, len);
	    s = sock_accept(desc->inet.s, (struct sockaddr*) &remote, &len);
	    if (s == INVALID_SOCKET && sock_errno() == ERRNO_BLOCK) {
		/* Just try again, no real error, keep the last return code */
		goto done;
	    }
#ifdef HARDDEBUG
	    if (++times > 1) {
		erts_fprintf(stderr,"Accepts in one suite: %d :-)\r\n",times);
	    }
#endif
	    if (deq_multi_op(desc,&id,&req,&caller,&timeout,&monitor) != 0) {
		ret = -1;
		goto done;
	    }
	    
	    if (desc->multi_first == NULL) {
		sock_select(INETP(desc),FD_ACCEPT,0);
		desc->inet.state = INET_STATE_LISTENING; /* restore state */
	    }
	    
	    if (timeout != NULL) {
		remove_multi_timer(desc, desc->inet.port, timeout);
	    }
	    
	    driver_demonitor_process(desc->inet.port, &monitor);
	    
	    
	    if (s == INVALID_SOCKET) { /* Not ERRNO_BLOCK, that's handled right away */
		ret = send_async_error(desc->inet.dport, 
				       id, caller, error_atom(sock_errno()));
		goto done;
	    }
	    else {
		tcp_descriptor* accept_desc;
		int err;
		
		if ((accept_desc = tcp_inet_copy(desc,s,caller,&err)) == NULL) {
		    sock_close(s);
		    ret = send_async_error(desc->inet.dport, 
					   id, caller, error_atom(err));
		    goto done;
		}
		accept_desc->inet.remote = remote;
		SET_NONBLOCKING(accept_desc->inet.s);
#ifdef __WIN32__
		driver_select(accept_desc->inet.port, accept_desc->inet.event, 
			      ERL_DRV_READ, 1);
#endif
		accept_desc->inet.state = INET_STATE_CONNECTED;
		ret =  send_async_ok_port(desc->inet.dport, 
					  id, caller, accept_desc->inet.dport);
	    }
	}
    }
    else if (IS_CONNECTED(INETP(desc))) {
	ret = tcp_recv(desc, 0);
	goto done;
    }
    else {
	/* maybe a close op from connection attempt?? */
	sock_select(INETP(desc),FD_ACCEPT,0);
	DEBUGF(("tcp_inet_input(%p): s=%d bad state: %04x\r\n", 
		port, desc->inet.s, desc->inet.state));
    }
 done:
    DEBUGF(("tcp_inet_input(%p) }\r\n", port));
    return ret;
}

static int tcp_send_or_shutdown_error(tcp_descriptor* desc, int err)
{
    int show_econnreset = (err == ECONNRESET
			   && desc->tcp_add_flags & TCP_ADDF_SHOW_ECONNRESET);

    /*
     * If the port is busy, we must do some clean-up before proceeding.
     */
    if (IS_BUSY(INETP(desc))) {
	if (desc->busy_on_send) {
            cancel_multi_timer(desc, INETP(desc)->port, &tcp_inet_send_timeout);
	    desc->busy_on_send = 0;
	}
	desc->inet.state &= ~INET_F_BUSY;
	set_busy_port(desc->inet.port, 0);
    }

    /*
     * We used to handle "expected errors" differently from unexpected ones.
     * Now we handle all errors in the same way (unless the show_econnreset
     * socket option is enabled). We just have to distinguish between passive
     * and active sockets.
     */
    DEBUGF(("driver_failure_eof(%p) in %s, line %d\r\n",
	    desc->inet.port, __LINE__));
    if (desc->inet.active) {
        ErlDrvTermData err_atom;
	if (show_econnreset) {
	    tcp_error_message(desc, err);
            err_atom = error_atom(err);
	} else {
            err_atom = am_closed;
	}
        tcp_closed_message(desc);
        if (! (desc->tcp_add_flags & TCP_ADDF_SENDFILE))
            inet_reply_error_am(INETP(desc), err_atom);

	if (desc->inet.exitf)
	    driver_exit(desc->inet.port, 0);
	else
	    tcp_desc_close(desc);
    } else {
	tcp_close_check(desc);

        if (is_not_internal_pid(desc->inet.caller)) {
	    /* No blocking send op to reply to right now.
	     * If next op is a send, make sure it returns {error,closed}
	     * rather than {error,enotconn}.
	     */
	    desc->tcp_add_flags |= TCP_ADDF_DELAYED_CLOSE_SEND;
        }
        else if (! (desc->tcp_add_flags & TCP_ADDF_SENDFILE)) {
            if (show_econnreset)
                inet_reply_error(INETP(desc), err);
            else
                inet_reply_error_am(INETP(desc), am_closed);
        }
        tcp_desc_close(desc);

	/*
	 * Make sure that the next receive operation gets an {error,closed}
	 * result rather than {error,enotconn}. That means that the caller
	 * can safely ignore errors in the send operations and handle them
	 * in the receive operation.
	 */
	desc->tcp_add_flags |= TCP_ADDF_DELAYED_CLOSE_RECV;

	if (show_econnreset) {
	    /* Return {error, econnreset} instead of {error, closed}
	     * on send or receive operations.
	     */
	    desc->tcp_add_flags |= TCP_ADDF_DELAYED_ECONNRESET;
	}
    }
    return -1;
}

static int tcp_send_error(tcp_descriptor* desc, int err)
{
    /* EPIPE errors usually occur in one of three ways:
     * 1. We write to a socket when we've already shutdown() the write side. On
     *    Windows the error returned for this is ESHUTDOWN rather than EPIPE.
     * 2. The TCP peer sends us an RST through no fault of our own (perhaps
     *    by aborting the connection using SO_LINGER) and we then attempt
     *    to write to the socket. On Linux and Windows we would actually
     *    receive an ECONNRESET error for this, but on the BSDs, Darwin,
     *    Illumos and presumably Solaris, it's an EPIPE.
     * 3. We cause the TCP peer to send us an RST by writing to a socket
     *    after we receive a FIN from them. Our first write will be
     *    successful, but if the they have closed the connection (rather
     *    than just shutting down the write side of it) this will cause their
     *    OS to send us an RST. Then, when we attempt to write to the socket
     *    a second time, we will get an EPIPE error. On Windows we get an
     *    ECONNABORTED.
     *
     * What we are going to do here is to treat all EPIPE messages that aren't
     * of type 1 as ECONNRESET errors. This will allow users who have the
     * show_econnreset socket option enabled to receive {error, econnreset} on
     * both send and recv operations to indicate that an RST has been received.
     */
#ifdef __WIN_32__
    if (err == ECONNABORTED)
	err = ECONNRESET;
#endif
    if (err == EPIPE && !(desc->tcp_add_flags & TCP_ADDF_SHUTDOWN_WR_DONE))
	err = ECONNRESET;
    return tcp_send_or_shutdown_error(desc, err);
}

static int tcp_shutdown_error(tcp_descriptor* desc, int err)
{
    return tcp_send_or_shutdown_error(desc, err);
}

static int tcp_inet_delay_send(ErlDrvData data, ErlDrvTermData dummy)
{
    tcp_descriptor *desc = (tcp_descriptor*)data;
    return tcp_inet_output(desc, (HANDLE) INETP(desc)->s);
}

/*
** Send non-blocking vector data
*/
static int tcp_sendv(tcp_descriptor* desc, ErlIOVec* ev)
{
    ErlDrvSizeT sz;
    char buf[4];
    ErlDrvSizeT h_len;
    ssize_t n;
    ErlDrvPort ix = desc->inet.port;
    ErlDrvSizeT len = ev->size;

     switch(desc->inet.htype) {
     case TCP_PB_1:
         put_int8(len, buf);
         h_len = 1;
         break;
     case TCP_PB_2:
         put_int16(len, buf);
         h_len = 2;
         break;
     case TCP_PB_4:
         put_int32(len, buf);
         h_len = 4;
         break;
     default:
         h_len = 0;
         break;
     }

    inet_output_count(INETP(desc), len+h_len);

    if (h_len > 0) {
	ev->iov[0].iov_base = buf;
	ev->iov[0].iov_len = h_len;
	ev->size += h_len;
    }

    sz = driver_sizeq(ix);

    if ((desc->tcp_add_flags & TCP_ADDF_SENDFILE) || sz > 0) {
	driver_enqv(ix, ev, 0);
	if (sz+ev->size >= desc->high) {
            if (desc->send_timeout == 0) {
                /* Shortcut to speed up polling of high water mark */
                inet_reply_error_am(INETP(desc), am_timeout);
                return 1;
            }
	    DEBUGF(("tcp_sendv(%p): s=%d, sender forced busy\r\n",
		    desc->inet.port, desc->inet.s));
	    desc->inet.state |= INET_F_BUSY;  /* mark for low-watermark */
	    set_busy_port(desc->inet.port, 1);
	    if (desc->send_timeout != INET_INFINITY) {
		desc->busy_on_send = 1;
                add_multi_timer(desc, INETP(desc)->port,
                                am_undefined, /* caller */
                                desc->send_timeout /* timeout */,
                                &tcp_inet_send_timeout);
	    }
	    return 1;
	}
    }
    else {
	int vsize;
	
        if ((h_len == 0) && (len == 0)) /* Shortcut for empty send */
            return 0;
        vsize = (ev->vsize > MAX_VSIZE) ? MAX_VSIZE : ev->vsize;

        DEBUGF(("tcp_sendv(%p): s=%d, "
                "about to send "LLU","LLU" bytes\r\n",
		desc->inet.port, desc->inet.s,
                (llu_t)h_len, (llu_t)len));

	if (INET_IGNORED(INETP(desc))) {
	    INETP(desc)->flags |= INET_IGNORE_WRITE;
	    n = 0;
	} else if (desc->tcp_add_flags & TCP_ADDF_DELAY_SEND) {
            driver_enqv(ix, ev, 0);
            add_multi_timer(desc, INETP(desc)->port, am_undefined,
                            0, &tcp_inet_delay_send);
	    return 0;
	} else if (IS_SOCKET_ERROR(sock_sendv(desc->inet.s, ev->iov,
					      vsize, &n, 0))) {
	    if ((sock_errno() != ERRNO_BLOCK) && (sock_errno() != EINTR)) {
		int err = sock_errno();
		DEBUGF(("tcp_sendv(%p): s=%d, "
			"sock_sendv(size=2) errno = %d\r\n",
			desc->inet.port, desc->inet.s, err));
		return tcp_send_error(desc, err);
	    }
#ifdef __WIN32__
	    desc->inet.send_would_block = 1;
#endif
	    n = 0;
	}
	else if (n == ev->size) {
	    ASSERT(NO_SUBSCRIBERS(&INETP(desc)->empty_out_q_subs));
	    return 0;
	}
	else {
	    DEBUGF(("tcp_sendv(%p): s=%d, only sent "
		    LLU"/%d of "LLU"/%d bytes/items\r\n",
		    desc->inet.port, desc->inet.s,
		    (llu_t)n, vsize, (llu_t)ev->size, ev->vsize));
	}

	DEBUGF(("tcp_sendv(%p): s=%d, Send failed, queuing\r\n", 
		desc->inet.port, desc->inet.s));
	driver_enqv(ix, ev, n); 
	if (!INET_IGNORED(INETP(desc)))
	    sock_select(INETP(desc),(FD_WRITE|FD_CLOSE), 1);
    }
    return 0;
}

/*
** Send non blocking data
*/
static int tcp_send(tcp_descriptor* desc, char* ptr, ErlDrvSizeT len)
{
    ErlDrvSizeT sz;
    char buf[4];
    int h_len;
    int n;
    ErlDrvPort ix = desc->inet.port;
    SysIOVec iov[2];

    switch(desc->inet.htype) {
    case TCP_PB_1: 
	put_int8(len, buf);
	h_len = 1;
	break;
    case TCP_PB_2: 
	put_int16(len, buf);
	h_len = 2; 
	break;
    case TCP_PB_4: 
	put_int32(len, buf);
	h_len = 4; 
	break;
    default:
	h_len = 0;
	break;
    }

    inet_output_count(INETP(desc), len+h_len);

    sz = driver_sizeq(ix);

    if ((desc->tcp_add_flags & TCP_ADDF_SENDFILE) || sz > 0) {
	if (h_len > 0)
	    driver_enq(ix, buf, h_len);
	driver_enq(ix, ptr, len);
	if (sz+h_len+len >= desc->high) {
            if (desc->send_timeout == 0) {
                /* Shortcut to speed up polling of high water mark */
                inet_reply_error_am(INETP(desc), am_timeout);
                return 1;
            }
	    DEBUGF(("tcp_send(%p): s=%d, sender forced busy\r\n",
		    desc->inet.port, desc->inet.s));
	    desc->inet.state |= INET_F_BUSY;  /* mark for low-watermark */
	    set_busy_port(desc->inet.port, 1);
	    if (desc->send_timeout != INET_INFINITY) {
		desc->busy_on_send = 1;
                add_multi_timer(desc, INETP(desc)->port,
                                am_undefined /* caller */,
                                desc->send_timeout /* timeout */,
                                &tcp_inet_send_timeout);
	    }
	    return 1;
	}
    }
    else {
        if ((h_len == 0) && (len == 0)) /* Shortcut for empty send */
            return 0;

	iov[0].iov_base = buf;
	iov[0].iov_len = h_len;
	iov[1].iov_base = ptr;
	iov[1].iov_len = len;

	DEBUGF(("tcp_send(%p): s=%d, "
                "about to send "LLU","LLU" bytes\r\n",
		desc->inet.port, desc->inet.s,
                (llu_t)h_len, (llu_t)len));
	if (INET_IGNORED(INETP(desc))) {
	    INETP(desc)->flags |= INET_IGNORE_WRITE;
	    n = 0;
	} else if (desc->tcp_add_flags & TCP_ADDF_DELAY_SEND) {
	    sock_send(desc->inet.s, buf, 0, 0);
	    n = 0;
	} else 	if (IS_SOCKET_ERROR(sock_sendv(desc->inet.s,iov,2,&n,0))) {
	    if ((sock_errno() != ERRNO_BLOCK) && (sock_errno() != EINTR)) {
		int err = sock_errno();
		DEBUGF(("tcp_send(%p): s=%d, "
                        "sock_sendv(size=2) errno = %d\r\n",
			desc->inet.port, desc->inet.s, err));
		return tcp_send_error(desc, err);
	    }
#ifdef __WIN32__
	    desc->inet.send_would_block = 1;
#endif
	    n = 0;
	}
	else if (n == len+h_len) {
	    ASSERT(NO_SUBSCRIBERS(&INETP(desc)->empty_out_q_subs));
	    return 0;
	}

	DEBUGF(("tcp_send(%p): s=%d, Send failed, queuing", 
		desc->inet.port, desc->inet.s));

	if (n < h_len) {
	    driver_enq(ix, buf+n, h_len-n);
	    driver_enq(ix, ptr, len);
	}
	else {
	    n -= h_len;
	    driver_enq(ix, ptr+n, len-n);
	}
	if (!INET_IGNORED(INETP(desc)))
	    sock_select(INETP(desc),(FD_WRITE|FD_CLOSE), 1);
    }
    return 0;
}

/* shutdown on the socket:
** Assume caller has confirmed TCP_ADDF_PENDING_SHUTDOWN is set.
*/
static void tcp_shutdown_async(tcp_descriptor* desc)
{
    int how;

    how = (desc->tcp_add_flags & TCP_ADDF_PENDING_SHUT_WR) ?
		TCP_SHUT_WR : TCP_SHUT_RDWR;
    if (IS_SOCKET_ERROR(sock_shutdown(INETP(desc)->s, how)))
	tcp_shutdown_error(desc, sock_errno());
    else
	desc->tcp_add_flags |= TCP_ADDF_SHUTDOWN_WR_DONE;
}

static void tcp_inet_drv_output(ErlDrvData data, ErlDrvEvent event)
{
    (void)tcp_inet_output((tcp_descriptor*)data, (HANDLE)event);
}

static void tcp_inet_drv_input(ErlDrvData data, ErlDrvEvent event)
{
    (void)tcp_inet_input((tcp_descriptor*)data, (HANDLE)event);
}

#ifdef HAVE_SENDFILE
static int tcp_sendfile_completed(tcp_descriptor* desc) {
    ErlDrvTermData spec[LOAD_PORT_CNT + LOAD_TUPLE_CNT * 2 +
        LOAD_ATOM_CNT * 2 + LOAD_UINT_CNT * 2];
    Uint32 sent_low, sent_high;
    int i;

    desc->tcp_add_flags &= ~TCP_ADDF_SENDFILE;
    close(desc->sendfile.dup_file_fd);

    DEBUGF(("tcp_sendfile_completed(%p): SENDFILE dup closed %d\r\n",
            desc->inet.port, desc->sendfile.dup_file_fd));

    /* While we flushed the output queue prior to sending the file, we've
     * deferred clearing busy status until now as there's no point in doing so
     * while we still have a file to send.
     *
     * The watermark is checked since more data may have been added while we
     * were sending the file. */

    if (driver_sizeq(desc->inet.port) <= desc->low) {
        if (IS_BUSY(INETP(desc))) {
            desc->inet.state &= ~INET_F_BUSY;

            set_busy_port(desc->inet.port, 0);

            /* if we have a timer then cancel and send ok to client */
            if (desc->busy_on_send) {
                cancel_multi_timer(desc, INETP(desc)->port,
                                   &tcp_inet_send_timeout);
                desc->busy_on_send = 0;
            }

            inet_reply_ok(INETP(desc));
        }
    }

    if (driver_sizeq(desc->inet.port) == 0) {
        sock_select(INETP(desc), FD_WRITE, 0);
        send_empty_out_q_msgs(INETP(desc));

        if (desc->tcp_add_flags & TCP_ADDF_PENDING_SHUTDOWN) {
            tcp_shutdown_async(desc);
        }
    }

    sent_low = ((Uint64)desc->sendfile.bytes_sent >> 0) & 0xFFFFFFFF;
    sent_high = ((Uint64)desc->sendfile.bytes_sent >> 32) & 0xFFFFFFFF;

    i = LOAD_ATOM(spec, 0, am_sendfile);
    i = LOAD_PORT(spec, i, desc->inet.dport);
    i = LOAD_ATOM(spec, i, am_ok);
    i = LOAD_UINT(spec, i, sent_low);
    i = LOAD_UINT(spec, i, sent_high);
    i = LOAD_TUPLE(spec, i, 3);
    i = LOAD_TUPLE(spec, i, 3);

    ASSERT(i == sizeof(spec)/sizeof(*spec));

    return erl_drv_output_term(desc->inet.dport, spec, i);
}

static int tcp_sendfile_aborted(tcp_descriptor* desc, int socket_error) {
    ErlDrvTermData spec[LOAD_PORT_CNT + LOAD_TUPLE_CNT * 2 + LOAD_ATOM_CNT * 3];
    int i;

    /* We don't clean up sendfile state here, as that's done in tcp_desc_close
     * following normal error handling. All we do here is report the failure. */

    i = LOAD_ATOM(spec, 0, am_sendfile);
    i = LOAD_PORT(spec, i, desc->inet.dport);
    i = LOAD_ATOM(spec, i, am_error);

    switch (socket_error) {
    case ECONNRESET:
    case ENOTCONN:
    case EPIPE:
        i = LOAD_ATOM(spec, i, am_closed);
        break;
    default:
        i = LOAD_ATOM(spec, i, error_atom(socket_error));
    }

    i = LOAD_TUPLE(spec, i, 2);
    i = LOAD_TUPLE(spec, i, 3);

    ASSERT(i == sizeof(spec)/sizeof(*spec));

    return erl_drv_output_term(desc->inet.dport, spec, i);
}

static int tcp_inet_sendfile(tcp_descriptor* desc) {
    ErlDrvPort ix = desc->inet.port;
    int result = 0;
    ssize_t n;

    DEBUGF(("tcp_inet_sendfile(%p) {s=%d\r\n",
            ix, desc->inet.s));

    /* If there was any data in the queue by the time sendfile was issued,
     * we'll need to skip it first. Note that we don't clear busy status until
     * we're finished sending the file. */
    while (desc->sendfile.ioq_skip > 0) {
        ssize_t bytes_to_send;
        SysIOVec* iov;
        int vsize;

        ASSERT(driver_sizeq(ix) >= desc->sendfile.ioq_skip);

        if ((iov = driver_peekq(ix, &vsize)) == NULL) {
            ERTS_INTERNAL_ERROR("ioq empty when sendfile.ioq_skip > 0");
        }

        bytes_to_send = MIN(desc->sendfile.ioq_skip, iov[0].iov_len);
        n = sock_send(desc->inet.s, iov[0].iov_base, bytes_to_send, 0);

        if (!IS_SOCKET_ERROR(n)) {
            desc->sendfile.ioq_skip -= n;
            driver_deq(ix, n);
        } else if (sock_errno() == ERRNO_BLOCK) {
#ifdef __WIN32__
            desc->inet.send_would_block = 1;
#endif
            goto done;
        } else if (sock_errno() != EINTR) {
            goto socket_error;
        }
    }

    while (desc->sendfile.length > 0) {
        /* For some reason the maximum ssize_t cannot be used as the max size.
         * 1GB seems to work on all platforms */
        const Sint64 SENDFILE_CHUNK_SIZE = ((1UL << 30) - 1);

        ssize_t bytes_to_send = MIN(SENDFILE_CHUNK_SIZE, desc->sendfile.length);
        off_t offset = desc->sendfile.offset;

#if defined(__linux__)
        n = sendfile(desc->inet.s, desc->sendfile.dup_file_fd, &offset,
            bytes_to_send);
#elif defined(__FreeBSD__) || defined(__DragonFly__) || defined(__DARWIN__)
        {
            off_t bytes_sent;
            int error;

    #if defined(__DARWIN__)
            bytes_sent = bytes_to_send;

            error = sendfile(desc->sendfile.dup_file_fd, desc->inet.s, offset,
                &bytes_sent, NULL, 0);
            n = bytes_sent;
    #else
            error = sendfile(desc->sendfile.dup_file_fd, desc->inet.s, offset,
                bytes_to_send, NULL, &bytes_sent, 0);
            n = bytes_sent;
    #endif

            if(error < 0) {
                /* EAGAIN/EINTR report partial success by setting bytes_sent,
                 * so we have to skip error handling if nonzero, and skip EOF
                 * handling if zero, as it's possible that we didn't manage to
                 * send anything at all before being interrupted by a
                 * signal. */
                if((errno != EAGAIN && errno != EINTR) || bytes_sent == 0) {
                    n = -1;
                }
            }
        }
#elif defined(__sun) && defined(__SVR4) && defined(HAVE_SENDFILEV)
        {
            sendfilevec_t sfvec[1];
            size_t bytes_sent;
            ssize_t error;

            sfvec[0].sfv_fd = desc->sendfile.dup_file_fd;
            sfvec[0].sfv_len = bytes_to_send;
            sfvec[0].sfv_off = offset;
            sfvec[0].sfv_flag = 0;

            error = sendfilev(desc->inet.s, sfvec, 1, &bytes_sent);
            n = bytes_sent;

            if(error < 0) {
                if(errno == EINVAL) {
                    /* On some solaris versions (I've seen it on SunOS 5.10),
                     * using a sfv_len larger than the filesize will result in
                     * a (-1 && errno == EINVAL). We translate this to a
                     * successful send of the data.*/
                } else {
                    /* EAGAIN/EINTR behavior is identical to *BSD. */
                    if((errno != EAGAIN && errno != EINTR) || bytes_sent == 0) {
                        n = -1;
                    }
                }
            }
        }
#else
        #error "Unsupported sendfile syscall; update configure test."
#endif

        if (n > 0) {
            desc->sendfile.bytes_sent += n;
            desc->sendfile.offset += n;
            desc->sendfile.length -= n;
        } else if (n == 0) {
            /* EOF. */
            desc->sendfile.length = 0;
            break;
        } else if (IS_SOCKET_ERROR(n) && sock_errno() != EINTR) {
            if (sock_errno() != ERRNO_BLOCK) {
                goto socket_error;
            }

#ifdef __WIN32__
            desc->inet.send_would_block = 1;
#endif
            break;
        }
    }

    if (desc->sendfile.length == 0) {
        tcp_sendfile_completed(desc);
    }

    goto done;

socket_error: {
        int socket_errno = sock_errno();

        DEBUGF(("tcp_inet_sendfile(%p): send errno = %d (errno %d)\r\n",
            desc->inet.port, socket_errno, errno));

        tcp_sendfile_aborted(desc, socket_errno);
        result = tcp_send_error(desc, socket_errno);

        goto done;
    }

done:
    DEBUGF(("tcp_inet_sendfile(%p) }\r\n", desc->inet.port));
    return result;
}
#endif /* HAVE_SENDFILE */

/* socket ready for output:
** 1. INET_STATE_CONNECTING => non block connect ?
** 2. INET_STATE_CONNECTED  => write output
*/
static int tcp_inet_output(tcp_descriptor* desc, HANDLE event)
{
    int ret = 0;
    ErlDrvPort ix = desc->inet.port;

    ASSERT(!INET_IGNORED(INETP(desc)));
    DEBUGF(("tcp_inet_output(%p) {s=%d\r\n", 
	    desc->inet.port, desc->inet.s));
    if (desc->inet.state == INET_STATE_CONNECTING) {
	sock_select(INETP(desc),FD_CONNECT,0);

	driver_cancel_timer(ix);  /* posssibly cancel a timer */
#ifndef __WIN32__
	/*
	 * XXX This is strange.  This *should* work on Windows NT too,
	 * but doesn't.  An bug in Winsock 2.0 for Windows NT?
	 *
	 * See "Unix Netwok Programming", W.R.Stevens, p 412 for a
	 * discussion about Unix portability and non blocking connect.
	 */

#ifndef SO_ERROR
	{
	    int sz, code;
            sz = sizeof(desc->inet.remote);
            sys_memzero((char *) &desc->inet.remote, sz);
	    code = sock_peer(desc->inet.s,
                             (struct sockaddr*) &desc->inet.remote, &sz);
	    if (IS_SOCKET_ERROR(code)) {
		desc->inet.state = INET_STATE_OPEN;  /* restore state */
		ret =  async_error(INETP(desc), sock_errno());
		goto done;
	    }
	}
#else
	{
	    int error = 0;	/* Has to be initiated, we check it */
	    unsigned int sz = sizeof(error); /* even if we get -1 */
	    int code = sock_getopt(desc->inet.s, SOL_SOCKET, SO_ERROR, 
				   (void *)&error, &sz);

	    if ((code < 0) || error) {
		desc->inet.state = INET_STATE_OPEN;  /* restore state */
		ret = async_error(INETP(desc), error);
		goto done;
	    }
	}
#endif /* SO_ERROR */
#endif /* !__WIN32__ */

	desc->inet.state = INET_STATE_CONNECTED;
	if (desc->inet.active)
	    sock_select(INETP(desc),(FD_READ|FD_CLOSE),1);
	async_ok(INETP(desc));
    }
    else if (IS_CONNECTED(INETP(desc))) {

#ifdef HAVE_SENDFILE
        if(desc->tcp_add_flags & TCP_ADDF_SENDFILE) {
            return tcp_inet_sendfile(desc);
        }
#endif

        for (;;) {
	    int vsize;
	    ssize_t n;
	    SysIOVec* iov;

	    if ((iov = driver_peekq(ix, &vsize)) == NULL) {
		sock_select(INETP(desc), FD_WRITE, 0);
		send_empty_out_q_msgs(INETP(desc));
		if (desc->tcp_add_flags & TCP_ADDF_PENDING_SHUTDOWN)
		    tcp_shutdown_async(desc);
		goto done;
	    }
	    vsize = vsize > MAX_VSIZE ? MAX_VSIZE : vsize;
	    DEBUGF(("tcp_inet_output(%p): s=%d, "
                    "About to send %d items\r\n", 
		    desc->inet.port, desc->inet.s, vsize));
	    if (IS_SOCKET_ERROR(sock_sendv(desc->inet.s, iov, vsize, &n, 0))) {
	    write_error:
		if ((sock_errno() != ERRNO_BLOCK) && (sock_errno() != EINTR)) {
		    DEBUGF(("tcp_inet_output(%p): "
                            "sock_sendv(%d) errno = %d (errno %d)\r\n",
			    desc->inet.port, vsize,
                            sock_errno(), errno));
		    ret =  tcp_send_error(desc, sock_errno());
		    goto done;
		}
#ifdef __WIN32__
		desc->inet.send_would_block = 1;
#endif
                /* If DELAY_SEND is set ready_output may have
                   been called without doing select so we do
                   a select in order to get into the correct
                   state */
                if (desc->tcp_add_flags & TCP_ADDF_DELAY_SEND)
                    sock_select(INETP(desc), FD_WRITE, 1);
		goto done;
	    } else if (n == 0) { /* Workaround for redhat/CentOS 6.3 returning 
				    0 when sending packets with 
				    sizes > (max 32 bit signed int) */
	      size_t howmuch = 0x7FFFFFFF; /* max signed 32 bit */
	      int x;
	      for(x = 0; x < vsize && iov[x].iov_len == 0; ++x)
		;
	      if (x < vsize) {
		if (howmuch > iov[x].iov_len) {
		  howmuch = iov[x].iov_len;
		}
		n = sock_send(desc->inet.s, iov[x].iov_base,howmuch,0);
		if (IS_SOCKET_ERROR(n)) {
		  goto write_error;
		}
	      }
	    }
	    if (driver_deq(ix, n) <= desc->low) {
		if (IS_BUSY(INETP(desc))) {
		    desc->inet.state &= ~INET_F_BUSY;
		    set_busy_port(desc->inet.port, 0);
		    /* if we have a timer then cancel and send ok to client */
		    if (desc->busy_on_send) {
                        cancel_multi_timer(desc, INETP(desc)->port, &tcp_inet_send_timeout);
			desc->busy_on_send = 0;
		    }
		    inet_reply_ok(INETP(desc));
		}
	    }
	}
    }
    else {
	sock_select(INETP(desc),FD_CONNECT,0);
	DEBUGF(("tcp_inet_output(%p): bad state: %04x\r\n", 
		desc->inet.port, desc->inet.state));
    }
 done:
    DEBUGF(("tcp_inet_output(%p) }\r\n", desc->inet.port));
    return ret;
}

/*-----------------------------------------------------------------------------

   UDP & SCTP (the latter in a 1<->M Mode)

-----------------------------------------------------------------------------*/

#if defined(HAVE_SO_BSDCOMPAT)
#if defined(__linux__)
#include <sys/utsname.h>
static int should_use_so_bsdcompat(void)
{
    /* SMP: FIXME this is probably not SMP safe but may be ok anyway? */
    static int init_done;
    static int so_bsdcompat_is_obsolete;

    if (!init_done) {
	struct utsname utsname;
	unsigned int version, patchlevel;

	init_done = 1;
	if (uname(&utsname) < 0) {
	    fprintf(stderr, "uname: %s\r\n", strerror(sock_errno()));
	    return 1;
	}
	/* Format is <version>.<patchlevel>.<sublevel><extraversion>
	   where the first three are unsigned integers and the last
	   is an arbitrary string. We only care about the first two. */
	if (sscanf(utsname.release, "%u.%u", &version, &patchlevel) != 2) {
	    fprintf(stderr, "uname: unexpected release '%s'\r\n",
		    utsname.release);
	    return 1;
	}
	/* SO_BSDCOMPAT is deprecated and triggers warnings in 2.5
	   kernels. It is a no-op in 2.4 but not in 2.2 kernels. */
	if (version > 2 || (version == 2 && patchlevel >= 5))
	    so_bsdcompat_is_obsolete = 1;
    }
    return !so_bsdcompat_is_obsolete;
}
#else	/* __linux__ */
#define should_use_so_bsdcompat() 1
#endif	/* __linux__ */
#endif	/* HAVE_SO_BSDCOMPAT */



#ifdef HAVE_SCTP
/* Copy a descriptor, by creating a new port with same settings
 * as the descriptor desc.
 * return NULL on error (ENFILE no ports avail)
 */
static ErlDrvData packet_inet_start(ErlDrvPort port, char* args, int protocol);

static udp_descriptor* sctp_inet_copy(udp_descriptor* desc, SOCKET s,
                                      ErlDrvTermData owner, int* err)
{
    ErlDrvSizeT q_low, q_high;
    ErlDrvPort port = desc->inet.port;
    udp_descriptor* copy_desc;

    copy_desc = (udp_descriptor*) packet_inet_start(port, NULL, IPPROTO_SCTP);

    /* Setup event if needed */
    if ((copy_desc->inet.s = s) != INVALID_SOCKET) {
	if ((copy_desc->inet.event = sock_create_event(INETP(copy_desc))) ==
	    INVALID_EVENT) {
	    *err = sock_errno();
	    FREE(copy_desc);
	    return NULL;
	}
    }

    /* Some flags must be inherited at this point */
    copy_desc->inet.mode         = desc->inet.mode;
    copy_desc->inet.exitf        = desc->inet.exitf;
    copy_desc->inet.deliver      = desc->inet.deliver;
    copy_desc->inet.htype        = desc->inet.htype;
    copy_desc->inet.psize        = desc->inet.psize;
    copy_desc->inet.stype        = desc->inet.stype;
    copy_desc->inet.sfamily      = desc->inet.sfamily;
    copy_desc->inet.hsz          = desc->inet.hsz;
    copy_desc->inet.bufsz        = desc->inet.bufsz;
    // Only inherit the NON-BLOCK-SEND flag
    copy_desc->inet.flags = desc->inet.flags & INET_FLG_NON_BLOCK_SEND;

    /* The new port will be linked and connected to the owner */
    port = driver_create_port(port, owner, "sctp_inet",
			      (ErlDrvData) copy_desc);
    if ((long)port == -1) {
	*err = ENFILE;
	FREE(copy_desc);
	return NULL;
    }

    /* Read busy msgq limits of parent */
    q_low = q_high = ERL_DRV_BUSY_MSGQ_READ_ONLY;
    erl_drv_busy_msgq_limits(desc->inet.port, &q_low, &q_high);
    /* Write same busy msgq limits to child */
    erl_drv_busy_msgq_limits(port, &q_low, &q_high);

    copy_desc->inet.port = port;
    copy_desc->inet.dport = driver_mk_port(port);
    *err = 0;

    return copy_desc;
}
#endif



#ifdef HAVE_UDP
static int packet_inet_init(void)
{
    sys_memzero((char *)&disassoc_sa, sizeof(disassoc_sa));
#ifdef AF_UNSPEC
    disassoc_sa.sa_family = AF_UNSPEC;
#endif /* #ifdef AF_UNSPEC */
    disassoc_sa_size = disassoc_sa.sa_data - (char *)&disassoc_sa;

    return 0;
}

static ErlDrvData packet_inet_start(ErlDrvPort port, char* args, int protocol)
{
    /* "inet_start" returns "ErlDrvData", but in fact it is "inet_descriptor*",
       so we can preserve it as "ErlDrvData":
    */
    ErlDrvData	    drvd = inet_start(port, sizeof(udp_descriptor),
				      protocol);
    udp_descriptor* desc = (udp_descriptor*) drvd;

    if (desc == NULL)
	return ERL_DRV_ERROR_ERRNO;

    desc->read_packets = INET_PACKET_POLL;
    desc->i_bufsz = 0;
    desc->i_buf = NULL;
    desc->i_ptr = NULL;
    return drvd;
}

static ErlDrvData udp_inet_start(ErlDrvPort port, char *args)
{
    ErlDrvData data = packet_inet_start(port, args, IPPROTO_UDP);
    set_default_msgq_limits(port);
    return data;
}
#endif

#ifdef HAVE_SCTP
static ErlDrvData sctp_inet_start(ErlDrvPort port, char *args)
{
    ErlDrvData data = packet_inet_start(port, args, IPPROTO_SCTP);
    set_default_msgq_limits(port);
    return data;
}
#endif

#ifdef HAVE_UDP
static void packet_inet_stop(ErlDrvData e)
{
    /* There should *never* be any "empty out q" subscribers on
       an UDP or SCTP socket!
       NB: as in "inet_start", we  can always cast "ErlDRvData"
       into "udp_descriptor*" or "inet_descriptor*":
    */
    udp_descriptor * udesc = (udp_descriptor*) e;
    inet_descriptor* desc  = INETP(udesc);
    if (udesc->i_buf != NULL) {
	release_buffer(udesc->i_buf);
	udesc->i_buf = NULL;
    }

    ASSERT(NO_SUBSCRIBERS(&(desc->empty_out_q_subs)));
    async_error_am_all(desc, am_closed);
    inet_stop(desc);
}

static int packet_error(udp_descriptor* udesc, int err)
{
    inet_descriptor * desc = INETP(udesc);
    if (!desc->active)
	async_error(desc, err);
    driver_failure_posix(desc->port, err);
    return -1;
}

/*
** Various functions accessible via "port_control" on the Erlang side:
*/
static ErlDrvSSizeT packet_inet_ctl(ErlDrvData e, unsigned int cmd, char* buf,
				    ErlDrvSizeT len, char** rbuf, ErlDrvSizeT rsize)
{
    ErlDrvSSizeT replen;
    udp_descriptor * udesc = (udp_descriptor *) e;
    inet_descriptor* desc  = INETP(udesc);
    int type = SOCK_DGRAM;
    int af = AF_INET;

    cmd -= ERTS_INET_DRV_CONTROL_MAGIC_NUMBER;

    switch(cmd) {
    case INET_REQ_OPEN:   /* open socket and return internal index */
	DDBG(desc,
	     ("INET-DRV-DBG[%d][%T] packet_inet_ctl -> OPEN\r\n",
	      __LINE__, driver_caller(desc->port)) );
	if (len != 2) {
	    return ctl_error(EINVAL, rbuf, rsize);
	}

	switch (buf[0]) {
	case INET_AF_INET:  af = AF_INET; break;
#if defined(HAVE_IN6) && defined(AF_INET6)
	case INET_AF_INET6: af = AF_INET6; break;
#endif
#ifdef HAVE_SYS_UN_H
	case INET_AF_LOCAL: af = AF_UNIX; break;
#endif
	default:
	    return ctl_xerror(str_eafnosupport, rbuf, rsize);
	}

	switch (buf[1]) {
	case INET_TYPE_STREAM: type = SOCK_STREAM; break;
	case INET_TYPE_DGRAM: type = SOCK_DGRAM; break;
#ifdef HAVE_SCTP
	case INET_TYPE_SEQPACKET: type = SOCK_SEQPACKET; break;
#endif
	default:
	    return ctl_error(EINVAL, rbuf, rsize);
	}

	replen = inet_ctl_open(desc, af, type, rbuf, rsize);

	if ((*rbuf)[0] != INET_REP_ERROR) {
	    if (desc->active)
		sock_select(desc,FD_READ,1);
#ifdef HAVE_SO_BSDCOMPAT
	    /*
	     * Make sure that sending UDP packets to a non existing port on an
	     * existing machine doesn't close the socket. (Linux behaves this
	     * way)
	     */
	    if (should_use_so_bsdcompat()) {
		int one = 1;
		/* Ignore errors */
		sock_setopt(desc->s, SOL_SOCKET, SO_BSDCOMPAT, &one,
			    sizeof(one));
	    }
#endif
	}
	return replen;


    case INET_REQ_FDOPEN: {  /* pass in an open (and optionally bound) socket */
	SOCKET s;
        int bound;

	DDBG(desc,
	     ("INET-DRV-DBG[%d][" SOCKET_FSTR ",%T] "
              "packet_inet_ctl -> FDOPEN\r\n",
	      __LINE__, desc->s, driver_caller(desc->port)) );

	if (len != 6 && len != 10) {
	    return ctl_error(EINVAL, rbuf, rsize);
	}

	switch (buf[0]) {
	case INET_AF_INET:  af = AF_INET; break;
#if defined(HAVE_IN6) && defined(AF_INET6)
	case INET_AF_INET6: af = AF_INET6; break;
#endif
#ifdef HAVE_SYS_UN_H
	case INET_AF_LOCAL: af = AF_UNIX; break;
#endif
	default:
	    return ctl_xerror(str_eafnosupport, rbuf, rsize);
	}

	switch (buf[1]) {
	case INET_TYPE_STREAM: type = SOCK_STREAM; break;
	case INET_TYPE_DGRAM: type = SOCK_DGRAM; break;
#ifdef HAVE_SCTP
	case INET_TYPE_SEQPACKET: type = SOCK_SEQPACKET; break;
#endif
	default:
	    return ctl_error(EINVAL, rbuf, rsize);
	}
	s = (SOCKET)get_int32(buf+2);

        if (len == 6) bound = 1;
        else bound = get_int32(buf+2+4);

	replen = inet_ctl_fdopen(desc, af, type, s, bound, rbuf, rsize);

	if ((*rbuf)[0] != INET_REP_ERROR) {
	    if (desc->active)
		sock_select(desc,FD_READ,1);
#ifdef HAVE_SO_BSDCOMPAT
	    /*
	     * Make sure that sending UDP packets to a non existing port on an
	     * existing machine doesn't close the socket. (Linux behaves this
	     * way)
	     */
	    if (should_use_so_bsdcompat()) {
		int one = 1;
		/* Ignore errors */
		sock_setopt(desc->s, SOL_SOCKET, SO_BSDCOMPAT, &one,
			    sizeof(one));
	    }
#endif
	}
	return replen;
    }


    case INET_REQ_CLOSE:
	DDBG(desc,
	     ("INET-DRV-DBG[%d][" SOCKET_FSTR ",%T] "
              "packet_inet_ctl -> CLOSE\r\n",
	      __LINE__, desc->s, driver_caller(desc->port)) );
	erl_inet_close(desc);
	return ctl_reply_ok(rbuf, rsize);


    case INET_REQ_CONNECT:  {
	/* UDP and SCTP connect operations are completely different. UDP
	   connect means only setting the default peer addr locally,  so
	   it is always synchronous. SCTP connect means actual establish-
	   ing of an SCTP association with a remote peer, so it is async-
	   ronous, and similar to TCP connect. However, unlike TCP, SCTP
	   allows the socket to have multiple simultaneous associations:
	*/
	int code;
#ifdef HAVE_SCTP
	sctp_assoc_t assoc_id = 0;
	sctp_assoc_t *p_assoc_id = NULL;
#endif


	DDBG(desc,
	     ("INET-DRV-DBG[%d][" SOCKET_FSTR ",%T] "
              "packet_inet_ctl -> CONNECT\r\n",
	      __LINE__, desc->s, driver_caller(desc->port)) );
	
	/* INPUT: [ Timeout(4), Port(2), Address(N) ] */

	if (!IS_OPEN(desc))
	    return ctl_xerror(EXBADPORT, rbuf, rsize);

#ifdef HAVE_SCTP
	if (IS_SCTP(desc)) { 
	    inet_address remote;
	    char *xerror;
	    
	    if (IS_CONNECTING(desc))
		return ctl_error(EINVAL, rbuf, rsize);
	    if (len < 6)
		return ctl_error(EINVAL, rbuf, rsize);
	    /* Ignore timeout */
	    buf += 4;
	    len -= 4;

	    /* For SCTP, we do not set the peer's addr in desc->remote, as
	       multiple peers are possible: */
	    if ((*buf) == INET_AF_LIST) {
	      /* called as gen_sctp:connectx... */
	      int addrcnt = 0;
	      buf++; len--;
	      addrcnt = get_int8(buf),
	      buf++; len--;
	      if (! p_sctp_connectx)
		return ctl_error(ENOTSUP, rbuf, rsize);
	      if (addrcnt > 0) {
		char *rabuf = ALLOC(sizeof(inet_address) * addrcnt);
                struct sockaddr *addrs = (struct sockaddr *) rabuf;
		ErlDrvSizeT remote_size;
		char *ep = buf + len;

		for(int ai=0; ai < addrcnt; ai++) {
		  remote_size = ep - buf;
		  if ((xerror = inet_set_faddress
		       (desc->sfamily, &remote, &buf, &remote_size)) != NULL) {
                    FREE((char *)addrs);
		    return ctl_xerror(xerror, rbuf, rsize);
                  }
		  memcpy(rabuf, &remote, remote_size);
		  rabuf += remote_size;
		}
		p_assoc_id = &assoc_id;
		code = p_sctp_connectx(desc->s, addrs, addrcnt, p_assoc_id);
                FREE((char *)addrs);
	      } else {
		return ctl_error(EINVAL, rbuf, rsize);
	      }
	    } else {
	      /* called as gen_sctp:connect... */
	      if ((xerror = inet_set_faddress
		   (desc->sfamily, &remote, &buf, &len)) != NULL)
	        return ctl_xerror(xerror, rbuf, rsize);

	      code = sock_connect(desc->s, &remote.sa, len);
	    }

	    if ((IS_SOCKET_ERROR(code) && (sock_errno() == EINPROGRESS))
		/* XXX: Unix only -- WinSock would have a different cond! */
                || (! IS_SOCKET_ERROR(code))) {
                /* Happily in progress or already connected.
                 * Result will be received as SCTP status message
                 */
                return ctl_reply_ok_maybe_assoc_id(p_assoc_id, rbuf, rsize);
	    }
	    else {
		return ctl_error(sock_errno(), rbuf, rsize);
	    }
	}
#endif
	/* UDP */
	if (len == 0) {
            sock_connect(desc->s, &disassoc_sa, disassoc_sa_size);
	    desc->state &= ~INET_F_ACTIVE;
	    return ctl_reply_ok(rbuf, rsize);
	}
	else if (len < 6)
	    return ctl_error(EINVAL, rbuf, rsize);
	else {
	    char *xerror;
	    /* Ignore timeout */
	    buf += 4;
	    len -= 4;
	    if ((xerror = inet_set_faddress
		 (desc->sfamily, &desc->remote, &buf, &len)) != NULL)
	        return ctl_xerror(xerror, rbuf, rsize);

#ifdef __linux__
            /* Workaround for Linux's misbehaviour to not
             * change the source address when connecting
             * a datagram socket to a new destination
             */
            if (IS_CONNECTED(desc)) {
                /* Dissolve association */
                (void) sock_connect(desc->s, &disassoc_sa, disassoc_sa_size);
            }
#endif /* #ifdef __linux__ */

	    code = sock_connect(desc->s,
				(struct sockaddr*) &desc->remote, len);
	    if (IS_SOCKET_ERROR(code)) {
                code = sock_errno(),
                (void) sock_connect(desc->s, &disassoc_sa, disassoc_sa_size);
		desc->state &= ~INET_F_ACTIVE;
		return ctl_error(code, rbuf, rsize);
	    }
	    else /* ok we are connected */ {
		desc->state |= INET_F_ACTIVE;
                return ctl_reply_ok(rbuf, rsize);
	    }
	}
    }

#ifdef HAVE_SCTP
    case INET_REQ_LISTEN:
	{	/* LISTEN is only for SCTP sockets, not UDP. This code is borrowed
		   from the TCP section. Returns: {ok,[]} on success.
		*/
	    int backlog;

            DDBG(desc,
                 ("INET-DRV-DBG[%d][" SOCKET_FSTR ",%T] "
                  "packet_inet_ctl -> LISTEN\r\n",
                  __LINE__, desc->s, driver_caller(desc->port)) );

	    if (!IS_SCTP(desc))
		return ctl_xerror(EXBADPORT, rbuf, rsize);
	    if (!IS_OPEN(desc))
		return ctl_xerror(EXBADPORT, rbuf, rsize);

	    if (len != 2)
		return ctl_error(EINVAL, rbuf, rsize);
	    backlog = get_int16(buf);

	    if (IS_SOCKET_ERROR(sock_listen(desc->s, backlog)))
		return ctl_error(sock_errno(), rbuf, rsize);

	    desc->state = INET_STATE_LISTENING;   /* XXX: not used? */
	    return ctl_reply_ok(rbuf, rsize);
	}

    case SCTP_REQ_BINDX:
	{   /* Multi-homing bind for SCTP: */
	    /* Add additional addresses by calling sctp_bindx with one address
	       at a time, since this is what some OSes promise will work.
	       Buff structure: Flags(1), ListItem,...:
	    */
	    inet_address addr;
	    char* curr;
	    int   add_flag, rflag;
	    
            DDBG(desc,
                 ("INET-DRV-DBG[%d][" SOCKET_FSTR ",%T] "
                  "packet_inet_ctl -> BINDX\r\n",
                  __LINE__, desc->s, driver_caller(desc->port)) );

	    if (!IS_SCTP(desc))
		return ctl_xerror(EXBADPORT, rbuf, rsize);

	    curr = buf;
	    add_flag = get_int8(curr);
	    curr++;

	    /* Make the real flags: */
	    rflag = add_flag ? SCTP_BINDX_ADD_ADDR : SCTP_BINDX_REM_ADDR;

	    while (curr < buf+len)
		{
		    char *xerror;
		    /* List item format: see "inet_set_faddress": */
		    ErlDrvSizeT alen  = buf + len - curr;
		    xerror = inet_set_faddress
		      (desc->sfamily, &addr, &curr, &alen);
		    if (xerror != NULL)
		        return ctl_xerror(xerror, rbuf, rsize);

		    /* Invoke the call: */
		    if (p_sctp_bindx(desc->s, (struct sockaddr *)&addr, 1,
				     rflag) < 0)
			return ctl_error(sock_errno(), rbuf, rsize);
		}

	    desc->state = INET_STATE_OPEN;

	    return ctl_reply_ok(rbuf, rsize);
	}

    case SCTP_REQ_PEELOFF:
	{
	    Uint32 assoc_id;
	    udp_descriptor* new_udesc;
	    int err;
	    SOCKET new_socket;
            ErlDrvTermData caller;

            caller = driver_caller(desc->port);

            DDBG(desc,
                 ("INET-DRV-DBG[%d][" SOCKET_FSTR ",%T] "
                  "packet_inet_ctl -> PEELOFF\r\n",
                  __LINE__, desc->s, caller) );

	    if (!IS_SCTP(desc))
		return ctl_xerror(EXBADPORT, rbuf, rsize);
	    if (!IS_OPEN(desc))
		return ctl_xerror(EXBADPORT, rbuf, rsize);
	    if (! p_sctp_peeloff)
		return ctl_error(ENOTSUP, rbuf, rsize);

	    if (len != 4)
		return ctl_error(EINVAL, rbuf, rsize);
	    assoc_id = get_int32(buf);

	    new_socket = p_sctp_peeloff(desc->s, assoc_id);
	    if (IS_SOCKET_ERROR(new_socket)) {
		return ctl_error(sock_errno(), rbuf, rsize);
	    }

	    if ((new_udesc =
                 sctp_inet_copy(udesc, new_socket, caller, &err)) == NULL) {
		sock_close(new_socket);
		return ctl_error(err, rbuf, rsize);
	    }
            else {
                desc->caller = caller;
            }
	    new_udesc->inet.state = INET_STATE_CONNECTED;
	    new_udesc->inet.stype = SOCK_STREAM;
	    SET_NONBLOCKING(new_udesc->inet.s);

	    inet_reply_ok_port(desc, new_udesc->inet.dport);
	    (*rbuf)[0] = INET_REP;
	    return 1;
	}
#endif  /* HAVE_SCTP */

    case PACKET_REQ_RECV:
	{	/* THIS IS A FRONT-END for "recv*" requests. It only enqueues the
		   request  and possibly returns the data  immediately available.
		   The actual data returning function is the back-end ("*input"):
		*/
	    unsigned timeout;
	    char tbuf[2];

            DDBG(desc,
                 ("INET-DRV-DBG[%d][" SOCKET_FSTR ",%T] "
                  "packet_inet_ctl -> RECV\r\n",
                  __LINE__, desc->s, driver_caller(desc->port)) );

	    /* INPUT: Timeout(4), Length(4) */
	    if (!IS_OPEN(desc))
		return ctl_xerror(EXBADPORT, rbuf, rsize);
	    if (desc->active || (len != 8))
		return ctl_error(EINVAL, rbuf, rsize);
	    timeout = get_int32(buf);
	    /* The 2nd arg, Length(4), is ignored for both UDP and SCTP protocols,
	       since they are msg-oriented. */

	    if (enq_async(desc, tbuf, PACKET_REQ_RECV) < 0)
		return ctl_error(EALREADY, rbuf, rsize);

	    if (packet_inet_input(udesc, desc->event) == 0) {
                if (timeout != INET_INFINITY) {
                    driver_set_timer(desc->port, timeout);
                }
	    }
	    return ctl_reply(INET_REP_OK, tbuf, 2, rbuf, rsize);
	}
	
    default:
	/* Delegate the request to the INET layer. In particular,
	   INET_REQ_BIND goes here. If the req is not recognised
	   there either, an error is returned:
	*/

	return inet_ctl(desc, cmd, buf, len, rbuf, rsize);
    }
}

static void packet_inet_timeout(ErlDrvData e)
{
    udp_descriptor  * udesc = (udp_descriptor*) e;
    inet_descriptor * desc  = INETP(udesc);

    DDBG(desc,
         ("INET-DRV-DBG[%d][" SOCKET_FSTR ",%p] "
          "packet_inet_timeout -> entry\r\n",
          __LINE__, desc->s, desc->port) );

    ASSERT(! desc->active);

    sock_select(desc, FD_READ, 0);
    async_error_am (desc, am_timeout);
}


/* THIS IS A "send*" REQUEST; on the Erlang side: "port_command".
** input should be: Family Address buffer .
** For UDP,  buffer (after Address) is just data to be sent.
** For SCTP, buffer contains a list representing 2 items:
**   (1) 6 params for sctp_sndrcvinfo, as in sctp_get_sendparams();
**   (2) 0+ real data bytes.
** There is no destination address -- SCTP send is performed over
** an existing association, using "sctp_sndrcvinfo" specified.
*/
static void packet_inet_command(ErlDrvData e, char* buf, ErlDrvSizeT len)
{
    udp_descriptor * udesc= (udp_descriptor*) e;
    inet_descriptor* desc = INETP(udesc);
    char* ptr;
    char* qtr;
    char* xerror;
    ErlDrvSizeT sz;
    long code;
    inet_address other;

    DDBG(desc,
         ("INET-DRV-DBG[%d][" SOCKET_FSTR ",%T] "
          "packet_inet_command -> entry"
          "\r\n",
          __LINE__,
          desc->s, driver_caller(desc->port)) );

    if (! init_caller(&desc->caller, &desc->caller_ref,
                      desc->port, &buf, &len)) {

        DDBG(desc,
             ("INET-DRV-DBG[%d][" SOCKET_FSTR ",%T] "
              "packet_inet_command -> init caller failed"
              "\r\n", __LINE__, desc->s, driver_caller(desc->port)) );

        driver_failure_posix(desc->port, EINVAL);
	return;
    }
    ptr = buf;

    if (!IS_OPEN(desc)) {

        DDBG(desc,
             ("INET-DRV-DBG[%d][" SOCKET_FSTR ",%T] "
              "packet_inet_command -> not open"
              "\r\n", __LINE__, desc->s, driver_caller(desc->port)) );

	inet_reply_error(desc, EINVAL);
	return;
    }

    DDBG(desc,
         ("INET-DRV-DBG[%d][" SOCKET_FSTR ",%T] "
          "packet_inet_command -> data size: %u"
          "\r\n",
          __LINE__,
          desc->s, driver_caller(desc->port), len) );

#ifdef HAVE_SCTP
    if (IS_SCTP(desc))
    {
	ErlDrvSizeT   data_len;
	struct iovec  iov[1];		 /* For real data              */
	struct msghdr mhdr;		 /* Message wrapper            */
	struct sctp_sndrcvinfo *sri;     /* The actual ancillary data  */
	union {                          /* For ancillary data         */
	    struct cmsghdr hdr;
	    char ancd[CMSG_SPACE(sizeof(*sri))];
	} cmsg;
	
	if (len < SCTP_GET_SENDPARAMS_LEN) goto return_einval;

	/* The ancillary data */
	sri = (struct sctp_sndrcvinfo *) (CMSG_DATA(&cmsg.hdr));
	/* Get the "sndrcvinfo" from the buffer, advancing the "ptr": */
	ptr  = sctp_get_sendparams(sri, ptr);
	
	/* The ancillary data wrapper */
	cmsg.hdr.cmsg_level = IPPROTO_SCTP;
	cmsg.hdr.cmsg_type  = SCTP_SNDRCV;
	cmsg.hdr.cmsg_len   = CMSG_LEN(sizeof(*sri));
	
	data_len = (buf + len) - ptr;
	/* The whole msg. 
	 * Solaris (XPG 4.2) requires iovlen >= 1 even for data_len == 0.
	 */
	mhdr.msg_name           = NULL;	        /* Already connected  */
	mhdr.msg_namelen        = 0;
	iov[0].iov_len          = data_len;
	iov[0].iov_base         = ptr;          /* The real data */
	mhdr.msg_iov            = iov;
	mhdr.msg_iovlen         = 1;
	mhdr.msg_control        = cmsg.ancd;    /* For ancillary data  */
	mhdr.msg_controllen     = cmsg.hdr.cmsg_len;
	VALGRIND_MAKE_MEM_DEFINED(mhdr.msg_control, mhdr.msg_controllen); /*suppress "uninitialised bytes"*/
	mhdr.msg_flags          = 0;            /* Not used with "sendmsg"   */
	
	inet_output_count(desc, data_len);
	/* Now do the actual sending. NB: "flags" in "sendmsg" itself are NOT
	   used: */

        DDBG(desc,
             ("INET-DRV-DBG[%d][" SOCKET_FSTR ",%T] "
              "packet_inet_command -> try sendmsg"
              "\r\n", __LINE__, desc->s, driver_caller(desc->port)) );
            
	code = sock_sendmsg(desc->s, &mhdr, 0);

        goto check_result_code;
    }
#endif
    {
        ErlDrvSizeT anc_len;
        
        /* UDP socket. Even if it is connected, there is an address prefix
           here -- ignored for connected sockets: */
        sz = len;
        qtr = ptr;
        xerror = inet_set_faddress(desc->sfamily, &other, &qtr, &sz);
        if (xerror != NULL) {
            inet_reply_error_am(desc, driver_mk_atom(xerror));
            return;
        }
        len -= (qtr - ptr);
        ptr = qtr;

        /* Here comes ancillary data */
        if (len < 4) goto return_einval;
        anc_len = get_int32(ptr);
        len -= 4; ptr += 4;
        if (len < anc_len) goto return_einval;

        if (anc_len == 0) {
            /* Empty ancillary data */
            /* Now "ptr" is the user data ptr, "len" is data length: */
            inet_output_count(desc, len);
            if (desc->state & INET_F_ACTIVE) {
                /* connected (ignore address) */

                DDBG(desc,
                     ("INET-DRV-DBG[%d][" SOCKET_FSTR ",%T] "
                      "packet_inet_command -> try send (connected)"
                      "\r\n", __LINE__, desc->s, driver_caller(desc->port)) );
            
                code = sock_send(desc->s, ptr, len, 0);
            }
            else {

                DDBG(desc,
                     ("INET-DRV-DBG[%d][" SOCKET_FSTR ",%T] "
                      "packet_inet_command -> try sendto"
                      "\r\n", __LINE__, desc->s, driver_caller(desc->port)) );
            
                code = sock_sendto(desc->s, ptr, len, 0, &other.sa, sz);
            }
        }
        else {
#ifdef __WIN32__
            goto return_einval; /* Can not send ancillary data on Windows */
#else
            struct iovec iov[1];
            struct msghdr mhdr;
            union { /* For ancillary data         */
                struct cmsghdr hdr;
                char ancd[SIZEOF_ANCILLARY_DATA];
            } cmsg;
            sys_memset(&iov, '\0', sizeof(iov));
            sys_memset(&mhdr, '\0', sizeof(mhdr));
            sys_memset(&cmsg, '\0', sizeof(cmsg));
            if (desc->state & INET_F_ACTIVE) {
                /* connected (ignore address) */
                mhdr.msg_name = NULL;
                mhdr.msg_namelen = 0;
            }
            else {
                mhdr.msg_name = &other;
                mhdr.msg_namelen = sz;
            }
            mhdr.msg_control = cmsg.ancd;
            mhdr.msg_controllen = sizeof(cmsg.ancd);
            if (compile_ancillary_data(&mhdr, ptr, anc_len) != 0) {
                goto return_einval;
            }
            ASSERT(mhdr.msg_controllen != 0);
            len -= anc_len;
            ptr += anc_len;
            /* Now "ptr" is the user data ptr, "len" is data length: */
            iov[0].iov_len = len;
            iov[0].iov_base = ptr;
            mhdr.msg_iov = iov;
            mhdr.msg_iovlen = 1;
            mhdr.msg_flags = 0;
            inet_output_count(desc, len);

            DDBG(desc,
                 ("INET-DRV-DBG[%d][" SOCKET_FSTR ",%T] "
                  "packet_inet_command -> try sendmsg"
                  "\r\n", __LINE__, desc->s, driver_caller(desc->port)) );
            
            code = sock_sendmsg(desc->s, &mhdr, 0);
#endif
        }
    }

#ifdef HAVE_SCTP
 check_result_code:
    /* "code" analysis is the same for both SCTP and UDP above,
     * although ERRNO_BLOCK | EINTR "never" happens for UDP.
     * It *can* actually happen, even though it is difficult
     * to provoke (virtualization).
     */
#endif
    if (IS_SOCKET_ERROR(code)) {
        int err = sock_errno();

        DDBG(desc,
             ("INET-DRV-DBG[%d][" SOCKET_FSTR ",%T] "
              "packet_inet_command -> send failed: "
              "\r\n   error: %d (%s)"
              "\r\n", __LINE__,
              desc->s, driver_caller(desc->port), err, errno_str(err)) );

        if (IS_UDP(desc)) {

            inet_reply_error(desc, err);
            return;

        } else {

            /* SCTP */
            if ((err != ERRNO_BLOCK) && (err != EINTR)) {

                inet_reply_error(desc, err);
                return;

            } else if (IS_NON_BLOCK_SEND(desc)) {

                DDBG(desc,
                     ("INET-DRV-DBG[%d][" SOCKET_FSTR ",%T] "
                      "packet_inet_command -> "
                      "[sctp] block|intr when non-block send"
                      "\r\n",
                      __LINE__,
                      desc->s, driver_caller(desc->port)) );

                inet_reply_error(desc, err);
                return;

            } else {

                DDBG(desc,
                     ("INET-DRV-DBG[%d][" SOCKET_FSTR ",%T] "
                      "packet_inet_command -> [sctp] block|intr send"
                      "\r\n",
                      __LINE__,
                      desc->s, driver_caller(desc->port)) );

                /* XXX if(! INET_IGNORED(INETP(desc))) */
                sock_select(desc, (FD_WRITE|FD_CLOSE), 1);
                set_busy_port(desc->port, 1);
                /* XXX add_multi_timer(... desc->send_timeout, ...); */
                inet_reply_caller_ref(desc);
                return;
            }

        }

    } else {

        DDBG(desc,
             ("INET-DRV-DBG[%d][" SOCKET_FSTR ",%T] "
              "packet_inet_command -> ok"
              "\r\n", __LINE__, desc->s, driver_caller(desc->port)) );

        inet_reply_ok(desc);
        return;

    }

 return_einval:

    DDBG(desc,
         ("INET-DRV-DBG[%d][" SOCKET_FSTR ",%T] "
          "packet_inet_command -> einval"
          "\r\n", __LINE__, desc->s, driver_caller(desc->port)) );

    inet_reply_error(desc, EINVAL);
    return;
}

#endif /* HAVE_UDP */


#ifdef __WIN32__
static void packet_inet_event(ErlDrvData e, ErlDrvEvent event)
{
    udp_descriptor * udesc = (udp_descriptor*)e;
    inet_descriptor* desc  = INETP(udesc);
    WSANETWORKEVENTS netEv;

    if ((WSAEnumNetworkEvents)(desc->s, desc->event, &netEv) != 0) {
	DEBUGF(( "port %d: EnumNetwrokEvents = %d\r\n", 
		desc->port, sock_errno() ));
	return; /* -1; */
    }
    netEv.lNetworkEvents |= desc->forced_events;
    if (netEv.lNetworkEvents & FD_READ) {
	packet_inet_input(udesc, (HANDLE)event);
    }
}
#endif /* #ifdef __WIN32__ */

#ifdef HAVE_UDP
static void packet_inet_drv_output(ErlDrvData e, ErlDrvEvent event)
{
    inet_descriptor *desc = INETP((udp_descriptor *) e);

    sock_select(desc, (FD_WRITE|FD_CLOSE), 0);
    set_busy_port(desc->port, 0);
    inet_reply_ok(desc);
}
#endif

#ifdef HAVE_UDP
static void packet_inet_drv_input(ErlDrvData e, ErlDrvEvent event)
{
    (void)  packet_inet_input((udp_descriptor*)e, (HANDLE)event);
}

/*
** THIS IS A BACK-END FOR "recv*" REQUEST, which actually receives the
**	data requested, and delivers them to the caller:
*/
static int packet_inet_input(udp_descriptor* udesc, HANDLE event)
{
    inet_descriptor* desc = INETP(udesc);
    int n;
    inet_address other;
    char abuf[sizeof(inet_address)];  /* buffer address; enough??? */
    int packet_count = udesc->read_packets;
    int count = 0;     /* number of packets delivered to owner */
#ifndef __WIN32__
    struct msghdr mhdr;	  	     /* Top-level msg structure    */
    struct iovec  iov[1]; 	     /* Data or Notification Event */
    char   ancd[ANC_BUFF_SIZE];      /* Ancillary Data		   */
#endif
#ifdef HAVE_SCTP
    int have_fragment = FALSE; /* Have fragment in udesc->i_buf */
#endif

    while(packet_count--) {
	unsigned int len = sizeof(other);

	sys_memzero((char *) &other, sizeof(other));

	/* udesc->i_buf is only kept between SCTP fragments */
#ifdef HAVE_SCTP
	if (udesc->i_buf != NULL) {
            ErlDrvBinary* tmp;
	    int bufsz;
            ASSERT(IS_SCTP(desc));
            bufsz = udesc->i_ptr - udesc->i_buf->orig_bytes;
            if (udesc->i_bufsz - bufsz < desc->bufsz) { /* Headroom */
                int new_bufsz;
                new_bufsz = INT_MAX - desc->bufsz; /* Headroom for +       */
                if (new_bufsz < udesc->i_bufsz)    /* Would overflow?      */
                    if (new_bufsz < bufsz)         /* Would also overflow? */
                        goto bufsz_overflow;
                    else
                        new_bufsz = desc->bufsz + bufsz;
                else
                    new_bufsz = desc->bufsz + udesc->i_bufsz;
                if ((tmp = realloc_buffer(udesc->i_buf, new_bufsz)) == NULL) {
                bufsz_overflow:
                    release_buffer(udesc->i_buf);
                    udesc->i_buf = NULL;
                    return packet_error(udesc, ENOMEM);
                }
                udesc->i_ptr =
                    tmp->orig_bytes +
                    (udesc->i_ptr - udesc->i_buf->orig_bytes);
                udesc->i_buf = tmp;
                udesc->i_bufsz = new_bufsz;
            }
            have_fragment = TRUE;
	} else
#endif
        {
            ASSERT(udesc->i_buf == NULL);
	    udesc->i_bufsz = desc->bufsz + len;
	    if ((udesc->i_buf = alloc_buffer(udesc->i_bufsz)) == NULL)
		return packet_error(udesc, ENOMEM);
	    /* pointer to message start */
	    udesc->i_ptr = udesc->i_buf->orig_bytes + len;
	}

	/* Note: On Windows NT, recvfrom() fails if the socket is connected. */
#ifdef HAVE_SCTP
	/* For SCTP we must use recvmsg() */
	if (IS_SCTP(desc)) {
	    iov->iov_base = udesc->i_ptr; /* Data will come here    */
	    iov->iov_len = desc->bufsz; /* Remaining buffer space */
	    
	    mhdr.msg_name	= &other; /* Peer addr comes into "other" */
	    mhdr.msg_namelen	= len;
	    mhdr.msg_iov	= iov;
	    mhdr.msg_iovlen	= 1;
	    mhdr.msg_control	= ancd;
	    mhdr.msg_controllen	= ANC_BUFF_SIZE;
	    mhdr.msg_flags	= 0;	   /* To be filled by "recvmsg"    */
	    
	    /* Do the actual SCTP receive: */
	    n = sock_recvmsg(desc->s, &mhdr, 0);
	    len = mhdr.msg_namelen;
	    goto check_result;
	}
#endif
	/* Use recv() instead on connected sockets. */
	if ((desc->state & INET_F_ACTIVE)) {
	    n = sock_recv(desc->s, udesc->i_ptr, desc->bufsz, 0);
	    other = desc->remote;
	    goto check_result;
	}
#ifndef __WIN32__
        /* recvmsg() does not exist in the Winsock API */
        if (desc->recv_cmsgflags) {
            /* Use recvmsg() */
            iov->iov_base = udesc->i_ptr;
            iov->iov_len = desc->bufsz;
            mhdr.msg_name = &other;
            mhdr.msg_namelen = len;
            mhdr.msg_iov = iov;
            mhdr.msg_iovlen = 1;
	    mhdr.msg_control = ancd;
            mhdr.msg_controllen = ANC_BUFF_SIZE;
            mhdr.msg_flags = 0;
            n = sock_recvmsg(desc->s, &mhdr, 0);
            len = mhdr.msg_namelen;
            goto check_result;
        }
#endif
	n = sock_recvfrom(desc->s, udesc->i_ptr, desc->bufsz,
			  0, &other.sa, &len);
    check_result:
	/* Analyse the result: */
	if (IS_SOCKET_ERROR(n)) {
	    int err = sock_errno();
	    if (err != ERRNO_BLOCK) {
		/* real error */
		release_buffer(udesc->i_buf);
		udesc->i_buf = NULL;
		if (! desc->active) {
		    async_error(desc, err);
                    driver_cancel_timer(desc->port);
		    sock_select(desc,FD_READ,0);
		}
		else {
		    /* This is for an active desc only: */
		    packet_error_message(udesc, err);
		}
		return count;
	    }
	    /* would block error - try again */
	    if ((! desc->active)
#ifdef HAVE_SCTP
		|| have_fragment
#endif
		) {
		sock_select(desc,FD_READ,1);
	    }
#ifdef HAVE_SCTP
            if (! have_fragment) {
#endif
                release_buffer(udesc->i_buf);
                udesc->i_buf = NULL;
#ifdef HAVE_SCTP
            }
#endif
	    return count;		/* strange, not ready */
	}

#ifdef HAVE_SCTP
	if (IS_SCTP(desc) &&
            (have_fragment = (! (mhdr.msg_flags & MSG_EOR)))) {
	    /* SCTP non-final message fragment */
	    inet_input_count(desc, n);
	    udesc->i_ptr += n;
	    continue; /* wait for more fragments */
	}
#endif

	{
	    /* message received */
	    int code;
            void *mp;
	    char * ptr;
	    int nsz;

	    inet_input_count(desc, n);
	    udesc->i_ptr += n;
	    inet_get_address(abuf, &other, &len);
	    /* Copy formatted address to the buffer allocated; "len" is the
	       actual length which must be <= than the original reserved.
	       This means that the addr + data in the buffer are contiguous,
	       but they may start not at the "orig_bytes", instead at "ptr":
	    */
	    ASSERT (len <= sizeof(other));
	    ptr = udesc->i_buf->orig_bytes + sizeof(other) - len;
	    sys_memcpy(ptr, abuf, len);

	    nsz = udesc->i_ptr - ptr;

	    /* Check if we need to reallocate binary */
	    if ((desc->mode == INET_MODE_BINARY)
		&& (desc->hsz < (nsz - len))
		&& (nsz + BIN_REALLOC_MARGIN(desc->bufsz) < udesc->i_bufsz)) {
		ErlDrvBinary* tmp;
		int bufsz;
		bufsz = udesc->i_ptr - udesc->i_buf->orig_bytes;
		if ((tmp = realloc_buffer(udesc->i_buf, bufsz)) != NULL) {
		    udesc->i_buf = tmp;
		    udesc->i_bufsz = bufsz;
		    udesc->i_ptr = NULL;  /* not used from here */
		}
	    }
            mp = NULL;
#ifdef HAVE_SCTP
	    if (IS_SCTP(desc)) mp = &mhdr;
#endif
#ifndef __WIN32__
            if (desc->recv_cmsgflags) mp = &mhdr;
#endif
	    /* Actual parsing and return of the data received, occur here: */
	    code = packet_reply_binary_data(desc, len, udesc->i_buf,
					    (sizeof(other) - len),
					    nsz,
					    mp);
	    free_buffer(udesc->i_buf);
	    udesc->i_buf = NULL;
	    if (code < 0)
		return count;
	    count++;
	    if (! desc->active) {
                driver_cancel_timer(desc->port);
		sock_select(desc,FD_READ,0);
		return count;  /* passive mode (read one packet only) */
	    }
	}
    } /*  while(packet_count--) { */

    /* we ran out of tries (packet_count) either on an active socket
     * that got that many messages or an SCTP socket that got that
     * many message fragments but still not the final
     */
#ifdef HAVE_SCTP
    if ((! desc->active) && have_fragment) {
	sock_select(desc, FD_READ, 1);
    }
#endif
    return count;
}

#endif

/*---------------------------------------------------------------------------*/

#ifdef __WIN32__

/*
 * Although we no longer need to lookup all of winsock2 dynamically,
 * there are still some function(s) we need to look up.
 */
static void find_dynamic_functions(void)
{
    char kernel_dll_name[] = "kernel32";
    HMODULE module;
    module = GetModuleHandle(kernel_dll_name);
    fpSetHandleInformation = (module != NULL) ? 
	(BOOL (WINAPI *)(HANDLE,DWORD,DWORD)) 
	    GetProcAddress(module,"SetHandleInformation") : 
	NULL;
}
			      


/*
 * We must make sure that the socket handles are not inherited
 * by port programs (if there are inherited, the sockets will not
 * get closed when the emulator terminates, and epmd and other Erlang
 * nodes will not notice that we have exited).
 *
 * XXX It is not clear whether this works/is necessary in Windows 95.
 * There could also be problems with Winsock implementations from other
 * suppliers than Microsoft.
 */

static SOCKET
make_noninheritable_handle(SOCKET s)
{
    if (s != INVALID_SOCKET) {
	if (fpSetHandleInformation != NULL) {
	    (*fpSetHandleInformation)((HANDLE) s, HANDLE_FLAG_INHERIT, 0);
	} else {
	    HANDLE non_inherited;
	    HANDLE this_process = GetCurrentProcess();
	    if (DuplicateHandle(this_process, (HANDLE) s,
				this_process, &non_inherited, 0,
				FALSE, DUPLICATE_SAME_ACCESS)) {
		sock_close(s);
		s = (SOCKET) non_inherited;
	    }
	} 	
    }
    return s;
}

#endif  /* UDP for __WIN32__ */

/*
 * Multi-timers
 */

static void fire_multi_timers(tcp_descriptor *desc, ErlDrvPort port,
			      ErlDrvData data)
{
    ErlDrvTime next_timeout = 0;
    if (!desc->mtd) {
        ASSERT(0);
        return;
    }
#ifdef DEBUG
    {
	ASSERT( erl_drv_monotonic_time(ERL_DRV_MSEC) >= desc->mtd->when );
    }
#endif
    do {
	MultiTimerData save = *desc->mtd;

        /* We first remove the timer so that the timeout_functions has
           can call clean_multi_timers without breaking anything */
        if (desc->mtd_cache == NULL) {
            desc->mtd_cache = desc->mtd;
        } else {
            FREE(desc->mtd);
        }

        desc->mtd = save.next;
        if (desc->mtd != NULL)
            desc->mtd->prev = NULL;

	if ((*(save.timeout_function))(data,save.caller) < 0)
            /* -1 means tcp_descriptor has been deallocated,
               so we have to return as soon as possible */
            return;

        if (desc->mtd == NULL)
	    return;

	next_timeout = desc->mtd->when - erl_drv_monotonic_time(ERL_DRV_MSEC);
    } while (next_timeout <= 0);

    driver_set_timer(port, (unsigned long) next_timeout);
}

static void clean_multi_timers(tcp_descriptor *desc, ErlDrvPort port)
{
    if (desc->mtd) {
	driver_cancel_timer(port);
    }
    while (desc->mtd) {
	MultiTimerData *p = desc->mtd;
	desc->mtd = p->next;
        FREE(p);
    }
    desc->mtd = NULL;
    if (desc->mtd_cache) {
        FREE(desc->mtd_cache);
        desc->mtd_cache = NULL;
    }
}
static void remove_multi_timer(tcp_descriptor *desc, ErlDrvPort port, MultiTimerData *p)
{
    if (p->prev != NULL) {
	p->prev->next = p->next;
    } else {
	driver_cancel_timer(port);
	desc->mtd = p->next;
	if (desc->mtd) {
	    ErlDrvTime ntmo = desc->mtd->when - erl_drv_monotonic_time(ERL_DRV_MSEC);
	    if (ntmo < 0)
		ntmo = 0;
	    driver_set_timer(port, (unsigned long) ntmo);
	}
    }
    if (p->next != NULL) {
	p->next->prev = p->prev;
    }
    if (desc->mtd_cache == NULL)
        desc->mtd_cache = p;
    else
        FREE(p);
}

/* Cancel a timer based on the timeout_fun */
static void cancel_multi_timer(tcp_descriptor *desc, ErlDrvPort port,
                               MultiTimerFunction *timeout_fun)
{
    MultiTimerData *timer = desc->mtd;
    while(timer && timer->timeout_function != timeout_fun) {
        timer = timer->next;
    }
    if (timer) {
        remove_multi_timer(desc, port, timer);
    }
}

static MultiTimerData *add_multi_timer(tcp_descriptor *desc, ErlDrvPort port, 
				       ErlDrvTermData caller, unsigned timeout,
				       MultiTimerFunction *timeout_fun)
{
    MultiTimerData *mtd, *p, *s;

    /* Use cached timer if available */
    if (desc->mtd_cache != NULL) {
        mtd = desc->mtd_cache;
        desc->mtd_cache = NULL;
    } else
        mtd = ALLOC(sizeof(MultiTimerData));

    if (timeout)
        mtd->when = erl_drv_monotonic_time(ERL_DRV_MSEC) + ((ErlDrvTime) timeout);
    else
        mtd->when = INT64_MIN; /* Don't have to get the time for 0 msec timeouts */

    mtd->timeout_function = timeout_fun;
    mtd->caller = caller;
    mtd->next = mtd->prev = NULL;

    /* Find correct slot in timer linked list */
    for(p = desc->mtd,s = NULL; p != NULL; s = p, p = p->next) {
	if (p->when >= mtd->when) {
	    break;
	}
    }

    /* Insert in linked list */
    if (!p) {
	if (!s) {
	    desc->mtd = mtd;
	} else {
	    s->next = mtd;
	    mtd->prev = s;
	}
    } else {
	if (!s) {
	    desc->mtd = mtd;
	} else {
	    s->next = mtd;
	    mtd->prev = s;
	}
	mtd->next = p;
	p->prev = mtd;
    }
    /* Possibly set new timer */
    if (!s) {
	driver_set_timer(port,timeout);
    }
    return mtd;
}

/*-----------------------------------------------------------------------------

   Subscription

-----------------------------------------------------------------------------*/

static int
save_subscriber(subs_list *subs, ErlDrvTermData subs_pid)
{
  subs_list *tmp;

  if(NO_SUBSCRIBERS(subs)) {
    subs->subscriber = subs_pid;
    subs->next = NULL;
  }
  else {
    tmp = subs->next;
    subs->next = ALLOC(sizeof(subs_list));
    if(subs->next == NULL) {
      subs->next = tmp;
      return 0;
    }
    subs->next->subscriber = subs_pid;
    subs->next->next = tmp;
  }
  return 1;
}

static void
free_subscribers(subs_list *subs)
{
  subs_list *this;
  subs_list *next;

  this = subs->next;
  while(this) {
    next = this->next;
    FREE(this);
    this = next;
  }

  subs->subscriber = NO_PROCESS;
  subs->next = NULL;
}

static void send_to_subscribers
(
    ErlDrvTermData port,
    subs_list	   *subs,
    int		   free_subs,
    ErlDrvTermData msg[],
    int msg_len
)
{
  subs_list *this;
  subs_list *next;
  int first = 1;

  if(NO_SUBSCRIBERS(subs))
    return;

  this = subs;
  while(this) {
    
    (void) erl_drv_send_term(port, this->subscriber, msg, msg_len);

    if(free_subs && !first) {
      next = this->next;
      FREE(this);
      this = next;
    }
    else
      this = this->next;
    first = 0;
  }

  if(free_subs) {
    subs->subscriber = NO_PROCESS;
    subs->next = NULL;
  }

}<|MERGE_RESOLUTION|>--- conflicted
+++ resolved
@@ -1,13 +1,9 @@
 /*
  * %CopyrightBegin%
  *
-<<<<<<< HEAD
  * SPDX-License-Identifier: Apache-2.0
  *
- * Copyright Ericsson AB 1997-2024. All Rights Reserved.
-=======
  * Copyright Ericsson AB 1997-2025. All Rights Reserved.
->>>>>>> 1ffb6231
  *
  * Licensed under the Apache License, Version 2.0 (the "License");
  * you may not use this file except in compliance with the License.
