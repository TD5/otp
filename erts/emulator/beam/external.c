/*
 * %CopyrightBegin%
 *
 * Copyright Ericsson AB 1996-2020. All Rights Reserved.
 *
 * Licensed under the Apache License, Version 2.0 (the "License");
 * you may not use this file except in compliance with the License.
 * You may obtain a copy of the License at
 *
 *     http://www.apache.org/licenses/LICENSE-2.0
 *
 * Unless required by applicable law or agreed to in writing, software
 * distributed under the License is distributed on an "AS IS" BASIS,
 * WITHOUT WARRANTIES OR CONDITIONS OF ANY KIND, either express or implied.
 * See the License for the specific language governing permissions and
 * limitations under the License.
 *
 * %CopyrightEnd%
 */

/*  Implementation of the erlang external format 
 *
 *  And a nice cache mechanism which is used just to send a
 *  index indicating a specific atom to a remote node instead of the
 *  entire atom.
 */

#ifdef HAVE_CONFIG_H
#  include "config.h"
#endif

#define ERTS_WANT_EXTERNAL_TAGS

#include "sys.h"
#include "erl_vm.h"
#include "global.h"
#include "erl_process.h"
#include "error.h"
#include "external.h"
#include "bif.h"
#include "big.h"
#include "dist.h"
#include "erl_binary.h"
#include "erl_bits.h"
#include "erl_zlib.h"
#include "erl_map.h"
#include "erl_proc_sig_queue.h"
#include "erl_trace.h"

#define PASS_THROUGH 'p'

#define in_area(ptr,start,nbytes) ((UWord)((char*)(ptr) - (char*)(start)) < (nbytes))

#define MAX_STRING_LEN 0xffff

/*
 * MAX value for the creation field in pid, port and reference
 * for the old PID_EXT, PORT_EXT, REFERENCE_EXT and NEW_REFERENCE_EXT.
 * Older nodes (OTP 19-22) will send us these so we must be able to decode them.
 *
 * From OTP 23 DFLAG_BIG_CREATION is mandatory so this node will always
 * encode with new big 32-bit creations using NEW_PID_EXT, NEW_PORT_EXT
 * and NEWER_REFERENCE_EXT.
*/
#define ERTS_MAX_TINY_CREATION (3)
#define is_tiny_creation(Cre) ((unsigned)(Cre) <= ERTS_MAX_TINY_CREATION)

/*
 *   When 0 is used as creation, the real creation
 *   is unknown. Creation 0 on data will be changed to current
 *   creation of the node which it belongs to when it enters
 *   that node.
 *       This typically happens when a remote pid is created with
 *   list_to_pid/1 and then sent to the remote node. This behavior
 *   has the undesirable effect that a pid can be passed between nodes,
 *   and as a result of that not being equal to itself (the pid that
 *   comes back isn't equal to the original pid).
 *
 */

#undef ERTS_DEBUG_USE_DIST_SEP
#ifdef DEBUG
#  if 0
/*
 * Enabling ERTS_DEBUG_USE_DIST_SEP can be useful when debugging, but the
 * result refuses to talk to nodes without it!
 */
#    define ERTS_DEBUG_USE_DIST_SEP
#  endif
#  define IF_DEBUG(X) X
#else
#  define IF_DEBUG(X)
#endif

/* Does Sint fit in Sint32?
 */
#define IS_SSMALL32(x) (((Uint) (((x) >> (32-1)) + 1)) < 2)

static Export term_to_binary_trap_export;

static byte* enc_term(ErtsAtomCacheMap *, Eterm, byte*, Uint64, struct erl_off_heap_header** off_heap);
struct TTBEncodeContext_;
static int enc_term_int(struct TTBEncodeContext_*,ErtsAtomCacheMap *acmp, Eterm obj, byte* ep, Uint64 dflags,
			struct erl_off_heap_header** off_heap, Sint *reds, byte **res);
static int is_external_string(Eterm obj, Uint* lenp);
static byte* enc_atom(ErtsAtomCacheMap *, Eterm, byte*, Uint64);
static byte* enc_pid(ErtsAtomCacheMap *, Eterm, byte*, Uint64);
struct B2TContext_t;
static const byte* dec_term(ErtsDistExternal*, ErtsHeapFactory*, const byte*, Eterm*, struct B2TContext_t*, int);
static const byte* dec_atom(ErtsDistExternal *, const byte*, Eterm*);
static const byte* dec_pid(ErtsDistExternal *, ErtsHeapFactory*, const byte*, Eterm*, byte tag);
static Sint decoded_size(const byte *ep, const byte* endp, int internal_tags, struct B2TContext_t*);
static BIF_RETTYPE term_to_binary_trap_1(BIF_ALIST_1);

static Eterm erts_term_to_binary_int(Process* p, Sint bif_ix, Eterm Term, Eterm opts, int level,
                                     Uint64 dflags, Binary *context_b, int iovec,
                                     Uint fragment_size);

static Uint encode_size_struct2(ErtsAtomCacheMap *, Eterm, Uint64);
static ErtsExtSzRes encode_size_struct_int(TTBSizeContext*, ErtsAtomCacheMap *acmp,
                                           Eterm obj, Uint64 dflags, Sint *reds, Uint *res);

static Export binary_to_term_trap_export;
static BIF_RETTYPE binary_to_term_trap_1(BIF_ALIST_1);
static Sint transcode_dist_obuf(ErtsDistOutputBuf*, DistEntry*, Uint64 dflags, Sint reds);
static byte *hopefull_bit_binary(TTBEncodeContext* ctx, byte **epp, Binary *pb_val, Eterm pb_term,
                                 byte *bytes, byte bitoffs, byte bitsize, Uint sz);
static void hopefull_export(TTBEncodeContext* ctx, byte **epp, Export* exp, Uint32 dflags,
                            struct erl_off_heap_header** off_heap);
static void store_in_vec(TTBEncodeContext *ctx, byte *ep, Binary *ohbin, Eterm ohpb,
                         byte *ohp, Uint ohsz);

void erts_init_external(void) {
    erts_init_trap_export(&term_to_binary_trap_export,
			  am_erts_internal, am_term_to_binary_trap, 1,
			  &term_to_binary_trap_1);

    erts_init_trap_export(&binary_to_term_trap_export,
			  am_erts_internal, am_binary_to_term_trap, 1,
			  &binary_to_term_trap_1);
    return;
}

#define ERTS_MAX_INTERNAL_ATOM_CACHE_ENTRIES 255

#define ERTS_DIST_HDR_ATOM_CACHE_FLAG_BYTE_IX(IIX) \
  (((((Uint32) (IIX)) >> 1) & 0x7fffffff))
#define ERTS_DIST_HDR_ATOM_CACHE_FLAG_BIT_IX(IIX) \
  (((IIX) << 2) & 7)
#define ERTS_DIST_HDR_ATOM_CACHE_FLAG_BYTES(NO_ATOMS) \
  (((((Uint32) (NO_ATOMS)) >> 1) & 0x7fffffff)+1)

#define ERTS_DIST_HDR_LONG_ATOMS_FLG (1 << 0)

/* #define ERTS_ATOM_CACHE_HASH */
#define ERTS_USE_ATOM_CACHE_SIZE 2039
#if ERTS_ATOM_CACHE_SIZE < ERTS_USE_ATOM_CACHE_SIZE
#error "ERTS_USE_ATOM_CACHE_SIZE too large"
#endif

static ERTS_INLINE int
atom2cix(Eterm atom)
{
    Uint val;
    ASSERT(is_atom(atom));
    val = atom_val(atom);
#ifdef ERTS_ATOM_CACHE_HASH
    val = atom_tab(val)->slot.bucket.hvalue;
#endif
#if ERTS_USE_ATOM_CACHE_SIZE == 256
    return (int) (val & ((Uint) 0xff));
#else
    return (int) (val % ERTS_USE_ATOM_CACHE_SIZE);
#endif
}

int erts_debug_max_atom_out_cache_index(void)
{
    return ERTS_USE_ATOM_CACHE_SIZE-1;
}

int
erts_debug_atom_to_out_cache_index(Eterm atom)
{
    return atom2cix(atom);
}

void
erts_init_atom_cache_map(ErtsAtomCacheMap *acmp)
{
    if (acmp) {
	int ix;
	acmp->long_atoms = 0;
	for (ix = 0; ix < ERTS_ATOM_CACHE_SIZE; ix++)
	    acmp->cache[ix].iix = -1;
	acmp->sz = 0;
	acmp->hdr_sz = -1;
    }
}

void
erts_reset_atom_cache_map(ErtsAtomCacheMap *acmp)
{
    if (acmp) {
	int i;
	acmp->long_atoms = 0;
	for (i = 0; i < acmp->sz; i++) {
	    ASSERT(0 <= acmp->cix[i] && acmp->cix[i] < ERTS_ATOM_CACHE_SIZE);
	    acmp->cache[acmp->cix[i]].iix = -1;
	}
	acmp->sz = 0;
	acmp->hdr_sz = -1;
#ifdef DEBUG
	for (i = 0; i < ERTS_ATOM_CACHE_SIZE; i++) {
	    ASSERT(acmp->cache[i].iix < 0);
	}
#endif
    }
}

void
erts_destroy_atom_cache_map(ErtsAtomCacheMap *acmp)
{

}

static ERTS_INLINE void
insert_acache_map(ErtsAtomCacheMap *acmp, Eterm atom, Uint64 dflags)
{
    if (acmp && acmp->sz < ERTS_MAX_INTERNAL_ATOM_CACHE_ENTRIES) {
	int ix;
	ASSERT(acmp->hdr_sz < 0);
        ASSERT(dflags & DFLAG_UTF8_ATOMS);
	ix = atom2cix(atom);
	if (acmp->cache[ix].iix < 0) {
	    acmp->cache[ix].iix = acmp->sz;
	    acmp->cix[acmp->sz++] = ix;
	    acmp->cache[ix].atom = atom;
	}
    }
}

static ERTS_INLINE int
get_iix_acache_map(ErtsAtomCacheMap *acmp, Eterm atom, Uint64 dflags)
{
    if (!acmp)
	return -1;
    else {
	int ix;
	ASSERT(is_atom(atom));
	ix = atom2cix(atom);
	if (acmp->cache[ix].iix < 0) {
	    ASSERT(acmp->sz == ERTS_MAX_INTERNAL_ATOM_CACHE_ENTRIES);
	    return -1;
	}
	else {
	    ASSERT(acmp->cache[ix].iix < ERTS_ATOM_CACHE_SIZE);
	    return acmp->cache[ix].atom == atom ? acmp->cache[ix].iix : -1;
	}
    }
}

void
erts_finalize_atom_cache_map(ErtsAtomCacheMap *acmp, Uint64 dflags)
{
    if (acmp) {
	int long_atoms = 0; /* !0 if one or more atoms are longer than 255. */
	int i;
	int sz = 0;
	int min_sz;
        ASSERT(dflags & DFLAG_UTF8_ATOMS);
	ASSERT(acmp->hdr_sz < 0);
	/* Make sure cache update instructions fit */
	min_sz = (2+4)*acmp->sz;
	for (i = 0; i < acmp->sz; i++) {
	    Atom *a;
	    Eterm atom;
	    int len;
	    atom = acmp->cache[acmp->cix[i]].atom;
	    ASSERT(is_atom(atom));
	    a = atom_tab(atom_val(atom));
	    len = (int) a->len;
	    ASSERT(len >= 0);
	    if (!long_atoms && len > 255)
		long_atoms = 1;
	    /* Enough for a new atom cache value */
	    sz += 1 /* cix */ + 1 /* length */ + len /* text */;
	}
	if (long_atoms) {
	    acmp->long_atoms = 1;
	    sz += acmp->sz; /* we need 2 bytes per atom for length */
	}
	/* Dynamically sized flag field */
	sz += ERTS_DIST_HDR_ATOM_CACHE_FLAG_BYTES(acmp->sz);
	if (sz < min_sz)
	    sz = min_sz;
	acmp->hdr_sz = sz;
    }
}

Uint
erts_encode_ext_dist_header_size(TTBEncodeContext *ctx,
                                 ErtsAtomCacheMap *acmp,
                                 Uint fragments)
{
    if (ctx->dflags & DFLAG_PENDING_CONNECT) {
        /* HOPEFUL_DATA + hopefull flags + hopefull ix + payload ix */
        return 1 + 8 + 4 + 4;
    }
    else if (!acmp && !(ctx->dflags & DFLAG_FRAGMENTS))
	return 1; /* pass through */
    else {
        int fix_sz
            = 1 /* VERSION_MAGIC */
            + 1 /* DIST_HEADER */
            + 1 /* dist header flags */
            + 1 /* number of internal cache entries */
            ;

        if (fragments > 1)
            fix_sz += 8 /* sequence id */
                + 8 /* number of fragments */
                ;
        if (acmp) {
            ASSERT(acmp->hdr_sz >= 0);
            fix_sz += acmp->hdr_sz;
        } else {
            ASSERT(ctx->dflags & DFLAG_FRAGMENTS);
        }

        return fix_sz;
    }
}

byte *erts_encode_ext_dist_header_setup(TTBEncodeContext *ctx,
                                        byte *ctl_ext, ErtsAtomCacheMap *acmp,
                                        Uint fragments, Eterm from)
{
    /* Maximum number of atom must be less than the maximum of a 32 bits
       unsigned integer. Check is done in erl_init.c, erl_start function. */
    if (ctx->dflags & DFLAG_PENDING_CONNECT) {
        byte *ep = ctl_ext;
        ep -= 4;
        ctx->payload_ixp = ep;
        put_int32(0, ep);
        ep -= 4;
        ctx->hopefull_ixp = ep;
        put_int32(ERTS_NO_HIX, ep);
        ep -= 8;
        ctx->hopefull_flagsp = ep;
        put_int64(0, ep);
        *--ep = HOPEFUL_DATA;
        return ep;
    }
    else if (!acmp && !(ctx->dflags & DFLAG_FRAGMENTS)) {
        byte *ep = ctl_ext;
        *--ep = PASS_THROUGH;
	return ep;
    }
    else {
	int i;
	byte *ep = ctl_ext;
	byte dist_hdr_flags = acmp && acmp->long_atoms ? ERTS_DIST_HDR_LONG_ATOMS_FLG : 0;
	ASSERT(!acmp || acmp->hdr_sz >= 0);

        if (acmp) {
            /*
             * Write cache update instructions. Note that this is a purely
             * internal format, never seen on the wire. This section is later
             * rewritten by erts_encode_ext_dist_header_finalize() while updating
             * the cache. We write the header backwards just before the
             * actual term(s).
             */
            for (i = acmp->sz-1; i >= 0; i--) {
                Uint32 aval;
                ASSERT(0 <= acmp->cix[i] && acmp->cix[i] < ERTS_ATOM_CACHE_SIZE);
                ASSERT(i == acmp->cache[acmp->cix[i]].iix);
                ASSERT(is_atom(acmp->cache[acmp->cix[i]].atom));

                aval = (Uint32) atom_val(acmp->cache[acmp->cix[i]].atom);
                ep -= 4;
                put_int32(aval, ep);
                ep -= 2;
                put_int16(acmp->cix[i], ep);
            }
            --ep;
            put_int8(acmp->sz, ep);
        } else {
            ASSERT(ctx->dflags & DFLAG_FRAGMENTS);
            /* If we don't have an atom cache but are using a dist header we just put 0
               in the atom cache size slot */
            --ep;
            put_int8(0, ep);
        }
	--ep;
	put_int8(dist_hdr_flags, ep);
        if (fragments > 1) {
            ASSERT(is_pid(from));
            ep -= 8;
            put_int64(fragments, ep);
            ep -= 8;
            put_int64(from, ep);
            *--ep = DIST_FRAG_HEADER;
        } else {
            *--ep = DIST_HEADER;
        }
        *--ep = VERSION_MAGIC;
	return ep;
    }
}

byte *erts_encode_ext_dist_header_fragment(byte **hdrpp,
                                           Uint fragment,
                                           Eterm from)
{
    byte *ep = *hdrpp, *start = ep;
    ASSERT(is_pid(from));
    *ep++ = VERSION_MAGIC;
    *ep++ = DIST_FRAG_CONT;
    put_int64(from, ep);
    ep += 8;
    put_int64(fragment, ep);
    ep += 8;
    *hdrpp = ep;
    return start;
}


Sint erts_encode_ext_dist_header_finalize(ErtsDistOutputBuf* ob,
                                          DistEntry* dep,
                                          Uint64 dflags,
                                          Sint reds)
{
    byte *ip;
    byte instr_buf[(2+4)*ERTS_ATOM_CACHE_SIZE];
    int ci, sz;
    byte dist_hdr_flags;
    int long_atoms;
    Uint64 seq_id = 0, frag_id = 0;
    register byte *ep = ob->eiov->iov[1].iov_base;
    ASSERT(dflags & DFLAG_UTF8_ATOMS);

    /*
     * The buffer can have different layouts at this point depending on
     * what was known when encoded:
     *
     * Pending connection: HOPEFUL_DATA, HFlgs, HIX, PIX, CtrlTerm [, MsgTerm]
     * With atom cache   : VERSION_MAGIC, DIST_HEADER, ..., CtrlTerm [, MsgTerm]
     * No atom cache     : VERSION_MAGIC, CtrlTerm [, VERSION_MAGIC, MsgTerm]
     */

    if (ep[0] == HOPEFUL_DATA)
        return transcode_dist_obuf(ob, dep, dflags, reds);

    if (ep[0] == PASS_THROUGH) {
        ASSERT(!(dflags & (DFLAG_DIST_HDR_ATOM_CACHE|DFLAG_FRAGMENTS)));
        ASSERT(ob->eiov->iov[1].iov_len == 1);
        return reds;
    }

    if (ep[1] == DIST_FRAG_CONT) {
        ASSERT(ep[0] == VERSION_MAGIC);
        ASSERT(ob->eiov->iov[1].iov_len == 18);
        return reds;
    }

    if (ep[1] == DIST_FRAG_HEADER) {
        /* skip the seq id and frag id */
        seq_id = get_int64(&ep[2]);
        ep += 8;
        frag_id = get_int64(&ep[2]);
        ep += 8;
    }

    dist_hdr_flags = ep[2];
    long_atoms = ERTS_DIST_HDR_LONG_ATOMS_FLG & ((int) dist_hdr_flags);

    /*
     * Update output atom cache and write the external version of
     * the dist header. We write the header backwards just
     * before the actual term(s).
     */
    ep += 3;
    ci = (int) get_int8(ep);
    ASSERT(0 <= ci && ci < ERTS_ATOM_CACHE_SIZE);
    ep += 1;
    sz = (2+4)*ci;
    ip = &instr_buf[0];
    sys_memcpy((void *) ip, (void *) ep, sz);
    ep += sz;
    ASSERT(ep == &((byte *)ob->eiov->iov[1].iov_base)[ob->eiov->iov[1].iov_len]);
    if (ci > 0) {
	Uint32 flgs_buf[((ERTS_DIST_HDR_ATOM_CACHE_FLAG_BYTES(
			      ERTS_MAX_INTERNAL_ATOM_CACHE_ENTRIES)-1)
			 / sizeof(Uint32))+1];
	register Uint32 flgs;
	int iix, flgs_bytes, flgs_buf_ix, used_half_bytes;
        ErtsAtomCache* cache = dep->cache;
#ifdef DEBUG
	int tot_used_half_bytes, top_buf_ix;
#endif

	flgs_bytes = ERTS_DIST_HDR_ATOM_CACHE_FLAG_BYTES(ci);

	ASSERT(flgs_bytes <= sizeof(flgs_buf));
	flgs = (Uint32) dist_hdr_flags;
	flgs_buf_ix = 0;
	if ((ci & 1) == 0)
	    used_half_bytes = 2;
	else
	    used_half_bytes = 1;
#ifdef DEBUG
	tot_used_half_bytes = used_half_bytes;
#endif
	iix = ci-1;
	while (iix >= 0) {
	    int cix;
	    Eterm atom;

	    if (used_half_bytes != 8)
		flgs <<= 4;
	    else {
		flgs_buf[flgs_buf_ix++] = flgs;
		flgs = 0;
		used_half_bytes = 0;
	    }

	    ip = &instr_buf[0] + (2+4)*iix;
	    cix = (int) get_int16(&ip[0]);
	    ASSERT(0 <= cix && cix < ERTS_ATOM_CACHE_SIZE);
	    atom = make_atom((Uint) get_uint32(&ip[2]));
	    if (cache->out_arr[cix] == atom) {
		--ep;
		put_int8(cix, ep);
		flgs |= ((cix >> 8) & 7);
	    }
	    else {
		Atom *a;
		cache->out_arr[cix] = atom;
		a = atom_tab(atom_val(atom));
                sz = a->len;
                ep -= sz;
                sys_memcpy((void *) ep, (void *) a->name, sz);
		if (long_atoms) {
		    ep -= 2;
		    put_int16(sz, ep);
		}
		else {
		    ASSERT(0 <= sz && sz <= 255);
		    --ep;
		    put_int8(sz, ep);
		}
		--ep;
		put_int8(cix, ep);
		flgs |= (8 | ((cix >> 8) & 7));
	    }
	    iix--;
	    used_half_bytes++;
#ifdef DEBUG
	    tot_used_half_bytes++;
#endif
	}
	ASSERT(tot_used_half_bytes == 2*flgs_bytes);
	flgs_buf[flgs_buf_ix] = flgs;
#ifdef DEBUG
        top_buf_ix = flgs_buf_ix;
#endif
	flgs_buf_ix = 0;
	while (1) {
            ASSERT(flgs_buf_ix <= top_buf_ix);
            flgs = flgs_buf[flgs_buf_ix];
	    if (flgs_bytes > 4) {
		*--ep = (byte) ((flgs >> 24) & 0xff);
		*--ep = (byte) ((flgs >> 16) & 0xff);
		*--ep = (byte) ((flgs >> 8) & 0xff);
		*--ep = (byte) (flgs & 0xff);
		flgs_buf_ix++;
		flgs_bytes -= 4;
	    }
	    else {
                ASSERT(flgs_buf_ix == top_buf_ix);
		switch (flgs_bytes) {
		case 4:
		    *--ep = (byte) ((flgs >> 24) & 0xff);
		case 3:
		    *--ep = (byte) ((flgs >> 16) & 0xff);
		case 2:
		    *--ep = (byte) ((flgs >> 8) & 0xff);
		case 1:
		    *--ep = (byte) (flgs & 0xff);
		}
		break;
	    }
	}
        reds -= 3; /*was ERTS_PORT_REDS_DIST_CMD_FINALIZE*/
    }
    --ep;
    put_int8(ci, ep);
    if (seq_id) {
        ep -= 8;
        put_int64(frag_id, ep);
        ep -= 8;
        put_int64(seq_id, ep);
        *--ep = DIST_FRAG_HEADER;
    } else {
        *--ep = DIST_HEADER;
    }
    *--ep = VERSION_MAGIC;

    sz = ((byte *) ob->eiov->iov[1].iov_base) - ep;
    ob->eiov->size += sz;
    ob->eiov->iov[1].iov_len += sz;
    ob->eiov->iov[1].iov_base = ep;

    return reds < 0 ? 0 : reds;
}

ErtsExtSzRes
erts_encode_dist_ext_size(Eterm term,
                          ErtsAtomCacheMap *acmp,
                          TTBSizeContext* ctx,
                          Uint* szp, Sint *redsp,
                          Sint *vlenp, Uint *fragmentsp)
{
    Uint sz;
    ErtsExtSzRes res;

    ASSERT(ctx);
    ASSERT(szp);
    ASSERT(vlenp);
    ASSERT(fragmentsp);

    sz = *szp;

    if (!ctx->wstack.wstart) {
        /*
         * First call for this 'term'. We might however encode
         * multiple terms and this might not be the first term
         * in the sequence. 'ctx' should contain valid info about
         * about previous terms regarding fragments, and vlen.
         * 'szp' should contain valid info about the total size
         * of previous terms.
         */
        if (ctx->vlen < 0) {
            /* First term as well */
            ctx->vlen = 0;
            if (ctx->dflags & DFLAG_FRAGMENTS)
                ctx->fragment_size = ERTS_DIST_FRAGMENT_SIZE;
        }

#ifndef ERTS_DEBUG_USE_DIST_SEP
	if (!(ctx->dflags & (DFLAG_DIST_HDR_ATOM_CACHE|DFLAG_FRAGMENTS)))
#endif
	    sz++ /* VERSION_MAGIC */;

    }

    res = encode_size_struct_int(ctx, acmp, term, ctx->dflags, redsp, &sz);

    if (res == ERTS_EXT_SZ_OK) {
        Uint total_size, fragments;

        /*
         * Each fragment use
         * - one element for driver header
         * - one element for fragment header
         * - and (at least) one for data
         */
        total_size = sz + ctx->extra_size;
        fragments = (total_size - 1)/ctx->fragment_size + 1;

	*szp = sz;
        *fragmentsp = fragments;
        *vlenp = ctx->vlen + 3*fragments;
    }

    return res;
}

ErtsExtSzRes erts_encode_ext_size_2(Eterm term, unsigned dflags, Uint *szp)
{
    ErtsExtSzRes res;
    *szp = 0;
    res = encode_size_struct_int(NULL, NULL, term, dflags, NULL, szp);
    (*szp)++ /* VERSION_MAGIC */;
    return res;
}

ErtsExtSzRes erts_encode_ext_size(Eterm term, Uint *szp)
{
    return erts_encode_ext_size_2(term, TERM_TO_BINARY_DFLAGS, szp);
}

Uint erts_encode_ext_size_ets(Eterm term)
{
    return encode_size_struct2(NULL, term,
                               TERM_TO_BINARY_DFLAGS|DFLAG_ETS_COMPRESSED);
}


int erts_encode_dist_ext(Eterm term, byte **ext, Uint64 flags, ErtsAtomCacheMap *acmp,
                         TTBEncodeContext* ctx, Uint *fragmentsp, Sint* reds)
{
    int res;
    ASSERT(ctx);
    
    if (!ctx->wstack.wstart) {
        ctx->cptr = *ext;
#ifndef ERTS_DEBUG_USE_DIST_SEP
	if (!(flags & (DFLAG_DIST_HDR_ATOM_CACHE|DFLAG_PENDING_CONNECT|DFLAG_FRAGMENTS)))
#endif
	    *(*ext)++ = VERSION_MAGIC;
#ifndef ERTS_DEBUG_USE_DIST_SEP
        if (flags & DFLAG_PENDING_CONNECT) {
            Sint payload_ix = ctx->vlen;
            ASSERT(ctx->payload_ixp);
            if (payload_ix) {
                /* we potentially need a version magic on the payload... */
                (*ext)++;
                ctx->cptr = *ext;
                put_int32(payload_ix, ctx->payload_ixp);
            }
        }
#endif
    }
    res = enc_term_int(ctx, acmp, term, *ext, flags, NULL, reds, ext);
    if (fragmentsp)
        *fragmentsp = res == 0 ? ctx->frag_ix + 1 : ctx->frag_ix;
    if (flags & DFLAG_PENDING_CONNECT) {
        ASSERT(ctx->hopefull_flagsp);
        put_int64(ctx->hopefull_flags, ctx->hopefull_flagsp);
    }
    return res;
}

void erts_encode_ext(Eterm term, byte **ext)
{
    byte *ep = *ext;
    *ep++ = VERSION_MAGIC;
    ep = enc_term(NULL, term, ep, TERM_TO_BINARY_DFLAGS, NULL);
    if (!ep)
	erts_exit(ERTS_ABORT_EXIT,
		 "%s:%d:erts_encode_ext(): Internal data structure error\n",
		 __FILE__, __LINE__);
    *ext = ep;
}

byte* erts_encode_ext_ets(Eterm term, byte *ep, struct erl_off_heap_header** off_heap)
{
    return enc_term(NULL, term, ep, TERM_TO_BINARY_DFLAGS|DFLAG_ETS_COMPRESSED,
		    off_heap);
}


static Uint
dist_ext_size(ErtsDistExternal *edep)
{
    Uint sz = sizeof(ErtsDistExternal);

    ASSERT(edep->data->ext_endp && edep->data->extp);
    ASSERT(edep->data->ext_endp >= edep->data->extp);

    if (edep->flags & ERTS_DIST_EXT_ATOM_TRANS_TAB) {
        ASSERT(0 <= edep->attab.size \
               && edep->attab.size <= ERTS_ATOM_CACHE_SIZE);
        sz -= sizeof(Eterm)*(ERTS_ATOM_CACHE_SIZE - edep->attab.size);
    } else {
        sz -= sizeof(ErtsAtomTranslationTable);
    }
    ASSERT(sz % 4 == 0);
    return sz;
}

Uint
erts_dist_ext_size(ErtsDistExternal *edep)
{
    Uint sz = dist_ext_size(edep);
    sz += 4;  /* may need to pad to 8-byte-align ErtsDistExternalData */
    sz += edep->data[0].frag_id * sizeof(ErtsDistExternalData);
    return sz;
}

Uint
erts_dist_ext_data_size(ErtsDistExternal *edep)
{
    Uint sz = 0, i;
    for (i = 0; i < edep->data->frag_id; i++)
        sz += edep->data[i].ext_endp - edep->data[i].extp;
    return sz;
}

void
erts_dist_ext_frag(ErtsDistExternalData *ede_datap, ErtsDistExternal *edep)
{
    ErtsDistExternalData *new_ede_datap = &edep->data[edep->data->frag_id - ede_datap->frag_id];
    sys_memcpy(new_ede_datap, ede_datap, sizeof(ErtsDistExternalData));

    /* If the data is not backed by a binary, we create one here to keep
       things simple. Only custom distribution drivers should use lists. */
    if (new_ede_datap->binp == NULL) {
        size_t ext_sz = ede_datap->ext_endp - ede_datap->extp;
        new_ede_datap->binp = erts_bin_nrml_alloc(ext_sz);
        sys_memcpy(new_ede_datap->binp->orig_bytes, (void *) ede_datap->extp, ext_sz);
        new_ede_datap->extp = (byte*)new_ede_datap->binp->orig_bytes;
        new_ede_datap->ext_endp = (byte*)new_ede_datap->binp->orig_bytes + ext_sz;
    } else {
        erts_refc_inc(&new_ede_datap->binp->intern.refc, 2);
    }
}

void
erts_make_dist_ext_copy(ErtsDistExternal *edep, ErtsDistExternal *new_edep)
{
    size_t dist_ext_sz = dist_ext_size(edep);
    byte *ep;

    ep = (byte *) new_edep;
    sys_memcpy((void *) ep, (void *) edep, dist_ext_sz);
    erts_ref_dist_entry(new_edep->dep);

    ep += dist_ext_sz;
    ep += (UWord)ep & 4; /* 8-byte alignment for ErtsDistExternalData */
    ASSERT((UWord)ep % 8 == 0);

    new_edep->data = (ErtsDistExternalData*)ep;
    sys_memzero(new_edep->data, sizeof(ErtsDistExternalData) * edep->data->frag_id);
    new_edep->data->frag_id = edep->data->frag_id;
    erts_dist_ext_frag(edep->data, new_edep);
}

void
erts_free_dist_ext_copy(ErtsDistExternal *edep)
{
    int i;
    erts_deref_dist_entry(edep->dep);
    for (i = 0; i < edep->data->frag_id; i++)
        if (edep->data[i].binp)
            erts_bin_release(edep->data[i].binp);
}

ErtsPrepDistExtRes
erts_prepare_dist_ext(ErtsDistExternal *edep,
		      byte *ext,
		      Uint size,
                      Binary *binp,
		      DistEntry *dep,
                      Uint32 conn_id,
		      ErtsAtomCache *cache)
{
    register byte *ep;

    ASSERT(dep);
    erts_de_rlock(dep);

    ASSERT(dep->dflags & DFLAG_UTF8_ATOMS);


    if ((dep->state != ERTS_DE_STATE_CONNECTED &&
         dep->state != ERTS_DE_STATE_PENDING)
        || dep->connection_id != conn_id) {
        erts_de_runlock(dep);
        return ERTS_PREP_DIST_EXT_CLOSED;
    }

    if (!(dep->dflags & (DFLAG_DIST_HDR_ATOM_CACHE|DFLAG_FRAGMENTS))) {
        /* Skip PASS_THROUGH */
        ext++;
        size--;
    }

    ep = ext;

    if (size < 2)
        goto fail;

    if (ep[0] != VERSION_MAGIC) {
	erts_dsprintf_buf_t *dsbufp = erts_create_logger_dsbuf();
        erts_dsprintf(dsbufp,
                      "** Got message from incompatible erlang on "
                      "channel %d\n",
                      dist_entry_channel_no(dep));
	erts_send_error_to_logger_nogl(dsbufp);
	goto fail;
    }

    edep->heap_size = -1;
    edep->flags = 0;
    edep->dep = dep;
    edep->mld = dep->mld;
    edep->connection_id = conn_id;
    edep->data->ext_endp = ext+size;
    edep->data->binp = binp;
    edep->data->seq_id = 0;
    edep->data->frag_id = 1;

    if (dep->dflags & (DFLAG_DIST_HDR_ATOM_CACHE|DFLAG_FRAGMENTS))
        edep->flags |= ERTS_DIST_EXT_DFLAG_HDR;

    if (ep[1] != DIST_HEADER && ep[1] != DIST_FRAG_HEADER && ep[1] != DIST_FRAG_CONT) {
	if (edep->flags & ERTS_DIST_EXT_DFLAG_HDR)
	    goto bad_hdr;
	edep->attab.size = 0;
	edep->data->extp = ext;
    }
    else if (ep[1] == DIST_FRAG_CONT) {
        if (!(dep->dflags & DFLAG_FRAGMENTS))
            goto bad_hdr;
        edep->attab.size = 0;
	edep->data->extp = ext + 1 + 1 + 8 + 8;
        edep->data->seq_id = get_int64(&ep[2]);
        edep->data->frag_id = get_int64(&ep[2+8]);
        erts_de_runlock(dep);
        return ERTS_PREP_DIST_EXT_FRAG_CONT;
    }
    else {
	int tix;
	int no_atoms;

	if (!(edep->flags & ERTS_DIST_EXT_DFLAG_HDR))
	    goto bad_hdr;

        if (ep[1] == DIST_FRAG_HEADER) {
            if (!(dep->dflags & DFLAG_FRAGMENTS))
                goto bad_hdr;
            edep->data->seq_id = get_int64(&ep[2]);
            edep->data->frag_id = get_int64(&ep[2+8]);
            ep += 16;
        }

#undef CHKSIZE
#define CHKSIZE(SZ) \
	do { if ((SZ) > edep->data->ext_endp - ep) goto bad_hdr; } while(0)

	CHKSIZE(1+1+1);
	ep += 2;
	no_atoms = (int) get_int8(ep);
	if (no_atoms < 0 || ERTS_ATOM_CACHE_SIZE < no_atoms)
	    goto bad_hdr;
	ep++;
	if (no_atoms) {
	    int long_atoms = 0;
#ifdef DEBUG
	    byte *flgs_buf = ep;
#endif
	    byte *flgsp = ep;
	    int flgs_size = ERTS_DIST_HDR_ATOM_CACHE_FLAG_BYTES(no_atoms);
	    int byte_ix;
	    int bit_ix;
	    int got_flgs;
	    register Uint32 flgs = 0;

	    CHKSIZE(flgs_size);
	    ep += flgs_size;

	    /*
	     * Check long atoms flag
	     */
	    byte_ix = ERTS_DIST_HDR_ATOM_CACHE_FLAG_BYTE_IX(no_atoms);
	    bit_ix = ERTS_DIST_HDR_ATOM_CACHE_FLAG_BIT_IX(no_atoms);
	    if (flgsp[byte_ix] & (((byte) ERTS_DIST_HDR_LONG_ATOMS_FLG) << bit_ix))
		long_atoms = 1;

#ifdef DEBUG
	    byte_ix = 0;
	    bit_ix = 0;
#endif
	    got_flgs = 0;
	    /*
	     * Setup the atom translation table.
	     */
	    edep->flags |= ERTS_DIST_EXT_ATOM_TRANS_TAB;
	    edep->attab.size = no_atoms;
	    for (tix = 0; tix < no_atoms; tix++) {
		Eterm atom;
		int cix;
		int len;

		if (!got_flgs) {
		    int left = no_atoms - tix;
		    if (left > 6) {
			flgs = ((((Uint32) flgsp[3]) << 24)
		        	| (((Uint32) flgsp[2]) << 16)
				| (((Uint32) flgsp[1]) << 8)
				| ((Uint32) flgsp[0]));
			flgsp += 4;
		    }
		    else {
			flgs = 0;
			switch (left) {
			case 6:
			case 5:
			    flgs |= (((Uint32) flgsp[2]) << 16);
			case 4:
			case 3:
			    flgs |= (((Uint32) flgsp[1]) << 8);
			case 2:
			case 1:
			    flgs |= ((Uint32) flgsp[0]);
			}
		    }
		    got_flgs = 8;
		}

		ASSERT(byte_ix == ERTS_DIST_HDR_ATOM_CACHE_FLAG_BYTE_IX(tix));
		ASSERT(bit_ix == ERTS_DIST_HDR_ATOM_CACHE_FLAG_BIT_IX(tix));
		ASSERT((flgs & 3)
		       == (((flgs_buf[byte_ix]
			     & (((byte) 3) << bit_ix)) >> bit_ix) & 3));

		CHKSIZE(1);
		cix = (int) ((flgs & 7) << 8);
		if ((flgs & 8) == 0) {
		    /* atom already cached */
		    cix += (int) get_int8(ep);
		    if (cix >= ERTS_ATOM_CACHE_SIZE)
			goto bad_hdr;
		    ep++;
		    atom = cache->in_arr[cix];
		    if (!is_atom(atom))
			goto bad_hdr;
		    edep->attab.atom[tix] = atom;
		}
		else {
		    /* new cached atom */
		    cix += (int) get_int8(ep);
		    if (cix >= ERTS_ATOM_CACHE_SIZE)
			goto bad_hdr;
		    ep++;
		    if (long_atoms) {
			CHKSIZE(2);
			len = get_int16(ep);
			ep += 2;
		    }
		    else {
			CHKSIZE(1);
			len = get_int8(ep);
			ep++;
		    }
		    CHKSIZE(len);
		    atom = erts_atom_put((byte *) ep,
					 len,
                                         ERTS_ATOM_ENC_UTF8,
					 0);
		    if (is_non_value(atom))
			goto bad_hdr;
		    ep += len;
		    cache->in_arr[cix] = atom;
		    edep->attab.atom[tix] = atom;
		}
		flgs >>= 4;
		got_flgs--;
#ifdef DEBUG
		bit_ix += 4;
		if (bit_ix >= 8) {
		    bit_ix = 0;
		    flgs = (int) flgs_buf[++byte_ix];
		    ASSERT(byte_ix < flgs_size);
		}
#endif
	    }
	}
	edep->data->extp = ep;
#ifdef ERTS_DEBUG_USE_DIST_SEP
	if (*ep != VERSION_MAGIC)
	    goto bad_hdr;
#endif
    }
#ifdef ERTS_DEBUG_USE_DIST_SEP
    if (*ep != VERSION_MAGIC)
	goto fail;
#endif

    erts_de_runlock(dep);

    return ERTS_PREP_DIST_EXT_SUCCESS;

#undef CHKSIZE

 bad_hdr: {
	erts_dsprintf_buf_t *dsbufp = erts_create_logger_dsbuf();
	erts_dsprintf(dsbufp,
		      "%T got a corrupted distribution header from %T "
		      "on distribution channel %d\n",
		      erts_this_node->sysname,
		      edep->dep->sysname,
		      dist_entry_channel_no(edep->dep));
	for (ep = ext; ep < edep->data->ext_endp; ep++)
	    erts_dsprintf(dsbufp, ep != ext ? ",%b8u" : "<<%b8u", *ep);
	erts_dsprintf(dsbufp, ">>");
	erts_send_warning_to_logger_nogl(dsbufp);
    }
 fail: {
	erts_de_runlock(dep);
	erts_kill_dist_connection(dep, conn_id);
    }
    return ERTS_PREP_DIST_EXT_FAILED;
}

static void
bad_dist_ext(ErtsDistExternal *edep)
{
    if (edep->dep) {
	DistEntry *dep = edep->dep;
	erts_dsprintf_buf_t *dsbufp = erts_create_logger_dsbuf();
	byte *ep;
	erts_dsprintf(dsbufp,
		      "%T got a corrupted external term from %T "
		      "on distribution channel %d\n",
		      erts_this_node->sysname,
		      dep->sysname,
		      dist_entry_channel_no(dep));
	for (ep = edep->data->extp; ep < edep->data->ext_endp; ep++)
	    erts_dsprintf(dsbufp,
			  ep != edep->data->extp ? ",%b8u" : "<<...,%b8u",
			  *ep);
	erts_dsprintf(dsbufp, ">>\n");
	erts_dsprintf(dsbufp, "ATOM_CACHE_REF translations: ");
	if (!(edep->flags & ERTS_DIST_EXT_ATOM_TRANS_TAB) || !edep->attab.size)
	    erts_dsprintf(dsbufp, "none");
	else {
	    int i;
	    erts_dsprintf(dsbufp, "0=%T", edep->attab.atom[0]);
	    for (i = 1; i < edep->attab.size; i++)
		erts_dsprintf(dsbufp, ", %d=%T", i, edep->attab.atom[i]);
	}
	erts_send_warning_to_logger_nogl(dsbufp);
	erts_kill_dist_connection(dep, edep->connection_id);
    }
}

Sint
erts_decode_dist_ext_size(ErtsDistExternal *edep, int kill_connection, int payload)
{
    Sint res;
    byte *ep;

    if (edep->data->frag_id > 1 && payload) {
        Uint sz = 0;
        Binary *bin;
        int i;
        byte *ep;

        for (i = 0; i < edep->data->frag_id; i++)
            sz += edep->data[i].ext_endp - edep->data[i].extp;

        bin = erts_bin_nrml_alloc(sz);
        ep = (byte*)bin->orig_bytes;

        for (i = 0; i < edep->data->frag_id; i++) {
            sys_memcpy(ep, edep->data[i].extp, edep->data[i].ext_endp - edep->data[i].extp);
            ep += edep->data[i].ext_endp - edep->data[i].extp;
            erts_bin_release(edep->data[i].binp);
            edep->data[i].binp = NULL;
            edep->data[i].extp = NULL;
            edep->data[i].ext_endp = NULL;
        }

        edep->data->frag_id = 1;
        edep->data->extp = (byte*)bin->orig_bytes;
        edep->data->ext_endp = ep;
        edep->data->binp = bin;
    }

    if (edep->data->extp >= edep->data->ext_endp)
	goto fail;
#ifndef ERTS_DEBUG_USE_DIST_SEP
    if (edep->flags & ERTS_DIST_EXT_DFLAG_HDR) {
	if (*edep->data->extp == VERSION_MAGIC)
	    goto fail;
	ep = edep->data->extp;
    }
    else
#endif
    {
	if (*edep->data->extp != VERSION_MAGIC)
	    goto fail;
	ep = edep->data->extp+1;
    }
    res = decoded_size(ep, edep->data->ext_endp, 0, NULL);
    if (res >= 0)
	return res;
 fail:
    if (kill_connection)
        bad_dist_ext(edep);
    return -1;
}

Sint erts_decode_ext_size(const byte *ext, Uint size)
{
    if (size == 0 || *ext != VERSION_MAGIC)
	return -1;
    return decoded_size(ext+1, ext+size, 0, NULL);
}

Sint erts_decode_ext_size_ets(const byte *ext, Uint size)
{
    Sint sz = decoded_size(ext, ext+size, 1, NULL);
    ASSERT(sz >= 0);
    return sz;
}


/*
** hpp is set to either a &p->htop or
** a pointer to a memory pointer (form message buffers)
** on return hpp is updated to point after allocated data
*/
Eterm
erts_decode_dist_ext(ErtsHeapFactory* factory,
		     ErtsDistExternal *edep,
                     int kill_connection)
{
    Eterm obj;
    const byte* ep;

    ep = edep->data->extp;

    if (ep >= edep->data->ext_endp)
	goto error;
#ifndef ERTS_DEBUG_USE_DIST_SEP
    if (edep->flags & ERTS_DIST_EXT_DFLAG_HDR) {
	if (*ep == VERSION_MAGIC)
	    goto error;
    }
    else
#endif
    {
	if (*ep != VERSION_MAGIC)
	    goto error;
	ep++;
    }
    ep = dec_term(edep, factory, ep, &obj, NULL, 0);
    if (!ep)
	goto error;

    edep->data->extp = (byte*)ep;

    return obj;

 error:
    erts_factory_undo(factory);

    if (kill_connection)
        bad_dist_ext(edep);

    return THE_NON_VALUE;
}

Eterm erts_decode_ext(ErtsHeapFactory* factory, const byte **ext, Uint32 flags)
{
    ErtsDistExternal ede, *edep;
    Eterm obj;
    const byte *ep = *ext;
    if (*ep++ != VERSION_MAGIC) {
        erts_factory_undo(factory);
	return THE_NON_VALUE;
    }
    if (flags) {
        ASSERT(flags == ERTS_DIST_EXT_BTT_SAFE);
        ede.flags = flags; /* a dummy struct just for the flags */
        ede.data = NULL;
        edep = &ede;
    } else {
        edep = NULL;
    }
    ep = dec_term(edep, factory, ep, &obj, NULL, 0);
    if (!ep) {
	return THE_NON_VALUE;
    }
    *ext = ep;
    return obj;
}

Eterm erts_decode_ext_ets(ErtsHeapFactory* factory, const byte *ext)
{
    Eterm obj;
    ext = dec_term(NULL, factory, ext, &obj, NULL, 1);
    ASSERT(ext);
    return obj;
}

/**********************************************************************/

BIF_RETTYPE erts_debug_dist_ext_to_term_2(BIF_ALIST_2)
{
    ErtsHeapFactory factory;
    Eterm res;
    Sint hsz;
    ErtsDistExternal ede;
    ErtsDistExternalData ede_data;
    Eterm *tp;
    Eterm real_bin;
    Uint offset;
    Uint size;
    Uint bitsize;
    Uint bitoffs;
    Uint arity;
    int i;

    ede.flags = ERTS_DIST_EXT_ATOM_TRANS_TAB;
    ede.dep = NULL;
    ede.heap_size = -1;
    ede.data = &ede_data;

    if (is_not_tuple(BIF_ARG_1))
	goto badarg;
    tp = tuple_val(BIF_ARG_1);
    arity = arityval(tp[0]);
    if (arity > ERTS_MAX_INTERNAL_ATOM_CACHE_ENTRIES)
	goto badarg;

    ede.attab.size = arity;
    for (i = 1; i <= arity; i++) {
	if (is_not_atom(tp[i]))
	    goto badarg;
	ede.attab.atom[i-1] = tp[i];
    }

    if (is_not_binary(BIF_ARG_2))
	goto badarg;

    size = binary_size(BIF_ARG_2);
    if (size == 0)
	goto badarg;
    ERTS_GET_REAL_BIN(BIF_ARG_2, real_bin, offset, bitoffs, bitsize);
    if (bitsize != 0)
	goto badarg;

    ede.data->extp = binary_bytes(real_bin)+offset;
    ede.data->ext_endp = ede.data->extp + size;
    ede.data->frag_id = 1;
    ede.data->binp = NULL;

    hsz = erts_decode_dist_ext_size(&ede, 1, 1);
    if (hsz < 0)
	goto badarg;

    erts_factory_proc_prealloc_init(&factory, BIF_P, hsz);
    res = erts_decode_dist_ext(&factory, &ede, 1);
    erts_factory_close(&factory);

    if (is_value(res))
	BIF_RET(res);

 badarg:

    BIF_ERROR(BIF_P, BADARG);
}

static BIF_RETTYPE term_to_binary_trap_1(BIF_ALIST_1)
{
    Eterm *tp = tuple_val(BIF_ARG_1);
    Eterm Term = tp[1];
    Eterm Opts = tp[2];
    Eterm bt = tp[3];
    Eterm bix = tp[4];
    Sint bif_ix = signed_val(bix);
    Binary *bin = erts_magic_ref2bin(bt);
    Eterm res = erts_term_to_binary_int(BIF_P, bif_ix, Term, Opts,
                                        0, 0,bin, 0, ~((Uint) 0));
    if (is_non_value(res)) {
        if (erts_set_gc_state(BIF_P, 1)
            || MSO(BIF_P).overhead > BIN_VHEAP_SZ(BIF_P)) {
            ERTS_VBUMP_ALL_REDS(BIF_P);
        }
        if (Opts == am_undefined)
            ERTS_BIF_ERROR_TRAPPED1(BIF_P, SYSTEM_LIMIT,
                                    BIF_TRAP_EXPORT(bif_ix), Term);
        else
            ERTS_BIF_ERROR_TRAPPED2(BIF_P, SYSTEM_LIMIT,
                                    BIF_TRAP_EXPORT(bif_ix), Term, Opts);
    }
    if (is_tuple(res)) {
	ASSERT(BIF_P->flags & F_DISABLE_GC);
	BIF_TRAP1(&term_to_binary_trap_export,BIF_P,res);
    } else {
        if (erts_set_gc_state(BIF_P, 1)
            || MSO(BIF_P).overhead > BIN_VHEAP_SZ(BIF_P))
            ERTS_BIF_YIELD_RETURN(BIF_P, res);
        else
            BIF_RET(res);
    }
}

BIF_RETTYPE term_to_binary_1(BIF_ALIST_1)
{
    Eterm res = erts_term_to_binary_int(BIF_P, BIF_term_to_binary_1,
                                        BIF_ARG_1, am_undefined,
                                        0, TERM_TO_BINARY_DFLAGS, NULL, 0,
                                        ~((Uint) 0));
    if (is_non_value(res)) {
	ASSERT(!(BIF_P->flags & F_DISABLE_GC));
        BIF_ERROR(BIF_P, SYSTEM_LIMIT);
    }
    if (is_tuple(res)) {
	erts_set_gc_state(BIF_P, 0);
	BIF_TRAP1(&term_to_binary_trap_export,BIF_P,res);
    } else {
	ASSERT(!(BIF_P->flags & F_DISABLE_GC));
	BIF_RET(res);
    }
}

BIF_RETTYPE term_to_iovec_1(BIF_ALIST_1)
{
    Eterm res = erts_term_to_binary_int(BIF_P, BIF_term_to_iovec_1,
                                        BIF_ARG_1, am_undefined,
                                        0, TERM_TO_BINARY_DFLAGS, NULL, !0,
                                        ~((Uint) 0));
    if (is_non_value(res)) {
	ASSERT(!(BIF_P->flags & F_DISABLE_GC));
        BIF_ERROR(BIF_P, SYSTEM_LIMIT);
    }
    if (is_tuple(res)) {
	erts_set_gc_state(BIF_P, 0);
	BIF_TRAP1(&term_to_binary_trap_export,BIF_P,res);
    } else {
	ASSERT(!(BIF_P->flags & F_DISABLE_GC));
	BIF_RET(res);
    }
}

static ERTS_INLINE int
parse_t2b_opts(Eterm opts, Uint *flagsp, int *levelp, int *iovecp, Uint *fsizep)
{
    int level = 0;
    int iovec = 0;
    Uint flags = TERM_TO_BINARY_DFLAGS;
    int deterministic = 0;
    Uint fsize = ~((Uint) 0); /* one fragment */

    while (is_list(opts)) {
	Eterm arg = CAR(list_val(opts));
	Eterm* tp;
	if (arg == am_compressed) {
	    level = Z_DEFAULT_COMPRESSION;
        }
        else if (iovecp && arg == am_iovec) {
            iovec = !0;
        } else if (arg == am_deterministic) {
            deterministic = 1;
	} else if (is_tuple(arg) && *(tp = tuple_val(arg)) == make_arityval(2)) {
	    if (tp[1] == am_minor_version && is_small(tp[2])) {
		switch (signed_val(tp[2])) {
		case 0:
		    flags = TERM_TO_BINARY_DFLAGS & ~DFLAG_NEW_FLOATS;
		    break;
		case 1: /* Current default... */
		    flags = TERM_TO_BINARY_DFLAGS;
                    break;
                case 2:
                    flags = TERM_TO_BINARY_DFLAGS | DFLAG_UTF8_ATOMS;
		    break;
		default:
                    return 0; /* badarg */
		}
	    } else if (tp[1] == am_compressed && is_small(tp[2])) {
		level = signed_val(tp[2]);
		if (!(0 <= level && level < 10)) {
                    return 0; /* badarg */
		}
	    } else if (fsizep) {
                if (ERTS_IS_ATOM_STR("fragment", tp[1])) {
                    if (!term_to_Uint(tp[2], &fsize))
                        return 0; /* badarg */
                }
                else {
                    return 0; /* badarg */
                }
            }
            else {
                return 0; /* badarg */
	    }
	} else {
            return 0; /* badarg */
	}
	opts = CDR(list_val(opts));
    }
    if (is_not_nil(opts)) {
        return 0; /* badarg */
    }

    if (deterministic) {
        flags |= DFLAG_DETERMINISTIC;
    }

    *flagsp = flags;
    *levelp = level;
    if (iovecp)
        *iovecp = iovec;
    if (fsizep)
        *fsizep = fsize;

    return !0; /* ok */
}

BIF_RETTYPE term_to_binary_2(BIF_ALIST_2)
{
    int level;
    Uint flags;
    Eterm res;

    if (!parse_t2b_opts(BIF_ARG_2, &flags, &level, NULL, NULL)) {
        BIF_ERROR(BIF_P, BADARG);
    }

    res = erts_term_to_binary_int(BIF_P, BIF_term_to_binary_2,
                                  BIF_ARG_1, BIF_ARG_2,
                                  level, flags, NULL, 0,
                                  ~((Uint) 0));
    if (is_non_value(res)) {
	ASSERT(!(BIF_P->flags & F_DISABLE_GC));
        BIF_ERROR(BIF_P, SYSTEM_LIMIT);
    }
    if (is_tuple(res)) {
	erts_set_gc_state(BIF_P, 0);
	BIF_TRAP1(&term_to_binary_trap_export,BIF_P,res);
    } else {
	ASSERT(!(BIF_P->flags & F_DISABLE_GC));
	BIF_RET(res);
    }
}

BIF_RETTYPE term_to_iovec_2(BIF_ALIST_2)
{
    int level;
    Uint flags;
    Eterm res;

    if (!parse_t2b_opts(BIF_ARG_2, &flags, &level, NULL, NULL)) {
        BIF_ERROR(BIF_P, BADARG);
    }
    
    res = erts_term_to_binary_int(BIF_P, BIF_term_to_iovec_2,
                                  BIF_ARG_1, BIF_ARG_2,
                                  level, flags, NULL, !0,
                                  ~((Uint) 0));
    if (is_non_value(res)) {
	ASSERT(!(BIF_P->flags & F_DISABLE_GC));
        BIF_ERROR(BIF_P, SYSTEM_LIMIT);
    }
    if (is_tuple(res)) {
	erts_set_gc_state(BIF_P, 0);
	BIF_TRAP1(&term_to_binary_trap_export,BIF_P,res);
    } else {
	ASSERT(!(BIF_P->flags & F_DISABLE_GC));
	BIF_RET(res);
    }
}

Eterm
erts_debug_term_to_binary(Process *p, Eterm term, Eterm opts)
{
    Eterm ret;
    int level, iovec;
    Uint flags;
    Uint fsize;
    
    if (!parse_t2b_opts(opts, &flags, &level, &iovec, &fsize)) {
        ERTS_BIF_PREP_ERROR(ret, p, BADARG);
    }
    else {
        Eterm res = erts_term_to_binary_int(p, BIF_term_to_binary_2,
                                            term, opts, level, flags,
                                            NULL, iovec, fsize);
    
        if (is_non_value(res)) {
            ASSERT(!(p->flags & F_DISABLE_GC));
            ERTS_BIF_PREP_ERROR(ret, p, SYSTEM_LIMIT);
        }
        else if (is_tuple(res)) {
            erts_set_gc_state(p, 0);
            ERTS_BIF_PREP_TRAP1(ret, &term_to_binary_trap_export,p,res);
        }
        else {
            ASSERT(!(p->flags & F_DISABLE_GC));
            ERTS_BIF_PREP_RET(ret, res);
        }
    }
    return ret;
}


enum B2TState { /* order is somewhat significant */
    B2TPrepare,
    B2TUncompressChunk,
    B2TSizeInit,
    B2TSize,
    B2TDecodeInit,
    B2TDecode,
    B2TDecodeList,
    B2TDecodeTuple,
    B2TDecodeString,
    B2TDecodeBinary,

    B2TDone,
    B2TDecodeFail,
    B2TBadArg
};

typedef struct {
    Sint heap_size;
    int terms;
    const byte* ep;
    int atom_extra_skip;
} B2TSizeContext;

typedef struct {
    const byte* ep;
    Eterm  res;
    Eterm* next;
    ErtsHeapFactory factory;
    int remaining_n;
    char* remaining_bytes;
    ErtsWStack flat_maps;
    ErtsPStack hamt_array;
} B2TDecodeContext;

typedef struct {
    z_stream stream;
    byte* dbytes;
    Uint dleft;
} B2TUncompressContext;

typedef struct B2TContext_t {
    Sint heap_size;
    byte* aligned_alloc;
    ErtsBinary2TermState b2ts;
    Uint32 flags;
    SWord reds;
    Uint used_bytes; /* In: boolean, Out: bytes */
    Eterm trap_bin;  /* THE_NON_VALUE if not exported */
    Export *bif;
    Eterm arg[2];
    enum B2TState state;
    union {
	B2TSizeContext sc;
	B2TDecodeContext dc;
	B2TUncompressContext uc;
    } u;
} B2TContext;

static B2TContext* b2t_export_context(Process*, B2TContext* src);

static uLongf binary2term_uncomp_size(byte* data, Sint size)
{
    z_stream stream;
    int err;
    const uInt chunk_size = 64*1024;  /* Ask tmp-alloc about a suitable size? */
    void* tmp_buf = erts_alloc(ERTS_ALC_T_TMP, chunk_size);
    uLongf uncomp_size = 0;

    stream.next_in = (Bytef*)data;
    stream.avail_in = (uInt)size;
    stream.next_out = tmp_buf;
    stream.avail_out = (uInt)chunk_size;

    erl_zlib_alloc_init(&stream);

    err = inflateInit(&stream);
    if (err == Z_OK) {
	do {
	    stream.next_out = tmp_buf;
	    stream.avail_out = chunk_size;	   
	    err = inflate(&stream, Z_NO_FLUSH);
	    uncomp_size += chunk_size - stream.avail_out;
	}while (err == Z_OK);
	inflateEnd(&stream);
    }
    erts_free(ERTS_ALC_T_TMP, tmp_buf);
    return err == Z_STREAM_END ? uncomp_size : 0;
}

static ERTS_INLINE int
binary2term_prepare(ErtsBinary2TermState *state, byte *data, Sint data_size,
		    B2TContext** ctxp, Process* p)
{
    byte *bytes = data;
    Sint size = data_size;

    state->exttmp = 0;

    if (size < 1 || *bytes != VERSION_MAGIC) {
	return -1;
    }
    bytes++;
    size--;
    if (size < 5 || *bytes != COMPRESSED) {
	state->extp = bytes;
        if (ctxp)
	    (*ctxp)->state = B2TSizeInit;
    }
    else  {
	uLongf dest_len = get_uint32(bytes+1);
	bytes += 5;
	size -= 5;	
	if (dest_len > 32*1024*1024
	    || (state->extp = erts_alloc_fnf(ERTS_ALC_T_EXT_TERM_DATA, dest_len)) == NULL) {
            /*
             * Try avoid out-of-memory crash due to corrupted 'dest_len'
             * by checking the actual length of the uncompressed data.
             * The only way to do that is to uncompress it. Sad but true.
             */
	    if (dest_len != binary2term_uncomp_size(bytes, size)) {
                return -1;
	    }
	    state->extp = erts_alloc(ERTS_ALC_T_EXT_TERM_DATA, dest_len);
            if (ctxp)
                (*ctxp)->reds -= dest_len;
	}
	state->exttmp = 1;
        if (ctxp) {
            /*
             * Start decompression by exporting trap context
             * so we don't have to deal with deep-copying z_stream.
             */
            B2TContext* ctx = b2t_export_context(p, *ctxp);
            ASSERT(state = &(*ctxp)->b2ts);
            state = &ctx->b2ts;

	    if (erl_zlib_inflate_start(&ctx->u.uc.stream, bytes, size) != Z_OK)
		return -1;

	    ctx->u.uc.dbytes = state->extp;
	    ctx->u.uc.dleft = dest_len;
            if (ctx->used_bytes) {
                ASSERT(ctx->used_bytes == 1);
                 /* to be subtracted by stream.avail_in when done */
                ctx->used_bytes = data_size;
            }
	    ctx->state = B2TUncompressChunk;
            *ctxp = ctx;
        }
	else {
	    uLongf dlen = dest_len;
	    if (erl_zlib_uncompress(state->extp, &dlen, bytes, size) != Z_OK
		|| dlen != dest_len) {
		return -1;
	    }
        }
	size = (Sint) dest_len;
    }
    state->extsize = size;
    return 0;
}

static ERTS_INLINE void
binary2term_abort(ErtsBinary2TermState *state)
{
    if (state->exttmp) {
	state->exttmp = 0;
	erts_free(ERTS_ALC_T_EXT_TERM_DATA, state->extp);
    }
}

static ERTS_INLINE Eterm
binary2term_create(ErtsDistExternal *edep, ErtsBinary2TermState *state,
		   ErtsHeapFactory* factory)
{
    Eterm res;

    if (!dec_term(edep, factory, state->extp, &res, NULL, 0))
	res = THE_NON_VALUE;
    if (state->exttmp) {
	state->exttmp = 0;
	erts_free(ERTS_ALC_T_EXT_TERM_DATA, state->extp);
    }
    return res;
}

Sint
erts_binary2term_prepare(ErtsBinary2TermState *state, byte *data, Sint data_size)
{
    Sint res;

    if (binary2term_prepare(state, data, data_size, NULL, NULL) < 0 ||
        (res=decoded_size(state->extp, state->extp + state->extsize, 0, NULL)) < 0) {

        if (state->exttmp)
            erts_free(ERTS_ALC_T_EXT_TERM_DATA, state->extp);
        state->extp = NULL;
	state->exttmp = 0;
	return -1;
    }
    return res;
}

void
erts_binary2term_abort(ErtsBinary2TermState *state)
{
    binary2term_abort(state);
}

Eterm
erts_binary2term_create(ErtsBinary2TermState *state, ErtsHeapFactory* factory)
{
    return binary2term_create(NULL,state, factory);
}

static void b2t_destroy_context(B2TContext* context)
{
    erts_free_aligned_binary_bytes_extra(context->aligned_alloc,
                                         ERTS_ALC_T_EXT_TERM_DATA);
    context->aligned_alloc = NULL;
    binary2term_abort(&context->b2ts);
    switch (context->state) {
    case B2TUncompressChunk:
	erl_zlib_inflate_finish(&context->u.uc.stream);
	break;
    case B2TDecode:
    case B2TDecodeList:
    case B2TDecodeTuple:
    case B2TDecodeString:
    case B2TDecodeBinary:
	if (context->u.dc.hamt_array.pstart) {
	    erts_free(context->u.dc.hamt_array.alloc_type,
		      context->u.dc.hamt_array.pstart);
	}
	break;
    default:;
    }
}

static int b2t_context_destructor(Binary *context_bin)
{
    B2TContext* ctx = (B2TContext*) ERTS_MAGIC_BIN_DATA(context_bin);
    ASSERT(ERTS_MAGIC_BIN_DESTRUCTOR(context_bin) == b2t_context_destructor);

    b2t_destroy_context(ctx);
    return 1;
}

static BIF_RETTYPE binary_to_term_int(Process*, Eterm bin, B2TContext*);


static BIF_RETTYPE binary_to_term_trap_1(BIF_ALIST_1)
{
    Binary *context_bin = erts_magic_ref2bin(BIF_ARG_1);
    ASSERT(ERTS_MAGIC_BIN_DESTRUCTOR(context_bin) == b2t_context_destructor);

    return binary_to_term_int(BIF_P, THE_NON_VALUE, ERTS_MAGIC_BIN_DATA(context_bin));
}


#define B2T_BYTES_PER_REDUCTION 128
#define B2T_MEMCPY_FACTOR 8

/* Define for testing */
/*#define EXTREME_B2T_TRAPPING 1*/

#ifdef EXTREME_B2T_TRAPPING
static unsigned b2t_rand(void)
{
    static unsigned prev = 17;
    prev = (prev * 214013 + 2531011);
    return prev;
}
#endif


static B2TContext* b2t_export_context(Process* p, B2TContext* src)
{
    Binary* context_b = erts_create_magic_binary(sizeof(B2TContext),
                                                 b2t_context_destructor);
    B2TContext* ctx = ERTS_MAGIC_BIN_DATA(context_b);
    Eterm* hp;

    ASSERT(is_non_value(src->trap_bin));
    sys_memcpy(ctx, src, sizeof(B2TContext));
    if (ctx->state >= B2TDecode && ctx->u.dc.next == &src->u.dc.res) {
        ctx->u.dc.next = &ctx->u.dc.res;
    }
    hp = HAlloc(p, ERTS_MAGIC_REF_THING_SIZE);
    ctx->trap_bin = erts_mk_magic_ref(&hp, &MSO(p), context_b);
    return ctx;
}

static BIF_RETTYPE binary_to_term_int(Process* p, Eterm bin, B2TContext *ctx)
{
    BIF_RETTYPE ret_val;
#ifdef EXTREME_B2T_TRAPPING
    SWord initial_reds = 1 + b2t_rand() % 4;
#else
    SWord initial_reds = (Uint)(ERTS_BIF_REDS_LEFT(p) * B2T_BYTES_PER_REDUCTION);
#endif
    int is_first_call;

    if (is_value(bin)) {
	/* Setup enough to get started */
        is_first_call = 1;
	ctx->state = B2TPrepare;
        ctx->aligned_alloc = NULL;
    } else {
        ASSERT(is_value(ctx->trap_bin));
        ASSERT(ctx->state != B2TPrepare);
        is_first_call = 0;
    }
    ctx->reds = initial_reds;

    do {
        switch (ctx->state) {
        case B2TPrepare: {
	    byte* bytes;
            Uint bin_size;
            bytes = erts_get_aligned_binary_bytes_extra(bin,
                                                        &ctx->aligned_alloc,
                                                        ERTS_ALC_T_EXT_TERM_DATA,
                                                        0);
            if (bytes == NULL) {
                ctx->b2ts.exttmp = 0;
                ctx->state = B2TBadArg;
                break;
            }
            bin_size = binary_size(bin);
            if (ctx->aligned_alloc) {
                ctx->reds -= bin_size / 8;
            }
            if (binary2term_prepare(&ctx->b2ts, bytes, bin_size, &ctx, p) < 0) {
		ctx->state = B2TBadArg;
	    }
            break;
        }
	case B2TUncompressChunk: {
            uLongf chunk = ctx->reds;
            int zret;

            if (chunk > ctx->u.uc.dleft)
                chunk = ctx->u.uc.dleft;
            zret = erl_zlib_inflate_chunk(&ctx->u.uc.stream,
                                          ctx->u.uc.dbytes, &chunk);
            ctx->u.uc.dbytes += chunk;
            ctx->u.uc.dleft  -= chunk;
            if (zret == Z_OK && ctx->u.uc.dleft > 0) {
                ctx->reds = 0;
            }
            else if (erl_zlib_inflate_finish(&ctx->u.uc.stream) == Z_OK
                     && zret == Z_STREAM_END
                     && ctx->u.uc.dleft == 0) {
                ctx->reds -= chunk;
                if (ctx->used_bytes) {
                    ASSERT(ctx->used_bytes > 5 + ctx->u.uc.stream.avail_in);
                    ctx->used_bytes -= ctx->u.uc.stream.avail_in;
                }
                ctx->state = B2TSizeInit;
            }
            else {
                ctx->state = B2TBadArg;
            }
            break;
        }
	case B2TSizeInit:
	    ctx->u.sc.ep = NULL;
	    ctx->state = B2TSize;
	    /*fall through*/
        case B2TSize:
            ctx->heap_size = decoded_size(ctx->b2ts.extp,
					  ctx->b2ts.extp + ctx->b2ts.extsize,
                                          0, ctx);
            break;

        case B2TDecodeInit:
            if (is_non_value(ctx->trap_bin) && ctx->b2ts.extsize > ctx->reds) {
                /* dec_term will maybe trap, allocate space for magic bin
                   before result term to make it easy to trim with HRelease.
                 */
                ctx = b2t_export_context(p, ctx);
            }
            ctx->u.dc.ep = ctx->b2ts.extp;
            ctx->u.dc.res = (Eterm) (UWord) NULL;
            ctx->u.dc.next = &ctx->u.dc.res;
	    erts_factory_proc_prealloc_init(&ctx->u.dc.factory, p, ctx->heap_size);
	    ctx->u.dc.flat_maps.wstart = NULL;
	    ctx->u.dc.hamt_array.pstart = NULL;
            ctx->state = B2TDecode;
            /*fall through*/
	case B2TDecode:
        case B2TDecodeList:
        case B2TDecodeTuple:
        case B2TDecodeString:
        case B2TDecodeBinary: {
	    ErtsDistExternal fakedep;
            fakedep.flags = ctx->flags;
            fakedep.data = NULL;
            dec_term(&fakedep, NULL, NULL, NULL, ctx, 0);
            break;
	}
        case B2TDecodeFail:
            /*fall through*/
        case B2TBadArg:
            BUMP_REDS(p, (initial_reds - ctx->reds) / B2T_BYTES_PER_REDUCTION);

	    ASSERT(ctx->bif == BIF_TRAP_EXPORT(BIF_binary_to_term_1)
		   || ctx->bif == BIF_TRAP_EXPORT(BIF_binary_to_term_2));

	    if (is_first_call)
		ERTS_BIF_PREP_ERROR(ret_val, p, BADARG);
	    else {
                erts_set_gc_state(p, 1);
		if (is_non_value(ctx->arg[1]))
		    ERTS_BIF_PREP_ERROR_TRAPPED1(ret_val, p, BADARG, ctx->bif,
						 ctx->arg[0]);
		else
		    ERTS_BIF_PREP_ERROR_TRAPPED2(ret_val, p, BADARG, ctx->bif,
						 ctx->arg[0], ctx->arg[1]);
	    }
            b2t_destroy_context(ctx);
	    return ret_val;

        case B2TDone:
            if (ctx->used_bytes) {
                Eterm *hp;
                Eterm used;
                if (!ctx->b2ts.exttmp) {
                    ASSERT(ctx->used_bytes == 1);
                    ctx->used_bytes = (ctx->u.dc.ep - ctx->b2ts.extp
                                       +1); /* VERSION_MAGIC */
                }
                if (IS_USMALL(0, ctx->used_bytes)) {
                    hp = erts_produce_heap(&ctx->u.dc.factory, 3, 0);
                    used = make_small(ctx->used_bytes);
                }
                else {
                    hp = erts_produce_heap(&ctx->u.dc.factory, 3+BIG_UINT_HEAP_SIZE, 0);
                    used = uint_to_big(ctx->used_bytes, hp);
                    hp += BIG_UINT_HEAP_SIZE;
                }
                ctx->u.dc.res = TUPLE2(hp, ctx->u.dc.res, used);
            }
            b2t_destroy_context(ctx);

            if (ctx->u.dc.factory.hp > ctx->u.dc.factory.hp_end) {
                erts_exit(ERTS_ERROR_EXIT, ":%s, line %d: heap overrun by %d words(s)\n",
                         __FILE__, __LINE__, ctx->u.dc.factory.hp - ctx->u.dc.factory.hp_end);
            }
	    erts_factory_close(&ctx->u.dc.factory);

            if (!is_first_call) {
                erts_set_gc_state(p, 1);
            }
            BUMP_REDS(p, (initial_reds - ctx->reds) / B2T_BYTES_PER_REDUCTION);
	    ERTS_BIF_PREP_RET(ret_val, ctx->u.dc.res);
	    return ret_val;

        default:
            ASSERT(!"Unknown state in binary_to_term");
        }
    }while (ctx->reds > 0 || ctx->state >= B2TDone);

    if (is_non_value(ctx->trap_bin)) {
        ctx = b2t_export_context(p, ctx);
        ASSERT(is_value(ctx->trap_bin));
    }

    if (is_first_call) {
        erts_set_gc_state(p, 0);
    }
    BUMP_ALL_REDS(p);

    ERTS_BIF_PREP_TRAP1(ret_val, &binary_to_term_trap_export,
			p, ctx->trap_bin);

    return ret_val;
}

BIF_RETTYPE binary_to_term_1(BIF_ALIST_1)
{
    B2TContext ctx;

    ctx.flags = 0;
    ctx.used_bytes = 0;
    ctx.trap_bin = THE_NON_VALUE;
    ctx.bif = BIF_TRAP_EXPORT(BIF_binary_to_term_1);
    ctx.arg[0] = BIF_ARG_1;
    ctx.arg[1] = THE_NON_VALUE;
    return binary_to_term_int(BIF_P, BIF_ARG_1, &ctx);
}

BIF_RETTYPE binary_to_term_2(BIF_ALIST_2)
{
    B2TContext ctx;
    Eterm opts;
    Eterm opt;

    ctx.flags = 0;
    ctx.used_bytes = 0;
    opts = BIF_ARG_2;
    while (is_list(opts)) {
        opt = CAR(list_val(opts));
        if (opt == am_safe) {
            ctx.flags |= ERTS_DIST_EXT_BTT_SAFE;
        }
        else if (opt == am_used) {
            ctx.used_bytes = 1;
        }
	else {
            goto error;
        }
        opts = CDR(list_val(opts));
    }

    if (is_not_nil(opts))
        goto error;

    ctx.trap_bin = THE_NON_VALUE;
    ctx.bif = BIF_TRAP_EXPORT(BIF_binary_to_term_2);
    ctx.arg[0] = BIF_ARG_1;
    ctx.arg[1] = BIF_ARG_2;
    return binary_to_term_int(BIF_P, BIF_ARG_1, &ctx);

error:
    BIF_P->fvalue = am_badopt;
    BIF_ERROR(BIF_P, BADARG | EXF_HAS_EXT_INFO);
}

Eterm
external_size_1(BIF_ALIST_1)
{
    Process* p = BIF_P;
    Eterm Term = BIF_ARG_1;
    Uint size = 0;

    switch (erts_encode_ext_size(Term, &size)) {
    case ERTS_EXT_SZ_SYSTEM_LIMIT:
        BIF_ERROR(BIF_P, SYSTEM_LIMIT);
    case ERTS_EXT_SZ_YIELD:
        ERTS_INTERNAL_ERROR("Unexpected yield");
    case ERTS_EXT_SZ_OK:
        break;
    }

    if (IS_USMALL(0, size)) {
	BIF_RET(make_small(size));
    } else {
	Eterm* hp = HAlloc(p, BIG_UINT_HEAP_SIZE);
	BIF_RET(uint_to_big(size, hp));
    }
}

Eterm
external_size_2(BIF_ALIST_2)
{
    Uint size = 0;
    Uint flags = TERM_TO_BINARY_DFLAGS;

    while (is_list(BIF_ARG_2)) {
        Eterm arg = CAR(list_val(BIF_ARG_2));
        Eterm* tp;

        if (is_tuple(arg) && *(tp = tuple_val(arg)) == make_arityval(2)) {
            if (tp[1] == am_minor_version && is_small(tp[2])) {
                switch (signed_val(tp[2])) {
                case 0:
                    flags &= ~DFLAG_NEW_FLOATS;
                    break;
                case 1:
                    break;
                default:
                    goto error;
                }
            } else {
                goto error;
            }
        } else {
        error:
            BIF_ERROR(BIF_P, BADARG);
        }
        BIF_ARG_2 = CDR(list_val(BIF_ARG_2));
    }
    if (is_not_nil(BIF_ARG_2)) {
        goto error;
    }

    switch (erts_encode_ext_size_2(BIF_ARG_1, flags, &size)) {
    case ERTS_EXT_SZ_SYSTEM_LIMIT:
        BIF_ERROR(BIF_P, SYSTEM_LIMIT);
    case ERTS_EXT_SZ_YIELD:
        ERTS_INTERNAL_ERROR("Unexpected yield");
    case ERTS_EXT_SZ_OK:
        break;
    }

    if (IS_USMALL(0, size)) {
        BIF_RET(make_small(size));
    } else {
        Eterm* hp = HAlloc(BIF_P, BIG_UINT_HEAP_SIZE);
        BIF_RET(uint_to_big(size, hp));
    }
}

static Eterm
erts_term_to_binary_simple(Process* p, Eterm Term, Uint size, int level, Uint64 dflags)
{
    Eterm bin;
    size_t real_size;
    byte* endp;

    if (level != 0) {
	byte buf[256];
	byte* bytes = buf;
	byte* out_bytes;
	uLongf dest_len;

	if (sizeof(buf) < size) {
	    bytes = erts_alloc(ERTS_ALC_T_TMP, size);
	}

	if ((endp = enc_term(NULL, Term, bytes, dflags, NULL))
	    == NULL) {
	    erts_exit(ERTS_ERROR_EXIT, "%s, line %d: bad term: %x\n",
		     __FILE__, __LINE__, Term);
	}
	real_size = endp - bytes;
	if (real_size > size) {
	    erts_exit(ERTS_ERROR_EXIT, "%s, line %d: buffer overflow: %d word(s)\n",
		     __FILE__, __LINE__, real_size - size);
	}

	/*
	 * We don't want to compress if compression actually increases the size.
	 * Therefore, don't give zlib more out buffer than the size of the
	 * uncompressed external format (minus the 5 bytes needed for the
	 * COMPRESSED tag). If zlib returns any error, we'll revert to using
	 * the original uncompressed external term format.
	 */

	if (real_size < 5) {
	    dest_len = 0;
	} else {
	    dest_len = real_size - 5;
	}
	bin = new_binary(p, NULL, real_size+1);
	out_bytes = binary_bytes(bin);
	out_bytes[0] = VERSION_MAGIC;
	if (erl_zlib_compress2(out_bytes+6, &dest_len, bytes, real_size, level) != Z_OK) {
	    sys_memcpy(out_bytes+1, bytes, real_size);
	    bin = erts_realloc_binary(bin, real_size+1);
	} else {
	    out_bytes[1] = COMPRESSED;
	    put_int32(real_size, out_bytes+2);
	    bin = erts_realloc_binary(bin, dest_len+6);
	}
	if (bytes != buf) {
	    erts_free(ERTS_ALC_T_TMP, bytes);
	}
	return bin;
    } else {
	byte* bytes;

	bin = new_binary(p, (byte *)NULL, size);
	bytes = binary_bytes(bin);
	bytes[0] = VERSION_MAGIC;
	if ((endp = enc_term(NULL, Term, bytes+1, dflags, NULL))
	    == NULL) {
	    erts_exit(ERTS_ERROR_EXIT, "%s, line %d: bad term: %x\n",
		     __FILE__, __LINE__, Term);
	}
	real_size = endp - bytes;
	if (real_size > size) {
	    erts_exit(ERTS_ERROR_EXIT, "%s, line %d: buffer overflow: %d word(s)\n",
		     __FILE__, __LINE__, endp - (bytes + size));
	}
	return erts_realloc_binary(bin, real_size);
    }
}

Eterm
erts_term_to_binary(Process* p, Eterm Term, int level, Uint64 flags) {
    Uint size = 0;
    switch (encode_size_struct_int(NULL, NULL, Term, flags, NULL, &size)) {
    case ERTS_EXT_SZ_SYSTEM_LIMIT:
        return THE_NON_VALUE;
    case ERTS_EXT_SZ_YIELD:
        ERTS_INTERNAL_ERROR("Unexpected yield");
    case ERTS_EXT_SZ_OK:
        break;
    }
    size++; /* VERSION_MAGIC */;
    return erts_term_to_binary_simple(p, Term, size, level, flags);
}

/* Define EXTREME_TTB_TRAPPING for testing in dist.h */

#ifndef EXTREME_TTB_TRAPPING
#define TERM_TO_BINARY_COMPRESS_CHUNK (1 << 18)
#else
#define TERM_TO_BINARY_COMPRESS_CHUNK 10
#endif
#define TERM_TO_BINARY_MEMCPY_FACTOR 8

static int ttb_context_destructor(Binary *context_bin)
{
    TTBContext *context = ERTS_MAGIC_BIN_DATA(context_bin);
    if (context->alive) {
	context->alive = 0;
	switch (context->state) {
	case TTBSize:
	    DESTROY_SAVED_WSTACK(&context->s.sc.wstack);
	    break;
	case TTBEncode:
	    DESTROY_SAVED_WSTACK(&context->s.ec.wstack);
	    if (context->s.ec.result_bin != NULL) { /* Set to NULL if ever made alive! */
		ASSERT(erts_refc_read(&(context->s.ec.result_bin->intern.refc),1));
		erts_bin_free(context->s.ec.result_bin);
		context->s.ec.result_bin = NULL;
	    }
            if (context->s.ec.map_array)
                erts_free(ERTS_ALC_T_T2B_DETERMINISTIC, context->s.ec.map_array);
            if (context->s.ec.ycf_yield_state)
                erts_qsort_ycf_gen_destroy(context->s.ec.ycf_yield_state);
            if (context->s.ec.iov)
                erts_free(ERTS_ALC_T_T2B_VEC, context->s.ec.iov);
	    break;
	case TTBCompress:
	    erl_zlib_deflate_finish(&(context->s.cc.stream));

	    if (context->s.cc.destination_bin != NULL) { /* Set to NULL if ever made alive! */
		ASSERT(erts_refc_read(&(context->s.cc.destination_bin->intern.refc),1));
		erts_bin_free(context->s.cc.destination_bin);
		context->s.cc.destination_bin = NULL;
	    }
	    
	    if (context->s.cc.result_bin != NULL) { /* Set to NULL if ever made alive! */
		ASSERT(erts_refc_read(&(context->s.cc.result_bin->intern.refc),1));
		erts_bin_free(context->s.cc.result_bin);
		context->s.cc.result_bin = NULL;
	    }
	    break;
	}
    }
    return 1;
}

Uint
erts_ttb_iov_size(int use_termv, Sint vlen, Uint fragments)
{
    Uint sz;
    ASSERT(vlen > 0);
    ASSERT(fragments > 0);
    sz = sizeof(SysIOVec)*vlen;
    sz += sizeof(ErlDrvBinary *)*vlen;
    if (use_termv)
        sz += sizeof(Eterm)*vlen;
    sz += sizeof(ErlIOVec *)*fragments;
    sz += sizeof(ErlIOVec)*fragments;
    ASSERT(sz % sizeof(void*) == 0);
    return sz;
}

void
erts_ttb_iov_init(TTBEncodeContext *ctx, int use_termv, char *ptr,
                  Sint vlen, Uint fragments, Uint fragment_size)
{
    ctx->vlen = 0;
    ctx->size = 0;
    
    ctx->iov = (SysIOVec *) ptr;
    ptr += sizeof(SysIOVec)*vlen;
    ASSERT(((UWord) ptr) % sizeof(void *) == 0);
    
    ctx->binv = (ErlDrvBinary **) ptr;
    ptr += sizeof(ErlDrvBinary *)*vlen;

    if (!use_termv)
        ctx->termv = NULL;
    else {
        ctx->termv = (Eterm *) ptr;
        ptr += sizeof(Eterm)*vlen;
    }
    
    ctx->fragment_eiovs = (ErlIOVec *) ptr;
    ptr += sizeof(ErlIOVec)*fragments;
    ASSERT(((UWord) ptr) % sizeof(void *) == 0);
    
    ctx->frag_ix = -1;
    ctx->fragment_size = fragment_size;

#ifdef DEBUG
    ctx->cptr = NULL;
    ctx->debug_fragments = fragments;
    ctx->debug_vlen = vlen;
#endif
}

static Eterm erts_term_to_binary_int(Process* p, Sint bif_ix, Eterm Term, Eterm opts,
                                     int level, Uint64 dflags, Binary *context_b,
                                     int iovec, Uint fragment_size)
{
    Eterm *hp;
    Eterm res;
    Eterm c_term;
#ifndef EXTREME_TTB_TRAPPING
    Sint reds = (Sint) (ERTS_BIF_REDS_LEFT(p) * TERM_TO_BINARY_LOOP_FACTOR);
#else
    Sint reds = 20; /* For testing */
#endif
    Sint initial_reds = reds; 
    TTBContext c_buff;
    TTBContext *context = &c_buff;

    ASSERT(bif_ix > 0 && IS_USMALL(!0, bif_ix));
    ASSERT(bif_ix == BIF_term_to_binary_1 || bif_ix == BIF_term_to_binary_2
           || bif_ix == BIF_term_to_iovec_1 || bif_ix == BIF_term_to_iovec_2);
    
#define EXPORT_CONTEXT()						\
    do {								\
	if (context_b == NULL) {					\
	    context_b = erts_create_magic_binary(sizeof(TTBContext),    \
                                                 ttb_context_destructor);\
	    context =  ERTS_MAGIC_BIN_DATA(context_b);			\
	    sys_memcpy(context,&c_buff,sizeof(TTBContext));		\
	}								\
    } while (0)

#define RETURN_STATE()							\
    do {								\
	hp = HAlloc(p, ERTS_MAGIC_REF_THING_SIZE + 1 + 4);              \
	c_term = erts_mk_magic_ref(&hp, &MSO(p), context_b);            \
	res = TUPLE4(hp, Term, opts, c_term, make_small(bif_ix));       \
	BUMP_ALL_REDS(p);                                               \
	return res;							\
    } while (0);

    if (context_b == NULL) {
	/* Setup enough to get started */
	context->state = TTBSize;
	context->alive = 1;
        ERTS_INIT_TTBSizeContext(&context->s.sc, dflags);
	context->s.sc.level = level;
        context->s.sc.fragment_size = fragment_size;
        if (!level) {
            context->s.sc.vlen = iovec ? 0 : -1;
            context->s.sc.iovec = iovec;
        }
        else {
            context->s.sc.vlen = -1;
            context->s.sc.iovec = 0;
        }
    } else {
	context = ERTS_MAGIC_BIN_DATA(context_b);
    }

    /* Initialization done, now we will go through the states */
    for (;;) {
	switch (context->state) {
	case TTBSize:
	    {
		Uint size, fragments = 1;
		Binary *result_bin;
		int level = context->s.sc.level;
                Sint vlen;
                iovec = context->s.sc.iovec;
                fragment_size = context->s.sc.fragment_size;
		size = 1; /* VERSION_MAGIC */
                switch (encode_size_struct_int(&context->s.sc, NULL, Term,
                                               context->s.sc.dflags, &reds,
                                               &size)) {
                case ERTS_EXT_SZ_SYSTEM_LIMIT:
                    BUMP_REDS(p, (initial_reds - reds) / TERM_TO_BINARY_LOOP_FACTOR);
                    return THE_NON_VALUE;
                case ERTS_EXT_SZ_YIELD:
		    EXPORT_CONTEXT();
		    /* Same state */
		    RETURN_STATE();
                case ERTS_EXT_SZ_OK:
                    break;
		}
		/* Move these to next state */
		dflags = context->s.sc.dflags;
                vlen = context->s.sc.vlen;
		if (vlen >= 0) {
                    Uint total_size = size + context->s.sc.extra_size;
                    fragments = (total_size - 1)/fragment_size + 1;
                    vlen += 3*fragments;
                    ASSERT(vlen);
                }
                else if (size <= ERL_ONHEAP_BIN_LIMIT) {
		    /* Finish in one go */
		    res = erts_term_to_binary_simple(p, Term, size, 
						     level, dflags);
                    if (iovec) {
                        Eterm *hp = HAlloc(p, 2);
                        res = CONS(hp, res, NIL);
                    }
		    BUMP_REDS(p, 1);
		    return res;
		}

		result_bin = erts_bin_nrml_alloc(size);
		result_bin->orig_bytes[0] = (byte)VERSION_MAGIC;
		/* Next state immediately, no need to export context */
		context->state = TTBEncode;
                ERTS_INIT_TTBEncodeContext(&context->s.ec, dflags);
		context->s.ec.level = level;
		context->s.ec.result_bin = result_bin;
                context->s.ec.iovec = iovec;
                if (vlen >= 0) {
                    Uint sz = erts_ttb_iov_size(!0, vlen, fragments);
                    char *ptr = (char *) erts_alloc(ERTS_ALC_T_T2B_VEC, sz);
                    erts_ttb_iov_init(&context->s.ec, !0, ptr, vlen,
                                      fragments, fragment_size);
                    context->s.ec.cptr = (byte *) &result_bin->orig_bytes[0];
                }
		break;
	    }
	case TTBEncode:
	    {
		byte *endp, *tmp;
		byte *bytes = (byte *) context->s.ec.result_bin->orig_bytes;
		size_t real_size;
		Binary *result_bin;
                Sint realloc_offset;
                Uint fragments;

		dflags = context->s.ec.dflags;
		if (enc_term_int(&context->s.ec, NULL,Term, bytes+1, dflags,
                                 NULL, &reds, &endp) < 0) {
		    EXPORT_CONTEXT();
		    RETURN_STATE();
		}
		real_size = endp - bytes;
                tmp = (byte *) &context->s.ec.result_bin->orig_bytes[0];
		result_bin = erts_bin_realloc(context->s.ec.result_bin,real_size);
                realloc_offset = (byte *) &result_bin->orig_bytes[0] - tmp;
		level = context->s.ec.level;
		BUMP_REDS(p, (initial_reds - reds) / TERM_TO_BINARY_LOOP_FACTOR);
		if (level == 0 || real_size < 6) { /* We are done */
                    Sint cbin_refc_diff;
                    Eterm result, rb_term, *hp, *hp_end;
                    Uint hsz;
                    int ix;
                    SysIOVec *iov;
                    Eterm *termv;
		return_normal:
                    fragments = context->s.ec.frag_ix + 1;
		    context->s.ec.result_bin = NULL;
		    context->alive = 0;
		    if (context_b && erts_refc_read(&context_b->intern.refc,0) == 0) {
			erts_bin_free(context_b);
		    }
                    if (!context->s.ec.iov) {
                        hsz = PROC_BIN_SIZE + (iovec ? 2 : 0);
                        hp = HAlloc(p, hsz);
                        result = erts_build_proc_bin(&MSO(p), hp, result_bin);
                        if (iovec) {
                            hp += PROC_BIN_SIZE;
                            result = CONS(hp, result, NIL);
                        }
                        return result;
                    }
                    iovec = context->s.ec.iovec;
                    ASSERT(iovec);
                    iov = context->s.ec.iov;
                    termv = context->s.ec.termv;
                    ASSERT(context->s.ec.vlen <= context->s.ec.debug_vlen);
                    ASSERT(fragments <= context->s.ec.debug_fragments);                    
                    /* first two elements should be unused */
                    ASSERT(context->s.ec.vlen >= 3*fragments);
                    ASSERT(!iov[0].iov_base && !iov[0].iov_len);
                    ASSERT(!iov[1].iov_base && !iov[1].iov_len);

                    hsz = (2 /* cons */
                           + (PROC_BIN_SIZE > ERL_SUB_BIN_SIZE
                              ? PROC_BIN_SIZE
                              : ERL_SUB_BIN_SIZE)); /* max size per vec */
                    hsz *= context->s.ec.vlen - 2*fragments; /* number of vecs */
                    hp = HAlloc(p, hsz);
                    hp_end = hp + hsz;
                    rb_term = THE_NON_VALUE;
                    result = NIL;
                    ASSERT(erts_refc_read(&result_bin->intern.refc, 1) == 1);
                    cbin_refc_diff = -1;
                    for (ix = context->s.ec.vlen - 1; ix > 1; ix--) {
                        Eterm bin_term, pb_term;
                        Uint pb_size;
                        ProcBin *pb;
                        SysIOVec *iovp = &iov[ix];
                        if (!iovp->iov_base)
                            continue; /* empty slot for header */
                        pb_term = termv[ix];
                        if (is_value(pb_term)) {
                            pb_size = binary_size(pb_term);
                            pb = (ProcBin *) binary_val(pb_term);
                        }
                        else {
                            iovp->iov_base = (void *) (((byte *) iovp->iov_base)
                                                       + realloc_offset);
                            pb_size = result_bin->orig_size;
                            if (is_non_value(rb_term))
                                pb = NULL;
                            else {
                                pb = (ProcBin *) binary_val(rb_term);
                                pb_term = rb_term;
                            }
                        }
                        /*
                         * We intentionally avoid using sub binaries
                         * since the GC might convert those to heap
                         * binaries and by this ruin the nice preparation
                         * for usage of this data as I/O vector in
                         * nifs/drivers.
                         */
                        if (is_value(pb_term) && iovp->iov_len == pb_size)
                            bin_term = pb_term;
                        else {
                            Binary *bin;
                            if (is_value(pb_term)) {
                                bin = ((ProcBin *) binary_val(pb_term))->val;
                                erts_refc_inc(&bin->intern.refc, 2);
                            }
                            else {
                                bin = result_bin;
                                cbin_refc_diff++;
                            }
                            pb = (ProcBin *) (char *) hp;
                            hp += PROC_BIN_SIZE;
                            pb->thing_word = HEADER_PROC_BIN;
                            pb->size = (Uint) iovp->iov_len;
                            pb->next = MSO(p).first;
                            MSO(p).first = (struct erl_off_heap_header*) pb;
                            pb->val = bin;
                            pb->bytes = (byte*) iovp->iov_base;
                            pb->flags = 0;
                            OH_OVERHEAD(&MSO(p), pb->size / sizeof(Eterm));
                            bin_term = make_binary(pb);
                        }
                        result = CONS(hp, bin_term, result);
                        hp += 2;
                    }
                    ASSERT(hp <= hp_end);
                    HRelease(p, hp_end, hp);
                    context->s.ec.iov = NULL;
                    erts_free(ERTS_ALC_T_T2B_VEC, iov);
                    if (cbin_refc_diff) {
                        ASSERT(cbin_refc_diff >= -1);
                        if (cbin_refc_diff > 0)
                            erts_refc_add(&result_bin->intern.refc,
                                          cbin_refc_diff, 1);
                        else
                            erts_bin_free(result_bin);
                    }
                    return result;
		}
		/* Continue with compression... */
		/* To make absolutely sure that zlib does not barf on a reallocated context, 
		   we make sure it's "exported" before doing anything compession-like */
		EXPORT_CONTEXT();
		bytes = (byte *) result_bin->orig_bytes; /* result_bin is reallocated */
		if (erl_zlib_deflate_start(&(context->s.cc.stream),bytes+1,real_size-1,level) 
		    != Z_OK) {
		    goto return_normal;
		}
		context->state = TTBCompress;
		context->s.cc.real_size = real_size;
		context->s.cc.result_bin = result_bin;

		result_bin = erts_bin_nrml_alloc(real_size);
		result_bin->orig_bytes[0] = (byte) VERSION_MAGIC;

		context->s.cc.destination_bin = result_bin;
		context->s.cc.dest_len = 0;
		context->s.cc.dbytes = (byte *) result_bin->orig_bytes+6;
		break;
	    }
	case TTBCompress:
	    {
		uLongf tot_dest_len = context->s.cc.real_size - 6;
		uLongf left = (tot_dest_len - context->s.cc.dest_len);
		uLongf this_time = (left > TERM_TO_BINARY_COMPRESS_CHUNK) ?  
		    TERM_TO_BINARY_COMPRESS_CHUNK : 
		    left;
		Binary *result_bin;
		ProcBin *pb;
		Uint max = (ERTS_BIF_REDS_LEFT(p) *  TERM_TO_BINARY_COMPRESS_CHUNK) / CONTEXT_REDS;

		if (max < this_time) {
		    this_time = max + 1; /* do not set this_time to 0 */
		}

		res = erl_zlib_deflate_chunk(&(context->s.cc.stream), context->s.cc.dbytes, &this_time);
		context->s.cc.dbytes += this_time;
		context->s.cc.dest_len += this_time;
		switch (res) {
		case Z_OK:
		    if (context->s.cc.dest_len >= tot_dest_len) {
			goto no_use_compressing;
		    }
		    RETURN_STATE();
		case Z_STREAM_END:
		    {
			byte *dbytes = (byte *) context->s.cc.destination_bin->orig_bytes + 1;

			dbytes[0] = COMPRESSED;
			put_int32(context->s.cc.real_size-1,dbytes+1);
			erl_zlib_deflate_finish(&(context->s.cc.stream));
			result_bin = erts_bin_realloc(context->s.cc.destination_bin,
						      context->s.cc.dest_len+6);
			context->s.cc.destination_bin = NULL;
			ASSERT(erts_refc_read(&result_bin->intern.refc, 1));
			erts_bin_free(context->s.cc.result_bin);
			context->s.cc.result_bin = NULL;
			context->alive = 0;
			BUMP_REDS(p, (this_time * CONTEXT_REDS) / TERM_TO_BINARY_COMPRESS_CHUNK);
			if (context_b && erts_refc_read(&context_b->intern.refc,0) == 0) {
			    erts_bin_free(context_b);
			}
			return erts_build_proc_bin(&MSO(p),
						   HAlloc(p, PROC_BIN_SIZE),
                                                   result_bin);
		    }
		default: /* Compression error, revert to uncompressed binary (still in 
			    context) */
		no_use_compressing:
		    result_bin = context->s.cc.result_bin;
		    context->s.cc.result_bin = NULL;
		    pb = (ProcBin *) HAlloc(p, PROC_BIN_SIZE);
		    pb->thing_word = HEADER_PROC_BIN;
		    pb->size = context->s.cc.real_size;
		    pb->next = MSO(p).first;
		    MSO(p).first = (struct erl_off_heap_header*)pb;
		    pb->val = result_bin;
		    pb->bytes = (byte*) result_bin->orig_bytes;
		    pb->flags = 0;
		    OH_OVERHEAD(&(MSO(p)), pb->size / sizeof(Eterm));
		    ASSERT(erts_refc_read(&result_bin->intern.refc, 1));
		    erl_zlib_deflate_finish(&(context->s.cc.stream));
		    erts_bin_free(context->s.cc.destination_bin);
		    context->s.cc.destination_bin = NULL;
		    context->alive = 0;
		    BUMP_REDS(p, (this_time * CONTEXT_REDS) / TERM_TO_BINARY_COMPRESS_CHUNK);
		    if (context_b && erts_refc_read(&context_b->intern.refc,0) == 0) {
			erts_bin_free(context_b);
		    }
		    return make_binary(pb);
		}
	    }
	}
    }
#undef EXPORT_CONTEXT
#undef RETURN_STATE
}			








/*
 * This function fills ext with the external format of atom.
 * If it's an old atom we just supply an index, otherwise
 * we insert the index _and_ the entire atom. This way the receiving side
 * does not have to perform an hash on the etom to locate it, and
 * we save a lot of space on the wire.
 */

static byte*
enc_atom(ErtsAtomCacheMap *acmp, Eterm atom, byte *ep, Uint64 dflags)
{
    int iix;
    int len;
    const int utf8_atoms = (int) (dflags & DFLAG_UTF8_ATOMS);

    ASSERT(is_atom(atom));

    if (dflags & DFLAG_ETS_COMPRESSED) {
	Uint aval = atom_val(atom);
	ASSERT(aval < (1<<24));
	if (aval >= (1 << 16)) {
	    *ep++ = ATOM_INTERNAL_REF3;
	    put_int24(aval, ep);
	    ep += 3;
	}
	else {
	    *ep++ = ATOM_INTERNAL_REF2;
	    put_int16(aval, ep);
	    ep += 2;
	}
	return ep;
    }

    /*
     * term_to_binary/1,2 and the initial distribution message
     * don't use the cache.
     */

    iix = get_iix_acache_map(acmp, atom, dflags);
    if (iix < 0) {
	Atom *a = atom_tab(atom_val(atom));
	len = a->len;
	if (utf8_atoms || a->latin1_chars < 0) {
	    if (len > 255) {
		*ep++ = ATOM_UTF8_EXT;
		put_int16(len, ep);
		ep += 2;
	    }
	    else {
		*ep++ = SMALL_ATOM_UTF8_EXT;
		put_int8(len, ep);
		ep += 1;
	    }
	    sys_memcpy((char *) ep, (char *) a->name, len);
	}
	else {
	    if (a->latin1_chars <= 255 && (dflags & DFLAG_SMALL_ATOM_TAGS)) {
		*ep++ = SMALL_ATOM_EXT;
		if (len == a->latin1_chars) {
		    sys_memcpy(ep+1, a->name, len);
		}
		else {
		    len = erts_utf8_to_latin1(ep+1, a->name, len);
		    ASSERT(len == a->latin1_chars);
		}
		put_int8(len, ep);
		ep++;
	    }
	    else {
		*ep++ = ATOM_EXT;
		if (len == a->latin1_chars) {
		    sys_memcpy(ep+2, a->name, len);
		}
		else {
		    len = erts_utf8_to_latin1(ep+2, a->name, len);
		    ASSERT(len == a->latin1_chars);
		}
		put_int16(len, ep);
		ep += 2;
	    }	    
	}
	ep += len;
	return ep;
    }

    /* The atom is referenced in the cache. */
    *ep++ = ATOM_CACHE_REF;
    put_int8(iix, ep);
    ep++;
    return ep;
}

/*
 * We use this atom as sysname in local pid/port/refs
 * for the ETS compressed format
 *
 */
#define INTERNAL_LOCAL_SYSNAME am_ErtsSecretAtom

static byte*
enc_pid(ErtsAtomCacheMap *acmp, Eterm pid, byte* ep, Uint64 dflags)
{
    Uint on, os;
    Eterm sysname = ((is_internal_pid(pid) && (dflags & DFLAG_ETS_COMPRESSED))
		      ? INTERNAL_LOCAL_SYSNAME : pid_node_name(pid));
    Uint32 creation = pid_creation(pid);

    *ep++ = NEW_PID_EXT;

    ep = enc_atom(acmp, sysname, ep, dflags);

    if (is_internal_pid(pid)) {
        on = internal_pid_number(pid);
        os = internal_pid_serial(pid);
    }
    else {
        on = external_pid_number(pid);
        os = external_pid_serial(pid);
    }

    put_int32(on, ep);
    ep += 4;
    put_int32(os, ep);
    ep += 4;
    put_int32(creation, ep);
    ep += 4;
    return ep;
}

/* Expect an atom in plain text or cached */
static const byte*
dec_atom(ErtsDistExternal *edep, const byte* ep, Eterm* objp)
{
    Uint len;
    int n;
    ErtsAtomEncoding char_enc;

    switch (*ep++) {
    case ATOM_CACHE_REF:
	if (!(edep && (edep->flags & ERTS_DIST_EXT_ATOM_TRANS_TAB)))
	    goto error;
	n = get_int8(ep);
	ep++;
	if (n >= edep->attab.size)
	    goto error;
	ASSERT(is_atom(edep->attab.atom[n]));
	*objp = edep->attab.atom[n];
	break;
    case ATOM_EXT:
	len = get_int16(ep),
	ep += 2;
	char_enc = ERTS_ATOM_ENC_LATIN1;
        goto dec_atom_common;
    case SMALL_ATOM_EXT:
	len = get_int8(ep);
	ep++;
	char_enc = ERTS_ATOM_ENC_LATIN1;
	goto dec_atom_common;
    case ATOM_UTF8_EXT:
	len = get_int16(ep),
	ep += 2;
	char_enc = ERTS_ATOM_ENC_UTF8;
	goto dec_atom_common;
    case SMALL_ATOM_UTF8_EXT:
	len = get_int8(ep),
	ep++;
	char_enc = ERTS_ATOM_ENC_UTF8;
    dec_atom_common:
        if (edep && (edep->flags & ERTS_DIST_EXT_BTT_SAFE)) {
	    if (!erts_atom_get((char*)ep, len, objp, char_enc)) {
                goto error;
	    }
        } else {
	    Eterm atom = erts_atom_put(ep, len, char_enc, 0);
	    if (is_non_value(atom))
		goto error;
            *objp = atom;
        }
	ep += len;
	break;
    case ATOM_INTERNAL_REF2:
	n = get_int16(ep);
	ep += 2;
	if (n >= atom_table_size()) {
	    goto error;
	}
	*objp = make_atom(n);
	break;
    case ATOM_INTERNAL_REF3:
	n = get_int24(ep);
	ep += 3;
	if (n >= atom_table_size()) {
	    goto error;
	}
	*objp = make_atom(n);
	break;

    default:
    error:
	*objp = NIL;	/* Don't leave a hole in the heap */
	return NULL;
    }
    return ep;
}

static ERTS_INLINE int dec_is_this_node(Eterm sysname, Uint32 creation)
{
    return (sysname == INTERNAL_LOCAL_SYSNAME
            ||
            (sysname == erts_this_node->sysname
             && (creation == erts_this_node->creation
                 || creation == ORIG_CREATION)));
}


static ERTS_INLINE ErlNode* dec_get_node(Eterm sysname, Uint32 creation, Eterm book)
{
    if (dec_is_this_node(sysname, creation))
	return erts_this_node;
    else
        return erts_find_or_insert_node(sysname,creation,book);
}

static const byte*
dec_pid(ErtsDistExternal *edep, ErtsHeapFactory* factory, const byte* ep,
        Eterm* objp, byte tag)
{
    Eterm sysname;
    Uint data;
    Uint num;
    Uint ser;
    Uint32 cre;

    *objp = NIL;		/* In case we fail, don't leave a hole in the heap */

    /* eat first atom */
    if ((ep = dec_atom(edep, ep, &sysname)) == NULL)
	return NULL;
    num = get_uint32(ep);
    ep += 4;
    ser = get_uint32(ep);
    ep += 4;
    if (tag == PID_EXT) {
        cre = get_int8(ep);
        ep += 1;
        if (!is_tiny_creation(cre)) {
            return NULL;
        }
    } else {
        ASSERT(tag == NEW_PID_EXT);
        cre = get_uint32(ep);
        ep += 4;
    }

    /*
     * We are careful to create the node entry only after all
     * validity tests are done.
     */
    if (dec_is_this_node(sysname, cre)) {
        if (num > ERTS_MAX_INTERNAL_PID_NUMBER ||
            ser > ERTS_MAX_INTERNAL_PID_SERIAL) {
            return NULL;
        }

        data = make_pid_data(ser, num);
	*objp = make_internal_pid(data);
    } else {
	ExternalThing *etp = (ExternalThing *) factory->hp;
        factory->hp += EXTERNAL_PID_HEAP_SIZE;

	etp->header = make_external_pid_header();
	etp->next = factory->off_heap->first;
        etp->node = erts_find_or_insert_node(sysname, cre, make_boxed(&etp->header));
        etp->data.pid.num = num;
        etp->data.pid.ser = ser;

	factory->off_heap->first = (struct erl_off_heap_header*) etp;
	*objp = make_external_pid(etp);
    }
    return ep;
}


#define ENC_TERM ((Eterm) 0)
#define ENC_ONE_CONS ((Eterm) 1)
#define ENC_PATCH_FUN_SIZE ((Eterm) 2)
#define ENC_BIN_COPY ((Eterm) 3)
#define ENC_MAP_PAIR ((Eterm) 4)
#define ENC_HASHMAP_NODE ((Eterm) 5)
#define ENC_STORE_MAP_ELEMENT ((Eterm) 6)
#define ENC_START_SORTING_MAP ((Eterm) 7)
#define ENC_CONTINUE_SORTING_MAP ((Eterm) 8)
#define ENC_PUSH_SORTED_MAP ((Eterm) 9)
#define ENC_LAST_ARRAY_ELEMENT ((Eterm) 10)

static Eterm* alloc_map_array(Uint size)
{
    return (Eterm *) erts_alloc(ERTS_ALC_T_T2B_DETERMINISTIC,
                                size * 2 * sizeof(Eterm));
}

static int map_key_compare(Eterm *a, Eterm *b)
{
    Sint c = CMP_TERM(*a, *b);
    if (c < 0) {
        return -1;
    } else if (c > 0) {
        return 1;
    } else {
        return 0;
    }
}

static void*
ycf_yield_alloc(size_t size, void* context)
{
    (void) context;
    return (void *) erts_alloc(ERTS_ALC_T_T2B_DETERMINISTIC, size);
}

static void
ycf_yield_free(void* block, void* context)
{
    (void) context;
    erts_free(ERTS_ALC_T_T2B_DETERMINISTIC, block);
}

static byte*
enc_term(ErtsAtomCacheMap *acmp, Eterm obj, byte* ep, Uint64 dflags,
	 struct erl_off_heap_header** off_heap)
{
    byte *res;
    (void) enc_term_int(NULL, acmp, obj, ep, dflags, off_heap, NULL, &res);
    return res;
}

static int
enc_term_int(TTBEncodeContext* ctx, ErtsAtomCacheMap *acmp, Eterm obj, byte* ep,
             Uint64 dflags,
	     struct erl_off_heap_header** off_heap, Sint *reds, byte **res)
{
    DECLARE_WSTACK(s);
    Uint n;
    Uint i;
    Uint j;
    Uint* ptr;
    Eterm val;
    FloatDef f;
    register Sint r = 0;
    int use_iov = 0;

    /* The following variables are only used during encoding of
     * a map when the `deterministic` option is active. */
    Eterm* map_array = NULL;
    Eterm* next_map_element = NULL;

    if (ctx) {
	WSTACK_CHANGE_ALLOCATOR(s, ERTS_ALC_T_SAVED_ESTACK);
	r = *reds;
        use_iov = !!ctx->iov;

	if (ctx->wstack.wstart) { /* restore saved stacks and byte pointer */
	    WSTACK_RESTORE(s, &ctx->wstack);
	    ep = ctx->ep;
	    obj = ctx->obj;
            map_array = ctx->map_array;
            next_map_element = ctx->next_map_element;
	    if (is_non_value(obj)) {
		goto outer_loop;
	    }
	}
    }

    goto L_jump_start;

 outer_loop:
    while (!WSTACK_ISEMPTY(s)) {
	obj = WSTACK_POP(s);

	switch (val = WSTACK_POP(s)) {
	case ENC_TERM:
	    break;
	case ENC_ONE_CONS:
	encode_one_cons:
	    {
		Eterm* cons = list_val(obj);
		Eterm tl;
                Uint len_cnt = WSTACK_POP(s);

		obj = CAR(cons);
		tl = CDR(cons);
                if (is_list(tl)) {
                    len_cnt++;
                    WSTACK_PUSH3(s, len_cnt, ENC_ONE_CONS, tl);
                }
                else {
                    byte* list_lenp = (byte*) WSTACK_POP(s);
		    ASSERT(list_lenp[-1] == LIST_EXT);
                    put_int32(len_cnt, list_lenp);

                    WSTACK_PUSH2(s, ENC_TERM, tl);
                }
	    }
	    break;
	case ENC_PATCH_FUN_SIZE:
	    {
		byte* size_p = (byte *) obj;
                Sint32 sz = ep - size_p;
		put_int32(sz, size_p);
	    }
	    goto outer_loop;
	case ENC_BIN_COPY: {
	    Uint bits = (Uint)obj;
	    Uint bitoffs = WSTACK_POP(s);
	    byte* bytes = (byte*) WSTACK_POP(s);
	    byte* dst = (byte*) WSTACK_POP(s);
	    if (bits > r * (TERM_TO_BINARY_MEMCPY_FACTOR * 8)) {
		Uint n = r * TERM_TO_BINARY_MEMCPY_FACTOR;
		WSTACK_PUSH5(s, (UWord)(dst + n), (UWord)(bytes + n), bitoffs,
			     ENC_BIN_COPY, bits - 8*n);
		bits = 8*n;
		copy_binary_to_buffer(dst, 0, bytes, bitoffs, bits);
		obj = THE_NON_VALUE;
		r = 0; /* yield */
		break;
	    } else {
		copy_binary_to_buffer(dst, 0, bytes, bitoffs, bits);
		r -= bits / (TERM_TO_BINARY_MEMCPY_FACTOR * 8);
		goto outer_loop;
	    }
	}
	case ENC_MAP_PAIR: {
	    Uint pairs_left = obj;
	    Eterm *vptr = (Eterm*) WSTACK_POP(s);
	    Eterm *kptr = (Eterm*) WSTACK_POP(s);

	    obj = *kptr;
	    if (--pairs_left > 0) {
		WSTACK_PUSH4(s, (UWord)(kptr+1), (UWord)(vptr+1),
			     ENC_MAP_PAIR, pairs_left);
	    }
	    WSTACK_PUSH2(s, ENC_TERM, *vptr);
	    break;
	}
	case ENC_HASHMAP_NODE:
	    if (is_list(obj)) { /* leaf node [K|V] */
		ptr = list_val(obj);
		WSTACK_PUSH2(s, ENC_TERM, CDR(ptr));
		obj = CAR(ptr);
	    }
	    break;
	case ENC_STORE_MAP_ELEMENT:  /* option `deterministic` */
	    if (is_list(obj)) { /* leaf node [K|V] */
		ptr = list_val(obj);
                *next_map_element++ = CAR(ptr);
                *next_map_element++ = CDR(ptr);
                goto outer_loop;
	    }
	    break;
	case ENC_START_SORTING_MAP: /* option `deterministic` */
            {
                long num_reductions = r;

                n = next_map_element - map_array;
                ASSERT(n > MAP_SMALL_MAP_LIMIT);
                if (ctx == NULL) {
                    /* No context means that the external representation of term
                     * being encoded will fit in a heap binary (64 bytes). This
                     * can only happen in the DEBUG build of the runtime system
                     * where maps with more than 3 elements are large maps. */
                    ASSERT(n < 64); /* Conservative assertion. */
                    qsort(map_array, n/2, 2*sizeof(Eterm),
                          (int (*)(const void *, const void *)) map_key_compare);
                    WSTACK_PUSH2(s, ENC_PUSH_SORTED_MAP, THE_NON_VALUE);
                    goto outer_loop;
                } else {
                    /* Use yieldable qsort since the number of elements
                     * in the map could be huge. */
                    num_reductions = r;
                    ctx->ycf_yield_state = NULL;
                    erts_qsort_ycf_gen_yielding(&num_reductions,
                                                &ctx->ycf_yield_state,
                                                NULL,
                                                ycf_yield_alloc,
                                                ycf_yield_free,
                                                NULL,
                                                0,
                                                NULL,
                                                map_array, n/2, 2*sizeof(Eterm),
                                                (int (*)(const void *, const void *)) map_key_compare);
                    if (ctx->ycf_yield_state) {
                        r = 0;
                        WSTACK_PUSH2(s, ENC_CONTINUE_SORTING_MAP, THE_NON_VALUE);
                        break;
                    } else {
                        WSTACK_PUSH2(s, ENC_PUSH_SORTED_MAP, THE_NON_VALUE);
                        r = num_reductions;
                        goto outer_loop;
                    }
                }
            }
        case ENC_CONTINUE_SORTING_MAP: /* option `deterministic` */
            {
                long num_reductions = r;

                erts_qsort_ycf_gen_continue(&num_reductions,
                                            &ctx->ycf_yield_state,
                                            NULL);
                if (ctx->ycf_yield_state) {
                    r = 0;
                    WSTACK_PUSH2(s, ENC_CONTINUE_SORTING_MAP, THE_NON_VALUE);
                    break;
                } else {
                    WSTACK_PUSH2(s, ENC_PUSH_SORTED_MAP, THE_NON_VALUE);
                    r = num_reductions;
                    goto outer_loop;
                }
            }
        case ENC_PUSH_SORTED_MAP: /* option `deterministic` */
            {
                n = next_map_element - map_array;
                WSTACK_RESERVE(s, 2*n);
                ptr = next_map_element - 1;
                do {
                    WSTACK_FAST_PUSH(s, ENC_TERM);
                    WSTACK_FAST_PUSH(s, *ptr);
                    ptr--;
                } while (ptr > map_array);
                obj = *ptr;
                erts_free(ERTS_ALC_T_T2B_DETERMINISTIC, map_array);
                map_array = next_map_element = NULL;
                break;
            }
	case ENC_LAST_ARRAY_ELEMENT:
	    /* obj is the tuple */
	    {
		Eterm* ptr = (Eterm *) obj;
		obj = *ptr;
	    }
	    break;
	default:		/* ENC_LAST_ARRAY_ELEMENT+1 and upwards */
	    {
		Eterm* ptr = (Eterm *) obj;
		obj = *ptr++;
		WSTACK_PUSH2(s, val-1, (UWord)ptr);
	    }
	    break;
	}

	if (ctx && --r <= 0) {
	    *reds = 0;
	    ctx->obj = obj;
	    ctx->ep = ep;
            ctx->map_array = map_array;
            ctx->next_map_element = next_map_element;
	    WSTACK_SAVE(s, &ctx->wstack);
	    return -1;
	}

    L_jump_start:
	switch(tag_val_def(obj)) {
	case NIL_DEF:
	    *ep++ = NIL_EXT;
	    break;

	case ATOM_DEF:
	    ep = enc_atom(acmp,obj,ep,dflags);
	    break;

	case SMALL_DEF:
	    {
		/* From R14B we no longer restrict INTEGER_EXT to 28 bits,
		 * as done earlier for backward compatibility reasons. */
		Sint val = signed_val(obj);

		if ((Uint)val < 256) {
		    *ep++ = SMALL_INTEGER_EXT;
		    put_int8(val, ep);
		    ep++;
		} else if (sizeof(Sint) == 4 || IS_SSMALL32(val)) {
		    *ep++ = INTEGER_EXT;
		    put_int32(val, ep);
		    ep += 4;
		} else {
		    DeclareTmpHeapNoproc(tmp_big,2);
		    Eterm big;
		    UseTmpHeapNoproc(2);
		    big = small_to_big(val, tmp_big);
		    *ep++ = SMALL_BIG_EXT;
		    n = big_bytes(big);
		    ASSERT(n < 256);
		    put_int8(n, ep);
		    ep += 1;
		    *ep++ = big_sign(big);
		    ep = big_to_bytes(big, ep);
		    UnUseTmpHeapNoproc(2);
		}
	    }
	    break;

	case BIG_DEF:
	    {
		int sign = big_sign(obj);
		n = big_bytes(obj);
		if (sizeof(Sint)==4 && n<=4) {
		    Uint dig = big_digit(obj,0);		   
		    Sint val = sign ? -dig : dig;
		    if ((val<0) == sign) {
			*ep++ = INTEGER_EXT;
			put_int32(val, ep);
			ep += 4;
			break;
		    }
		}
		if (n < 256) {
		    *ep++ = SMALL_BIG_EXT;
		    put_int8(n, ep);
		    ep += 1;
		}
		else {
		    *ep++ = LARGE_BIG_EXT;
		    put_int32(n, ep);
		    ep += 4;
		}
		*ep++ = sign;
		ep = big_to_bytes(obj, ep);
	    }
	    break;

	case PID_DEF:
	case EXTERNAL_PID_DEF:
	    ep = enc_pid(acmp, obj, ep, dflags);
	    break;

	case REF_DEF:
	case EXTERNAL_REF_DEF: {
	    Uint32 *ref_num;
	    Eterm sysname = (((dflags & DFLAG_ETS_COMPRESSED) && is_internal_ref(obj))
			     ? INTERNAL_LOCAL_SYSNAME : ref_node_name(obj));
            Uint32 creation = ref_creation(obj);

	    ASSERT(dflags & DFLAG_EXTENDED_REFERENCES);

	    erts_magic_ref_save_bin(obj);

            *ep++ = NEWER_REFERENCE_EXT;
	    i = ref_no_numbers(obj);
	    put_int16(i, ep);
	    ep += 2;
	    ep = enc_atom(acmp, sysname, ep, dflags);
            put_int32(creation, ep);
            ep += 4;
	    ref_num = ref_numbers(obj);
	    for (j = 0; j < i; j++) {
		put_int32(ref_num[j], ep);
		ep += 4;
	    }
	    break;
	}
	case PORT_DEF:
	case EXTERNAL_PORT_DEF: {
	    Eterm sysname = (((dflags & DFLAG_ETS_COMPRESSED) && is_internal_port(obj))
			     ? INTERNAL_LOCAL_SYSNAME : port_node_name(obj));
            Uint32 creation = port_creation(obj);
	    byte *tagp = ep++;
	    Uint64 num;

	    ep = enc_atom(acmp, sysname, ep, dflags);
	    num = port_number(obj);
	    if (num > ERTS_MAX_V3_PORT_NUMBER) {
		*tagp = V4_PORT_EXT;
		put_int64(num, ep);
		ep += 8;
	    }
	    else {
		*tagp = NEW_PORT_EXT;
		put_int32(num, ep);
		ep += 4;
	    }
            put_int32(creation, ep);
            ep += 4;
	    break;
	}
	case LIST_DEF:
	    {
		if (is_external_string(obj, &i)) {
		    *ep++ = STRING_EXT;
		    put_int16(i, ep);
		    ep += 2;
		    while (is_list(obj)) {
			Eterm* cons = list_val(obj);
			*ep++ = unsigned_val(CAR(cons));
			obj = CDR(cons);
		    }
		    r -= i;
		} else {
		    r -= i/2;
		    *ep++ = LIST_EXT;
                    /* Patch list length when we find end of list */
                    WSTACK_PUSH2(s, (UWord)ep, 1);
		    ep += 4;
		    goto encode_one_cons;
		}
	    }
	    break;

	case TUPLE_DEF:
	    ptr = tuple_val(obj);
	    i = arityval(*ptr);
	    ptr++;
	    if (i <= 0xff) {
		*ep++ = SMALL_TUPLE_EXT;
		put_int8(i, ep);
		ep += 1;
	    } else  {
		*ep++ = LARGE_TUPLE_EXT;
		put_int32(i, ep);
		ep += 4;
	    }
	    if (i > 0) {
		WSTACK_PUSH2(s, ENC_LAST_ARRAY_ELEMENT+i-1, (UWord)ptr);
	    }
	    break;

	case MAP_DEF:
	    if (is_flatmap(obj)) {
		flatmap_t *mp = (flatmap_t*)flatmap_val(obj);
		Uint size = flatmap_get_size(mp);

		*ep++ = MAP_EXT;
		put_int32(size, ep); ep += 4;

		if (size > 0) {
		    Eterm *kptr = flatmap_get_keys(mp);
		    Eterm *vptr = flatmap_get_values(mp);

		    WSTACK_PUSH4(s, (UWord)kptr, (UWord)vptr,
				 ENC_MAP_PAIR, size);
		}
	    } else {
		Eterm hdr;
		Uint node_sz;
                Eterm node_processor;
		ptr = boxed_val(obj);
		hdr = *ptr;
		ASSERT(is_header(hdr));

		switch(hdr & _HEADER_MAP_SUBTAG_MASK) {
		case HAMT_SUBTAG_HEAD_ARRAY:
		    *ep++ = MAP_EXT;
		    ptr++;
		    put_int32(*ptr, ep); ep += 4;
                    if (dflags & DFLAG_DETERMINISTIC) {
                        /* Option `deterministic`: Note that we
                         * process large maps in a breadth-first
                         * order, that is, we push all keys and values
                         * to the stack and deallocate the map array
                         * before encoding any of the keys and
                         * values. That means that when we find a
                         * large map in key or value of an outer map,
                         * the map array for the outer map has already
                         * been deallocated. */

                        ASSERT(map_array == NULL);
                        next_map_element = map_array = alloc_map_array(*ptr);
                        WSTACK_PUSH2(s, ENC_START_SORTING_MAP, THE_NON_VALUE);
                    }
		    node_sz = 16;
		    break;
		case HAMT_SUBTAG_HEAD_BITMAP:
		    *ep++ = MAP_EXT;
		    ptr++;
		    put_int32(*ptr, ep); ep += 4;
                    if (dflags & DFLAG_DETERMINISTIC) {
                        ASSERT(map_array == NULL);
                        next_map_element = map_array = alloc_map_array(*ptr);
                        WSTACK_PUSH2(s, ENC_START_SORTING_MAP, THE_NON_VALUE);
                    }
		    /*fall through*/
		case HAMT_SUBTAG_NODE_BITMAP:
		    node_sz = hashmap_bitcount(MAP_HEADER_VAL(hdr));
		    ASSERT(node_sz < 17);
		    break;
		default:
		    erts_exit(ERTS_ERROR_EXIT, "bad header\r\n");
		}

		ptr++;
                node_processor = (dflags & DFLAG_DETERMINISTIC) ?
                    ENC_STORE_MAP_ELEMENT : ENC_HASHMAP_NODE;
		WSTACK_RESERVE(s, node_sz*2);
		while(node_sz--) {
                    WSTACK_FAST_PUSH(s, node_processor);
		    WSTACK_FAST_PUSH(s, *ptr++);
		}
	    }
	    break;
	case FLOAT_DEF:
	    GET_DOUBLE(obj, f);
	    if (dflags & DFLAG_NEW_FLOATS) {
		*ep++ = NEW_FLOAT_EXT;
#if defined(WORDS_BIGENDIAN) || defined(DOUBLE_MIDDLE_ENDIAN)
		put_int32(f.fw[0], ep);
		ep += 4;
		put_int32(f.fw[1], ep);
#else
		put_int32(f.fw[1], ep);
		ep += 4;
		put_int32(f.fw[0], ep);
#endif		
		ep += 4;
	    } else {
		*ep++ = FLOAT_EXT;

		/* now the erts_snprintf which does the work */
		i = sys_double_to_chars(f.fd, (char*) ep, (size_t)31);

		/* Don't leave garbage after the float */
		sys_memset(ep+i, 0, 31-i);
		ep += 31;
	    }
	    break;

	case BINARY_DEF:
	    {
		Uint bitoffs;
		Uint bitsize;
		byte* bytes;
		byte* data_dst;
                Uint off_heap_bytesize = 0;
                Uint off_heap_tail;
                Eterm pb_term;
                Binary *pb_val;

                ASSERT(!(dflags & DFLAG_PENDING_CONNECT) || (ctx && ctx->iov));
    
		ERTS_GET_BINARY_BYTES(obj, bytes, bitoffs, bitsize);
                if (use_iov) {
                    if (bitoffs == 0) {
                        ProcBin* pb = (ProcBin*) binary_val(obj);
                        off_heap_bytesize = pb->size;
                        if (off_heap_bytesize <= ERL_ONHEAP_BIN_LIMIT)
                            off_heap_bytesize = 0;
                        else {
                            pb_term = obj;
                            if (pb->thing_word == HEADER_SUB_BIN) {
                                ErlSubBin* sub = (ErlSubBin*)pb;
                                pb_term = sub->orig;
                                pb = (ProcBin*) binary_val(pb_term);
                            }
                            if (pb->thing_word != HEADER_PROC_BIN)
                                off_heap_bytesize = 0;
                            else {
                                if (pb->flags) {
                                    char* before_realloc = pb->val->orig_bytes; 
                                    erts_emasculate_writable_binary(pb);
                                    bytes += (pb->val->orig_bytes - before_realloc);
                                    ASSERT((byte *) &pb->val->orig_bytes[0] <= bytes
                                           && bytes < ((byte *) &pb->val->orig_bytes[0]
                                                       + pb->val->orig_size));
                                }
                                pb_val = pb->val;
                            }
                        }
                    }
                }
		else if (dflags & DFLAG_ETS_COMPRESSED) {
		    ProcBin* pb = (ProcBin*) binary_val(obj);
		    Uint bytesize = pb->size;
		    if (pb->thing_word == HEADER_SUB_BIN) {
			ErlSubBin* sub = (ErlSubBin*)pb;
			pb = (ProcBin*) binary_val(sub->orig);
			ASSERT(bytesize == sub->size);
			bytesize += (bitoffs + bitsize + 7) / 8;
		    }
		    if (pb->thing_word == HEADER_PROC_BIN
			&& heap_bin_size(bytesize) > PROC_BIN_SIZE) {
			ProcBin tmp;
			if (bitoffs || bitsize) {
			    *ep++ = BIT_BINARY_INTERNAL_REF;
			    *ep++ = bitoffs;
			    *ep++ = bitsize;
			}
			else {
			    *ep++ = BINARY_INTERNAL_REF;
			}
			if (pb->flags) {
			    char* before_realloc = pb->val->orig_bytes; 
			    erts_emasculate_writable_binary(pb);
			    bytes += (pb->val->orig_bytes - before_realloc);
			}
			erts_refc_inc(&pb->val->intern.refc, 2);

			sys_memcpy(&tmp, pb, sizeof(ProcBin));
			tmp.next = *off_heap;
			tmp.bytes = bytes;
			tmp.size = bytesize;
			sys_memcpy(ep, &tmp, sizeof(ProcBin));
			*off_heap = (struct erl_off_heap_header*) ep;
			ep += sizeof(ProcBin);
			break;
		    }
		}
		if (bitsize == 0) {
		    /* Plain old byte-sized binary. */
		    *ep++ = BINARY_EXT;
		    j = binary_size(obj);
		    put_int32(j, ep);
		    ep += 4;
                    if (off_heap_bytesize)
                        off_heap_tail = 0;
                    else {
                        data_dst = ep;
                        ep += j;
                    }
		} else if (dflags & DFLAG_BIT_BINARIES) {
		    /* Bit-level binary. */
                    if (dflags & DFLAG_PENDING_CONNECT) {
			ASSERT(ctx);
                        j = off_heap_bytesize;
                        if (!j) {
                            pb_val = NULL;
                            pb_term = THE_NON_VALUE;
                            j = binary_size(obj);
                        }
                        data_dst = hopefull_bit_binary(ctx, &ep, pb_val, pb_term,
                                                       bytes, bitoffs, bitsize, j);
                        if (!data_dst)
                            break; /* off heap binary referred... */
                        ASSERT(!off_heap_bytesize);
                        off_heap_tail = 0;
                        /*
                         * Trailing bits already written by hopefull_bit_binary();
                         * now go copy all whole octets...
                         */
                        bitsize = 0;
                    }
                    else {
                        *ep++ = BIT_BINARY_EXT;
                        j = binary_size(obj);
                        put_int32((j+1), ep);
                        ep += 4;
                        *ep++ = bitsize;
                        if (off_heap_bytesize) {
                            /* trailing bits */
                            ep[0] = 0;
                            copy_binary_to_buffer(ep, 0, bytes + j, 0, bitsize);
                            off_heap_tail = 1;
                        }
                        else {
                            ep[j] = 0;	/* Zero unused bits at end of binary */
                            data_dst = ep;
                            ep += j + 1;
                        }
                    }
		} else {
		    /*
		     * Bit-level binary, but the receiver doesn't support it.
		     * Build a tuple instead.
		     */
		    *ep++ = SMALL_TUPLE_EXT;
		    *ep++ = 2;
		    *ep++ = BINARY_EXT;
		    j = binary_size(obj);
		    put_int32((j+1), ep);
		    ep += 4;
                    
                    if (off_heap_bytesize) {
                        /* trailing bits */
                        ep[0] = 0;
                        copy_binary_to_buffer(ep, 0, bytes + j, 0, bitsize);
                        ep[1] = SMALL_INTEGER_EXT;
                        ep[2] = bitsize;
                        off_heap_tail = 3;
                    }
                    else {
                        ep[j] = 0; /* Zero unused bits at end of binary */
                        data_dst = ep;
                        ep += j+1;
                        *ep++ = SMALL_INTEGER_EXT;
                        *ep++ = bitsize;
                    }
		}
                if (off_heap_bytesize) {
                    ASSERT(pb_val);
                    store_in_vec(ctx, ep, pb_val, pb_term,
                                 bytes, off_heap_bytesize);
                    ep += off_heap_tail;
                }
                else if (ctx && j > r * TERM_TO_BINARY_MEMCPY_FACTOR) {
		    WSTACK_PUSH5(s, (UWord)data_dst, (UWord)bytes, bitoffs,
				 ENC_BIN_COPY, 8*j + bitsize);
		} else {
		    copy_binary_to_buffer(data_dst, 0, bytes, bitoffs,
					  8 * j + bitsize);
		}
	    }
	    break;
	case EXPORT_DEF:
	    {
		Export* exp = *((Export **) (export_val(obj) + 1));
                if (dflags & DFLAG_PENDING_CONNECT) {
		    ASSERT(ctx);
                    hopefull_export(ctx, &ep, exp, dflags, off_heap);
		}
                else if ((dflags & DFLAG_EXPORT_PTR_TAG) != 0) {
		    *ep++ = EXPORT_EXT;
		    ep = enc_atom(acmp, exp->info.mfa.module, ep, dflags);
		    ep = enc_atom(acmp, exp->info.mfa.function, ep, dflags);
		    ep = enc_term(acmp, make_small(exp->info.mfa.arity),
                                  ep, dflags, off_heap);
		} else {
		    /* Tag, arity */
		    *ep++ = SMALL_TUPLE_EXT;
		    put_int8(2, ep);
		    ep += 1;

		    /* Module name */
		    ep = enc_atom(acmp, exp->info.mfa.module, ep, dflags);

		    /* Function name */
		    ep = enc_atom(acmp, exp->info.mfa.function, ep, dflags);
		}
		break;
	    }
	    break;
	case FUN_DEF:
	    {
		ErlFunThing* funp = (ErlFunThing *) fun_val(obj);
		int ei;

		ASSERT(dflags & DFLAG_NEW_FUN_TAGS);
                *ep++ = NEW_FUN_EXT;
                WSTACK_PUSH2(s, ENC_PATCH_FUN_SIZE,
                             (UWord) ep); /* Position for patching in size */
                ep += 4;
                *ep = funp->arity;
                ep += 1;
                sys_memcpy(ep, funp->fe->uniq, 16);
                ep += 16;
                put_int32(funp->fe->index, ep);
                ep += 4;
                put_int32(funp->num_free, ep);
                ep += 4;
                ep = enc_atom(acmp, funp->fe->module, ep, dflags);
                ep = enc_term(acmp, make_small(funp->fe->old_index), ep, dflags, off_heap);
                ep = enc_term(acmp, make_small(funp->fe->old_uniq), ep, dflags, off_heap);
                ep = enc_pid(acmp, funp->creator, ep, dflags);

		for (ei = funp->num_free-1; ei >= 0; ei--) {
		    WSTACK_PUSH2(s, ENC_TERM, (UWord) funp->env[ei]);
		}
	    }
	    break;
	}
    }
    DESTROY_WSTACK(s);
    if (ctx) {
	ASSERT(ctx->wstack.wstart == NULL);
	*reds = r;
        if (use_iov)
            store_in_vec(ctx, ep, NULL, THE_NON_VALUE, NULL, 0);
    }
    *res = ep;
    return 0;
}

static ERTS_INLINE void
store_in_vec_aux(TTBEncodeContext *ctx,
                 Binary *bin,
                 Eterm term,
                 byte *ptr,
                 Uint len)
{
    ErlDrvBinary *dbin = Binary2ErlDrvBinary(bin);
    int vlen = ctx->vlen;
    Uint iov_len;
    ErlIOVec *feiovp;

    ASSERT(((byte *) &bin->orig_bytes[0]) <= ptr);
    ASSERT(ptr + len <= ((byte *) &bin->orig_bytes[0]) + bin->orig_size);

    if (ctx->frag_ix >= 0) {
        feiovp = &ctx->fragment_eiovs[ctx->frag_ix];
        ASSERT(0 < feiovp->size);
        ASSERT(feiovp->size <= ctx->fragment_size);
        if (feiovp->size != ctx->fragment_size) {
            /* current fragment not full yet... */
            iov_len = ctx->fragment_size - feiovp->size;
            if (len < iov_len)
                iov_len = len;
            goto store_iov_data;
        }
    }

    while (len) {
        /* Start new fragment... */
        ctx->frag_ix++;
        feiovp = &ctx->fragment_eiovs[ctx->frag_ix];
        ASSERT(ctx->frag_ix >= 0);

        if (ctx->termv) {
            ctx->termv[vlen] = THE_NON_VALUE;
            ctx->termv[vlen+1] = THE_NON_VALUE;
        }

        feiovp->vsize = 2;
        feiovp->size = 0;
        feiovp->iov = &ctx->iov[vlen];
        feiovp->binv = &ctx->binv[vlen];

        /* entry for driver header */
        ctx->iov[vlen].iov_base = NULL;
        ctx->iov[vlen].iov_len = 0;
        ctx->binv[vlen] = NULL;
        vlen++;

        /* entry for dist header */
        ctx->iov[vlen].iov_base = NULL;
        ctx->iov[vlen].iov_len = 0;
        ctx->binv[vlen] = NULL;
        vlen++;

        iov_len = len < ctx->fragment_size ? len : ctx->fragment_size;

    store_iov_data:

        ASSERT(iov_len);
        
        do {
            Uint iov_len_left;
                
            if (iov_len <= MAX_SYSIOVEC_IOVLEN)
                iov_len_left = 0;
            else {
                iov_len_left = iov_len - MAX_SYSIOVEC_IOVLEN;
                iov_len = MAX_SYSIOVEC_IOVLEN;
            }

            ctx->iov[vlen].iov_base = ptr;
            ctx->iov[vlen].iov_len = iov_len;
            ctx->binv[vlen] = dbin;
            if (ctx->termv)
                ctx->termv[vlen] = term;
            else
                erts_refc_inc(&bin->intern.refc, 2);
            ctx->size += iov_len;
            len -= iov_len;
            ptr += iov_len;
            vlen++;
            feiovp->size += iov_len;
            feiovp->vsize++;

            iov_len = iov_len_left;
        } while (iov_len);
    }

    ctx->vlen = vlen;
}

static void
store_in_vec(TTBEncodeContext *ctx,
             byte *ep,
             Binary *ohbin,
             Eterm ohpb,
             byte *ohp,
             Uint ohsz)
{
    byte *cp = ctx->cptr;
    if (cp != ep) {
        /* save data in common binary... */
        store_in_vec_aux(ctx,
                         ctx->result_bin,
                         THE_NON_VALUE,
                         cp,
                         ep - cp);
        ASSERT(ctx->vlen <= ctx->debug_vlen);
        ASSERT(ctx->frag_ix <= ctx->debug_fragments);
        ctx->cptr = ep;
    }
    if (ohbin) {
        /* save off-heap binary... */
        store_in_vec_aux(ctx,
                         ohbin,
                         ohpb,
                         ohp,
                         ohsz);
        ASSERT(ctx->vlen <= ctx->debug_vlen);
        ASSERT(ctx->frag_ix <= ctx->debug_fragments);
    }
}

static byte *
begin_hopefull_data(TTBEncodeContext *ctx, byte *ep)
{
    store_in_vec(ctx, ep, NULL, THE_NON_VALUE, NULL, 0);
    ASSERT(ERTS_NO_HIX == get_uint32(ctx->hopefull_ixp));
    put_int32(ctx->vlen, ctx->hopefull_ixp);
    ctx->hopefull_ixp = ep;
    put_int32(ERTS_NO_HIX, ep);
    ep += 4;
    ctx->cptr = ep;
    return ep;
}

static byte *
end_hopefull_data(TTBEncodeContext *ctx, byte *ep, Uint fallback_size)
{
    Uint sz;
    store_in_vec(ctx, ep, NULL, THE_NON_VALUE, NULL, 0);
    /*
     * Reserve extra room for fallback if needed. The four
     * bytes used for hopefull index can be used for
     * fallback encoding...
     */
    sz = ep - ctx->hopefull_ixp;
    if (fallback_size > sz) {
        ep += fallback_size - sz;
        ctx->cptr = ep;
    }
    return ep;
}

static byte *
hopefull_bit_binary(TTBEncodeContext* ctx, byte **epp, Binary *pb_val, Eterm pb_term,
                    byte *bytes, byte bitoffs, byte bitsize, Uint sz)
{
    byte *octets, *ep = *epp;

    ctx->hopefull_flags |= DFLAG_BIT_BINARIES;
    
    /*
     * The fallback:
     *
     *   SMALL_TUPLE_EXT          - 1 byte
     *   2                        - 1 byte
     *   BINARY_EXT               - 1 byte
     *   whole octet size ('sz')  - 4 byte
     *   whole octets             - 'sz' bytes
     *   trailing bits            - 1 byte
     *   SMALL_INTEGER_EXT        - 1 byte
     *   bitsize                  - 1 byte
     */

    /* bit binary prelude in one hopefull data element */
    ep = begin_hopefull_data(ctx, ep);
    *ep++ = BIT_BINARY_EXT;
    put_int32((sz+1), ep);
    ep += 4;
    *ep++ = bitsize;
    ep = end_hopefull_data(ctx, ep, 1+1+1+4);

    /* All whole octets... */
    if (pb_val) {
        octets = NULL;
        store_in_vec(ctx, ep, pb_val, pb_term, bytes, sz);
    }
    else {
        /* ... will be copied here afterwards */
        octets = ep;
        ep += sz;
    }

    /* copy trailing bits into new hopefull data element */
    ep = begin_hopefull_data(ctx, ep);
    *ep = 0; /* Clear the bit in the byte */

    copy_binary_to_buffer(ep, 0, bytes + sz, bitoffs, bitsize);
    ep++;

    ep = end_hopefull_data(ctx, ep, 1+1+1);
    *epp = ep;
    
    return octets;
}

static void
hopefull_export(TTBEncodeContext* ctx, byte **epp, Export* exp, Uint32 dflags,
                struct erl_off_heap_header** off_heap)
{
    Uint fallback_sz;
    byte *ep = *epp, *mod_start;

    /*
     * The fallback:
     *
     *   SMALL_TUPLE_EXT        - 1 byte
     *   2                      - 1 byte
     *   module atom...         - M bytes
     *   function atom...       - F bytes
     */

    ctx->hopefull_flags |= DFLAG_EXPORT_PTR_TAG;

    ep = begin_hopefull_data(ctx, ep);
                    
    *ep++ = EXPORT_EXT;
    mod_start = ep;
    ep = enc_atom(NULL, exp->info.mfa.module, ep, dflags);
    ep = enc_atom(NULL, exp->info.mfa.function, ep, dflags);
    fallback_sz = 2 + (ep - mod_start);
    ep = enc_term(NULL, make_small(exp->info.mfa.arity),
                  ep, dflags, off_heap);

    ep = end_hopefull_data(ctx, ep, fallback_sz);

    *epp = ep;
}

/** @brief Is it a list of bytes not longer than MAX_STRING_LEN?
 * @param lenp out: string length or number of list cells traversed
 * @return true/false
 */
static
int
is_external_string(Eterm list, Uint* lenp)
{
    Uint len = 0;

    /*
     * Calculate the length of the list as long as all characters
     * are integers from 0 through 255.
     */
    while (is_list(list)) {
	Eterm* consp = list_val(list);
	Eterm hd = CAR(consp);

	if (!is_byte(hd) || ++len > MAX_STRING_LEN) {
	    *lenp = len;
            return 0;
	}
	list = CDR(consp);
    }

    *lenp = len;
    return is_nil(list);
}


struct dec_term_hamt
{
    Eterm* objp; /* write result here */
    Uint size;   /* nr of leafs */
    Eterm* leaf_array;
};


/* Decode term from external format into *objp.
** On failure calls erts_factory_undo() and returns NULL
*/
static const byte*
dec_term(ErtsDistExternal *edep,
	 ErtsHeapFactory* factory,
	 const byte* ep,
         Eterm* objp,
	 B2TContext* ctx,
         int ets_decode)
{
#define PSTACK_TYPE struct dec_term_hamt
    PSTACK_DECLARE(hamt_array, 5);
    int n;
    ErtsAtomEncoding char_enc;
    register Eterm* hp;        /* Please don't take the address of hp */
    DECLARE_WSTACK(flat_maps); /* for preprocessing of small maps */
    Eterm* next;
    SWord reds;
#ifdef DEBUG
    Eterm* dbg_resultp = ctx ? &ctx->u.dc.res : objp;
#endif

    if (ctx) {
        reds     = ctx->reds;
        next     = ctx->u.dc.next;
        ep       = ctx->u.dc.ep;
	factory  = &ctx->u.dc.factory;

        if (ctx->state != B2TDecode) {
            int n_limit = reds;

	    n = ctx->u.dc.remaining_n;
            if (ctx->state == B2TDecodeBinary) {
                n_limit *= B2T_MEMCPY_FACTOR;
                ASSERT(n_limit >= reds);
		reds -= n / B2T_MEMCPY_FACTOR;
            }
	    else
		reds -= n;

            if (n > n_limit) {
                ctx->u.dc.remaining_n -= n_limit;
                n = n_limit;
                reds = 0;
            }
            else {
                ctx->u.dc.remaining_n = 0;
            }

            switch (ctx->state) {
            case B2TDecodeList:
                objp = next - 2;
                while (n > 0) {
                    objp[0] = (Eterm) next;
                    objp[1] = make_list(next);
                    next = objp;
                    objp -= 2;
                    n--;
                }
                break;

            case B2TDecodeTuple:
                objp = next - 1;
                while (n-- > 0) {
                    objp[0] = (Eterm) next;
                    next = objp;
                    objp--;
                }
                break;

            case B2TDecodeString:
                hp = factory->hp;
                hp[-1] = make_list(hp);  /* overwrite the premature NIL */
                while (n-- > 0) {
                    hp[0] = make_small(*ep++);
                    hp[1] = make_list(hp+2);
                    hp += 2;
                }
                hp[-1] = NIL;
		factory->hp = hp;
                break;

            case B2TDecodeBinary:
                sys_memcpy(ctx->u.dc.remaining_bytes, ep, n);
                ctx->u.dc.remaining_bytes += n;
                ep += n;
                break;

            default:
                ASSERT(!"Unknown state");
            }
            if (!ctx->u.dc.remaining_n) {
                ctx->state = B2TDecode;
            }
            if (reds <= 0) {
                ctx->u.dc.next = next;
                ctx->u.dc.ep = ep;
                ctx->reds = 0;
                return NULL;
            }
        }
	PSTACK_CHANGE_ALLOCATOR(hamt_array, ERTS_ALC_T_SAVED_ESTACK);
        WSTACK_CHANGE_ALLOCATOR(flat_maps, ERTS_ALC_T_SAVED_ESTACK);
	if (ctx->u.dc.hamt_array.pstart) {
	    PSTACK_RESTORE(hamt_array, &ctx->u.dc.hamt_array);
	}
	if (ctx->u.dc.flat_maps.wstart) {
	    WSTACK_RESTORE(flat_maps, &ctx->u.dc.flat_maps);
	}
    }
    else {
        reds = ERTS_SWORD_MAX;
        next = objp;
        *next = (Eterm) (UWord) NULL;
    }
    hp = factory->hp;

    while (next != NULL) {

	objp = next;
	next = (Eterm *) *objp;

	switch (*ep++) {
	case INTEGER_EXT:
	    {
		Sint sn = get_int32(ep);

		ep += 4;
#if defined(ARCH_64)
		*objp = make_small(sn);
#else
		if (IS_SSMALL(sn)) {
		    *objp = make_small(sn);
		} else {
		    *objp = small_to_big(sn, hp);
		    hp += BIG_UINT_HEAP_SIZE;
		}
#endif
		break;
	    }
	case SMALL_INTEGER_EXT:
	    n = get_int8(ep);
	    ep++;
	    *objp = make_small(n);
	    break;
	case SMALL_BIG_EXT:
	    n = get_int8(ep);
	    ep++;
	    goto big_loop;
	case LARGE_BIG_EXT:
	    n = get_int32(ep);
	    ep += 4;
	big_loop:
	    {
		Eterm big;
		const byte* first;
		const byte* last;
		Uint neg;

		neg = get_int8(ep); /* Sign bit */
		ep++;

		/*
		 * Strip away leading zeroes to avoid creating illegal bignums.
		 */
		first = ep;
		last = ep + n;
		ep += n;
		do {
		    --last;
		} while (first <= last && *last == 0);

		if ((n = last - first + 1) == 0) {
		    /* Zero width bignum defaults to zero */
		    big = make_small(0);
		} else {
		    big = bytes_to_big(first, n, neg, hp);
		    if (is_nil(big))
			goto error;
		    if (is_big(big)) {
			hp += big_arity(big) + 1;
		    }
		}
		*objp = big;
		break;
	    }
	case ATOM_CACHE_REF:
	    if (edep == 0 || (edep->flags & ERTS_DIST_EXT_ATOM_TRANS_TAB) == 0) {
		goto error;
	    }
	    n = get_int8(ep);
	    ep++;
	    if (n >= edep->attab.size)
		goto error;
	    ASSERT(is_atom(edep->attab.atom[n]));
	    *objp = edep->attab.atom[n];
	    break;
	case ATOM_EXT:
	    n = get_int16(ep);
	    ep += 2;
	    char_enc = ERTS_ATOM_ENC_LATIN1;
	    goto dec_term_atom_common;
	case SMALL_ATOM_EXT:
	    n = get_int8(ep);
	    ep++;
	    char_enc = ERTS_ATOM_ENC_LATIN1;
	    goto dec_term_atom_common;
	case ATOM_UTF8_EXT:
	    n = get_int16(ep);
	    ep += 2;
	    char_enc = ERTS_ATOM_ENC_UTF8;
	    goto dec_term_atom_common;
	case SMALL_ATOM_UTF8_EXT:
	    n = get_int8(ep);
	    ep++;
	    char_enc = ERTS_ATOM_ENC_UTF8;
dec_term_atom_common:
	    if (edep && (edep->flags & ERTS_DIST_EXT_BTT_SAFE)) {
		if (!erts_atom_get((char*)ep, n, objp, char_enc)) {
		    goto error;
		}
	    } else {
		Eterm atom = erts_atom_put(ep, n, char_enc, 0);
		if (is_non_value(atom))
		    goto error;
	        *objp = atom;
	    }
	    ep += n;
	    break;
	case LARGE_TUPLE_EXT:
	    n = get_int32(ep);
	    ep += 4;
	    goto tuple_loop;
	case SMALL_TUPLE_EXT:
	    n = get_int8(ep);
	    ep++;
	tuple_loop:
	    *objp = make_tuple(hp);
	    *hp++ = make_arityval(n);
	    hp += n;
            objp = hp - 1;
            if (ctx) {
                if (reds < n) {
                    ASSERT(reds > 0);
                    ctx->state = B2TDecodeTuple;
                    ctx->u.dc.remaining_n = n - reds;
                    n = reds;
                }
		reds -= n;
	    }
	    while (n-- > 0) {
		objp[0] = (Eterm) next;
		next = objp;
		objp--;
	    }
	    break;
	case NIL_EXT:
	    *objp = NIL;
	    break;
	case LIST_EXT:
	    n = get_int32(ep);
	    ep += 4;
	    if (n == 0) {
		next = objp;
		break;
	    }
	    *objp = make_list(hp);
            hp += 2 * n;
	    objp = hp - 2;
	    objp[0] = (Eterm) (objp+1);
	    objp[1] = (Eterm) next;
	    next = objp;
	    objp -= 2;
            n--;
	    if (ctx) {
                if (reds < n) {
                    ASSERT(reds > 0);
		    ctx->state = B2TDecodeList;
		    ctx->u.dc.remaining_n = n - reds;
		    n = reds;
		}
		reds -= n;
	    }
            while (n > 0) {
		objp[0] = (Eterm) next;
		objp[1] = make_list(next);
		next = objp;
		objp -= 2;
                n--;
	    }
	    break;
	case STRING_EXT:
	    n = get_int16(ep);
	    ep += 2;
	    if (n == 0) {
		*objp = NIL;
		break;
	    }
	    *objp = make_list(hp);
            if (ctx) {
                if (reds < n) {
                    ctx->state = B2TDecodeString;
                    ctx->u.dc.remaining_n = n - reds;
                    n = reds;
		}
                reds -= n;
            }
	    while (n-- > 0) {
		hp[0] = make_small(*ep++);
		hp[1] = make_list(hp+2);
		hp += 2;
	    }
	    hp[-1] = NIL;
	    break;
	case FLOAT_EXT:
	    {
		FloatDef ff;

		if (sys_chars_to_double((char*)ep, &ff.fd) != 0) {
		    goto error;
		}
		ep += 31;
		*objp = make_float(hp);
		PUT_DOUBLE(ff, hp);
		hp += FLOAT_SIZE_OBJECT;
		break;
	    }
	case NEW_FLOAT_EXT:
	    {
		FloatDef ff;

#if defined(WORDS_BIGENDIAN) || defined(DOUBLE_MIDDLE_ENDIAN)
		ff.fw[0] = get_int32(ep);
		ep += 4;
		ff.fw[1] = get_int32(ep);
		ep += 4;
#else
		ff.fw[1] = get_int32(ep);
		ep += 4;
		ff.fw[0] = get_int32(ep);
		ep += 4;
#endif

        if (!erts_isfinite(ff.fd)) {
            goto error;
        }

		*objp = make_float(hp);
		PUT_DOUBLE(ff, hp);
		hp += FLOAT_SIZE_OBJECT;
		break;
	    }
        case PID_EXT:
        case NEW_PID_EXT:
	    factory->hp = hp;
	    ep = dec_pid(edep, factory, ep, objp, ep[-1]);
	    hp = factory->hp;
	    if (ep == NULL) {
		goto error;
	    }
	    break;
        case PORT_EXT:
        case NEW_PORT_EXT:
        case V4_PORT_EXT:
	    {
		Eterm sysname;
		ErlNode *node;
		Uint64 num;
		Uint32 cre;
                byte tag = ep[-1];

		if ((ep = dec_atom(edep, ep, &sysname)) == NULL) {
		    goto error;
		}
		if (tag == V4_PORT_EXT) {
		    num = get_int64(ep);
		    ep += 8;
		}
		else {
		    num = get_uint32(ep);
		    ep += 4;
		}
                if (tag == PORT_EXT) {
                    cre = get_int8(ep);
                    ep++;
                    if (!is_tiny_creation(cre)) {
                        goto error;
                    }
                }
                else {
                    cre = get_int32(ep);
                    ep += 4;
                }
		node = dec_get_node(sysname, cre, make_boxed(hp));
		if(node == erts_this_node) {
		    if (num > ERTS_MAX_INTERNAL_PORT_NUMBER)
			goto error;
		    *objp = make_internal_port((Uint) num);
		}
		else {
		    ExternalThing *etp = (ExternalThing *) hp;
		    hp += EXTERNAL_PORT_HEAP_SIZE;
		    
		    etp->header = make_external_port_header();
		    etp->next = factory->off_heap->first;
		    etp->node = node;
#ifdef ARCH_64
		    etp->data.port.id = num;
#else
		    etp->data.port.low = (Uint32) (num & 0xffffffff);
		    etp->data.port.high = (Uint32) ((num >> 32) & 0xffffffff);
#endif

		    factory->off_heap->first = (struct erl_off_heap_header*)etp;
		    *objp = make_external_port(etp);
		}

		break;
	    }
	case REFERENCE_EXT:
	    {
		Eterm sysname;
		ErlNode *node;
		int i;
		Uint32 cre;
		Uint32 *ref_num;
		Uint32 r0;
		Uint ref_words;

		ref_words = 1;

		if ((ep = dec_atom(edep, ep, &sysname)) == NULL)
		    goto error;
		if ((r0 = get_int32(ep)) >= MAX_REFERENCE )
		    goto error;
		ep += 4;

		cre = get_int8(ep);
		ep += 1;
		if (!is_tiny_creation(cre)) {
		    goto error;
		}
		goto ref_ext_common;

	    case NEW_REFERENCE_EXT:
		ref_words = get_int16(ep);
		ep += 2;

		if ((ep = dec_atom(edep, ep, &sysname)) == NULL)
		    goto error;

		cre = get_int8(ep);
		ep += 1;
		if (!is_tiny_creation(cre)) {
		    goto error;
		}
		r0 = get_int32(ep);
		ep += 4;
		if (r0 >= MAX_REFERENCE)
		    goto error;
		goto ref_ext_common;

            case NEWER_REFERENCE_EXT:
		ref_words = get_int16(ep);
		ep += 2;

		if ((ep = dec_atom(edep, ep, &sysname)) == NULL)
		    goto error;

		cre = get_int32(ep);
		ep += 4;
		r0 = get_int32(ep);
		ep += 4;

	    ref_ext_common:

		if (ref_words > ERTS_MAX_REF_NUMBERS)
		    goto error;

		node = dec_get_node(sysname, cre, make_boxed(hp));
		if(node == erts_this_node) {
                    Eterm *rtp = hp;
                    Uint32 ref_num_buf[ERTS_MAX_REF_NUMBERS];
                    if (r0 >= MAX_REFERENCE) {
                          /*
                           * Must reject local refs with more than 18 bits
                           * in first word as magic ref table relies on it.
                           */
                        goto error;
                    }

                    ref_num = &ref_num_buf[0];
                    ref_num[0] = r0;
                    for(i = 1; i < ref_words; i++) {
                        ref_num[i] = get_int32(ep);
                        ep += 4;
                    }
		    if (ref_words != ERTS_REF_NUMBERS) {
                        int i;
                        if (ref_words > ERTS_REF_NUMBERS)
                            goto error; /* Not a ref that we created... */
                        for (i = ref_words; i < ERTS_REF_NUMBERS; i++)
                            ref_num[i] = 0;
		    }
                    if (erts_is_ordinary_ref_numbers(ref_num)) {
                    make_ordinary_internal_ref:
                        write_ref_thing(hp, ref_num[0], ref_num[1], ref_num[2]);
                        hp += ERTS_REF_THING_SIZE;
                    }
                    else {
                        /* Check if it is a pid reference... */
                        Eterm pid = erts_pid_ref_lookup(ref_num);
                        if (is_internal_pid(pid)) {
                            write_pid_ref_thing(hp, ref_num[0], ref_num[1],
                                                ref_num[2], pid);
                            hp += ERTS_PID_REF_THING_SIZE;
                        }
                        else {
                            /* Check if it is a magic reference... */
                            ErtsMagicBinary *mb = erts_magic_ref_lookup_bin(ref_num);
                            if (!mb)
                                goto make_ordinary_internal_ref;
                            /* Refc on binary was increased by lookup above... */
                            ASSERT(rtp);
                            write_magic_ref_thing(hp, factory->off_heap, mb);
                            OH_OVERHEAD(factory->off_heap,
                                        mb->orig_size / sizeof(Eterm));
                            hp += ERTS_MAGIC_REF_THING_SIZE;
                        }
                    }
		    *objp = make_internal_ref(rtp);
		}
		else {
		    ExternalThing *etp = (ExternalThing *) hp;
#if defined(ARCH_64)
		    hp += EXTERNAL_THING_HEAD_SIZE + ref_words/2 + 1;
#else
		    hp += EXTERNAL_THING_HEAD_SIZE + ref_words;
#endif

#if defined(ARCH_64)
		    etp->header = make_external_ref_header(ref_words/2 + 1);
#else
		    etp->header = make_external_ref_header(ref_words);
#endif
		    etp->next = factory->off_heap->first;
		    etp->node = node;

		    factory->off_heap->first = (struct erl_off_heap_header*)etp;
		    *objp = make_external_ref(etp);
		    ref_num = &(etp->data.ui32[0]);
#if defined(ARCH_64)
		    *(ref_num++) = ref_words /* 32-bit arity */;
#endif

                    ref_num[0] = r0;

                    for(i = 1; i < ref_words; i++) {
                        ref_num[i] = get_int32(ep);
                        ep += 4;
                    }
#if defined(ARCH_64)
                    if ((1 + ref_words) % 2)
                        ref_num[ref_words] = 0;
#endif
	    }
		break;
	    }
	case BINARY_EXT:
	    {
		n = get_int32(ep);
		ep += 4;
	    
		if ((unsigned)n <= ERL_ONHEAP_BIN_LIMIT) {
		    ErlHeapBin* hb = (ErlHeapBin *) hp;

		    hb->thing_word = header_heap_bin(n);
		    hb->size = n;
		    hp += heap_bin_size(n);
		    sys_memcpy(hb->data, ep, n);
		    *objp = make_binary(hb);
		} else if (edep && edep->data && edep->data->binp &&
                           n > (edep->data->binp->orig_size / 4)) {
                    /* If we decode a refc binary from a distribution data
                       entry we know that it is a refc binary to begin with
                       so we just increment it and use the reference. This
                       means that the entire distribution data entry will
                       remain until this binary is de-allocated so we only
                       do it if a substantial part (> 25%) of the data
                       is a binary. */
                    ProcBin* pb = (ProcBin *) hp;
                    Binary* bptr = edep->data->binp;
                    erts_refc_inc(&bptr->intern.refc, 1);
                    pb->thing_word = HEADER_PROC_BIN;
                    pb->size = n;
                    pb->next = factory->off_heap->first;
                    factory->off_heap->first = (struct erl_off_heap_header*)pb;
                    pb->val = bptr;
                    pb->bytes = (byte*) ep;
                    ERTS_ASSERT((byte*)(bptr->orig_bytes) < ep &&
                                ep+n <= (byte*)(bptr->orig_bytes+bptr->orig_size));
                    pb->flags = 0;
                    OH_OVERHEAD(factory->off_heap, pb->size / sizeof(Eterm));
                    hp += PROC_BIN_SIZE;
                    *objp = make_binary(pb);
		} else {
		    Binary* dbin = erts_bin_nrml_alloc(n);

		    *objp = erts_build_proc_bin(factory->off_heap, hp, dbin);
		    hp += PROC_BIN_SIZE;
                    if (ctx) {
                        int n_limit = reds * B2T_MEMCPY_FACTOR;
                        if (n > n_limit) {
                            ctx->state = B2TDecodeBinary;
                            ctx->u.dc.remaining_n = n - n_limit;
                            ctx->u.dc.remaining_bytes = dbin->orig_bytes + n_limit;
                            n = n_limit;
                            reds = 0;
                        }
                        else
                            reds -= n / B2T_MEMCPY_FACTOR;
                    }
                    sys_memcpy(dbin->orig_bytes, ep, n);
                }
		ep += n;
		break;
	    }
	case BIT_BINARY_EXT:
	    {
		Eterm bin;
		ErlSubBin* sb;
		Uint bitsize;

		n = get_int32(ep);
		bitsize = ep[4];
                if (((bitsize==0) != (n==0)) || bitsize > 8)
                    goto error;
                ep += 5;
		if ((unsigned)n <= ERL_ONHEAP_BIN_LIMIT) {
		    ErlHeapBin* hb = (ErlHeapBin *) hp;

		    hb->thing_word = header_heap_bin(n);
		    hb->size = n;
		    sys_memcpy(hb->data, ep, n);
		    bin = make_binary(hb);
		    hp += heap_bin_size(n);
                    ep += n;
		} else {
		    Binary* dbin = erts_bin_nrml_alloc(n);
		    Uint n_copy = n;

		    bin = erts_build_proc_bin(factory->off_heap, hp, dbin);
		    hp += PROC_BIN_SIZE;
                    if (ctx) {
                        int n_limit = reds * B2T_MEMCPY_FACTOR;
                        if (n > n_limit) {
                            ctx->state = B2TDecodeBinary;
                            ctx->u.dc.remaining_n = n - n_limit;
                            ctx->u.dc.remaining_bytes = dbin->orig_bytes + n_limit;
                            n_copy = n_limit;
                            reds = 0;
                        }
                        else {
                            reds -= n / B2T_MEMCPY_FACTOR;
			}
                    }
                    sys_memcpy(dbin->orig_bytes, ep, n_copy);
                    ep += n_copy;
                }

		if (bitsize == 8 || n == 0) {
		    *objp = bin;
		} else {
                    sb = (ErlSubBin *)hp;
		    sb->thing_word = HEADER_SUB_BIN;
		    sb->orig = bin;
		    sb->size = n - 1;
		    sb->bitsize = bitsize;
		    sb->bitoffs = 0;
		    sb->offs = 0;
		    sb->is_writable = 0;
		    *objp = make_binary(sb);
		    hp += ERL_SUB_BIN_SIZE;
		}
		break;
	    }
	case EXPORT_EXT:
	    {
		Eterm mod;
		Eterm name;
		Eterm temp;
		Sint arity;

		if ((ep = dec_atom(edep, ep, &mod)) == NULL) {
		    goto error;
		}
		if ((ep = dec_atom(edep, ep, &name)) == NULL) {
		    goto error;
		}
		factory->hp = hp;
		ep = dec_term(edep, factory, ep, &temp, NULL, 0);
		hp = factory->hp;
		if (ep == NULL) {
		    goto error;
		}
		if (!is_small(temp)) {
		    goto error;
		}
		arity = signed_val(temp);
		if (arity < 0) {
		    goto error;
		}
		if (edep && (edep->flags & ERTS_DIST_EXT_BTT_SAFE)) {
		    if (!erts_active_export_entry(mod, name, arity))
			goto error;
                }
		*objp = make_export(hp);
		*hp++ = HEADER_EXPORT;
		*hp++ = (Eterm) erts_export_get_or_make_stub(mod, name, arity);
		break;
	    }
	    break;
	case MAP_EXT:
	    {
		Uint32 size,n;
		Eterm *kptr,*vptr;
		Eterm keys;

		size = get_int32(ep); ep += 4;

                if (size <= MAP_SMALL_MAP_LIMIT) {
                    flatmap_t *mp;

                    keys  = make_tuple(hp);
                    *hp++ = make_arityval(size);
                    hp   += size;
                    kptr = hp - 1;

                    mp    = (flatmap_t*)hp;
                    hp   += MAP_HEADER_FLATMAP_SZ;
                    hp   += size;
                    vptr = hp - 1;

                    /* kptr, last word for keys
                     * vptr, last word for values
                     */

                    WSTACK_PUSH(flat_maps, (UWord)mp);
                    mp->thing_word = MAP_HEADER_FLATMAP;
                    mp->size       = size;
                    mp->keys       = keys;
                    *objp          = make_flatmap(mp);

                    for (n = size; n; n--) {
                        *vptr = (Eterm) next;
                        *kptr = (Eterm) vptr;
                        next  = kptr;
                        vptr--;
                        kptr--;
                    }
                }
                else {  /* Make hamt */
                    struct dec_term_hamt* hamt = PSTACK_PUSH(hamt_array);

                    hamt->objp = objp;
                    hamt->size = size;
                    hamt->leaf_array = hp;

                    for (n = size; n; n--) {
                        CDR(hp) = (Eterm) next;
                        CAR(hp) = (Eterm) &CDR(hp);
                        next = &CAR(hp);
                        hp += 2;
                    }
                }
	    }
	    break;
	case NEW_FUN_EXT:
	    {
		ErlFunThing* funp = (ErlFunThing *) hp;
		Uint arity;
		Eterm module;
		const byte* uniq;
		int index;
		Sint old_uniq;
		Sint old_index;
		unsigned num_free;
		int i;
		Eterm temp;

		ep += 4;	/* Skip total size in bytes */
		arity = *ep++;
		uniq = ep;
		ep += 16;
		index = get_int32(ep);
		ep += 4;
		num_free = get_int32(ep);
		ep += 4;
		hp += ERL_FUN_SIZE;
		hp += num_free;
		funp->thing_word = HEADER_FUN;
		funp->num_free = num_free;
		*objp = make_fun(funp);

		/* Module */
		if ((ep = dec_atom(edep, ep, &module)) == NULL) {
		    goto error;
		}
		factory->hp = hp;
		/* Index */
		if ((ep = dec_term(edep, factory, ep, &temp, NULL, 0)) == NULL) {
		    goto error;
		}
		if (!is_small(temp)) {
		    goto error;
		}
		old_index = unsigned_val(temp);

		/* Uniq */
		if ((ep = dec_term(edep, factory, ep, &temp, NULL, 0)) == NULL) {
		    goto error;
		}
		if (!is_small(temp)) {
		    goto error;
		}
		old_uniq = unsigned_val(temp);

		/*
		 * It is safe to link the fun into the fun list only when
		 * no more validity tests can fail.
		 */
		funp->next = factory->off_heap->first;
		factory->off_heap->first = (struct erl_off_heap_header*)funp;

		funp->fe = erts_put_fun_entry2(module, old_uniq, old_index,
					       uniq, index, arity);
		funp->arity = arity;
		hp = factory->hp;

		/* Environment */
		for (i = num_free-1; i >= 0; i--) {
		    funp->env[i] = (Eterm) next;
		    next = funp->env + i;
		}
		/* Creator */
		funp->creator = (Eterm) next;
		next = &(funp->creator);
		break;
	    }
	case ATOM_INTERNAL_REF2:
	    n = get_int16(ep);
	    ep += 2;
            /* If this is an ets_decode we know that
               the atom is valid, so we can skip the
               validation check */
	    if (!ets_decode && n >= atom_table_size()) {
		goto error;
	    }
	    *objp = make_atom(n);
	    break;
	case ATOM_INTERNAL_REF3:
	    n = get_int24(ep);
	    ep += 3;
            /* If this is an ets_decode we know that
               the atom is valid, so we can skip the
               validation check */
	    if (!ets_decode && n >= atom_table_size()) {
		goto error;
	    }
	    *objp = make_atom(n);
	    break;

	case BINARY_INTERNAL_REF:
	    {
		ProcBin* pb = (ProcBin*) hp;
		sys_memcpy(pb, ep, sizeof(ProcBin));
		ep += sizeof(ProcBin);

		erts_refc_inc(&pb->val->intern.refc, 1);
		hp += PROC_BIN_SIZE;
		pb->next = factory->off_heap->first;
		factory->off_heap->first = (struct erl_off_heap_header*)pb;
		OH_OVERHEAD(factory->off_heap, pb->size / sizeof(Eterm));
		pb->flags = 0;
		*objp = make_binary(pb);
		break;
	    }
	case BIT_BINARY_INTERNAL_REF:
	    {
		Sint bitoffs = *ep++;
		Sint bitsize = *ep++;
		ProcBin* pb = (ProcBin*) hp;
		ErlSubBin* sub;
		sys_memcpy(pb, ep, sizeof(ProcBin));
		ep += sizeof(ProcBin);

		erts_refc_inc(&pb->val->intern.refc, 1);
		hp += PROC_BIN_SIZE;
		pb->next = factory->off_heap->first;
		factory->off_heap->first = (struct erl_off_heap_header*)pb;
                OH_OVERHEAD(factory->off_heap, pb->size / sizeof(Eterm));
		pb->flags = 0;

		sub = (ErlSubBin*)hp;
		sub->thing_word = HEADER_SUB_BIN;
		sub->size = pb->size - (bitoffs + bitsize + 7)/8;
		sub->offs = 0;
		sub->bitoffs = bitoffs;
		sub->bitsize = bitsize;
		sub->is_writable = 0;
		sub->orig = make_binary(pb);

		hp += ERL_SUB_BIN_SIZE;
		*objp = make_binary(sub);
		break;
	    }

	default:
	    goto error;
	}

        if (--reds <= 0) {
            if (ctx) {
                if (next || ctx->state != B2TDecode) {
                    ctx->u.dc.ep = ep;
                    ctx->u.dc.next = next;
                    ctx->u.dc.factory.hp = hp;
		    if (!WSTACK_ISEMPTY(flat_maps)) {
			WSTACK_SAVE(flat_maps, &ctx->u.dc.flat_maps);
		    }
		    if (!PSTACK_IS_EMPTY(hamt_array)) {
			PSTACK_SAVE(hamt_array, &ctx->u.dc.hamt_array);
		    }
                    ctx->reds = 0;
                    return NULL;
                }
            }
            else {
                reds = ERTS_SWORD_MAX;
            }
        }
    }

    ASSERT(hp <= factory->hp_end
           || (factory->mode == FACTORY_CLOSED && is_immed(*dbg_resultp)));
    factory->hp = hp;
    /*
     * From here on factory may produce (more) heap fragments
     */

    if (!PSTACK_IS_EMPTY(hamt_array)) {
        do {
            struct dec_term_hamt* hamt = PSTACK_TOP(hamt_array);

            *hamt->objp = erts_hashmap_from_array(factory,
                                                  hamt->leaf_array,
                                                  hamt->size,
                                                  1);
            if (is_non_value(*hamt->objp))
                goto error_hamt;

            (void) PSTACK_POP(hamt_array);
        } while (!PSTACK_IS_EMPTY(hamt_array));
    }

    /* Iterate through all the (flat)maps and check for validity and sort keys
     * - done here for when we know it is complete.
     */

    while(!WSTACK_ISEMPTY(flat_maps)) {
        next = (Eterm *)WSTACK_POP(flat_maps);
        if (!erts_validate_and_sort_flatmap((flatmap_t*)next))
            goto error;
    }

    /* Now that no more errors can occur, the stacks can be destroyed safely. */
    PSTACK_DESTROY(hamt_array);
    WSTACK_DESTROY(flat_maps);

    ASSERT((Eterm*)*dbg_resultp != NULL);

    if (ctx) {
        ctx->state = B2TDone;
	ctx->reds = reds;
        ctx->u.dc.ep = ep;
    }

    return ep;

error:
    /* UNDO:
     * Must unlink all off-heap objects that may have been
     * linked into the process. 
     */
    if (factory->mode != FACTORY_CLOSED) {
	if (factory->hp < hp) { /* Sometimes we used hp and sometimes factory->hp */
	    factory->hp = hp;   /* the largest must be the freshest */
	}
    }
    else ASSERT(!factory->hp || factory->hp == hp);

error_hamt:
    erts_factory_undo(factory);
    PSTACK_DESTROY(hamt_array);
    if (ctx) {
	ctx->state = B2TDecodeFail;
	ctx->reds = reds;
    }
    WSTACK_DESTROY(flat_maps);
        
    return NULL;
}

/* returns the number of bytes needed to encode an object
   to a sequence of bytes
   N.B. That this must agree with to_external2() above!!!
   (except for cached atoms) */
static Uint encode_size_struct2(ErtsAtomCacheMap *acmp,
                                Eterm obj,
                                Uint64 dflags) {
    Uint size = 0;
    ErtsExtSzRes res = encode_size_struct_int(NULL, acmp, obj,
                                              dflags, NULL,
                                              &size);
    /*
     * encode_size_struct2() only allowed when
     * we know the result will always be OK!
     */ 
    ASSERT(res == ERTS_EXT_SZ_OK); (void) res;
    return (Uint) size;
}

static ErtsExtSzRes
encode_size_struct_int(TTBSizeContext* ctx, ErtsAtomCacheMap *acmp, Eterm obj,
		       Uint64 dflags, Sint *reds, Uint *res)
{
    DECLARE_WSTACK(s);
    Uint m, i, arity;
    Uint result = *res;
    Sint r = 0;
    int vlen = -1;

    if (ctx) {
	WSTACK_CHANGE_ALLOCATOR(s, ERTS_ALC_T_SAVED_ESTACK);
	r = *reds;

        vlen = ctx->vlen;
        
	if (!ctx->wstack.wstart)
            ctx->last_result = result;
        else { /* restore saved stack */
	    WSTACK_RESTORE(s, &ctx->wstack);
	    result = ctx->result;
	    obj = ctx->obj;
	}
    }

#define LIST_TAIL_OP ((0 << _TAG_PRIMARY_SIZE) | TAG_PRIMARY_HEADER)
#define TERM_ARRAY_OP(N) (((N) << _TAG_PRIMARY_SIZE) | TAG_PRIMARY_HEADER)
#define TERM_ARRAY_OP_DEC(OP) ((OP) - (1 << _TAG_PRIMARY_SIZE))


    for (;;) {
	ASSERT(!is_header(obj));

	if (ctx && --r <= 0) {
	    *reds = 0;
	    ctx->obj = obj;
	    ctx->result = result;
            ctx->vlen = vlen;
	    WSTACK_SAVE(s, &ctx->wstack);
	    return ERTS_EXT_SZ_YIELD;
	}
	switch (tag_val_def(obj)) {
	case NIL_DEF:
	    result++;
	    break;
	case ATOM_DEF:
	    if (dflags & DFLAG_ETS_COMPRESSED) {
		if (atom_val(obj) >= (1<<16)) {
		    result += 1 + 3;
		}
		else {
		    result += 1 + 2;
		}
	    }
	    else {
		Atom *a = atom_tab(atom_val(obj));
		int alen;
		if ((dflags & DFLAG_UTF8_ATOMS) || a->latin1_chars < 0) {
		    alen = a->len;
		    result += 1 + 1 + alen;
		    if (alen > 255) {
			result++; /* ATOM_UTF8_EXT (not small) */
		    }
		}
		else {
		    alen = a->latin1_chars;
		    result += 1 + 1 + alen;
		    if (alen > 255 || !(dflags & DFLAG_SMALL_ATOM_TAGS))
			result++; /* ATOM_EXT (not small) */
		}
		insert_acache_map(acmp, obj, dflags);
	    }
	    break;
	case SMALL_DEF:
	    {
		Sint val = signed_val(obj);

		if ((Uint)val < 256)
		    result += 1 + 1;		/* SMALL_INTEGER_EXT */
		else if (sizeof(Sint) == 4 || IS_SSMALL32(val))
		    result += 1 + 4;		/* INTEGER_EXT */
		else {
		    DeclareTmpHeapNoproc(tmp_big,2);
		    UseTmpHeapNoproc(2);
		    i = big_bytes(small_to_big(val, tmp_big));
		    result += 1 + 1 + 1 + i;	/* SMALL_BIG_EXT */
		    UnUseTmpHeapNoproc(2);
		}
	    }
	    break;
	case BIG_DEF:
	    i = big_bytes(obj);
	    if (sizeof(Sint)==4 && i <= 4 && (big_digit(obj,0)-big_sign(obj)) < (1<<31))
		result += 1 + 4;          /* INTEGER_EXT */
	    else if (i < 256)
		result += 1 + 1 + 1 + i;  /* tag,size,sign,digits */
	    else
		result += 1 + 4 + 1 + i;  /* tag,size,sign,digits */
	    break;
        case EXTERNAL_PID_DEF:
	case PID_DEF:
	    result += (1 + encode_size_struct2(acmp, pid_node_name(obj), dflags) +
		       4 + 4 + 4);
	    break;
        case EXTERNAL_REF_DEF:
	case REF_DEF:
	    ASSERT(dflags & DFLAG_EXTENDED_REFERENCES);
	    i = ref_no_numbers(obj);
	    result += (1 + 2 + encode_size_struct2(acmp, ref_node_name(obj), dflags) +
		       4 + 4*i);
	    break;
        case EXTERNAL_PORT_DEF:
        case PORT_DEF: {
	    Uint64 num = port_number(obj);
	    result += (num > ERTS_MAX_V3_PORT_NUMBER) ? 8 : 4;
	    result += (1 + encode_size_struct2(acmp, port_node_name(obj), dflags)
		       /* num */ + 4);
	    break;
	}
	case LIST_DEF: {
	    int is_str = is_external_string(obj, &m);
	    r -= m/2;
	    if (is_str) {
		result += m + 2 + 1;
	    } else {
		result += 5;
		WSTACK_PUSH2(s, (UWord)CDR(list_val(obj)), (UWord)LIST_TAIL_OP);
		obj = CAR(list_val(obj));
		continue; /* big loop */
	    }
	    break;
	}
	case TUPLE_DEF:
	    {
		Eterm* ptr = tuple_val(obj);
		arity = arityval(*ptr);
		if (arity <= 0xff) {
		    result += 1 + 1;
		} else {
		    result += 1 + 4;
		}
		if (arity > 1) {
		    WSTACK_PUSH2(s, (UWord) (ptr + 2),
				    (UWord) TERM_ARRAY_OP(arity-1));
		}
                else if (arity == 0) {
		    break;
                }
		obj = ptr[1];
		continue; /* big loop */
	    }
	case MAP_DEF:
	    if (is_flatmap(obj)) {
		flatmap_t *mp = (flatmap_t*)flatmap_val(obj);
		Uint size = flatmap_get_size(mp);

		result += 1 + 4; /* tag + 4 bytes size */

                if (size) {
		    WSTACK_PUSH4(s, (UWord) flatmap_get_values(mp),
				    (UWord) TERM_ARRAY_OP(size),
		                    (UWord) flatmap_get_keys(mp),
				    (UWord) TERM_ARRAY_OP(size));
		}
	    } else {
		Eterm *ptr;
		Eterm hdr;
		Uint node_sz;
		ptr = boxed_val(obj);
		hdr = *ptr;
		ASSERT(is_header(hdr));
		switch(hdr & _HEADER_MAP_SUBTAG_MASK) {
		case HAMT_SUBTAG_HEAD_ARRAY:
		    ptr++;
		    node_sz = 16;
		    result += 1 + 4; /* tag + 4 bytes size */
		    break;
		case HAMT_SUBTAG_HEAD_BITMAP:
		    ptr++;
		    result += 1 + 4; /* tag + 4 bytes size */
		    /*fall through*/
		case HAMT_SUBTAG_NODE_BITMAP:
		    node_sz = hashmap_bitcount(MAP_HEADER_VAL(hdr));
		    ASSERT(node_sz < 17);
		    break;
		default:
		    erts_exit(ERTS_ERROR_EXIT, "bad header\r\n");
		}

		ptr++;
		WSTACK_RESERVE(s, node_sz*2);
		while(node_sz--) {
                    if (is_list(*ptr)) {
			WSTACK_FAST_PUSH(s, CAR(list_val(*ptr)));
			WSTACK_FAST_PUSH(s, CDR(list_val(*ptr)));
                    } else {
			WSTACK_FAST_PUSH(s, *ptr);
		    }
		    ptr++;
		}
	    }
	    break;
	case FLOAT_DEF:
	    if (dflags & DFLAG_NEW_FLOATS) {
		result += 9;
	    } else {
		result += 32;   /* Yes, including the tag */
	    }
	    break;
	case BINARY_DEF: {
            ProcBin* pb = (ProcBin*) binary_val(obj);
            Uint bin_size = pb->size;
            byte bitoffs = 0;
            byte bitsize = 0;
            if (dflags & DFLAG_ETS_COMPRESSED) {
		ProcBin* pb = (ProcBin*) binary_val(obj);
		Uint sub_extra = 0;
		if (pb->thing_word == HEADER_SUB_BIN) {
		    ErlSubBin* sub = (ErlSubBin*) pb;
                    bitoffs = sub->bitoffs;
                    bitsize = sub->bitsize;
		    pb = (ProcBin*) binary_val(sub->orig);
		    sub_extra = 2;  /* bitoffs and bitsize */
		    bin_size += (bitoffs + bitsize + 7) / 8;
		}
		if (pb->thing_word == HEADER_PROC_BIN
		    && heap_bin_size(bin_size) > PROC_BIN_SIZE) {

		    result += 1 + sub_extra + sizeof(ProcBin);
		    break;
		}
            }
            else {
#ifdef ARCH_64
                if (bin_size >= (Uint) 0xffffffff) {
                    if (pb->thing_word == HEADER_SUB_BIN) {
                        ErlSubBin* sub = (ErlSubBin*) pb;
                        bin_size += (sub->bitoffs + sub->bitsize+ 7) / 8;
                    }
                    if (bin_size > (Uint) 0xffffffff) {
                        WSTACK_DESTROY(s);
                        return ERTS_EXT_SZ_SYSTEM_LIMIT;
                    }
                }
#endif
                if (pb->thing_word == HEADER_SUB_BIN) {
                    ErlSubBin* sub = (ErlSubBin*) pb;
                    bitoffs = sub->bitoffs;
                    bitsize = sub->bitsize;
                    pb = (ProcBin*) binary_val(sub->orig);
                }
                if (vlen >= 0) {
                    Uint csz;
                    if (pb->thing_word == HEADER_PROC_BIN
                        && bitoffs == 0
                        && bin_size > ERL_ONHEAP_BIN_LIMIT) {
                        Uint trailing_result;
                        if (bitsize == 0) {
                            result += (1 /* BIT_BINARY_EXT */
                                       + 4 /* size */);
                            trailing_result = 0;
                        }
                        else if (dflags & DFLAG_BIT_BINARIES) {
                            result += (1 /* BIT_BINARY_EXT */
                                       + 4 /* size */
                                       + 1 /* trailing bitsize */);
                            trailing_result = 1 /* trailing bits */;
                        }
                        else {
                            /* sigh... */
                            result += (1 /* SMALL_TUPLE_EXT */
                                       + 1 /* 2 tuple size */
                                       + 1 /* BINARY_EXT */
                                       + 4 /* binary size */);
                            trailing_result = (1 /* SMALL_INTEGER_EXT */
                                               + 1 /* bitsize */);
                        }
                        csz = result - ctx->last_result;
                        ctx->last_result = result;
                        result += trailing_result;
                        vlen += 2; /* data leading up to binary and binary */

                        /* potentially multiple elements leading up to binary */
                        vlen += csz/MAX_SYSIOVEC_IOVLEN;
                        /* potentially multiple elements for binary */
                        vlen += bin_size/MAX_SYSIOVEC_IOVLEN;
                        ctx->extra_size += bin_size;

                        if (dflags & DFLAG_PENDING_CONNECT) {
                            ASSERT(dflags & DFLAG_BIT_BINARIES);
			    ASSERT(ctx);
                            vlen += 2; /* for hopefull prolog and epilog */
                            result += (4 /* for hopefull prolog (see below) */
                                       + 4); /* for hopefull epilog (see below) */
                            ctx->last_result = result;
                        }
                        break;
                    }
                }
	    }

            if (bitsize == 0) {
                result += (1 /* BIT_BINARY_EXT */
                           + 4 /* size */
                           + bin_size);
            }
            else if (dflags & DFLAG_PENDING_CONNECT) {
                /* This is the odd case when we have an un-aligned bit-string
                   during a pending connect. */
                Uint csz;
                ASSERT(dflags & DFLAG_BIT_BINARIES);
		ASSERT(ctx);
                csz = result - ctx->last_result;
                /* potentially multiple elements leading up to binary */
                vlen += (csz + MAX_SYSIOVEC_IOVLEN - 1)/MAX_SYSIOVEC_IOVLEN;

                vlen++; /* hopefull prolog */
                /*
                 * Size for hopefull prolog is max of
                 * - fallback: 1 + 1 + 1 + 4
                 * - hopfull index + bit binary prolog: 4 + 1 + 4 + 1
                 */
                result += 4 + 1 + 4 + 1;
                /* potentially multiple elements for binary */
                vlen += bin_size/MAX_SYSIOVEC_IOVLEN + 1;
                result += bin_size;
                vlen++; /* hopefull epiolog */
                /*
                 * Size for hopefull epiolog is max of
                 * - fallback: 1 + 1 + 1
                 * - hopfull index + bit binary epilog: 4 + 1
                 */
                result += 4 + 1;
                ctx->last_result = result;
            }
            else if (dflags & DFLAG_BIT_BINARIES) {
                result += 1 + 4 + 1 + bin_size + 1;
            }
            else {
                /* Sigh... */
                result += 1 + 1 + 1 + 4 + bin_size + 1 + 1 + 1;
            }
	    break;
        }
	case FUN_DEF:
	    {
		ErlFunThing* funp = (ErlFunThing *) fun_val(obj);
		
                ASSERT(dflags & DFLAG_NEW_FUN_TAGS);
                result += 20+1+1+4;	/* New ID + Tag */
                result += 4; /* Length field (number of free variables */
                result += encode_size_struct2(acmp, funp->creator, dflags);
                result += encode_size_struct2(acmp, funp->fe->module, dflags);
                result += 2 * (1+4);	/* Index, Uniq */
		if (funp->num_free > 1) {
		    WSTACK_PUSH2(s, (UWord) (funp->env + 1),
				    (UWord) TERM_ARRAY_OP(funp->num_free-1));
		}
		if (funp->num_free != 0) {
		    obj = funp->env[0];
		    continue; /* big loop */
		}
		break;
	    }

	case EXPORT_DEF:
	    {
		Export* ep = *((Export **) (export_val(obj) + 1));
                Uint tmp_result = result;
		result += 1;
		result += encode_size_struct2(acmp, ep->info.mfa.module, dflags);
		result += encode_size_struct2(acmp, ep->info.mfa.function, dflags);
		result += encode_size_struct2(acmp, make_small(ep->info.mfa.arity), dflags);
                if (dflags & DFLAG_PENDING_CONNECT) {
                    Uint csz;
		    ASSERT(ctx);

                    /*
                     * Fallback is 1 + 1 + Module size + Function size, that is,
                     * the hopefull index + hopefull encoding is larger...
                     */
                    ASSERT(dflags & DFLAG_EXPORT_PTR_TAG);
                    csz = tmp_result - ctx->last_result;
                    /* potentially multiple elements leading up to hopefull entry */
                    vlen += (csz/MAX_SYSIOVEC_IOVLEN + 1
			     + 1); /* hopefull entry */
                    result += 4; /* hopefull index */
                    ctx->last_result = result;
                }
	    }
	    break;

	default:
	    erts_exit(ERTS_ERROR_EXIT,"Internal data structure error (in encode_size_struct_int) %x\n",
		     obj);
	}

	if (WSTACK_ISEMPTY(s)) {
	    break;
	}
	obj = (Eterm) WSTACK_POP(s);

        if (is_header(obj)) {
            switch (obj) {
            case LIST_TAIL_OP:
		obj = (Eterm) WSTACK_POP(s);
		if (is_list(obj)) {
		    Eterm* cons = list_val(obj);

		    WSTACK_PUSH2(s, (UWord)CDR(cons), (UWord)LIST_TAIL_OP);
		    obj = CAR(cons);
		}
		break;

	    case TERM_ARRAY_OP(1):
		obj = *(Eterm*)WSTACK_POP(s);
		break;
	    default: { /* TERM_ARRAY_OP(N) when N > 1 */
		Eterm* ptr = (Eterm*) WSTACK_POP(s);
		WSTACK_PUSH2(s, (UWord) (ptr+1),
			        (UWord) TERM_ARRAY_OP_DEC(obj));
		obj = *ptr;
	    }
	    }
	}
    }

    WSTACK_DESTROY(s);
    if (ctx) {
	ASSERT(ctx->wstack.wstart == NULL);
	*reds = r < 0 ? 0 : r;

        if (vlen >= 0) {
            Uint csz;
            csz = result - ctx->last_result;
            if (csz)
                vlen += csz/MAX_SYSIOVEC_IOVLEN + 1;
            ctx->vlen = vlen;
        }
    }
    *res = result;
    return ERTS_EXT_SZ_OK;
}



static Sint
decoded_size(const byte *ep, const byte* endp, int internal_tags, B2TContext* ctx)
{
    Sint heap_size;
    int terms;
    int atom_extra_skip;
    Uint n;
    SWord reds;

    if (ctx) {
        reds = ctx->reds;
        if (ctx->u.sc.ep) {
            heap_size = ctx->u.sc.heap_size;
            terms = ctx->u.sc.terms;
            ep = ctx->u.sc.ep;
            atom_extra_skip = ctx->u.sc.atom_extra_skip;
            goto init_done;
        }
    }
    else
        ERTS_UNDEF(reds, 0);

    heap_size = 0;
    terms = 1;
    atom_extra_skip = 0;
init_done:

#define SKIP(sz)				\
    do {					\
	if ((sz) <= endp-ep) {			\
	    ep += (sz);				\
        } else { goto error; };			\
    } while (0)

#define SKIP2(sz1, sz2)				\
    do {					\
	Uint sz = (sz1) + (sz2);		\
	if (sz1 < sz && (sz) <= endp-ep) {	\
	    ep += (sz);				\
        } else { goto error; }			\
    } while (0)

#define CHKSIZE(sz)				\
    do {					\
	 if ((sz) > endp-ep) { goto error; }	\
    } while (0)

#define ADDTERMS(n)				\
    do {					\
        int before = terms;		        \
	terms += (n);                           \
	if (terms < before) goto error;     	\
    } while (0)

    ASSERT(terms > 0);
    do {
        int tag;
	CHKSIZE(1);
	tag = ep++[0];
	switch (tag) {
	case INTEGER_EXT:
	    SKIP(4);
#if !defined(ARCH_64)
	    heap_size += BIG_UINT_HEAP_SIZE;
#endif
	    break;
	case SMALL_INTEGER_EXT:
	    SKIP(1);
	    break;
	case SMALL_BIG_EXT:
	    CHKSIZE(1);
	    n = ep[0];		/* number of bytes */
	    SKIP2(n, 1+1);		/* skip size,sign,digits */
	    heap_size += 1+(n+sizeof(Eterm)-1)/sizeof(Eterm); /* XXX: 1 too much? */
	    break;
	case LARGE_BIG_EXT:
	    CHKSIZE(4);
	    n = get_uint32(ep);
	    if (n > BIG_ARITY_MAX*sizeof(ErtsDigit)) {
		goto error;
	    }
	    SKIP2(n,4+1);		/* skip, size,sign,digits */
	    heap_size += 1+1+(n+sizeof(Eterm)-1)/sizeof(Eterm); /* XXX: 1 too much? */
	    break;
	case ATOM_EXT:
	    CHKSIZE(2);
	    n = get_int16(ep);
	    if (n > MAX_ATOM_CHARACTERS) {
		goto error;
	    }
	    SKIP(n+2+atom_extra_skip);
	    atom_extra_skip = 0;
	    break;
	case ATOM_UTF8_EXT:
	    CHKSIZE(2);
	    n = get_int16(ep);
	    ep += 2;
	    if (n > MAX_ATOM_SZ_LIMIT) {
		goto error;
	    }
	    SKIP(n+atom_extra_skip);
	    atom_extra_skip = 0;
	    break;
	case SMALL_ATOM_EXT:
	    CHKSIZE(1);
	    n = get_int8(ep);
	    if (n > MAX_ATOM_CHARACTERS) {
		goto error;
	    }
	    SKIP(n+1+atom_extra_skip);
	    atom_extra_skip = 0;
	    break;
	case SMALL_ATOM_UTF8_EXT:
	    CHKSIZE(1);
	    n = get_int8(ep);
	    ep++;
	    if (n > MAX_ATOM_SZ_LIMIT) {
		goto error;
	    }
	    SKIP(n+atom_extra_skip);
	    atom_extra_skip = 0;
	    break;
	case ATOM_CACHE_REF:
	    SKIP(1+atom_extra_skip);
	    atom_extra_skip = 0;
	    break;
        case NEW_PID_EXT:
	    atom_extra_skip = 12;
	    goto case_PID;
        case PID_EXT:
	    atom_extra_skip = 9;
	case_PID:
	    /* In case it is an external pid */
	    heap_size += EXTERNAL_PID_HEAP_SIZE;
	    terms++;
	    break;
        case V4_PORT_EXT:
	    atom_extra_skip = 12;
	    goto case_PORT;
        case NEW_PORT_EXT:
	    atom_extra_skip = 8;
	    goto case_PORT;
        case PORT_EXT:
	    atom_extra_skip = 5;
	case_PORT:
	    /* In case it is an external port */
	    heap_size += EXTERNAL_PORT_HEAP_SIZE;
	    terms++;
	    break;
	case NEWER_REFERENCE_EXT:
	    atom_extra_skip = 4;
	    goto case_NEW_REFERENCE;
        case NEW_REFERENCE_EXT:
	    atom_extra_skip = 1;
	case_NEW_REFERENCE:
	    {
		int id_words;

		CHKSIZE(2);
		id_words = get_int16(ep);
		    
		if (id_words > ERTS_MAX_REF_NUMBERS)
		    goto error;

		ep += 2;
		atom_extra_skip += 4*id_words;
		/* In case it is an external ref */
#if defined(ARCH_64)
		heap_size += EXTERNAL_THING_HEAD_SIZE + id_words/2 + 1;
#else
		heap_size += EXTERNAL_THING_HEAD_SIZE + id_words;
#endif
		terms++;
		break;
	    }
	case REFERENCE_EXT:
	    /* In case it is an external ref */
	    heap_size += EXTERNAL_THING_HEAD_SIZE + 1;
	    atom_extra_skip = 5;
	    terms++;
	    break;
	case NIL_EXT:
	    break;
	case LIST_EXT:
	    CHKSIZE(4);
	    n = get_uint32(ep);
	    ep += 4;
	    ADDTERMS(n);
	    terms++;
	    heap_size += 2 * n;
	    break;
	case SMALL_TUPLE_EXT:
	    CHKSIZE(1);
	    n = *ep++;
	    terms += n;
	    heap_size += n + 1;
	    break;
	case LARGE_TUPLE_EXT:
	    CHKSIZE(4);
	    n = get_uint32(ep);
	    ep += 4;
	    ADDTERMS(n);
	    heap_size += n + 1;
	    break;
	case MAP_EXT:
	    CHKSIZE(4);
	    n = get_uint32(ep);
	    ep += 4;
	    ADDTERMS(2*n);
            if (n <= MAP_SMALL_MAP_LIMIT) {
                heap_size += 3 + n + 1 + n;
            } else {
<<<<<<< HEAD
=======
#if !defined(ARCH_64)
                if ((n >> 30) != 0) {
                    /* Can't possibly fit in memory. */
                    goto error;
                }
#endif
>>>>>>> 2859601c
                CHKSIZE(2*n);   /* Conservative size check */
                heap_size += HASHMAP_ESTIMATED_HEAP_SIZE(n);
            }
	    break;
	case STRING_EXT:
	    CHKSIZE(2);
	    n = get_int16(ep);
	    SKIP(n+2);
	    heap_size += 2 * n;
	    break;
	case FLOAT_EXT:
	    SKIP(31);
	    heap_size += FLOAT_SIZE_OBJECT;
	    break;
	case NEW_FLOAT_EXT:
	    SKIP(8);
	    heap_size += FLOAT_SIZE_OBJECT;
	    break;
	case BINARY_EXT:
	    CHKSIZE(4);
	    n = get_uint32(ep);
	    SKIP2(n, 4);
	    if (n <= ERL_ONHEAP_BIN_LIMIT) {
		heap_size += heap_bin_size(n);
	    } else {
		heap_size += PROC_BIN_SIZE;
	    }
	    break;
	case BIT_BINARY_EXT:
	    {
		CHKSIZE(5);
		n = get_uint32(ep);
		SKIP2(n, 5);
		if (n <= ERL_ONHEAP_BIN_LIMIT) {
		    heap_size += heap_bin_size(n) + ERL_SUB_BIN_SIZE;
		} else {
		    heap_size += PROC_BIN_SIZE + ERL_SUB_BIN_SIZE;
		}
	    }
	    break;
	case EXPORT_EXT:
	    terms += 3;
	    heap_size += 2;
	    break;
	case NEW_FUN_EXT:
	    {
		unsigned num_free;
		Uint total_size;

		CHKSIZE(1+16+4+4);
		total_size = get_uint32(ep);
		CHKSIZE(total_size);		
		ep += 1+16+4+4;
		CHKSIZE(4);
		num_free = get_uint32(ep);
		ep += 4;
		if (num_free > MAX_ARG) {
		    goto error;
		}
		terms += 4 + num_free;
		heap_size += ERL_FUN_SIZE + num_free;
		break;
	    }
	case FUN_EXT:
            /*
             * OTP 23: No longer support decoding the old fun
             * representation.
             */
            goto error;
	case ATOM_INTERNAL_REF2:
	    SKIP(2+atom_extra_skip);
	    atom_extra_skip = 0;
	    break;
	case ATOM_INTERNAL_REF3:
	    SKIP(3+atom_extra_skip);
	    atom_extra_skip = 0;
	    break;

	case BINARY_INTERNAL_REF:
	    if (!internal_tags) {
		goto error;
	    }
	    SKIP(sizeof(ProcBin));
	    heap_size += PROC_BIN_SIZE;
	    break;
	case BIT_BINARY_INTERNAL_REF:
	    if (!internal_tags) {
		goto error;
	    }
	    SKIP(2+sizeof(ProcBin));
	    heap_size += PROC_BIN_SIZE + ERL_SUB_BIN_SIZE;
	    break;
	default:
	    goto error;
	}
        terms--;

        if (ctx && --reds <= 0 && terms > 0) {
            ctx->u.sc.heap_size = heap_size;
            ctx->u.sc.terms = terms;
            ctx->u.sc.ep = ep;
            ctx->u.sc.atom_extra_skip = atom_extra_skip;
            ctx->reds = 0;
            return 0;
        }
    }while (terms > 0);

    /* 'terms' may be non-zero if it has wrapped around */
    if (terms == 0) {
        if (ctx) {
            ctx->state = B2TDecodeInit;
            ctx->reds = reds;
        }
        return heap_size;
    }

error:
    if (ctx) {
        ctx->state = B2TBadArg;
    }
    return -1;
#undef SKIP
#undef SKIP2
#undef CHKSIZE
}

#define ERTS_TRANSCODE_REDS_FACT 4
typedef struct {
    ErtsHeapFactory factory;
    Eterm *hp;
} ErtsTranscodeDecodeState;

static Eterm
transcode_decode_ctl_msg(ErtsTranscodeDecodeState *state,
                         SysIOVec *iov,
                         int end_ix)
{
    Eterm ctl_msg, *hp;
    Uint buf_sz;
    byte *buf_start, *buf_end;
    const byte *ptr;
    Uint hsz;

    if (end_ix == 3) {
        /* The whole control message is in iov[2].iov_base */
        buf_sz = (Uint) iov[2].iov_len;
        buf_start = (byte *) iov[2].iov_base;
        buf_end = buf_start + buf_sz;
    }
    else {
        /* Control message over multiple buffers... */
        int ix;
        buf_sz = 0;
        for (ix = 2; ix < end_ix; ix++)
            buf_sz += iov[ix].iov_len;
        ptr = buf_start = erts_alloc(ERTS_ALC_T_TMP, buf_sz);
        buf_end = buf_start + buf_sz;
        for (ix = 2; ix < end_ix; ix++) {
            sys_memcpy((void *) ptr,
                       (void *) iov[ix].iov_base,
                       iov[ix].iov_len);
            ptr += iov[ix].iov_len;
        }
    }

    hsz = decoded_size(buf_start, buf_end, 0, NULL);
    state->hp = hp = erts_alloc(ERTS_ALC_T_TMP, hsz*sizeof(Eterm));
    erts_factory_tmp_init(&state->factory, hp, hsz, ERTS_ALC_T_TMP);
            
    ptr = dec_term(NULL, &state->factory, buf_start, &ctl_msg, NULL, 0);
    ASSERT(ptr); (void)ptr;
    ASSERT(is_tuple(ctl_msg));

    if (buf_start != (byte *) iov[2].iov_base)
        erts_free(ERTS_ALC_T_TMP, buf_start);
    
    return ctl_msg;
}

static void
transcode_decode_state_destroy(ErtsTranscodeDecodeState *state)
{
    erts_factory_close(&state->factory);
    erts_free(ERTS_ALC_T_TMP, state->hp);    
}

static
Sint transcode_dist_obuf(ErtsDistOutputBuf* ob,
                         DistEntry* dep,
                         Uint64 dflags,
                         Sint reds)
{
    ErlIOVec* eiov = ob->eiov;
    SysIOVec* iov = eiov->iov;
    byte *hdr;
    Uint64 hopefull_flags;
    Uint32 hopefull_ix, payload_ix;
    Sint start_r, r;
    Uint new_len;
    byte *ep;

    if (reds < 0)
        return reds;

    /*
     * HOPEFUL_DATA header always present in io vector
     * element 1:
     *
     * +---+--------------+-----------+----------+
     * |'H'|Hopefull Flags|Hopefull IX|Payload IX|
     * +---+--------------+-----------+----------+
     *   1         8            4          4
     *
     * Hopefull flags: Flags corresponding to actual
     *                 hopefull encodings in this
     *                 buffer.
     * Hopefull IX:    Vector index of first hopefull
     *                 encoding. Each hopefull encoding
     *                 is preceeded by 4 bytes containing
     *                 next vector index of hopefull
     *                 encoding. ERTS_NO_HIX marks the
     *                 end.
     * Payload IX:     Vector index of the beginning
     *                 of the payload if there is
     *                 one; otherwise, zero.
     */
    hdr = (byte *) iov[1].iov_base;

    ASSERT(HOPEFUL_DATA == *((byte *)iov[1].iov_base));
    ASSERT(iov[1].iov_len == 1+8+4+4);
    
    /* Control message always begin in vector element 2 */
    ep = iov[2].iov_base;
    ASSERT(ep[0] == SMALL_TUPLE_EXT || ep[0] == LARGE_TUPLE_EXT);

    if (((~dflags & (DFLAG_DIST_MONITOR | DFLAG_DIST_MONITOR_NAME))
         && ep[0] == SMALL_TUPLE_EXT
         && ep[1] == 4
         && ep[2] == SMALL_INTEGER_EXT
         && (ep[3] == DOP_MONITOR_P ||
             ep[3] == DOP_MONITOR_P_EXIT ||
             ep[3] == DOP_DEMONITOR_P)
         /* The receiver does not support process monitoring.
            Suppress monitor control msg (see erts_dsig_send_monitor). */)
        || (!(dflags & DFLAG_ALIAS)
            && ep[0] == SMALL_TUPLE_EXT
            && (ep[1] == 3 || ep[1] == 4)
            && ep[2] == SMALL_INTEGER_EXT
            && ((ep[3] == DOP_ALIAS_SEND) || (ep[3] == DOP_ALIAS_SEND_TT))
        /* The receiver does not support alias, so the alias
               is obviously not present at the receiver. */)) {
        /*
         * Drop packet by converting it to an empty (tick) packet...
         */
        int i;
        for (i = 1; i < ob->eiov->vsize; i++) {
            if (ob->eiov->binv[i])
                driver_free_binary(ob->eiov->binv[i]);
        }
        ob->eiov->vsize = 1;
        ob->eiov->size = 0;
        return reds;
    }

    hdr++;
    hopefull_flags = get_int64(hdr);

    hdr += 8;
    hopefull_ix = get_int32(hdr);

    if ((~dflags & DFLAG_SPAWN)
        && ep[0] == SMALL_TUPLE_EXT
        && ((ep[1] == 6
             && ep[2] == SMALL_INTEGER_EXT
             && ep[3] == DOP_SPAWN_REQUEST)
            || (ep[1] == 8
                && ep[2] == SMALL_INTEGER_EXT
                && ep[3] == DOP_SPAWN_REQUEST_TT))) {
        /*
         * Receiver does not support distributed spawn. Convert
         * this packet to an empty (tick) packet, and inform
         * spawning process that this is not supported...
         */
        ErtsTranscodeDecodeState tds;
        Eterm ctl_msg, ref, pid, token, *tp;
        int i;

        hdr += 4;
        payload_ix = get_int32(hdr);
        ASSERT(payload_ix >= 3);

        ctl_msg = transcode_decode_ctl_msg(&tds, iov, payload_ix);

        ASSERT(is_tuple_arity(ctl_msg, 6)
               || is_tuple_arity(ctl_msg, 8));
        tp = tuple_val(ctl_msg);
        ASSERT(tp[1] == make_small(DOP_SPAWN_REQUEST)
               || tp[1] == make_small(DOP_SPAWN_REQUEST_TT));

        ref = tp[2];
        pid = tp[3];
        if (tp[1] == make_small(DOP_SPAWN_REQUEST))
            token = NIL;
        else {
            token = tp[8];
            erts_seq_trace_update_node_token(token);
        }
        ASSERT(is_internal_ordinary_ref(tp[2]));
        ASSERT(is_internal_pid(tp[3]));
        
        (void) erts_proc_sig_send_dist_spawn_reply(dep->sysname,
                                                   ref, pid,
                                                   NULL, am_notsup,
                                                   token);

        transcode_decode_state_destroy(&tds);

        for (i = 1; i < ob->eiov->vsize; i++) {
            if (ob->eiov->binv[i])
                driver_free_binary(ob->eiov->binv[i]);
        }
        ob->eiov->vsize = 1;
        ob->eiov->size = 0;
        
        reds -= 4;
        
        if (reds < 0)
            return 0;
        return reds;
    }

    if ((~dflags & DFLAG_UNLINK_ID)
        && ep[0] == SMALL_TUPLE_EXT
        && ep[1] == 4
        && ep[2] == SMALL_INTEGER_EXT
        && (ep[3] == DOP_UNLINK_ID_ACK || ep[3] == DOP_UNLINK_ID)) {

        if (ep[3] == DOP_UNLINK_ID_ACK) {
            /* Drop DOP_UNLINK_ID_ACK signal... */
            int i;
            for (i = 1; i < ob->eiov->vsize; i++) {
                if (ob->eiov->binv[i])
                    driver_free_binary(ob->eiov->binv[i]);
            }
            ob->eiov->vsize = 1;
            ob->eiov->size = 0;
        }
        else {
            Eterm ctl_msg, remote, local, *tp;
            ErtsTranscodeDecodeState tds;
            Uint64 id;
            byte *ptr;
            ASSERT(ep[3] == DOP_UNLINK_ID);
            /*
             * Rewrite the DOP_UNLINK_ID signal into a
             * DOP_UNLINK signal and send an unlink ack
             * to the local sender.
             */

            /*
             * decode control message so we get info
             * needed for unlink ack signal to send...
             */
            ASSERT(get_int32(hdr + 4) == 0); /* No payload */
            ctl_msg = transcode_decode_ctl_msg(&tds, iov, eiov->vsize);

            ASSERT(is_tuple_arity(ctl_msg, 4));
            
            tp = tuple_val(ctl_msg);
            ASSERT(tp[1] == make_small(DOP_UNLINK_ID));

            if (!term_to_Uint64(tp[2], &id))
                ERTS_INTERNAL_ERROR("Invalid encoding of DOP_UNLINK_ID signal");
            
            local = tp[3];
            remote = tp[4];

            ASSERT(is_internal_pid(local));
            ASSERT(is_external_pid(remote));

            /*
             * Rewrite buffer to an unlink signal by removing
             * second element and change first element to
             * DOP_UNLINK. That is, to: {DOP_UNLINK, local, remote}
             */

            ptr = &ep[4];
            switch (*ptr) {
            case SMALL_INTEGER_EXT:
                ptr += 1;
                break;
            case INTEGER_EXT:
                ptr += 4;
                break;
            case SMALL_BIG_EXT:
                ptr += 1;
                ASSERT(*ptr <= 8);
                ptr += *ptr + 1;
                break;
            default:
                ERTS_INTERNAL_ERROR("Invalid encoding of DOP_UNLINK_ID signal");
                break;
            }

            ASSERT((ptr - ep) <= 16);
            ASSERT((ptr - ep) <= iov[2].iov_len);
            
            *(ptr--) = DOP_UNLINK;
            *(ptr--) = SMALL_INTEGER_EXT;
            *(ptr--) = 3;
            *ptr = SMALL_TUPLE_EXT;

            iov[2].iov_base = ptr;
            iov[2].iov_len -= (ptr - ep);

#ifdef DEBUG
            {
                ErtsTranscodeDecodeState dbg_tds;
                Eterm new_ctl_msg = transcode_decode_ctl_msg(&dbg_tds,
                                                             iov,
                                                             eiov->vsize);
                ASSERT(is_tuple_arity(new_ctl_msg, 3));
                tp = tuple_val(new_ctl_msg);
                ASSERT(tp[1] == make_small(DOP_UNLINK));
                ASSERT(tp[2] == local);
                ASSERT(eq(tp[3], remote));
                transcode_decode_state_destroy(&dbg_tds);
            }
#endif

            /* Send unlink ack to local sender... */
            erts_proc_sig_send_dist_unlink_ack(NULL, dep,
                                               dep->connection_id,
                                               remote, local, id);

            transcode_decode_state_destroy(&tds);

            reds -= 5;
        }
        if (reds < 0)
            return 0;
        return reds;
    }
    
    start_r = r = reds*ERTS_TRANSCODE_REDS_FACT;

    if (~dflags & hopefull_flags) {

        while (hopefull_ix != ERTS_NO_HIX) {
            Uint32 new_hopefull_ix;
            
            if (r <= 0) { /* yield... */
                /* save current hopefull_ix... */
                ep = (byte *) iov[1].iov_base;
                ep += 5;
                put_int32(hopefull_ix, ep);
                return -1;
            }

            /* Read next hopefull index */
            ep = (byte *) iov[hopefull_ix].iov_base;
            ep -= 4;
            new_hopefull_ix = get_int32(ep);
            ASSERT(new_hopefull_ix == ERTS_NO_HIX
                   || (hopefull_ix < new_hopefull_ix
                       && new_hopefull_ix < eiov->vsize));
            
            ep = (byte *) iov[hopefull_ix].iov_base;
            switch (*ep) {

            case EXPORT_EXT: {
                byte *start_ep, *end_ep;
                Eterm module, function;
                if (!(hopefull_flags & DFLAG_EXPORT_PTR_TAG))
                    break;
                /* Read original encoding... */
                ep++;
                start_ep = ep;
                ep = (byte*)dec_atom(NULL, ep, &module);
                ASSERT(ep && is_atom(module));
                ep = (byte*)dec_atom(NULL, ep, &function);
                ASSERT(ep && is_atom(function));
                end_ep = ep;
                ASSERT(*ep == SMALL_INTEGER_EXT
                       || *ep == INTEGER_EXT
                       || *ep == SMALL_BIG_EXT
                       || *ep == LARGE_BIG_EXT);

                /*
                 * module and function atoms are encoded
                 * between start_ep and end_ep. Prepend a
                 * 2-tuple tag before the atoms and
                 * remove arity at end.
                 */

                /* write fallback */

                ep = start_ep;
                ep--;
                put_int8(2, ep);
                ep--;
                *ep = SMALL_TUPLE_EXT;

                iov[hopefull_ix].iov_base = ep;

                /* Update iov sizes... */
                new_len = end_ep - ep;
                eiov->size -= iov[hopefull_ix].iov_len;
                eiov->size += new_len;
                iov[hopefull_ix].iov_len = new_len;
                r--;
                break;
            }

            case BIT_BINARY_EXT: {
                Uint bin_sz;
                byte bitsize, epilog_byte;
                ASSERT(hopefull_ix != ERTS_NO_HIX);
                if (!(hopefull_flags & DFLAG_BIT_BINARIES)) {
                    /* skip to epilog... */
                    hopefull_ix = new_hopefull_ix;
                    ep = (byte *) iov[hopefull_ix].iov_base;
                    ep -= 4;
                    new_hopefull_ix = get_int32(ep);
                    ASSERT(new_hopefull_ix == ERTS_NO_HIX
                           || (hopefull_ix < new_hopefull_ix
                               && new_hopefull_ix < eiov->vsize));
                    break;
                }

                /* read original encoded prolog... */
                ep++;
                bin_sz = get_uint32(ep);
                ep += 4;
                bitsize = *ep++;

                /* write fallback prolog... */
                iov[hopefull_ix].iov_base = &((byte*)iov[hopefull_ix].iov_base)[-4];
                ep = (byte *) iov[hopefull_ix].iov_base;

                *ep++ = SMALL_TUPLE_EXT;
                *ep++ = 2;
                *ep++ = BINARY_EXT;
                put_int32(bin_sz, ep);
                ep += 4;

                /* Update iov sizes... */
                new_len = ep - (byte *) iov[hopefull_ix].iov_base;
                eiov->size -= iov[hopefull_ix].iov_len;
                eiov->size += new_len;
                iov[hopefull_ix].iov_len = new_len;
                r--;
#ifdef DEBUG
                /*
                 * The binary data between the prolog and the
                 * epilog should be of size 'bin_sz - 1' and
                 * exists in the iov elements between prolog
                 * and epilog...
                 */
                {
                    Uint ix, debug_bin_sz = 0;
                    for (ix = hopefull_ix+1; ix < new_hopefull_ix; ix++)
                        debug_bin_sz += iov[ix].iov_len;
                    ASSERT(debug_bin_sz == bin_sz - 1);
                }
#endif
                /* jump to epilog... */
                hopefull_ix = new_hopefull_ix;
                ep = (byte *) iov[hopefull_ix].iov_base;

                /* read original encoded epilog... */
                epilog_byte = *ep;

                ASSERT(1 == iov[hopefull_ix].iov_len);

                iov[hopefull_ix].iov_base = &((byte*)iov[hopefull_ix].iov_base)[-4];
                ep = (byte *) iov[hopefull_ix].iov_base;
                new_hopefull_ix = get_int32(ep);
                ASSERT(new_hopefull_ix == ERTS_NO_HIX
                       || (hopefull_ix < new_hopefull_ix
                           && new_hopefull_ix < eiov->vsize));
                
                /* write fallback epilog... */

                *ep++ = epilog_byte;
                *ep++ = SMALL_INTEGER_EXT;
                *ep++ = bitsize;

                /* Update iov sizes... */
                new_len = ep - (byte *) iov[hopefull_ix].iov_base;
                eiov->size -= iov[hopefull_ix].iov_len;
                eiov->size += new_len;
                iov[hopefull_ix].iov_len = new_len;
                r--;
                break;
            }

            default:
                ERTS_INTERNAL_ERROR("Unexpected external tag");
                break;
            }

            hopefull_ix = new_hopefull_ix;
            r--;
        }
    }

    /*
     * Replace hopefull data header with actual header...
     */
    ep = (byte *) iov[1].iov_base;
    eiov->size -= iov[1].iov_len;

    if (dflags & (DFLAG_DIST_HDR_ATOM_CACHE|DFLAG_FRAGMENTS)) {
        /*
         * Encoding was done without atom caching but receiver expects
         * a dist header, so we prepend an empty one.
         */
        *ep++ = VERSION_MAGIC;
        *ep++ = DIST_HEADER;
        *ep++ = 0; /* NumberOfAtomCacheRefs */
    }
    else {
        hdr += 4;
        payload_ix = get_int32(hdr);

        if (payload_ix) {
            ASSERT(0 < payload_ix && payload_ix < eiov->vsize);
            /* Prepend version magic on payload. */
            iov[payload_ix].iov_base = &((byte*)iov[payload_ix].iov_base)[-1];
            *((byte *) iov[payload_ix].iov_base) = VERSION_MAGIC;
            iov[payload_ix].iov_len++;
            eiov->size++;
            r--;
        }

        *ep++ = PASS_THROUGH;
        *ep++ = VERSION_MAGIC;
    }

    iov[1].iov_len = ep - (byte *) iov[1].iov_base;
    eiov->size += iov[1].iov_len;

    r--;

    /* done... */

    reds -= (start_r - r)/ERTS_TRANSCODE_REDS_FACT + 1;
    if (reds < 0)
        return 0;
    return reds;
}<|MERGE_RESOLUTION|>--- conflicted
+++ resolved
@@ -5784,15 +5784,12 @@
             if (n <= MAP_SMALL_MAP_LIMIT) {
                 heap_size += 3 + n + 1 + n;
             } else {
-<<<<<<< HEAD
-=======
 #if !defined(ARCH_64)
                 if ((n >> 30) != 0) {
                     /* Can't possibly fit in memory. */
                     goto error;
                 }
 #endif
->>>>>>> 2859601c
                 CHKSIZE(2*n);   /* Conservative size check */
                 heap_size += HASHMAP_ESTIMATED_HEAP_SIZE(n);
             }
