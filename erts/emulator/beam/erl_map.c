/*
 * %CopyrightBegin%
 *
 * Copyright Ericsson AB 2014. All Rights Reserved.
 *
 * Licensed under the Apache License, Version 2.0 (the "License");
 * you may not use this file except in compliance with the License.
 * You may obtain a copy of the License at
 *
 *     http://www.apache.org/licenses/LICENSE-2.0
 *
 * Unless required by applicable law or agreed to in writing, software
 * distributed under the License is distributed on an "AS IS" BASIS,
 * WITHOUT WARRANTIES OR CONDITIONS OF ANY KIND, either express or implied.
 * See the License for the specific language governing permissions and
 * limitations under the License.
 *
 * %CopyrightEnd%
 *
 * hashmaps are an adaption of Rich Hickeys Persistent HashMaps
 *   which were an adaption of Phil Bagwells - Hash Array Mapped Tries
 *
 * Author: Björn-Egil Dahlberg
 */

#ifdef HAVE_CONFIG_H
#  include "config.h"
#endif

#include "sys.h"
#include "erl_vm.h"
#include "global.h"
#include "erl_process.h"
#include "error.h"
#define ERL_WANT_HIPE_BIF_WRAPPER__
#include "bif.h"
#undef ERL_WANT_HIPE_BIF_WRAPPER__
#include "erl_binary.h"

#include "erl_map.h"

/* BIFs
 *
 * DONE:
 * - erlang:is_map/1
 * - erlang:map_size/1
 *
 * - maps:find/2
 * - maps:from_list/1
 * - maps:get/2
 * - maps:is_key/2
 * - maps:keys/1
 * - maps:merge/2
 * - maps:new/0
 * - maps:put/3
 * - maps:remove/2
 * - maps:to_list/1
 * - maps:update/3
 * - maps:values/1
 *
 * TODO:
 * - maps:foldl/3
 * - maps:foldr/3
 * - maps:map/3
 * - maps:size/1
 * - maps:without/2
 *
 * DEBUG: for sharing calculation
 * - erts_internal:map_to_tuple_keys/1
 */

#ifndef DECL_AM
#define DECL_AM(S) Eterm AM_ ## S = am_atom_put(#S, sizeof(#S) - 1)
#endif

/* for hashmap_from_list/1 */
typedef struct {
    Uint32 hx;
    Uint32 skip;
    Uint i;
    Eterm  val;
} hxnode_t;


static Eterm flatmap_merge(Process *p, Eterm nodeA, Eterm nodeB);
static BIF_RETTYPE map_merge_mixed(Process *p, Eterm flat, Eterm tree, int swap_args);
struct HashmapMergeContext_;
static BIF_RETTYPE hashmap_merge(Process *p, Eterm nodeA, Eterm nodeB, int swap_args,
                                 struct HashmapMergeContext_*);
static Export hashmap_merge_trap_export;
static BIF_RETTYPE maps_merge_trap_1(BIF_ALIST_1);
static Uint hashmap_subtree_size(Eterm node);
static Eterm hashmap_to_list(Process *p, Eterm map);
static Eterm hashmap_keys(Process *p, Eterm map);
static Eterm hashmap_values(Process *p, Eterm map);
static Eterm hashmap_delete(Process *p, Uint32 hx, Eterm key, Eterm node);
static Eterm flatmap_from_validated_list(Process *p, Eterm list, Uint size);
static Eterm hashmap_from_validated_list(Process *p, Eterm list, Uint size);
static Eterm hashmap_from_unsorted_array(ErtsHeapFactory*, hxnode_t *hxns, Uint n, int reject_dupkeys);
static Eterm hashmap_from_sorted_unique_array(ErtsHeapFactory*, hxnode_t *hxns, Uint n, int is_root);
static Eterm hashmap_from_chunked_array(ErtsHeapFactory*, hxnode_t *hxns, Uint n, Uint size, int is_root);
static Eterm hashmap_info(Process *p, Eterm node);
static Eterm hashmap_bld_tuple_uint(Uint **hpp, Uint *szp, Uint n, Uint nums[]);
static int hxnodecmp(hxnode_t* a, hxnode_t* b);
static int hxnodecmpkey(hxnode_t* a, hxnode_t* b);


void erts_init_map(void) {
    erts_init_trap_export(&hashmap_merge_trap_export,
			  am_maps, am_merge_trap, 1,
			  &maps_merge_trap_1);
    return;
}


/* erlang:map_size/1
 * the corresponding instruction is implemented in:
 *     beam/erl_bif_guard.c
 */

BIF_RETTYPE map_size_1(BIF_ALIST_1) {
    if (is_flatmap(BIF_ARG_1)) {
	flatmap_t *mp = (flatmap_t*)flatmap_val(BIF_ARG_1);
	BIF_RET(make_small(flatmap_get_size(mp)));
    } else if (is_hashmap(BIF_ARG_1)) {
	Eterm *head, *hp, res;
	Uint size, hsz=0;

	head = hashmap_val(BIF_ARG_1);
	size = head[1];
	(void) erts_bld_uint(NULL, &hsz, size);
	hp = HAlloc(BIF_P, hsz);
	res = erts_bld_uint(&hp, NULL, size);
	BIF_RET(res);
    }

    BIF_P->fvalue = BIF_ARG_1;
    BIF_ERROR(BIF_P, BADMAP);
}

/* maps:to_list/1 */

BIF_RETTYPE maps_to_list_1(BIF_ALIST_1) {
    if (is_flatmap(BIF_ARG_1)) {
	Uint n;
	Eterm* hp;
	Eterm *ks,*vs, res, tup;
	flatmap_t *mp = (flatmap_t*)flatmap_val(BIF_ARG_1);

	ks  = flatmap_get_keys(mp);
	vs  = flatmap_get_values(mp);
	n   = flatmap_get_size(mp);
	hp  = HAlloc(BIF_P, (2 + 3) * n);
	res = NIL;

	while(n--) {
	    tup = TUPLE2(hp, ks[n], vs[n]); hp += 3;
	    res = CONS(hp, tup, res); hp += 2;
	}

	BIF_RET(res);
    } else if (is_hashmap(BIF_ARG_1)) {
	return hashmap_to_list(BIF_P, BIF_ARG_1);
    }

    BIF_P->fvalue = BIF_ARG_1;
    BIF_ERROR(BIF_P, BADMAP);
}

/* maps:find/2
 * return value if key *matches* a key in the map
 */

const Eterm *
erts_maps_get(Eterm key, Eterm map)
{
    Uint32 hx;
    if (is_flatmap(map)) {
	Eterm *ks, *vs;
	flatmap_t *mp;
	Uint n, i;

	mp  = (flatmap_t *)flatmap_val(map);
	n   = flatmap_get_size(mp);

	if (n == 0) {
	    return NULL;
	}

	ks  = (Eterm *)tuple_val(mp->keys) + 1;
	vs  = flatmap_get_values(mp);

	if (is_immed(key)) {
	    for (i = 0; i < n; i++) {
		if (ks[i] == key) {
		    return &vs[i];
		}
	    }
	}

	for (i = 0; i < n; i++) {
	    if (EQ(ks[i], key)) {
		return &vs[i];
	    }
	}
	return NULL;
    }
    ASSERT(is_hashmap(map));
    hx = hashmap_make_hash(key);

    return erts_hashmap_get(hx, key, map);
}

BIF_RETTYPE maps_find_2(BIF_ALIST_2) {
    if (is_map(BIF_ARG_2)) {
        Eterm *hp, res;
        const Eterm *value;

        value = erts_maps_get(BIF_ARG_1, BIF_ARG_2);
	if (value) {
	    hp    = HAlloc(BIF_P, 3);
	    res   = make_tuple(hp);
	    *hp++ = make_arityval(2);
	    *hp++ = am_ok;
            *hp++ = *value;
	    BIF_RET(res);
	}
	BIF_RET(am_error);
    }
    BIF_P->fvalue = BIF_ARG_2;
    BIF_ERROR(BIF_P, BADMAP);
}

/* maps:get/2
 * return value if key *matches* a key in the map
 * exception badkey if none matches
 */

BIF_RETTYPE maps_get_2(BIF_ALIST_2) {
    if (is_map(BIF_ARG_2)) {
        const Eterm *value;

        value = erts_maps_get(BIF_ARG_1, BIF_ARG_2);
        if (value) {
            BIF_RET(*value);
	}

	BIF_P->fvalue = BIF_ARG_1;
	BIF_ERROR(BIF_P, BADKEY);
    }
    BIF_P->fvalue = BIF_ARG_2;
    BIF_ERROR(BIF_P, BADMAP);
}

/* maps:from_list/1
 * List may be unsorted [{K,V}]
 */

BIF_RETTYPE maps_from_list_1(BIF_ALIST_1) {
    Eterm item = BIF_ARG_1, res, *kv;
    Uint  size = 0;
    if (is_list(item) || is_nil(item)) {

	/* Calculate size and check validity */

	while(is_list(item)) {
	    res = CAR(list_val(item));
	    if (is_not_tuple(res))
		goto error;

	    kv = tuple_val(res);
	    if (*kv != make_arityval(2))
		goto error;

	    size++;
	    item = CDR(list_val(item));
	}

	if (is_not_nil(item))
	    goto error;

	if (size > MAP_SMALL_MAP_LIMIT) {
	    BIF_RET(hashmap_from_validated_list(BIF_P, BIF_ARG_1, size));
	} else {
	    BIF_RET(flatmap_from_validated_list(BIF_P, BIF_ARG_1, size));
	}
    }

error:

    BIF_ERROR(BIF_P, BADARG);
}

static Eterm flatmap_from_validated_list(Process *p, Eterm list, Uint size) {
    Eterm *kv, item = list;
    Eterm *hp, *thp,*vs, *ks, keys, res;
    flatmap_t *mp;
    Uint  unused_size = 0;
    Sint  c = 0;
    Sint  idx = 0;


    hp    = HAlloc(p, 3 + 1 + (2 * size));
    thp   = hp;
    keys  = make_tuple(hp);
    *hp++ = make_arityval(size);
    ks    = hp;
    hp   += size;
    mp    = (flatmap_t*)hp;
    res   = make_flatmap(mp);
    hp   += MAP_HEADER_FLATMAP_SZ;
    vs    = hp;

    mp->thing_word = MAP_HEADER_FLATMAP;
    mp->size = size; /* set later, might shrink*/
    mp->keys = keys;

    if (size == 0)
	return res;

    /* first entry */
    kv    = tuple_val(CAR(list_val(item)));
    ks[0] = kv[1];
    vs[0] = kv[2];
    size  = 1;
    item  = CDR(list_val(item));

    /* insert sort key/value pairs */
    while(is_list(item)) {

	kv = tuple_val(CAR(list_val(item)));

	/* compare ks backwards
	 * idx represent word index to be written (hole position).
	 * We cannot copy the elements when searching since we might
	 * have an equal key. So we search for just the index first =(
	 *
	 * It is perhaps faster to move the values in the first pass.
	 * Check for uniqueness during insert phase and then have a
	 * second phace compacting the map if duplicates are found
	 * during insert. .. or do someother sort .. shell-sort perhaps.
	 */

	idx = size;

	while(idx > 0 && (c = CMP_TERM(kv[1],ks[idx-1])) < 0) { idx--; }

	if (c == 0) {
	    /* last compare was equal,
	     * i.e. we have to release memory
	     * and overwrite that key/value
	     */
	    ks[idx-1] = kv[1];
	    vs[idx-1] = kv[2];
	    unused_size++;
	} else {
	    Uint i = size;
	    while(i > idx) {
		ks[i] = ks[i-1];
		vs[i] = vs[i-1];
		i--;
	    }
	    ks[idx] = kv[1];
	    vs[idx] = kv[2];
	    size++;
	}
	item = CDR(list_val(item));
    }

    if (unused_size) {
	/* the key tuple is embedded in the heap
	 * write a bignum to clear it.
	 */
	/* release values as normal since they are on the top of the heap */

	ks[size] = make_pos_bignum_header(unused_size - 1);
	HRelease(p, vs + size + unused_size, vs + size);
    }

    *thp = make_arityval(size);
    mp->size = size;
    return res;
}

#define swizzle32(D,S) \
    do { \
	(D) = ((S) & 0x0000000f) << 28 | ((S) & 0x000000f0) << 20  \
	    | ((S) & 0x00000f00) << 12 | ((S) & 0x0000f000) << 4   \
	    | ((S) & 0x000f0000) >> 4  | ((S) & 0x00f00000) >> 12  \
	    | ((S) & 0x0f000000) >> 20 | ((S) & 0xf0000000) >> 28; \
    } while(0)

#define maskval(V,L)      (((V) >> ((7 - (L))*4)) & 0xf)
#define cdepth(V1,V2)     (hashmap_clz((V1) ^ (V2)) >> 2)

static Eterm hashmap_from_validated_list(Process *p, Eterm list, Uint size) {
    Eterm item = list;
    Eterm *hp;
    Eterm *kv, res;
    Uint32 sw, hx;
    Uint ix = 0;
    hxnode_t *hxns;
    ErtsHeapFactory factory;
    DeclareTmpHeap(tmp,2,p);
    ASSERT(size > 0);

    hp = HAlloc(p, (2 * size));

    /* create tmp hx values and leaf ptrs */
    hxns = (hxnode_t *)erts_alloc(ERTS_ALC_T_TMP, size * sizeof(hxnode_t));

    UseTmpHeap(2,p);
    while(is_list(item)) {
	res = CAR(list_val(item));
	kv  = tuple_val(res);
	hx  = hashmap_restore_hash(tmp,0,kv[1]);
	swizzle32(sw,hx);
	hxns[ix].hx   = sw;
	hxns[ix].val  = CONS(hp, kv[1], kv[2]); hp += 2;
	hxns[ix].skip = 1; /* will be reassigned in from_array */
	hxns[ix].i    = ix;
	ix++;
	item = CDR(list_val(item));
    }
    UnUseTmpHeap(2,p);

    erts_factory_proc_init(&factory, p);
    res = hashmap_from_unsorted_array(&factory, hxns, size, 0);
    erts_factory_close(&factory);

    erts_free(ERTS_ALC_T_TMP, (void *) hxns);
    ERTS_VERIFY_UNUSED_TEMP_ALLOC(p);

    if (hashmap_size(res) <= MAP_SMALL_MAP_LIMIT) {
        DECLARE_WSTACK(wstack);
	Eterm *kv, *ks, *vs;
	flatmap_t *mp;
	Eterm keys;
        Uint n = hashmap_size(res);

	/* build flat structure */
	hp    = HAlloc(p, 3 + 1 + (2 * n));
	keys  = make_tuple(hp);
	*hp++ = make_arityval(n);
	ks    = hp;
	hp   += n;
	mp    = (flatmap_t*)hp;
	hp   += MAP_HEADER_FLATMAP_SZ;
	vs    = hp;

	mp->thing_word = MAP_HEADER_FLATMAP;
	mp->size = n;
	mp->keys = keys;

	hashmap_iterator_init(&wstack, res, 0);

	while ((kv=hashmap_iterator_next(&wstack)) != NULL) {
	    *ks++ = CAR(kv);
	    *vs++ = CDR(kv);
	}

	/* it cannot have multiple keys */
	erts_validate_and_sort_flatmap(mp);

	DESTROY_WSTACK(wstack);
	return make_flatmap(mp);
    }

    return res;
}

Eterm erts_hashmap_from_array(ErtsHeapFactory* factory, Eterm *leafs, Uint n,
                              int reject_dupkeys) {
    Uint32 sw, hx;
    Uint ix;
    hxnode_t *hxns;
    Eterm res;

    /* create tmp hx values and leaf ptrs */
    hxns = (hxnode_t *)erts_alloc(ERTS_ALC_T_TMP, n * sizeof(hxnode_t));

    for (ix = 0; ix < n; ix++) {
	hx  = hashmap_make_hash(*leafs);
	swizzle32(sw,hx);
	hxns[ix].hx   = sw;
	hxns[ix].val  = make_list(leafs);
	hxns[ix].skip = 1;
	hxns[ix].i    = ix;
	leafs += 2;
    }

    res = hashmap_from_unsorted_array(factory, hxns, n, reject_dupkeys);

    erts_free(ERTS_ALC_T_TMP, (void *) hxns);

    return res;
}


Eterm erts_hashmap_from_ks_and_vs_extra(Process *p, Eterm *ks, Eterm *vs, Uint n,
					Eterm key, Eterm value) {
    Uint32 sw, hx;
    Uint i,sz;
    hxnode_t *hxns;
    ErtsHeapFactory factory;
    Eterm *hp, res;

    sz = (key == THE_NON_VALUE) ? n : (n + 1);
    ASSERT(sz > MAP_SMALL_MAP_LIMIT);
    hp = HAlloc(p, 2 * sz);

    /* create tmp hx values and leaf ptrs */
    hxns = (hxnode_t *)erts_alloc(ERTS_ALC_T_TMP, sz * sizeof(hxnode_t));

    for(i = 0; i < n; i++) {
	hx = hashmap_make_hash(ks[i]);
	swizzle32(sw,hx);
	hxns[i].hx   = sw;
	hxns[i].val  = CONS(hp, ks[i], vs[i]); hp += 2;
	hxns[i].skip = 1; /* will be reassigned in from_array */
	hxns[i].i    = i;
    }

    if (key != THE_NON_VALUE) {
	hx = hashmap_make_hash(key);
	swizzle32(sw,hx);
	hxns[i].hx   = sw;
	hxns[i].val  = CONS(hp, key, value); hp += 2;
	hxns[i].skip = 1;
	hxns[i].i    = i;
    }

    erts_factory_proc_init(&factory, p);
    res = hashmap_from_unsorted_array(&factory, hxns, sz, 0);
    erts_factory_close(&factory);

    erts_free(ERTS_ALC_T_TMP, (void *) hxns);
    ERTS_VERIFY_UNUSED_TEMP_ALLOC(p);

    return res;
}

static Eterm hashmap_from_unsorted_array(ErtsHeapFactory* factory,
                                         hxnode_t *hxns, Uint n,
                                         int reject_dupkeys) {
    Uint jx = 0, ix = 0, lx, cx;
    Eterm res;

    if (n == 0) {
	Eterm *hp;
	hp = erts_produce_heap(factory, 2, 0);
	hp[0] = MAP_HEADER_HAMT_HEAD_BITMAP(0);
	hp[1] = 0;

	return make_hashmap(hp);
    }

    /* sort and compact array (remove non-unique entries) */
    qsort(hxns, n, sizeof(hxnode_t), (int (*)(const void *, const void *)) hxnodecmp);

    ix = 0, cx = 0;
    while(ix < n - 1) {
	if (hxns[ix].hx == hxns[ix+1].hx) {

	    /* find region of equal hash values */
	    jx = ix + 1;
	    while(jx < n && hxns[ix].hx == hxns[jx].hx) { jx++; }
	    /* find all correct keys from region
	     * (last in list but now hash sorted so we check highest id instead) */

	    /* resort with keys instead of hash value within region */

	    qsort(&hxns[ix], jx - ix, sizeof(hxnode_t),
		    (int (*)(const void *, const void *)) hxnodecmpkey);

	    while(ix < jx) {
		lx = ix;
		while(++ix < jx && EQ(CAR(list_val(hxns[ix].val)),
				      CAR(list_val(hxns[lx].val)))) {
                    if (reject_dupkeys)
                        return THE_NON_VALUE;

                    if (hxns[ix].i > hxns[lx].i) {
			lx = ix;
		    }
		}
		hxns[cx].hx  = hxns[lx].hx;
		hxns[cx].val = hxns[lx].val;
		cx++;
	    }
	    ix = jx;
	    continue;
	}
	if (ix > cx) {
	    hxns[cx].hx  = hxns[ix].hx;
	    hxns[cx].val = hxns[ix].val;
	}
	cx++;
	ix++;
    }

    if (ix < n) {
	hxns[cx].hx  = hxns[ix].hx;
	hxns[cx].val = hxns[ix].val;
	cx++;
    }

    if (cx > 1) {
	/* recursive decompose array */
	res = hashmap_from_sorted_unique_array(factory, hxns, cx, 0);
    } else {
	Eterm *hp;

	/* we only have one item, either because n was 1 or
	 * because we hade multiples of the same key.
	 *
	 * hash value has been swizzled, need to drag it down to get the
	 * correct slot. */

	hp    = erts_produce_heap(factory, HAMT_HEAD_BITMAP_SZ(1), 0);
	hp[0] = MAP_HEADER_HAMT_HEAD_BITMAP(1 << ((hxns[0].hx >> 0x1c) & 0xf));
	hp[1] = 1;
	hp[2] = hxns[0].val;
	res   = make_hashmap(hp);
    }

    return res;
}

static Eterm hashmap_from_sorted_unique_array(ErtsHeapFactory* factory,
                                              hxnode_t *hxns, Uint n, int lvl) {
    Eterm res = NIL;
    Uint i,ix,jx,elems;
    Uint32 sw, hx;
    Eterm val;
    hxnode_t *tmp;
    DeclareTmpHeapNoproc(th,2);
    UseTmpHeapNoproc(2);
    ASSERT(lvl < 32);
    ix = 0;
    elems = 1;
    while (ix < n - 1) {
	if (hxns[ix].hx == hxns[ix+1].hx) {
	    jx = ix + 1;
	    while (jx < n && hxns[ix].hx == hxns[jx].hx) { jx++; }
	    tmp = (hxnode_t *)erts_alloc(ERTS_ALC_T_TMP, ((jx - ix)) * sizeof(hxnode_t));

	    for(i = 0; i < jx - ix; i++) {
		val = hxns[i + ix].val;
		hx  = hashmap_restore_hash(th, lvl + 8, CAR(list_val(val)));
		swizzle32(sw,hx);
		tmp[i].hx   = sw;
		tmp[i].val  = val;
		tmp[i].i    = i;
		tmp[i].skip = 1;
	    }

	    qsort(tmp, jx - ix, sizeof(hxnode_t), (int (*)(const void *, const void *)) hxnodecmp);

	    hxns[ix].skip = jx - ix;
	    hxns[ix].val  = hashmap_from_sorted_unique_array(factory, tmp, jx - ix, lvl + 8);
	    erts_free(ERTS_ALC_T_TMP, (void *) tmp);
	    ix = jx;
	    if (ix < n) { elems++; }
	    continue;
	}
	hxns[ix].skip = 1;
	elems++;
	ix++;
    }

    res = hashmap_from_chunked_array(factory, hxns, elems, n, !lvl);

    ERTS_FACTORY_HOLE_CHECK(factory);

    UnUseTmpHeapNoproc(2);
    return res;
}

#define HALLOC_EXTRA 200
static Eterm hashmap_from_chunked_array(ErtsHeapFactory *factory, hxnode_t *hxns, Uint n,
                                        Uint size, int is_root) {
    Uint ix, d, dn, dc, slot, elems;
    Uint32 v, vp, vn, hdr;
    Uint bp, sz;
    DECLARE_ESTACK(stack);
    Eterm res = NIL, *hp = NULL, *nhp;


    /* if we get here with only one element then
     * we have eight levels of collisions
     */

    if (n == 1) {
	res = hxns[0].val;
	v   = hxns[0].hx;
	for (d = 7; d > 0; d--) {
	    slot  = maskval(v,d);
	    hp    = erts_produce_heap(factory, HAMT_NODE_BITMAP_SZ(1), HALLOC_EXTRA);
	    hp[0] = MAP_HEADER_HAMT_NODE_BITMAP(1 << slot);
	    hp[1] = res;
	    res   = make_hashmap(hp);
	}

	slot  = maskval(v,0);
	hp    = erts_produce_heap(factory, (is_root ? 3 : 2), 0);

	if (is_root) {
	    hp[0] = MAP_HEADER_HAMT_HEAD_BITMAP(1 << slot);
	    hp[1] = size;
	    hp[2] = res;
	} else {
	    hp[0] = MAP_HEADER_HAMT_NODE_BITMAP(1 << slot);
	    hp[1] = res;
	}
	return make_hashmap(hp);
    }

    /* push initial nodes on the stack,
     * this is the starting depth */

    ix = 0;
    d  = 0;
    vp = hxns[ix].hx;
    v  = hxns[ix + hxns[ix].skip].hx;

    ASSERT(vp > v);
    slot = maskval(vp,d);

    while(slot == maskval(v,d)) {
	ESTACK_PUSH(stack, 1 << slot);
	d++;
	slot = maskval(vp,d);
    }

    res = hxns[ix].val;

    if (hxns[ix].skip > 1) {
	dc = 7;
	/* build collision nodes */
	while (dc > d) {
	    hp    = erts_produce_heap(factory, HAMT_NODE_BITMAP_SZ(1), HALLOC_EXTRA);
	    hp[0] = MAP_HEADER_HAMT_NODE_BITMAP(1 << maskval(vp,dc));
	    hp[1] = res;
	    res   = make_hashmap(hp);
	    dc--;
	}
    }

    ESTACK_PUSH2(stack,res,1 << slot);

    /* all of the other nodes .. */
    elems = n - 2; /* remove first and last elements */
    while(elems--) {
	hdr = ESTACK_POP(stack);
	ix  = ix + hxns[ix].skip;

	/* determine if node or subtree should be built by looking
	 * at the next value. */

	vn = hxns[ix + hxns[ix].skip].hx;
	dn = cdepth(v,vn);
	ASSERT(v > vn);

	res = hxns[ix].val;

	if (hxns[ix].skip > 1) {
	    int wat = (d > dn) ? d : dn;
	    dc = 7;
	    /* build collision nodes */
	    while (dc > wat) {
		hp    = erts_produce_heap(factory, HAMT_NODE_BITMAP_SZ(1), HALLOC_EXTRA);
		hp[0] = MAP_HEADER_HAMT_NODE_BITMAP(1 << maskval(v,dc));
		hp[1] = res;
		res   = make_hashmap(hp);
		dc--;
	    }
	}

	/* next depth is higher (implies collision) */
	if (d < dn) {
	    /* hdr is the popped one initially */
	    while(d < dn) {
		slot = maskval(v, d);
		bp   = 1 << slot;
		ESTACK_PUSH(stack, hdr | bp);
		d++;
		hdr = 0; /* clear hdr for all other collisions */
	    }

	    slot = maskval(v, d);
	    bp   = 1 << slot;
	    /* no more collisions */
            ESTACK_PUSH2(stack,res,bp);
	} else if (d == dn) {
	    /* no collisions at all */
	    slot = maskval(v, d);
	    bp   = 1 << slot;
            ESTACK_PUSH2(stack,res,hdr | bp);
	} else {
	    /* dn < n, we have a drop and we are done
	     * build nodes and subtree */
	    while (dn != d) {
		slot  = maskval(v, d);
		bp    = 1 << slot;
		/* OR bitposition before sz calculation to handle
		 * redundant collisions */
		hdr  |= bp;
		sz    = hashmap_bitcount(hdr);
		hp    = erts_produce_heap(factory, HAMT_NODE_BITMAP_SZ(sz), HALLOC_EXTRA);
		nhp   = hp;
		*hp++ = MAP_HEADER_HAMT_NODE_BITMAP(hdr);
		*hp++ = res; sz--;
		while (sz--) { *hp++ = ESTACK_POP(stack); }
		ASSERT((hp - nhp) < 18);
		res = make_hashmap(nhp);

		/* we need to pop the next hdr and push if we don't need it */

		hdr = ESTACK_POP(stack);
		d--;
	    }
            ESTACK_PUSH2(stack,res,hdr);
	}

	vp = v;
	v  = vn;
	d  = dn;
	ERTS_FACTORY_HOLE_CHECK(factory);
    }

    /* v and vp are reused from above */
    dn  = cdepth(vp,v);
    ix  = ix + hxns[ix].skip;
    res = hxns[ix].val;

    if (hxns[ix].skip > 1) {
	dc = 7;
	/* build collision nodes */
	while (dc > dn) {
	    hp    = erts_produce_heap(factory, HAMT_NODE_BITMAP_SZ(1), HALLOC_EXTRA);
	    hp[0] = MAP_HEADER_HAMT_NODE_BITMAP(1 << maskval(v,dc));
	    hp[1] = res;
	    res   = make_hashmap(hp);
	    dc--;
	}
    }

    hdr = ESTACK_POP(stack);
    /* pop remaining subtree if any */
    while (dn) {
	slot  = maskval(v, dn);
	bp    = 1 << slot;
	/* OR bitposition before sz calculation to handle
	 * redundant collisions */
	hdr  |= bp;
	sz    = hashmap_bitcount(hdr);
	hp    = erts_produce_heap(factory, HAMT_NODE_BITMAP_SZ(sz), HALLOC_EXTRA);
	nhp   = hp;
	*hp++ = MAP_HEADER_HAMT_NODE_BITMAP(hdr);
	*hp++ = res; sz--;

	while (sz--) { *hp++ = ESTACK_POP(stack); }
	res = make_hashmap(nhp);
	hdr = ESTACK_POP(stack);
	dn--;
    }

    /* and finally the root .. */

    slot  = maskval(v, dn);
    bp    = 1 << slot;
    hdr  |= bp;
    sz    = hashmap_bitcount(hdr);
    hp    = erts_produce_heap(factory, sz + /* hdr + item */ (is_root ? 2 : 1), 0);
    nhp   = hp;

    if (is_root) {
	*hp++ = (hdr == 0xffff) ? MAP_HEADER_HAMT_HEAD_ARRAY : MAP_HEADER_HAMT_HEAD_BITMAP(hdr);
	*hp++ = size;
    } else {
	*hp++ = MAP_HEADER_HAMT_NODE_BITMAP(hdr);
    }

    *hp++ = res; sz--;
    while (sz--) { *hp++ = ESTACK_POP(stack); }

    res = make_hashmap(nhp);

    ASSERT(ESTACK_COUNT(stack) == 0);
    DESTROY_ESTACK(stack);
    ERTS_FACTORY_HOLE_CHECK(factory);
    return res;
}
#undef HALLOC_EXTRA

static int hxnodecmpkey(hxnode_t *a, hxnode_t *b) {
    Sint c = CMP_TERM(CAR(list_val(a->val)), CAR(list_val(b->val)));
#if ERTS_SIZEOF_ETERM <= SIZEOF_INT
    return c;
#else
    return c > 0 ? 1 : (c < 0 ? -1 : 0);
#endif
}

static int hxnodecmp(hxnode_t *a, hxnode_t *b) {
    if (a->hx < b->hx)
	return 1;
    else if (a->hx == b->hx)
	return 0;
    else
	return -1;
}

/* maps:is_key/2 */

BIF_RETTYPE maps_is_key_2(BIF_ALIST_2) {
    if (is_map(BIF_ARG_2)) {
	BIF_RET(erts_maps_get(BIF_ARG_1, BIF_ARG_2) ? am_true : am_false);
    }
    BIF_P->fvalue = BIF_ARG_2;
    BIF_ERROR(BIF_P, BADMAP);
}

/* maps:keys/1 */

BIF_RETTYPE maps_keys_1(BIF_ALIST_1) {
    if (is_flatmap(BIF_ARG_1)) {
	Eterm *hp, *ks, res = NIL;
	flatmap_t *mp;
	Uint n;

	mp  = (flatmap_t*)flatmap_val(BIF_ARG_1);
	n   = flatmap_get_size(mp);

	if (n == 0)
	    BIF_RET(res);

	hp  = HAlloc(BIF_P, (2 * n));
	ks  = flatmap_get_keys(mp);

	while(n--) {
	    res = CONS(hp, ks[n], res); hp += 2;
	}

	BIF_RET(res);
    } else if (is_hashmap(BIF_ARG_1)) {
	BIF_RET(hashmap_keys(BIF_P, BIF_ARG_1));
    }
    BIF_P->fvalue = BIF_ARG_1;
    BIF_ERROR(BIF_P, BADMAP);
}

/* maps:merge/2 */

HIPE_WRAPPER_BIF_DISABLE_GC(maps_merge, 2)

BIF_RETTYPE maps_merge_2(BIF_ALIST_2) {
    if (is_flatmap(BIF_ARG_1)) {
	if (is_flatmap(BIF_ARG_2)) {
	    BIF_RET(flatmap_merge(BIF_P, BIF_ARG_1, BIF_ARG_2));
	} else if (is_hashmap(BIF_ARG_2)) {
	    /* Will always become a tree */
            return map_merge_mixed(BIF_P, BIF_ARG_1, BIF_ARG_2, 0);
	}
	BIF_P->fvalue = BIF_ARG_2;
    } else if (is_hashmap(BIF_ARG_1)) {
	if (is_hashmap(BIF_ARG_2)) {
	    return hashmap_merge(BIF_P, BIF_ARG_1, BIF_ARG_2, 0, NULL);
	} else if (is_flatmap(BIF_ARG_2)) {
	    /* Will always become a tree */
	    return map_merge_mixed(BIF_P, BIF_ARG_2, BIF_ARG_1, 1);
	}
	BIF_P->fvalue = BIF_ARG_2;
    } else {
	BIF_P->fvalue = BIF_ARG_1;
    }
    BIF_ERROR(BIF_P, BADMAP);
}

static Eterm flatmap_merge(Process *p, Eterm nodeA, Eterm nodeB) {
    Eterm *hp,*thp;
    Eterm tup;
    Eterm *ks,*vs,*ks1,*vs1,*ks2,*vs2;
    flatmap_t *mp1,*mp2,*mp_new;
    Uint n,n1,n2,i1,i2,need,unused_size=0;
    Sint c = 0;

    mp1  = (flatmap_t*)flatmap_val(nodeA);
    mp2  = (flatmap_t*)flatmap_val(nodeB);
    n1   = flatmap_get_size(mp1);
    n2   = flatmap_get_size(mp2);

    need = MAP_HEADER_FLATMAP_SZ + 1 + 2 * (n1 + n2);

    hp     = HAlloc(p, need);
    thp    = hp;
    tup    = make_tuple(thp);
    ks     = hp + 1; hp += 1 + n1 + n2;
    mp_new = (flatmap_t*)hp; hp += MAP_HEADER_FLATMAP_SZ;
    vs     = hp; hp += n1 + n2;

    mp_new->thing_word = MAP_HEADER_FLATMAP;
    mp_new->size = 0;
    mp_new->keys = tup;

    i1  = 0; i2 = 0;
    ks1 = flatmap_get_keys(mp1);
    vs1 = flatmap_get_values(mp1);
    ks2 = flatmap_get_keys(mp2);
    vs2 = flatmap_get_values(mp2);

    while(i1 < n1 && i2 < n2) {
	c = CMP_TERM(ks1[i1],ks2[i2]);
	if (c == 0) {
	    /* use righthand side arguments map value,
	     * but advance both maps */
	    *ks++ = ks2[i2];
	    *vs++ = vs2[i2];
	    i1++, i2++, unused_size++;
	} else if (c < 0) {
	    *ks++ = ks1[i1];
	    *vs++ = vs1[i1];
	    i1++;
	} else {
	    *ks++ = ks2[i2];
	    *vs++ = vs2[i2];
	    i2++;
	}
    }

    /* copy remaining */
    while (i1 < n1) {
	*ks++ = ks1[i1];
	*vs++ = vs1[i1];
	i1++;
    }

    while (i2 < n2) {
	*ks++ = ks2[i2];
	*vs++ = vs2[i2];
	i2++;
    }

    if (unused_size) {
	/* the key tuple is embedded in the heap, write a bignum to clear it.
	 *
	 * release values as normal since they are on the top of the heap
	 * size = n1 + n1 - unused_size
	 */

	*ks = make_pos_bignum_header(unused_size - 1);
	HRelease(p, vs + unused_size, vs);
    }

    n = n1 + n2 - unused_size;
    *thp = make_arityval(n);
    mp_new->size = n;

    /* Reshape map to a hashmap if the map exceeds the limit */

    if (n > MAP_SMALL_MAP_LIMIT) {
	Uint32 hx,sw;
	Uint i;
	Eterm res;
	hxnode_t *hxns;
        ErtsHeapFactory factory;

	ks = flatmap_get_keys(mp_new);
	vs = flatmap_get_values(mp_new);

	hp = HAlloc(p, 2 * n);

	hxns = (hxnode_t *)erts_alloc(ERTS_ALC_T_TMP,n * sizeof(hxnode_t));

	for (i = 0; i < n; i++) {
	    hx = hashmap_make_hash(ks[i]);
	    swizzle32(sw,hx);
	    hxns[i].hx   = sw;
	    hxns[i].val  = CONS(hp, ks[i], vs[i]); hp += 2;
	    hxns[i].skip = 1;
	    hxns[i].i    = i;
	}

        erts_factory_proc_init(&factory, p);
	res = hashmap_from_unsorted_array(&factory, hxns, n, 0);
	erts_factory_close(&factory);

	erts_free(ERTS_ALC_T_TMP, (void *) hxns);
	ERTS_VERIFY_UNUSED_TEMP_ALLOC(p);

	return res;
    }

    return make_flatmap(mp_new);
}

static Eterm map_merge_mixed(Process *p, Eterm flat, Eterm tree, int swap_args) {
    Eterm *ks, *vs, *hp, res;
    flatmap_t *mp;
    Uint n, i;
    hxnode_t *hxns;
    Uint32 sw, hx;
    ErtsHeapFactory factory;

    /* convert flat to tree */

    ASSERT(is_flatmap(flat));
    ASSERT(is_hashmap(tree));

    mp = (flatmap_t*)flatmap_val(flat);
    n  = flatmap_get_size(mp);

    ks = flatmap_get_keys(mp);
    vs = flatmap_get_values(mp);

    hp = HAlloc(p, 2 * n);

    hxns = (hxnode_t *)erts_alloc(ERTS_ALC_T_TMP, n * sizeof(hxnode_t));

    for (i = 0; i < n; i++) {
	hx = hashmap_make_hash(ks[i]);
	swizzle32(sw,hx);
	hxns[i].hx   = sw;
	hxns[i].val  = CONS(hp, ks[i], vs[i]); hp += 2;
	hxns[i].skip = 1;
	hxns[i].i    = i;
    }

    erts_factory_proc_init(&factory, p);
    res = hashmap_from_unsorted_array(&factory, hxns, n, 0);
    erts_factory_close(&factory);

    erts_free(ERTS_ALC_T_TMP, (void *) hxns);
    ERTS_VERIFY_UNUSED_TEMP_ALLOC(p);

    return hashmap_merge(p, res, tree, swap_args, NULL);
}

#define PSTACK_TYPE struct HashmapMergePStackType
struct HashmapMergePStackType {
    Eterm nodeA, nodeB;
    Eterm *srcA, *srcB;
    Uint32 abm, bbm, rbm; /* node bitmaps */
    int mix;       /* &1: there are unique A stuff in node
                    * &2: there are unique B stuff in node */
    int ix;
    Eterm array[16];   /* temp node construction area */
};

typedef struct HashmapMergeContext_ {
    Uint size;  /* total key-value counter */
    unsigned int lvl;
    Eterm trap_bin;
    ErtsPStack pstack;
#ifdef DEBUG
    Eterm dbg_map_A, dbg_map_B;
#endif
} HashmapMergeContext;

static void hashmap_merge_ctx_destructor(Binary* ctx_bin)
{
    HashmapMergeContext* ctx = (HashmapMergeContext*) ERTS_MAGIC_BIN_DATA(ctx_bin);
    ASSERT(ERTS_MAGIC_BIN_DESTRUCTOR(ctx_bin) == hashmap_merge_ctx_destructor);

    PSTACK_DESTROY_SAVED(&ctx->pstack);
}

BIF_RETTYPE maps_merge_trap_1(BIF_ALIST_1) {
    Binary* ctx_bin = ((ProcBin *) binary_val(BIF_ARG_1))->val;

    ASSERT(ERTS_MAGIC_BIN_DESTRUCTOR(ctx_bin) == hashmap_merge_ctx_destructor);

    return hashmap_merge(BIF_P, NIL, NIL, 0,
                         (HashmapMergeContext*) ERTS_MAGIC_BIN_DATA(ctx_bin));
}

#define HALLOC_EXTRA 200
#define MAP_MERGE_LOOP_FACTOR 8

static BIF_RETTYPE hashmap_merge(Process *p, Eterm map_A, Eterm map_B,
                                 int swap_args, HashmapMergeContext* ctx) {
#define PSTACK_TYPE struct HashmapMergePStackType
    PSTACK_DECLARE(s, 4);
    HashmapMergeContext local_ctx;
    struct HashmapMergePStackType* sp;
    Uint32 hx;
    Eterm res = THE_NON_VALUE;
    Eterm hdrA, hdrB;
    Eterm *hp, *nhp;
    Eterm trap_ret;
    Sint initial_reds = (Sint) (ERTS_BIF_REDS_LEFT(p) * MAP_MERGE_LOOP_FACTOR);
    Sint reds =  initial_reds;
    DeclareTmpHeap(th,2,p);
    UseTmpHeap(2,p);

    /*
     * Strategy: Do depth-first traversal of both trees (at the same time)
     * and merge each pair of nodes.
     */

    PSTACK_CHANGE_ALLOCATOR(s, ERTS_ALC_T_SAVED_ESTACK);

    if (ctx == NULL) { /* first call */
        hashmap_head_t* a = (hashmap_head_t*) hashmap_val(map_A);
        hashmap_head_t* b = (hashmap_head_t*) hashmap_val(map_B);

        sp = PSTACK_PUSH(s);
        sp->srcA = swap_args ? &map_B : &map_A;
        sp->srcB = swap_args ? &map_A : &map_B;
        sp->mix = 0;
        local_ctx.size = a->size + b->size;
        local_ctx.lvl = 0;
    #ifdef DEBUG
        local_ctx.dbg_map_A = map_A;
        local_ctx.dbg_map_B = map_B;
        local_ctx.trap_bin = THE_NON_VALUE;
    #endif
        ctx = &local_ctx;
    }
    else {
        PSTACK_RESTORE(s, &ctx->pstack);
        sp = PSTACK_TOP(s);
        goto resume_from_trap;
    }

recurse:

    sp->nodeA = *sp->srcA;
    sp->nodeB = *sp->srcB;

    if (sp->nodeA == sp->nodeB) {
        res = sp->nodeA;
        ctx->size -= is_list(sp->nodeB) ? 1 : hashmap_subtree_size(sp->nodeB);
    }
    else {
        if (is_list(sp->nodeA)) { /* A is LEAF */
            Eterm keyA = CAR(list_val(sp->nodeA));

            if (is_list(sp->nodeB)) { /* LEAF + LEAF */
                Eterm keyB = CAR(list_val(sp->nodeB));

                if (EQ(keyA, keyB)) {
                    --ctx->size;
                    res = sp->nodeB;
                    sp->mix = 2;   /* We assume values differ.
                                      + Don't spend time comparing big values.
                                      - Might waste some heap space for internal
                                        nodes that could otherwise be reused. */
                    goto merge_nodes;
                }
            }
            hx = hashmap_restore_hash(th, ctx->lvl, keyA);
            sp->abm = 1 << hashmap_index(hx);
            /* keep srcA pointing at the leaf */
        }
        else { /* A is NODE */
            sp->srcA = boxed_val(sp->nodeA);
            hdrA = *sp->srcA++;
            ASSERT(is_header(hdrA));
            switch (hdrA & _HEADER_MAP_SUBTAG_MASK) {
            case HAMT_SUBTAG_HEAD_ARRAY: {
                sp->srcA++;
                sp->abm = 0xffff;
                break;
            }
            case HAMT_SUBTAG_HEAD_BITMAP: sp->srcA++;
            case HAMT_SUBTAG_NODE_BITMAP: {
                sp->abm = MAP_HEADER_VAL(hdrA);
                break;
            }
            default:
                erts_exit(ERTS_ABORT_EXIT, "bad header %ld\r\n", hdrA);
            }
        }

        if (is_list(sp->nodeB)) { /* B is LEAF */
            Eterm keyB = CAR(list_val(sp->nodeB));

            hx = hashmap_restore_hash(th, ctx->lvl, keyB);
            sp->bbm = 1 << hashmap_index(hx);
            /* keep srcB pointing at the leaf */
        }
        else { /* B is NODE */
            sp->srcB = boxed_val(sp->nodeB);
            hdrB = *sp->srcB++;
            ASSERT(is_header(hdrB));
            switch (hdrB & _HEADER_MAP_SUBTAG_MASK) {
            case HAMT_SUBTAG_HEAD_ARRAY: {
                sp->srcB++;
                sp->bbm = 0xffff;
                break;
            }
            case HAMT_SUBTAG_HEAD_BITMAP: sp->srcB++;
            case HAMT_SUBTAG_NODE_BITMAP: {
                sp->bbm = MAP_HEADER_VAL(hdrB);
                break;
            }
            default:
                erts_exit(ERTS_ABORT_EXIT, "bad header %ld\r\n", hdrB);
            }
        }
    }

merge_nodes:

    for (;;) {
	if (is_value(res)) { /* We have a complete (sub-)tree or leaf */
            int child_mix;
	    if (ctx->lvl == 0)
		break;

	    /* Pop from stack and continue build parent node */
	    ctx->lvl--;
            child_mix = sp->mix;
	    sp = PSTACK_POP(s);
	    sp->array[sp->ix++] = res;
            sp->mix |= child_mix;
	    res = THE_NON_VALUE;
	    if (sp->rbm) {
		sp->srcA++;
		sp->srcB++;
	    }
	} else { /* Start build a node */
	    sp->ix = 0;
	    sp->rbm = sp->abm | sp->bbm;
	    ASSERT(!(sp->rbm == 0 && ctx->lvl > 0));
	}

        if (--reds <= 0) {
            goto trap;
        }
resume_from_trap:

	while (sp->rbm) {
	    Uint32 next = sp->rbm & (sp->rbm-1);
	    Uint32 bit = sp->rbm ^ next;
	    sp->rbm = next;
	    if (sp->abm & bit) {
		if (sp->bbm & bit) {
		    /* Bit clash. Push and resolve by recursive merge */
		    Eterm* srcA = sp->srcA;
		    Eterm* srcB = sp->srcB;
		    ctx->lvl++;
		    sp = PSTACK_PUSH(s);
                    sp->srcA = srcA;
                    sp->srcB = srcB;
                    sp->mix = 0;
		    goto recurse;
		} else {
		    sp->array[sp->ix++] = *sp->srcA++;
                    sp->mix |= 1;
		}
	    } else {
		ASSERT(sp->bbm & bit);
		sp->array[sp->ix++] = *sp->srcB++;
                sp->mix |=  2;
	    }
	}

        switch (sp->mix) {
        case 0: /* Nodes A and B contain the *EXACT* same sub-trees
                   => fall through and reuse nodeA */

        case 1: /* Only unique A stuff => reuse nodeA */
            res = sp->nodeA;
            break;

        case 2: /* Only unique B stuff => reuse nodeB */
            res = sp->nodeB;
            break;

        case 3: /* We have a mix => must build new node */
            ASSERT(sp->ix == hashmap_bitcount(sp->abm | sp->bbm));
            if (ctx->lvl == 0) {
                nhp = HAllocX(p, HAMT_HEAD_BITMAP_SZ(sp->ix), HALLOC_EXTRA);
                hp = nhp;
                *hp++ = (sp->ix == 16 ? MAP_HEADER_HAMT_HEAD_ARRAY
                         : MAP_HEADER_HAMT_HEAD_BITMAP(sp->abm | sp->bbm));
                *hp++ = ctx->size;
            } else {
                nhp = HAllocX(p, HAMT_NODE_BITMAP_SZ(sp->ix), HALLOC_EXTRA);
                hp = nhp;
                *hp++ = MAP_HEADER_HAMT_NODE_BITMAP(sp->abm | sp->bbm);
            }
            sys_memcpy(hp, sp->array, sp->ix * sizeof(Eterm));
            res = make_boxed(nhp);
            break;
        default:
            erts_exit(ERTS_ABORT_EXIT, "strange mix %d\r\n", sp->mix);
        }
    }

    /* Done */

#ifdef DEBUG
    {
        Eterm *head = hashmap_val(res);
        Uint size = head[1];
        Uint real_size = hashmap_subtree_size(res);
        ASSERT(size == real_size);
    }
#endif

    if (ctx != &local_ctx) {
        ASSERT(ctx->trap_bin != THE_NON_VALUE);
        ASSERT(p->flags & F_DISABLE_GC);
        erts_set_gc_state(p, 1);
    }
    else {
        ASSERT(ctx->trap_bin == THE_NON_VALUE);
        ASSERT(!(p->flags & F_DISABLE_GC));
    }
    PSTACK_DESTROY(s);
    UnUseTmpHeap(2,p);
    BUMP_REDS(p, (initial_reds - reds) / MAP_MERGE_LOOP_FACTOR);
    return res;

trap:  /* Yield */

    if (ctx == &local_ctx) {
        Binary* ctx_b = erts_create_magic_binary(sizeof(HashmapMergeContext),
                                                 hashmap_merge_ctx_destructor);
        ctx = ERTS_MAGIC_BIN_DATA(ctx_b);
        sys_memcpy(ctx, &local_ctx, sizeof(HashmapMergeContext));
        hp = HAlloc(p, PROC_BIN_SIZE);
        ASSERT(ctx->trap_bin == THE_NON_VALUE);
        ctx->trap_bin = erts_mk_magic_binary_term(&hp, &MSO(p), ctx_b);

        erts_set_gc_state(p, 0);
    }
    else {
        ASSERT(ctx->trap_bin != THE_NON_VALUE);
        ASSERT(p->flags & F_DISABLE_GC);
    }

    PSTACK_SAVE(s, &ctx->pstack);

    BUMP_ALL_REDS(p);
    ERTS_BIF_PREP_TRAP1(trap_ret, &hashmap_merge_trap_export,
                        p, ctx->trap_bin);
    UnUseTmpHeap(2,p);
    return trap_ret;
}

static Uint hashmap_subtree_size(Eterm node) {
    DECLARE_WSTACK(stack);
    Uint size = 0;

    hashmap_iterator_init(&stack, node, 0);
    while (hashmap_iterator_next(&stack)) {
        size++;
    }
    DESTROY_WSTACK(stack);
    return size;
}


static int hash_cmp(Uint32 ha, Uint32 hb)
{
    int i;
    for (i=0; i<8; i++) {
	int cmp = (int)(ha & 0xF) - (int)(hb & 0xF);
	if (cmp)
	    return cmp;
	ha >>= 4;
	hb >>= 4;
    }
    return 0;
}

int hashmap_key_hash_cmp(Eterm* ap, Eterm* bp)
{
    unsigned int lvl = 0;
    DeclareTmpHeapNoproc(th,2);
    UseTmpHeapNoproc(2);

    if (ap && bp) {
	ASSERT(CMP_TERM(CAR(ap), CAR(bp)) != 0);
	for (;;) {
	    Uint32 ha = hashmap_restore_hash(th, lvl, CAR(ap));
	    Uint32 hb = hashmap_restore_hash(th, lvl, CAR(bp));
	    int cmp = hash_cmp(ha, hb);
	    if (cmp) {
                UnUseTmpHeapNoproc(2);
		return cmp;
            }
	    lvl += 8;
	}
    }
    UnUseTmpHeapNoproc(2);
    return ap ? -1 : 1;
}

/* maps:new/0 */

BIF_RETTYPE maps_new_0(BIF_ALIST_0) {
    Eterm* hp;
    Eterm tup;
    flatmap_t *mp;

    hp    = HAlloc(BIF_P, (MAP_HEADER_FLATMAP_SZ + 1));
    tup   = make_tuple(hp);
    *hp++ = make_arityval(0);

    mp    = (flatmap_t*)hp;
    mp->thing_word = MAP_HEADER_FLATMAP;
    mp->size = 0;
    mp->keys = tup;

    BIF_RET(make_flatmap(mp));
}

/* maps:put/3 */

BIF_RETTYPE maps_put_3(BIF_ALIST_3) {
    if (is_map(BIF_ARG_3)) {
	BIF_RET(erts_maps_put(BIF_P, BIF_ARG_1, BIF_ARG_2, BIF_ARG_3));
    }
    BIF_P->fvalue = BIF_ARG_3;
    BIF_ERROR(BIF_P, BADMAP);
}

/* maps:remove/3 */

int erts_maps_remove(Process *p, Eterm key, Eterm map, Eterm *res) {
    Uint32 hx;
    if (is_flatmap(map)) {
	Sint n;
	Uint need;
	Eterm *hp_start;
	Eterm *thp, *mhp;
	Eterm *ks, *vs, tup;
	flatmap_t *mp = (flatmap_t*)flatmap_val(map);

	n = flatmap_get_size(mp);

	if (n == 0) {
	    *res = map;
	    return 1;
	}

	ks = flatmap_get_keys(mp);
	vs = flatmap_get_values(mp);

	/* Assume key exists.
	 * Release allocated if it didn't.
	 * Allocate key tuple first.
	 */

	need   = n + 1 - 1 + 3 + n - 1; /* tuple - 1 + map - 1 */
	hp_start = HAlloc(p, need);
	thp    = hp_start;
	mhp    = thp + n;               /* offset with tuple heap size */

	tup    = make_tuple(thp);
	*thp++ = make_arityval(n - 1);

	*res   = make_flatmap(mhp);
	*mhp++ = MAP_HEADER_FLATMAP;
	*mhp++ = n - 1;
	*mhp++ = tup;

	if (is_immed(key)) {
	    while (1) {
		if (*ks == key) {
		    goto found_key;
		} else if (--n) {
		    *mhp++ = *vs++;
		    *thp++ = *ks++;
		} else
		    break;
	    }
	} else {
	    while(1) {
		if (EQ(*ks, key)) {
		    goto found_key;
		} else if (--n) {
		    *mhp++ = *vs++;
		    *thp++ = *ks++;
		} else
		    break;
	    }
	}

	/* Not found, remove allocated memory
	 * and return previous map.
	 */
	HRelease(p, hp_start + need, hp_start);

	*res = map;
	return 1;

found_key:
	/* Copy rest of keys and values */
	if (--n) {
	    sys_memcpy(mhp, vs+1, n*sizeof(Eterm));
	    sys_memcpy(thp, ks+1, n*sizeof(Eterm));
	}
	return 1;
    }
    ASSERT(is_hashmap(map));
    hx = hashmap_make_hash(key);
    *res = hashmap_delete(p, hx, key, map);
    return 1;
}

BIF_RETTYPE maps_remove_2(BIF_ALIST_2) {
    if (is_map(BIF_ARG_2)) {
	Eterm res;
	if (erts_maps_remove(BIF_P, BIF_ARG_1, BIF_ARG_2, &res)) {
	    BIF_RET(res);
	}
    }
    BIF_P->fvalue = BIF_ARG_2;
    BIF_ERROR(BIF_P, BADMAP);
}

int erts_maps_update(Process *p, Eterm key, Eterm value, Eterm map, Eterm *res) {
    Uint32 hx;
    if (is_flatmap(map)) {
	Sint n,i;
	Eterm* hp,*shp;
	Eterm *ks,*vs;
	flatmap_t *mp = (flatmap_t*)flatmap_val(map);

	if ((n = flatmap_get_size(mp)) == 0) {
	    return 0;
	}

	ks  = flatmap_get_keys(mp);
	vs  = flatmap_get_values(mp);

	/* only allocate for values,
	 * assume key-tuple will be intact
	 */

	hp  = HAlloc(p, MAP_HEADER_FLATMAP_SZ + n);
	shp = hp;
	*hp++ = MAP_HEADER_FLATMAP;
	*hp++ = n;
	*hp++ = mp->keys;

	if (is_immed(key)) {
	    for( i = 0; i < n; i ++) {
		if (ks[i] == key) {
		    goto found_key;
		} else {
		    *hp++ = *vs++;
		}
	    }
	} else {
	    for( i = 0; i < n; i ++) {
		if (EQ(ks[i], key)) {
		    goto found_key;
		} else {
		    *hp++ = *vs++;
		}
	    }
	}

	HRelease(p, shp + MAP_HEADER_FLATMAP_SZ + n, shp);
	return 0;

found_key:
	*hp++ = value;
	vs++;
	if (++i < n)
	    sys_memcpy(hp, vs, (n - i)*sizeof(Eterm));
	*res = make_flatmap(shp);
	return 1;
    }

    ASSERT(is_hashmap(map));
    hx = hashmap_make_hash(key);
    *res = erts_hashmap_insert(p, hx, key, value, map, 1);
    if (is_value(*res))
	return 1;

    return 0;
}

Eterm erts_maps_put(Process *p, Eterm key, Eterm value, Eterm map) {
    Uint32 hx;
    Eterm res;
    if (is_flatmap(map)) {
	Sint n,i;
	Sint c = 0;
	Eterm* hp, *shp;
	Eterm *ks, *vs, tup;
	flatmap_t *mp = (flatmap_t*)flatmap_val(map);

	n = flatmap_get_size(mp);

	if (n == 0) {
	    hp    = HAlloc(p, MAP_HEADER_FLATMAP_SZ + 1 + 2);
	    tup   = make_tuple(hp);
	    *hp++ = make_arityval(1);
	    *hp++ = key;
	    res   = make_flatmap(hp);
	    *hp++ = MAP_HEADER_FLATMAP;
	    *hp++ = 1;
	    *hp++ = tup;
	    *hp++ = value;

	    return res;
	}

	ks = flatmap_get_keys(mp);
	vs = flatmap_get_values(mp);

	/* only allocate for values,
	 * assume key-tuple will be intact
	 */

	hp  = HAlloc(p, MAP_HEADER_FLATMAP_SZ + n);
	shp = hp; /* save hp, used if optimistic update fails */
	res = make_flatmap(hp);
	*hp++ = MAP_HEADER_FLATMAP;
	*hp++ = n;
	*hp++ = mp->keys;

	if (is_immed(key)) {
	    for( i = 0; i < n; i ++) {
		if (ks[i] == key) {
		    *hp++ = value;
		    vs++;
		    c = 1;
		} else {
		    *hp++ = *vs++;
		}
	    }
	} else {
	    for( i = 0; i < n; i ++) {
		if (EQ(ks[i], key)) {
		    *hp++ = value;
		    vs++;
		    c = 1;
		} else {
		    *hp++ = *vs++;
		}
	    }
	}

	if (c)
	    return res;

	/* the map will grow */

	if (n >= MAP_SMALL_MAP_LIMIT) {
	    HRelease(p, shp + MAP_HEADER_FLATMAP_SZ + n, shp);
	    ks = flatmap_get_keys(mp);
	    vs = flatmap_get_values(mp);

	    res = erts_hashmap_from_ks_and_vs_extra(p,ks,vs,n,key,value);

	    return res;
	}

	/* still a small map. need to make a new tuple,
	 * use old hp since it needs to be recreated anyway. */

	tup    = make_tuple(shp);
	*shp++ = make_arityval(n+1);

	hp    = HAlloc(p, 3 + n + 1);
	res   = make_flatmap(hp);
	*hp++ = MAP_HEADER_FLATMAP;
	*hp++ = n + 1;
	*hp++ = tup;

	ks = flatmap_get_keys(mp);
	vs = flatmap_get_values(mp);

	ASSERT(n >= 0);

	/* copy map in order */
	while (n && ((c = CMP_TERM(*ks, key)) < 0)) {
	    *shp++ = *ks++;
	    *hp++  = *vs++;
	    n--;
	}

	*shp++ = key;
	*hp++  = value;

	ASSERT(n >= 0);

	while(n--) {
	    *shp++ = *ks++;
	    *hp++  = *vs++;
	}
	/* we have one word remaining
	 * this will work out fine once we get the size word
	 * in the header.
	 */
	*shp = make_pos_bignum_header(0);
	return res;
    }
    ASSERT(is_hashmap(map));

    hx  = hashmap_make_hash(key);
    res = erts_hashmap_insert(p, hx, key, value, map, 0);
    ASSERT(is_hashmap(res));

    return res;
}

/* maps:update/3 */

BIF_RETTYPE maps_update_3(BIF_ALIST_3) {
    if (is_not_map(BIF_ARG_3)) {
	BIF_P->fvalue = BIF_ARG_3;
	BIF_ERROR(BIF_P, BADMAP);
    } else {
	Eterm res;
	if (erts_maps_update(BIF_P, BIF_ARG_1, BIF_ARG_2, BIF_ARG_3, &res)) {
	    BIF_RET(res);
	}
	BIF_P->fvalue = BIF_ARG_1;
	BIF_ERROR(BIF_P, BADKEY);
    }
}


/* maps:values/1 */

BIF_RETTYPE maps_values_1(BIF_ALIST_1) {
    if (is_flatmap(BIF_ARG_1)) {
	Eterm *hp, *vs, res = NIL;
	flatmap_t *mp;
	Uint n;

	mp  = (flatmap_t*)flatmap_val(BIF_ARG_1);
	n   = flatmap_get_size(mp);

	if (n == 0)
	    BIF_RET(res);

	hp  = HAlloc(BIF_P, (2 * n));
	vs  = flatmap_get_values(mp);

	while(n--) {
	    res = CONS(hp, vs[n], res); hp += 2;
	}

	BIF_RET(res);
    } else if (is_hashmap(BIF_ARG_1)) {
	BIF_RET(hashmap_values(BIF_P, BIF_ARG_1));
    }
    BIF_P->fvalue = BIF_ARG_1;
    BIF_ERROR(BIF_P, BADMAP);
}

static Eterm hashmap_to_list(Process *p, Eterm node) {
    DECLARE_WSTACK(stack);
    Eterm *hp, *kv;
    Eterm res = NIL;

    hp  = HAlloc(p, hashmap_size(node) * (2 + 3));
    hashmap_iterator_init(&stack, node, 0);
    while ((kv=hashmap_iterator_next(&stack)) != NULL) {
	Eterm tup = TUPLE2(hp, CAR(kv), CDR(kv));
	hp += 3;
	res = CONS(hp, tup, res);
	hp += 2;
    }
    DESTROY_WSTACK(stack);
    return res;
}

void hashmap_iterator_init(ErtsWStack* s, Eterm node, int reverse) {
    Eterm hdr = *hashmap_val(node);
    Uint sz;

    switch(hdr & _HEADER_MAP_SUBTAG_MASK) {
    case HAMT_SUBTAG_HEAD_ARRAY:
	sz = 16;
	break;
    case HAMT_SUBTAG_HEAD_BITMAP:
    case HAMT_SUBTAG_NODE_BITMAP:
        sz = hashmap_bitcount(MAP_HEADER_VAL(hdr));
	break;
    default:
	erts_exit(ERTS_ABORT_EXIT, "bad header");
    }

    WSTACK_PUSH3((*s), (UWord)THE_NON_VALUE,  /* end marker */
		 (UWord)(!reverse ? 0 : sz+1),
		 (UWord)node);
}

Eterm* hashmap_iterator_next(ErtsWStack* s) {
    Eterm node, *ptr, hdr;
    Uint32 sz;
    Uint idx;

    for (;;) {
        ASSERT(!WSTACK_ISEMPTY((*s)));
	node = (Eterm) WSTACK_POP((*s));
        if (is_non_value(node)) {
            return NULL;
        }
	idx = (Uint) WSTACK_POP((*s));
        for (;;) {
	    ASSERT(is_boxed(node));
	    ptr = boxed_val(node);
	    hdr = *ptr;
	    ASSERT(is_header(hdr));
	    switch(hdr & _HEADER_MAP_SUBTAG_MASK) {
	    case HAMT_SUBTAG_HEAD_ARRAY:
		ptr++;
		sz = 16;
		break;
	    case HAMT_SUBTAG_HEAD_BITMAP:
		ptr++;
	    case HAMT_SUBTAG_NODE_BITMAP:
		sz = hashmap_bitcount(MAP_HEADER_VAL(hdr));
		ASSERT(sz < 17);
		break;
	    default:
		erts_exit(ERTS_ABORT_EXIT, "bad header");
	    }

	    idx++;

	    if (idx <= sz) {
		WSTACK_PUSH2((*s), (UWord)idx, (UWord)node);

		if (is_list(ptr[idx])) {
		    return list_val(ptr[idx]);
		}
		ASSERT(is_boxed(ptr[idx]));
		node = ptr[idx];
		idx = 0;
	    }
	    else
		break; /* and pop parent node */
        }
    }
}

Eterm* hashmap_iterator_prev(ErtsWStack* s) {
    Eterm node, *ptr, hdr;
    Uint32 sz;
    Uint idx;

    for (;;) {
        ASSERT(!WSTACK_ISEMPTY((*s)));
	node = (Eterm) WSTACK_POP((*s));
        if (is_non_value(node)) {
            return NULL;
        }
	idx = (Uint) WSTACK_POP((*s));
        for (;;) {
	    ASSERT(is_boxed(node));
	    ptr = boxed_val(node);
	    hdr = *ptr;
	    ASSERT(is_header(hdr));
	    switch(hdr & _HEADER_MAP_SUBTAG_MASK) {
	    case HAMT_SUBTAG_HEAD_ARRAY:
		ptr++;
		sz = 16;
		break;
	    case HAMT_SUBTAG_HEAD_BITMAP:
		ptr++;
	    case HAMT_SUBTAG_NODE_BITMAP:
		sz = hashmap_bitcount(MAP_HEADER_VAL(hdr));
		ASSERT(sz < 17);
		break;
	    default:
		erts_exit(ERTS_ERROR_EXIT, "bad header");
	    }

            if (idx > sz)
		idx = sz;
	    else
		idx--;

	    if (idx >= 1) {
		WSTACK_PUSH2((*s), (UWord)idx, (UWord)node);

		if (is_list(ptr[idx])) {
		    return list_val(ptr[idx]);
		}
		ASSERT(is_boxed(ptr[idx]));
		node = ptr[idx];
		idx = 17;
	    }
	    else
		break; /* and pop parent node */
        }
    }
}

const Eterm *
erts_hashmap_get(Uint32 hx, Eterm key, Eterm node)
{
    Eterm *ptr, hdr, *res;
    Uint ix, lvl = 0;
    Uint32 hval,bp;
    DeclareTmpHeapNoproc(th,2);
    UseTmpHeapNoproc(2);

    ASSERT(is_boxed(node));
    ptr = boxed_val(node);
    hdr = *ptr;
    ASSERT(is_header(hdr));
    ASSERT(is_hashmap_header_head(hdr));
    ptr++;

    for (;;) {
        hval = MAP_HEADER_VAL(hdr);
        ix   = hashmap_index(hx);
        if (hval != 0xffff) {
            bp   = 1 << ix;
            if (!(bp & hval)) {
                /* not occupied */
                res = NULL;
                break;
            }
            ix = hashmap_bitcount(hval & (bp - 1));
        }
        node  = ptr[ix+1];

        if (is_list(node)) { /* LEAF NODE [K|V] */
            ptr = list_val(node);
            res = EQ(CAR(ptr), key) ? &(CDR(ptr)) : NULL;
            break;
        }

        hx = hashmap_shift_hash(th,hx,lvl,key);

        ASSERT(is_boxed(node));
        ptr = boxed_val(node);
        hdr = *ptr;
        ASSERT(is_header(hdr));
        ASSERT(!is_hashmap_header_head(hdr));
    }

    UnUseTmpHeapNoproc(2);
    return res;
}

Eterm erts_hashmap_insert(Process *p, Uint32 hx, Eterm key, Eterm value,
			  Eterm map, int is_update) {
    Uint size, upsz;
    Eterm *hp, res = THE_NON_VALUE;
    DECLARE_ESTACK(stack);
    if (erts_hashmap_insert_down(hx, key, map, &size, &upsz, &stack, is_update)) {
	hp  = HAlloc(p, size);
	res = erts_hashmap_insert_up(hp, key, value, &upsz, &stack);
    }

    DESTROY_ESTACK(stack);
    ERTS_VERIFY_UNUSED_TEMP_ALLOC(p);
    ERTS_HOLE_CHECK(p);

    return res;
}


int erts_hashmap_insert_down(Uint32 hx, Eterm key, Eterm node, Uint *sz,
			     Uint *update_size, ErtsEStack *sp, int is_update) {
    Eterm *ptr;
    Eterm hdr, ckey;
    Uint32 ix, cix, bp, hval, chx;
    Uint slot, lvl = 0, clvl;
    Uint size = 0, n = 0;
    DeclareTmpHeapNoproc(th,2);

    *update_size = 1;

    UseTmpHeapNoproc(2);
    for (;;) {
	switch(primary_tag(node)) {
	    case TAG_PRIMARY_LIST: /* LEAF NODE [K|V] */
		ptr  = list_val(node);
		ckey = CAR(ptr);
		if (EQ(ckey, key)) {
		    *update_size = 0;
		    goto unroll;
		}
		if (is_update) {
                    UnUseTmpHeapNoproc(2);
		    return 0;
		}
		goto insert_subnodes;
	    case TAG_PRIMARY_BOXED:
		ptr = boxed_val(node);
		hdr = *ptr;
		ASSERT(is_header(hdr));

		switch(hdr & _HEADER_MAP_SUBTAG_MASK) {
		    case HAMT_SUBTAG_HEAD_ARRAY:
			ix    = hashmap_index(hx);
			hx    = hashmap_shift_hash(th,hx,lvl,key);
			size += HAMT_HEAD_ARRAY_SZ;
			ESTACK_PUSH2(*sp, ix, node);
			node  = ptr[ix+2];
			break;
		    case HAMT_SUBTAG_NODE_BITMAP:
			hval = MAP_HEADER_VAL(hdr);
			ix   = hashmap_index(hx);
                        bp   = 1 << ix;
                        if (hval == 0xffff) {
                            slot = ix;
                            n = 16;
                        } else {
                            slot = hashmap_bitcount(hval & (bp - 1));
                            n    = hashmap_bitcount(hval);
                        }

                        ESTACK_PUSH4(*sp, n, bp, slot, node);

                        if (!(bp & hval)) { /* not occupied */
                            if (is_update) {
				UnUseTmpHeapNoproc(2);
                                return 0;
                            }
                            size += HAMT_NODE_BITMAP_SZ(n+1);
                            goto unroll;
                        }

                        hx    = hashmap_shift_hash(th,hx,lvl,key);
                        node  = ptr[slot+1];
                        ASSERT(HAMT_NODE_BITMAP_SZ(n) <= 17);
                        size += HAMT_NODE_BITMAP_SZ(n);
                        break;

		    case HAMT_SUBTAG_HEAD_BITMAP:
			hval = MAP_HEADER_VAL(hdr);
			ix   = hashmap_index(hx);
			bp   = 1 << ix;
			slot = hashmap_bitcount(hval & (bp - 1));
			n    = hashmap_bitcount(hval);

			ESTACK_PUSH4(*sp, n, bp, slot, node);

			/* occupied */
			if (bp & hval) {
			    hx    = hashmap_shift_hash(th,hx,lvl,key);
			    node  = ptr[slot+2];
			    ASSERT(HAMT_HEAD_BITMAP_SZ(n) <= 18);
			    size += HAMT_HEAD_BITMAP_SZ(n);
			    break;
			}
			/* not occupied */
			if (is_update) {
                            UnUseTmpHeapNoproc(2);
			    return 0;
			}
			size += HAMT_HEAD_BITMAP_SZ(n+1);
			goto unroll;
		    default:
			erts_exit(ERTS_ERROR_EXIT, "bad header tag %ld\r\n", hdr & _HEADER_MAP_SUBTAG_MASK);
			break;
		}
		break;
	    default:
		erts_exit(ERTS_ERROR_EXIT, "bad primary tag %p\r\n", node);
		break;
	}
    }
insert_subnodes:
    clvl  = lvl;
    chx   = hashmap_restore_hash(th,clvl,ckey);
    size += HAMT_NODE_BITMAP_SZ(2);
    ix    = hashmap_index(hx);
    cix   = hashmap_index(chx);

    while (cix == ix) {
	ESTACK_PUSH4(*sp, 0, 1 << ix, 0, MAP_HEADER_HAMT_NODE_BITMAP(0));
	size += HAMT_NODE_BITMAP_SZ(1);
	hx    = hashmap_shift_hash(th,hx,lvl,key);
	chx   = hashmap_shift_hash(th,chx,clvl,ckey);
	ix    = hashmap_index(hx);
	cix   = hashmap_index(chx);
    }
    ESTACK_PUSH3(*sp, cix, ix, node);

unroll:
    *sz = size + /* res cons */ 2;
    UnUseTmpHeapNoproc(2);
    return 1;
}

Eterm erts_hashmap_insert_up(Eterm *hp, Eterm key, Eterm value,
			     Uint *update_size, ErtsEStack *sp) {
    Eterm node, *ptr, hdr;
    Eterm res;
    Eterm *nhp = NULL;
    Uint32 ix, cix, bp, hval;
    Uint slot, n;
    /* Needed for halfword */
    DeclareTmpHeapNoproc(fake,1);
    UseTmpHeapNoproc(1);

    res = CONS(hp, key, value); hp += 2;

    do {
	node = ESTACK_POP(*sp);
	switch(primary_tag(node)) {
	    case TAG_PRIMARY_LIST:
		ix  = (Uint32) ESTACK_POP(*sp);
		cix = (Uint32) ESTACK_POP(*sp);

		nhp   = hp;
		*hp++ = MAP_HEADER_HAMT_NODE_BITMAP((1 << ix) | (1 << cix));
		if (ix < cix) {
		    *hp++ = res;
		    *hp++ = node;
		} else {
		    *hp++ = node;
		    *hp++ = res;
		}
		res = make_hashmap(nhp);
		break;
	    case TAG_PRIMARY_HEADER:
		/* subnodes, fake it */
		*fake = node;
		node  = make_boxed(fake);
	    case TAG_PRIMARY_BOXED:
		ptr = boxed_val(node);
		hdr = *ptr;
		ASSERT(is_header(hdr));

		switch(hdr & _HEADER_MAP_SUBTAG_MASK) {
		    case HAMT_SUBTAG_HEAD_ARRAY:
			slot  = (Uint) ESTACK_POP(*sp);
			nhp   = hp;
			n     = HAMT_HEAD_ARRAY_SZ - 2;
			*hp++ = MAP_HEADER_HAMT_HEAD_ARRAY; ptr++;
			*hp++ = (*ptr++) + *update_size;
			while(n--) { *hp++ = *ptr++; }
			nhp[slot+2] = res;
			res = make_hashmap(nhp);
			break;
		    case HAMT_SUBTAG_NODE_BITMAP:
			slot  = (Uint)   ESTACK_POP(*sp);
			bp    = (Uint32) ESTACK_POP(*sp);
			n     = (Uint32) ESTACK_POP(*sp);
			hval  = MAP_HEADER_VAL(hdr);
			nhp   = hp;
			*hp++ = MAP_HEADER_HAMT_NODE_BITMAP(hval | bp); ptr++;

			n -= slot;
			while(slot--) { *hp++ = *ptr++; }
			*hp++ = res;
			if (hval & bp) { ptr++; n--; }
			while(n--) { *hp++ = *ptr++; }

			res = make_hashmap(nhp);
			break;
		    case HAMT_SUBTAG_HEAD_BITMAP:
			slot  = (Uint)   ESTACK_POP(*sp);
			bp    = (Uint32) ESTACK_POP(*sp);
			n     = (Uint32) ESTACK_POP(*sp);
			hval  = MAP_HEADER_VAL(hdr);
			nhp   = hp;
			*hp++ = MAP_HEADER_HAMT_HEAD_BITMAP(hval | bp); ptr++;
			*hp++ = (*ptr++) + *update_size;

			n -= slot;
			while(slot--) { *hp++ = *ptr++; }
			*hp++ = res;
			if (hval & bp) { ptr++; n--; }
			while(n--) { *hp++ = *ptr++; }

			if ((hval | bp) == 0xffff) {
			    *nhp = MAP_HEADER_HAMT_HEAD_ARRAY;
			}
			res = make_hashmap(nhp);
			break;
		    default:
			erts_exit(ERTS_ERROR_EXIT, "bad header tag %x\r\n", hdr & _HEADER_MAP_SUBTAG_MASK);
			break;
		}
		break;
	    default:
		erts_exit(ERTS_ERROR_EXIT, "bad primary tag %x\r\n", primary_tag(node));
		break;
	}

    } while(!ESTACK_ISEMPTY(*sp));

    UnUseTmpHeapNoproc(1);
    return res;
}

static Eterm hashmap_keys(Process* p, Eterm node) {
    DECLARE_WSTACK(stack);
    hashmap_head_t* root;
    Eterm *hp, *kv;
    Eterm res = NIL;

    root = (hashmap_head_t*) boxed_val(node);
    hp  = HAlloc(p, root->size * 2);
    hashmap_iterator_init(&stack, node, 0);
    while ((kv=hashmap_iterator_next(&stack)) != NULL) {
	res = CONS(hp, CAR(kv), res);
	hp += 2;
    }
    DESTROY_WSTACK(stack);
    return res;
}

static Eterm hashmap_values(Process* p, Eterm node) {
    DECLARE_WSTACK(stack);
    hashmap_head_t* root;
    Eterm *hp, *kv;
    Eterm res = NIL;

    root = (hashmap_head_t*) boxed_val(node);
    hp  = HAlloc(p, root->size * 2);
    hashmap_iterator_init(&stack, node, 0);
    while ((kv=hashmap_iterator_next(&stack)) != NULL) {
	res = CONS(hp, CDR(kv), res);
	hp += 2;
    }
    DESTROY_WSTACK(stack);
    return res;
}

static Eterm hashmap_delete(Process *p, Uint32 hx, Eterm key, Eterm map) {
    Eterm *hp = NULL, *nhp = NULL, *hp_end = NULL;
    Eterm *ptr;
    Eterm hdr, res = map, node = map;
    Uint32 ix, bp, hval;
    Uint slot, lvl = 0;
    Uint size = 0, n = 0;
    DECLARE_ESTACK(stack);
    DeclareTmpHeapNoproc(th,2);
    UseTmpHeapNoproc(2);

    for (;;) {
	switch(primary_tag(node)) {
	    case TAG_PRIMARY_LIST:
		if (EQ(CAR(list_val(node)), key)) {
		    goto unroll;
		}
		goto not_found;
	    case TAG_PRIMARY_BOXED:
		ptr = boxed_val(node);
		hdr = *ptr;
		ASSERT(is_header(hdr));

		switch(hdr & _HEADER_MAP_SUBTAG_MASK) {
		    case HAMT_SUBTAG_HEAD_ARRAY:
			ix    = hashmap_index(hx);
			hx    = hashmap_shift_hash(th,hx,lvl,key);
			size += HAMT_HEAD_ARRAY_SZ;
			ESTACK_PUSH2(stack, ix, node);
			node  = ptr[ix+2];
			break;
		    case HAMT_SUBTAG_NODE_BITMAP:
			hval = MAP_HEADER_VAL(hdr);
			ix   = hashmap_index(hx);
			bp   = 1 << ix;
                        if (hval == 0xffff) {
                            slot = ix;
                            n = 16;
                        } else if (bp & hval) {
                            slot = hashmap_bitcount(hval & (bp - 1));
                            n    = hashmap_bitcount(hval);
                        } else {
                            /* not occupied */
                            goto not_found;
                        }

			ESTACK_PUSH4(stack, n, bp, slot, node);

                        hx    = hashmap_shift_hash(th,hx,lvl,key);
                        node  = ptr[slot+1];
                        ASSERT(HAMT_NODE_BITMAP_SZ(n) <= 17);
                        size += HAMT_NODE_BITMAP_SZ(n);
                        break;

		    case HAMT_SUBTAG_HEAD_BITMAP:
			hval = MAP_HEADER_VAL(hdr);
			ix   = hashmap_index(hx);
			bp   = 1 << ix;
			slot = hashmap_bitcount(hval & (bp - 1));
			n    = hashmap_bitcount(hval);

			ESTACK_PUSH4(stack, n, bp, slot, node);

			/* occupied */
			if (bp & hval) {
			    hx    = hashmap_shift_hash(th,hx,lvl,key);
			    node  = ptr[slot+2];
			    ASSERT(HAMT_HEAD_BITMAP_SZ(n) <= 18);
			    size += HAMT_HEAD_BITMAP_SZ(n);
			    break;
			}
			/* not occupied */
			goto not_found;
		    default:
			erts_exit(ERTS_ERROR_EXIT, "bad header tag %ld\r\n", hdr & _HEADER_MAP_SUBTAG_MASK);
			break;
		}
		break;
	    default:
		erts_exit(ERTS_ERROR_EXIT, "bad primary tag %p\r\n", node);
		break;
	}
    }

unroll:
    /* the size is bounded and atleast one less than the previous size */
    size -= 1;
    n     = hashmap_size(map) - 1;

    if (n <= MAP_SMALL_MAP_LIMIT) {
	DECLARE_WSTACK(wstack);
	Eterm *kv, *ks, *vs;
	flatmap_t *mp;
	Eterm keys;

	DESTROY_ESTACK(stack);

	/* build flat structure */
	hp    = HAlloc(p, 3 + 1 + (2 * n));
	keys  = make_tuple(hp);
	*hp++ = make_arityval(n);
	ks    = hp;
	hp   += n;
	mp    = (flatmap_t*)hp;
	hp   += MAP_HEADER_FLATMAP_SZ;
	vs    = hp;

	mp->thing_word = MAP_HEADER_FLATMAP;
	mp->size = n;
	mp->keys = keys;

	hashmap_iterator_init(&wstack, map, 0);

	while ((kv=hashmap_iterator_next(&wstack)) != NULL) {
	    if (EQ(CAR(kv),key))
		continue;
	    *ks++ = CAR(kv);
	    *vs++ = CDR(kv);
	}

	/* it cannot have multiple keys */
	erts_validate_and_sort_flatmap(mp);

	DESTROY_WSTACK(wstack);
        UnUseTmpHeapNoproc(2);
	return make_flatmap(mp);
    }

    hp     = HAlloc(p, size);
    hp_end = hp + size;
    res    = THE_NON_VALUE;

    do {
	node = ESTACK_POP(stack);

	/* all nodes are things */
	ptr = boxed_val(node);
	hdr = *ptr;
	ASSERT(is_header(hdr));

	switch(hdr & _HEADER_MAP_SUBTAG_MASK) {
	    case HAMT_SUBTAG_HEAD_ARRAY:
		ix  = (Uint) ESTACK_POP(stack);
		nhp = hp;
		if (res == THE_NON_VALUE) {
		    n     = 16;
		    n    -= ix;
		    *hp++ = MAP_HEADER_HAMT_HEAD_BITMAP(0xffff ^ (1 << ix)); ptr++;
		    *hp++ = (*ptr++) - 1;
		    while(ix--) { *hp++ = *ptr++; }
		    ptr++; n--;
		    while(n--) { *hp++ = *ptr++; }
		    res = make_hashmap(nhp);
		} else {
		    n     = 16;
		    *hp++ = MAP_HEADER_HAMT_HEAD_ARRAY; ptr++;
		    *hp++ = (*ptr++) - 1;
		    while(n--) { *hp++ = *ptr++; }
		    nhp[ix+2] = res;
		    res = make_hashmap(nhp);
		}
		break;
	    case HAMT_SUBTAG_NODE_BITMAP:
		slot = (Uint)   ESTACK_POP(stack);
		bp   = (Uint32) ESTACK_POP(stack);
		n    = (Uint32) ESTACK_POP(stack);
		nhp  = hp;

		/* bitmap change matrix
		 * res | none    leaf    bitmap
		 * ----------------------------
		 * n=1 | remove  remove  keep
		 * n=2 | other   keep    keep
		 * n>2 | shrink  keep    keep
		 *
		 * other: (remember, n is 2)
		 *   shrink if the other bitmap value is a bitmap node
		 *   remove if the other bitmap value is a leaf
		 *
		 * remove:
		 *   this bitmap node is removed, res is moved up in tree (could be none)
		 *   this is a special case of shrink
		 *
		 * keep:
		 *   the current path index is still used down in the tree, need to keep it
		 *   copy as usual with the updated res
		 *
		 * shrink:
		 *   the current path index is no longer used down in the tree, remove it (shrink)
		 */
		if (res == THE_NON_VALUE) {
		    if (n == 1) {
			break;
		    } else if (n == 2) {
			if (slot == 0) {
			    ix = 2; /* off by one 'cause hdr */
			} else {
			    ix = 1; /* off by one 'cause hdr */
			}
			if (primary_tag(ptr[ix]) == TAG_PRIMARY_LIST) {
			    res = ptr[ix];
			} else {
			    hval  = MAP_HEADER_VAL(hdr);
			    *hp++ = MAP_HEADER_HAMT_NODE_BITMAP(hval ^ bp);
			    *hp++ = ptr[ix];
			    res = make_hashmap(nhp);
			}
		    } else {
			/* n > 2 */
			hval  = MAP_HEADER_VAL(hdr);
			*hp++ = MAP_HEADER_HAMT_NODE_BITMAP(hval ^ bp); ptr++;
			n    -= slot;
			while(slot--) { *hp++ = *ptr++; }
			ptr++; n--;
			while(n--) { *hp++ = *ptr++; }
			res = make_hashmap(nhp);
		    }
		} else if (primary_tag(res) == TAG_PRIMARY_LIST && n == 1) {
		    break;
		} else {
		    /* res is bitmap or leaf && n > 1, keep */
		    n    -= slot;
		    *hp++ = *ptr++;
		    while(slot--) { *hp++ = *ptr++; }
		    *hp++ = res;
		    ptr++; n--;
		    while(n--) { *hp++ = *ptr++; }
		    res = make_hashmap(nhp);
		}
		break;
	    case HAMT_SUBTAG_HEAD_BITMAP:
		slot = (Uint)   ESTACK_POP(stack);
		bp   = (Uint32) ESTACK_POP(stack);
		n    = (Uint32) ESTACK_POP(stack);
		nhp  = hp;

		if (res != THE_NON_VALUE) {
		    *hp++ = *ptr++;
		    *hp++ = (*ptr++) - 1;
		    n    -= slot;
		    while(slot--) { *hp++ = *ptr++; }
		    *hp++ = res;
		    ptr++; n--;
		    while(n--) { *hp++ = *ptr++; }
		} else {
		    hval  = MAP_HEADER_VAL(hdr);
		    *hp++ = MAP_HEADER_HAMT_HEAD_BITMAP(hval ^ bp); ptr++;
		    *hp++ = (*ptr++) - 1;
		    n    -= slot;
		    while(slot--) { *hp++ = *ptr++; }
		    ptr++; n--;
		    while(n--) { *hp++ = *ptr++; }
		}
		res = make_hashmap(nhp);
		break;
	    default:
		erts_exit(ERTS_ERROR_EXIT, "bad header tag %x\r\n", hdr & _HEADER_MAP_SUBTAG_MASK);
		break;
	}
    } while(!ESTACK_ISEMPTY(stack));
    HRelease(p, hp_end, hp);
not_found:
    DESTROY_ESTACK(stack);
    ERTS_VERIFY_UNUSED_TEMP_ALLOC(p);
    ERTS_HOLE_CHECK(p);
    UnUseTmpHeapNoproc(2);
    return res;
}


int erts_validate_and_sort_flatmap(flatmap_t* mp)
{
    Eterm *ks  = flatmap_get_keys(mp);
    Eterm *vs  = flatmap_get_values(mp);
    Uint   sz  = flatmap_get_size(mp);
    Uint   ix,jx;
    Eterm  tmp;
    Sint c;

    /* sort */

    for (ix = 1; ix < sz; ix++) {
	jx = ix;
	while( jx > 0 && (c = CMP_TERM(ks[jx],ks[jx-1])) <= 0 ) {
	    /* identical key -> error */
	    if (c == 0) return 0;

	    tmp = ks[jx];
	    ks[jx] = ks[jx - 1];
	    ks[jx - 1] = tmp;

	    tmp = vs[jx];
	    vs[jx] = vs[jx - 1];
	    vs[jx - 1] = tmp;

	    jx--;
	}
    }
    return 1;
}

#if 0 /* Can't get myself to remove this beautiful piece of code
         for probabilistic overestimation of nr of nodes in a hashmap */

/* Really rough estimate of sqrt(x)
 * Guaranteed not to be less than sqrt(x)
 */
static int int_sqrt_ceiling(Uint x)
{
    int n;

    if (x <= 2)
	return x;

    n = erts_fit_in_bits_uint(x-1);
    if (n & 1) {
	/* Calc: sqrt(2^n) = 2^(n/2) * sqrt(2) ~= 2^(n/2) * 3 / 2 */
	return (1 << (n/2 - 1)) * 3;
    }
    else {
	/* Calc: sqrt(2^n) = 2^(n/2) */
	return 1 << (n / 2);
    }
}

/* May not be enough if hashing is broken (not uniform)
 * or if hell freezes over.
 */
Uint hashmap_overestimated_node_count(Uint k)
{
    /* k is nr of key-value pairs.
       N(k) is expected nr of nodes in hamt.

       Observation:
       For uniformly distributed hash values, average of N varies between
       0.3*k and 0.4*k (with a beautiful sine curve)
       and standard deviation of N is about sqrt(k)/3.

       Assuming normal probability distribution, we overestimate nr of nodes
       by 15 std.devs above the average, which gives a probability for overrun
       less than 1.0e-49 (same magnitude as a git SHA1 collision).
     */
    return 2*k/5 + 1 + (15/3)*int_sqrt_ceiling(k);
}
#endif

BIF_RETTYPE erts_debug_map_info_1(BIF_ALIST_1) {
    if (is_hashmap(BIF_ARG_1)) {
	BIF_RET(hashmap_info(BIF_P,BIF_ARG_1));
    } else if (is_flatmap(BIF_ARG_1)) {
	BIF_ERROR(BIF_P, BADARG);
    } else {
	BIF_P->fvalue = BIF_ARG_1;
	BIF_ERROR(BIF_P, BADMAP);
    }
}

/*
 * erts_internal:map_to_tuple_keys/1
 *
 * Used in erts_debug:size/1
 */

BIF_RETTYPE erts_internal_map_to_tuple_keys_1(BIF_ALIST_1) {
    if (is_flatmap(BIF_ARG_1)) {
	flatmap_t *mp = (flatmap_t*)flatmap_val(BIF_ARG_1);
	BIF_RET(mp->keys);
    } else if (is_hashmap(BIF_ARG_1)) {
	BIF_ERROR(BIF_P, BADARG);
    } else {
	BIF_P->fvalue = BIF_ARG_1;
	BIF_ERROR(BIF_P, BADMAP);
    }
}

/*
 * erts_internal:term_type/1
 *
 * Used in erts_debug:size/1
 */

<<<<<<< HEAD
BIF_RETTYPE erts_internal_map_type_1(BIF_ALIST_1) {
    DECL_AM(hashmap);
    DECL_AM(hashmap_node);
    DECL_AM(flatmap);
    if (is_map(BIF_ARG_1)) {
        Eterm hdr = *(boxed_val(BIF_ARG_1));
        ASSERT(is_header(hdr));
        switch (hdr & _HEADER_MAP_SUBTAG_MASK) {
            case HAMT_SUBTAG_HEAD_FLATMAP:
                BIF_RET(AM_flatmap);
            case HAMT_SUBTAG_HEAD_ARRAY:
            case HAMT_SUBTAG_HEAD_BITMAP:
                BIF_RET(AM_hashmap);
            case HAMT_SUBTAG_NODE_BITMAP:
                BIF_RET(AM_hashmap_node);
            default:
                erts_exit(ERTS_ERROR_EXIT, "bad header");
=======
BIF_RETTYPE erts_internal_term_type_1(BIF_ALIST_1) {
    Eterm obj = BIF_ARG_1;
    switch (primary_tag(obj)) {
        case TAG_PRIMARY_LIST:
            BIF_RET(ERTS_MAKE_AM("list"));
        case TAG_PRIMARY_BOXED: {
            Eterm hdr = *boxed_val(obj);
            ASSERT(is_header(hdr));
            switch (hdr & _TAG_HEADER_MASK) {
                case ARITYVAL_SUBTAG:
                    BIF_RET(ERTS_MAKE_AM("tuple"));
                case EXPORT_SUBTAG:
                    BIF_RET(ERTS_MAKE_AM("export"));
                case FUN_SUBTAG:
                    BIF_RET(ERTS_MAKE_AM("fun"));
                case MAP_SUBTAG:
                    switch (MAP_HEADER_TYPE(hdr)) {
                        case MAP_HEADER_TAG_FLATMAP_HEAD :
                            BIF_RET(ERTS_MAKE_AM("flatmap"));
                        case MAP_HEADER_TAG_HAMT_HEAD_BITMAP :
                        case MAP_HEADER_TAG_HAMT_HEAD_ARRAY :
                            BIF_RET(ERTS_MAKE_AM("hashmap"));
                        case MAP_HEADER_TAG_HAMT_NODE_BITMAP :
                            BIF_RET(ERTS_MAKE_AM("hashmap_node"));
                        default:
                            erl_exit(ERTS_ABORT_EXIT, "term_type: bad map header type %d\n", MAP_HEADER_TYPE(hdr));
                    }
                case REFC_BINARY_SUBTAG:
                    BIF_RET(ERTS_MAKE_AM("refc_binary"));
                case HEAP_BINARY_SUBTAG:
                    BIF_RET(ERTS_MAKE_AM("heap_binary"));
                case SUB_BINARY_SUBTAG:
                    BIF_RET(ERTS_MAKE_AM("sub_binary"));
                case BIN_MATCHSTATE_SUBTAG:
                    BIF_RET(ERTS_MAKE_AM("matchstate"));
                case POS_BIG_SUBTAG:
                case NEG_BIG_SUBTAG:
                    BIF_RET(ERTS_MAKE_AM("bignum"));
                case REF_SUBTAG:
                    BIF_RET(ERTS_MAKE_AM("reference"));
                case EXTERNAL_REF_SUBTAG:
                    BIF_RET(ERTS_MAKE_AM("external_reference"));
                case EXTERNAL_PID_SUBTAG:
                    BIF_RET(ERTS_MAKE_AM("external_pid"));
                case EXTERNAL_PORT_SUBTAG:
                    BIF_RET(ERTS_MAKE_AM("external_port"));
                case FLOAT_SUBTAG:
                    BIF_RET(ERTS_MAKE_AM("hfloat"));
                default:
                    erl_exit(ERTS_ABORT_EXIT, "term_type: Invalid tag (0x%X)\n", hdr);
            }
>>>>>>> 35739bd0
        }
        case TAG_PRIMARY_IMMED1:
            switch (obj & _TAG_IMMED1_MASK) {
                case _TAG_IMMED1_SMALL:
                    BIF_RET(ERTS_MAKE_AM("fixnum"));
                case _TAG_IMMED1_PID:
                    BIF_RET(ERTS_MAKE_AM("pid"));
                case _TAG_IMMED1_PORT:
                    BIF_RET(ERTS_MAKE_AM("port"));
                case _TAG_IMMED1_IMMED2:
                    switch (obj & _TAG_IMMED2_MASK) {
                        case _TAG_IMMED2_ATOM:
                            BIF_RET(ERTS_MAKE_AM("atom"));
                        case _TAG_IMMED2_CATCH:
                            BIF_RET(ERTS_MAKE_AM("catch"));
                        case _TAG_IMMED2_NIL:
                            BIF_RET(ERTS_MAKE_AM("nil"));
                        default:
                            erl_exit(ERTS_ABORT_EXIT, "term_type: Invalid tag (0x%X)\n", obj);
                    }
                default:
                    erl_exit(ERTS_ABORT_EXIT, "term_type: Invalid tag (0x%X)\n", obj);
            }
        default:
            erl_exit(ERTS_ABORT_EXIT, "term_type: Invalid tag (0x%X)\n", obj);
    }
}

/*
 * erts_internal:map_hashmap_children/1
 *
 * Used in erts_debug:size/1
 */

BIF_RETTYPE erts_internal_map_hashmap_children_1(BIF_ALIST_1) {
    if (is_map(BIF_ARG_1)) {
        Eterm node = BIF_ARG_1;
        Eterm *ptr, hdr, *hp, res = NIL;
        Uint  sz = 0;
        ptr = boxed_val(node);
        hdr = *ptr;
        ASSERT(is_header(hdr));

        switch(hdr & _HEADER_MAP_SUBTAG_MASK) {
            case HAMT_SUBTAG_HEAD_FLATMAP:
                BIF_ERROR(BIF_P, BADARG);
            case HAMT_SUBTAG_HEAD_BITMAP:
                ptr++;
            case HAMT_SUBTAG_NODE_BITMAP:
                ptr++;
                sz = hashmap_bitcount(MAP_HEADER_VAL(hdr));
                break;
            case HAMT_SUBTAG_HEAD_ARRAY:
                sz   = 16;
                ptr += 2;
                break;
            default:
                erts_exit(ERTS_ERROR_EXIT, "bad header\r\n");
                break;
        }
        ASSERT(sz < 17);
        hp = HAlloc(BIF_P, 2*sz);
        while(sz--) { res = CONS(hp, *ptr++, res); hp += 2; }
        BIF_RET(res);
    }
    BIF_P->fvalue = BIF_ARG_1;
    BIF_ERROR(BIF_P, BADMAP);
}


static Eterm hashmap_info(Process *p, Eterm node) {
    Eterm *hp;
    Eterm res = NIL, info = NIL;
    Eterm *ptr, tup, hdr;
    Uint sz;
    DECL_AM(depth);
    DECL_AM(leafs);
    DECL_AM(bitmaps);
    DECL_AM(arrays);
    Uint nleaf=0, nbitmap=0, narray=0;
    Uint bitmap_usage[16], leaf_usage[16];
    Uint lvl = 0, clvl;
    DECLARE_ESTACK(stack);

    for (sz = 0; sz < 16; sz++) {
	bitmap_usage[sz] = 0;
	leaf_usage[sz] = 0;
    }

    ptr = boxed_val(node);
    ESTACK_PUSH(stack, 0);
    ESTACK_PUSH(stack, node);
    do {
	node = ESTACK_POP(stack);
	clvl = ESTACK_POP(stack);
	if (lvl < clvl)
            lvl = clvl;
	switch(primary_tag(node)) {
	    case TAG_PRIMARY_LIST:
		nleaf++;
		leaf_usage[clvl] += 1;
		break;
	    case TAG_PRIMARY_BOXED:
		ptr = boxed_val(node);
		hdr = *ptr;
		ASSERT(is_header(hdr));
		switch(hdr & _HEADER_MAP_SUBTAG_MASK) {
		    case HAMT_SUBTAG_NODE_BITMAP:
			nbitmap++;
			sz = hashmap_bitcount(MAP_HEADER_VAL(hdr));
			ASSERT(sz < 17);
			bitmap_usage[sz-1] += 1;
			while(sz--) {
			    ESTACK_PUSH(stack, clvl + 1);
			    ESTACK_PUSH(stack, ptr[sz+1]);
			}
			break;
		    case HAMT_SUBTAG_HEAD_BITMAP:
			nbitmap++;
			sz = hashmap_bitcount(MAP_HEADER_VAL(hdr));
			bitmap_usage[sz-1] += 1;
			while(sz--) {
			    ESTACK_PUSH(stack, clvl + 1);
			    ESTACK_PUSH(stack, ptr[sz+2]);
			}
			break;
		    case HAMT_SUBTAG_HEAD_ARRAY:
			narray++;
			sz = 16;
			while(sz--) {
			    ESTACK_PUSH(stack, clvl + 1);
			    ESTACK_PUSH(stack, ptr[sz+2]);
			}
			break;
		    default:
			erts_exit(ERTS_ERROR_EXIT, "bad header\r\n");
			break;
		}
	}
    } while(!ESTACK_ISEMPTY(stack));


    /* size */
    sz = 0;
    hashmap_bld_tuple_uint(NULL,&sz,16,leaf_usage);
    hashmap_bld_tuple_uint(NULL,&sz,16,bitmap_usage);

    /* alloc */
    hp   = HAlloc(p, 2+3 + 3*(2+4) + sz);

    info = hashmap_bld_tuple_uint(&hp,NULL,16,leaf_usage);
    tup  = TUPLE3(hp, AM_leafs, make_small(nleaf),info); hp += 4;
    res  = CONS(hp, tup, res); hp += 2;

    info = hashmap_bld_tuple_uint(&hp,NULL,16,bitmap_usage);
    tup  = TUPLE3(hp, AM_bitmaps, make_small(nbitmap), info); hp += 4;
    res  = CONS(hp, tup, res); hp += 2;

    tup  = TUPLE3(hp, AM_arrays, make_small(narray),NIL); hp += 4;
    res  = CONS(hp, tup, res); hp += 2;

    tup  = TUPLE2(hp, AM_depth, make_small(lvl)); hp += 3;
    res  = CONS(hp, tup, res); hp += 2;

    DESTROY_ESTACK(stack);
    ERTS_HOLE_CHECK(p);
    return res;
}

static Eterm hashmap_bld_tuple_uint(Uint **hpp, Uint *szp, Uint n, Uint nums[]) {
    Eterm res = THE_NON_VALUE;
    Eterm *ts = (Eterm *)erts_alloc(ERTS_ALC_T_TMP, n * sizeof(Eterm));
    Uint i;

    for (i = 0; i < n; i++) {
	ts[i] = erts_bld_uint(hpp, szp, nums[i]);
    }
    res = erts_bld_tuplev(hpp, szp, n, ts);
    erts_free(ERTS_ALC_T_TMP, (void *) ts);
    return res;
}


/* implementation of builtin emulations */

#if !ERTS_AT_LEAST_GCC_VSN__(3, 4, 0)
/* Count leading zeros emulation */
Uint32 hashmap_clz(Uint32 x) {
    Uint32 y;
    int n = 32;
    y = x >>16;  if (y != 0) {n = n -16;  x = y;}
    y = x >> 8;  if (y != 0) {n = n - 8;  x = y;}
    y = x >> 4;  if (y != 0) {n = n - 4;  x = y;}
    y = x >> 2;  if (y != 0) {n = n - 2;  x = y;}
    y = x >> 1;  if (y != 0) return n - 2;
    return n - x;
}

const Uint32 SK5 = 0x55555555, SK3 = 0x33333333;
const Uint32 SKF0 = 0xF0F0F0F, SKFF = 0xFF00FF;

/* CTPOP emulation */
Uint32 hashmap_bitcount(Uint32 x) {
    x -= ((x >> 1  ) & SK5);
    x  =  (x & SK3 ) + ((x >> 2 ) & SK3 );
    x  =  (x & SKF0) + ((x >> 4 ) & SKF0);
    x +=   x >> 8;
    return (x + (x >> 16)) & 0x3F;
}
#endif<|MERGE_RESOLUTION|>--- conflicted
+++ resolved
@@ -2703,25 +2703,6 @@
  * Used in erts_debug:size/1
  */
 
-<<<<<<< HEAD
-BIF_RETTYPE erts_internal_map_type_1(BIF_ALIST_1) {
-    DECL_AM(hashmap);
-    DECL_AM(hashmap_node);
-    DECL_AM(flatmap);
-    if (is_map(BIF_ARG_1)) {
-        Eterm hdr = *(boxed_val(BIF_ARG_1));
-        ASSERT(is_header(hdr));
-        switch (hdr & _HEADER_MAP_SUBTAG_MASK) {
-            case HAMT_SUBTAG_HEAD_FLATMAP:
-                BIF_RET(AM_flatmap);
-            case HAMT_SUBTAG_HEAD_ARRAY:
-            case HAMT_SUBTAG_HEAD_BITMAP:
-                BIF_RET(AM_hashmap);
-            case HAMT_SUBTAG_NODE_BITMAP:
-                BIF_RET(AM_hashmap_node);
-            default:
-                erts_exit(ERTS_ERROR_EXIT, "bad header");
-=======
 BIF_RETTYPE erts_internal_term_type_1(BIF_ALIST_1) {
     Eterm obj = BIF_ARG_1;
     switch (primary_tag(obj)) {
@@ -2747,7 +2728,7 @@
                         case MAP_HEADER_TAG_HAMT_NODE_BITMAP :
                             BIF_RET(ERTS_MAKE_AM("hashmap_node"));
                         default:
-                            erl_exit(ERTS_ABORT_EXIT, "term_type: bad map header type %d\n", MAP_HEADER_TYPE(hdr));
+                            erts_exit(ERTS_ABORT_EXIT, "term_type: bad map header type %d\n", MAP_HEADER_TYPE(hdr));
                     }
                 case REFC_BINARY_SUBTAG:
                     BIF_RET(ERTS_MAKE_AM("refc_binary"));
@@ -2771,9 +2752,8 @@
                 case FLOAT_SUBTAG:
                     BIF_RET(ERTS_MAKE_AM("hfloat"));
                 default:
-                    erl_exit(ERTS_ABORT_EXIT, "term_type: Invalid tag (0x%X)\n", hdr);
+                    erts_exit(ERTS_ABORT_EXIT, "term_type: Invalid tag (0x%X)\n", hdr);
             }
->>>>>>> 35739bd0
         }
         case TAG_PRIMARY_IMMED1:
             switch (obj & _TAG_IMMED1_MASK) {
@@ -2792,13 +2772,13 @@
                         case _TAG_IMMED2_NIL:
                             BIF_RET(ERTS_MAKE_AM("nil"));
                         default:
-                            erl_exit(ERTS_ABORT_EXIT, "term_type: Invalid tag (0x%X)\n", obj);
+                            erts_exit(ERTS_ABORT_EXIT, "term_type: Invalid tag (0x%X)\n", obj);
                     }
                 default:
-                    erl_exit(ERTS_ABORT_EXIT, "term_type: Invalid tag (0x%X)\n", obj);
+                    erts_exit(ERTS_ABORT_EXIT, "term_type: Invalid tag (0x%X)\n", obj);
             }
         default:
-            erl_exit(ERTS_ABORT_EXIT, "term_type: Invalid tag (0x%X)\n", obj);
+            erts_exit(ERTS_ABORT_EXIT, "term_type: Invalid tag (0x%X)\n", obj);
     }
 }
 
