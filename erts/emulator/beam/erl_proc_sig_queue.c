/*
 * %CopyrightBegin%
 * 
 * Copyright Ericsson AB 2018-2022. All Rights Reserved.
 * 
 * Licensed under the Apache License, Version 2.0 (the "License");
 * you may not use this file except in compliance with the License.
 * You may obtain a copy of the License at
 *
 *     http://www.apache.org/licenses/LICENSE-2.0
 *
 * Unless required by applicable law or agreed to in writing, software
 * distributed under the License is distributed on an "AS IS" BASIS,
 * WITHOUT WARRANTIES OR CONDITIONS OF ANY KIND, either express or implied.
 * See the License for the specific language governing permissions and
 * limitations under the License.
 * 
 * %CopyrightEnd%
 */

/*
 * Description:	Process signal queue implementation.
 *
 * Author: 	Rickard Green
 */


#ifdef HAVE_CONFIG_H
#  include "config.h"
#endif

#include "sys.h"
#include "global.h"
#include "dist.h"
#include "erl_process.h"
#include "erl_port_task.h"
#include "erl_trace.h"
#include "beam_bp.h"
#include "erl_binary.h"
#include "big.h"
#include "erl_gc.h"
#include "bif.h"
#include "erl_bif_unique.h"
#include "erl_proc_sig_queue.h"
#include "dtrace-wrapper.h"

#define ERTS_SIG_REDS_CNT_FACTOR 4
#define ERTS_PROC_SIG_TRACE_COUNT_LIMIT 200

#define ERTS_SIG_IS_GEN_EXIT(sig)                                       \
    (ERTS_PROC_SIG_TYPE(((ErtsSignal *) sig)->common.tag) == ERTS_SIG_Q_TYPE_GEN_EXIT)
#define ERTS_SIG_IS_GEN_EXIT_EXTERNAL(sig)                              \
    (ASSERT(ERTS_SIG_IS_GEN_EXIT(sig)),is_non_value(get_exit_signal_data(sig)->reason))


#define ERTS_SIG_LNK_X_FLAG_NORMAL_KILLS        (((Uint32) 1) << 0)
#define ERTS_SIG_LNK_X_FLAG_CONNECTION_LOST     (((Uint32) 1) << 1)

#define ERTS_PROC_SIG_ADJ_MSGQ_SCAN_FACTOR \
    (ERTS_CLA_SCAN_WORDS_PER_RED / ERTS_SIG_REDS_CNT_FACTOR)
#define ERTS_PROC_SIG_ADJ_MSGQ_COPY_FACTOR  \
    (ERTS_PROC_SIG_ADJ_MSGQ_SCAN_FACTOR / 8)
#define ERTS_PROC_SIG_ADJ_MSGQ_MSGS_FACTOR \
    25

Process *ERTS_WRITE_UNLIKELY(erts_dirty_process_signal_handler);
Process *ERTS_WRITE_UNLIKELY(erts_dirty_process_signal_handler_high);
Process *ERTS_WRITE_UNLIKELY(erts_dirty_process_signal_handler_max);

#ifdef ERTS_SUPPORT_OLD_RECV_MARK_INSTRS
Eterm erts_old_recv_marker_id;
#endif

void
erts_proc_sig_queue_init(void)
{
    ERTS_CT_ASSERT(ERTS_SIG_Q_OP_MASK > ERTS_SIG_Q_OP_MAX);
    ERTS_CT_ASSERT(ERTS_SIG_Q_OP_MSGQ_LEN_OFFS_MARK > ERTS_SIG_Q_OP_MAX);
    ERTS_CT_ASSERT(ERTS_SIG_Q_TYPE_MASK >= ERTS_SIG_Q_TYPE_MAX);

#ifdef ERTS_SUPPORT_OLD_RECV_MARK_INSTRS
    {
	Eterm *hp = erts_alloc(ERTS_ALC_T_LITERAL,
			       ERTS_REF_THING_SIZE*sizeof(Eterm));
	erts_old_recv_marker_id = erts_make_ref_in_buffer(hp);
	erts_set_literal_tag(&erts_old_recv_marker_id, hp, ERTS_REF_THING_SIZE);
    }
#endif

}

typedef struct {
    int active;
    int procs;
    struct {
        int active;
#if defined(USE_VM_PROBES)
        int vm_probes;
        char receiver_name[DTRACE_TERM_BUF_SIZE];
#endif
        int receive_trace;
        int bp_ix;
        ErtsMessage **next;
        ErtsTracingEvent *event;
    } messages;
} ErtsSigRecvTracing;

typedef struct {
    Eterm message;
    Eterm from;
    Eterm reason;
    union {
        Eterm ref;
        struct {
            Uint32 flags;
            /*
             * connection_id is only set when the
             * ERTS_SIG_LNK_X_FLAG_CONNECTION_LOST
             * flag has been set...
             */
            Uint32 connection_id;
        } link;
    } u;
} ErtsExitSignalData;

typedef struct {
    Eterm message;
    Eterm key;
} ErtsPersistMonMsg;

typedef struct {
    ErtsSignalCommon common;
    Eterm nodename;
    Uint32 connection_id;
    Eterm local; /* internal pid (immediate) */
    Eterm remote; /* external pid (heap for it follow) */
    Uint64 id;
    Eterm heap[EXTERNAL_PID_HEAP_SIZE];
} ErtsSigDistUnlinkOp;

typedef struct {
    Eterm message;
    Eterm ref;
    Eterm result;
    ErtsLink *link;
    Eterm *patch_point;
} ErtsDistSpawnReplySigData;

typedef struct {
    ErtsSignalCommon common;
    Uint flags_on;
    Uint flags_off;
    Eterm tracer;
} ErtsSigTraceInfo;

#define ERTS_SIG_GL_FLG_ACTIVE          (((erts_aint_t) 1) << 0)
#define ERTS_SIG_GL_FLG_RECEIVER        (((erts_aint_t) 1) << 1)
#define ERTS_SIG_GL_FLG_SENDER          (((erts_aint_t) 1) << 2)

typedef struct {
    ErtsSignalCommon common;
    erts_atomic_t flags;
    Eterm group_leader;
    Eterm reply_to;
    Eterm ref;
    ErlOffHeap oh;
    Eterm heap[1];
} ErtsSigGroupLeader;

typedef struct {
    Eterm message;
    Eterm requester;
} ErtsIsAliveRequest;

typedef struct {
    Eterm message;
    Eterm requester;
    int async;
} ErtsSyncSuspendRequest;

typedef struct {
    ErtsMonitorSuspend *mon;
    ErtsMessage *sync;
} ErtsProcSigPendingSuspend;

typedef struct {
    ErtsSignalCommon common;
    Sint refc;
    Sint delayed_len;
    Sint len_offset;
} ErtsProcSigMsgQLenOffsetMarker;

typedef struct {
    ErtsSignalCommon common;
    ErtsProcSigMsgQLenOffsetMarker marker;
    Sint msgq_len_offset;
    Eterm requester;
    Eterm ref;
    ErtsORefThing oref_thing;
    Uint reserve_size;
    Uint len;
    int flags;
    int item_ix[1]; /* of len size in reality... */
} ErtsProcessInfoSig;

#define ERTS_PROC_SIG_PI_MSGQ_LEN_IGNORE        ((Sint) -1)
#define ERTS_PROC_SIG_PI_MSGQ_LEN_SYNC          ((Sint) -2)

typedef struct {
    ErtsSignalCommon common;
    Eterm requester;
    Eterm (*func)(Process *, void *, int *, ErlHeapFragment **);
    void *arg;
    Eterm ref;
    ErtsORefThing oref_thing;
} ErtsProcSigRPC;

typedef struct {
    ErtsRecvMarker next;
    ErtsRecvMarker last;
} ErtsYieldAdjMsgQ;

typedef struct {
    ErtsYieldAdjMsgQ *yield;
    Eterm requester;
    Eterm request_id;
} ErtsCLAData;

<<<<<<< HEAD
typedef struct {
    ErtsYieldAdjMsgQ *yield;
} ErtsAdjOffHeapMsgQData;

typedef struct {
    ErtsMessage *first;
    ErtsMessage **last;
} ErtsSavedNMSignals;

static erts_aint32_t wait_handle_signals(Process *c_p);
=======
>>>>>>> 9c6c7b01
static void wake_handle_signals(Process *proc);

static int handle_msg_tracing(Process *c_p,
                              ErtsSigRecvTracing *tracing,
                              ErtsMessage ***next_nm_sig);
static int handle_trace_change_state(Process *c_p,
                                     ErtsSigRecvTracing *tracing,
                                     Uint16 type,
                                     ErtsMessage *sig,
                                     ErtsMessage ***next_nm_sig);
static void getting_unlinked(Process *c_p, Eterm unlinker);
static void getting_linked(Process *c_p, Eterm linker);
static void linking(Process *c_p, Eterm to);

static void group_leader_reply(Process *c_p, Eterm to,
                               Eterm ref, int success);
static int stretch_limit(Process *c_p, ErtsSigRecvTracing *tp,
                         int abs_lim, int *limp, int save_in_msgq);
static int
handle_cla(Process *c_p,
           ErtsMessage *sig,
           ErtsMessage ***next_nm_sig,
           int exiting,
           int limit,
           ErtsSavedNMSignals *saved_nm_sigs);

static int
handle_move_msgq_off_heap(Process *c_p,
			  ErtsMessage *sig,
			  ErtsMessage ***next_nm_sig,
			  int exiting,
                          int limit,
                          ErtsSavedNMSignals *saved_nm_sigs);
static void
send_cla_reply(Process *c_p, ErtsMessage *sig, Eterm to,
               Eterm req_id, Eterm result);
static void handle_missing_spawn_reply(Process *c_p, ErtsMonitor *omon);

static Uint proc_sig_queue_flush_buffer(Process* proc,
                                        Uint buffer_index,
                                        ErtsSignalInQueueBufferArray* buffers);
static void proc_sig_queue_lock_buffer(ErtsSignalInQueueBuffer* slot);
static void proc_sig_queue_unlock_buffer(ErtsSignalInQueueBuffer* slot);

#ifdef ERTS_PROC_SIG_HARD_DEBUG
#define ERTS_PROC_SIG_HDBG_PRIV_CHKQ(P, T, NMN)                 \
    do {                                                        \
        ErtsMessage **nm_next__ = *(NMN);                       \
        ErtsMessage **nm_last__ = (P)->sig_qs.nmsigs.last;      \
        if (!nm_next__ || !*nm_next__) {                        \
            nm_next__ = NULL;                                   \
            nm_last__ = NULL;                                   \
        }                                                       \
        proc_sig_hdbg_check_queue((P),                          \
                                  1,                            \
                                  &(P)->sig_qs.cont,            \
                                  (P)->sig_qs.cont_last,        \
                                  nm_next__,                    \
                                  nm_last__,                    \
                                  (T),                          \
                                  NULL,                         \
                                  ERTS_PSFLG_FREE);             \
    } while (0);
static Sint
proc_sig_hdbg_check_queue(Process *c_p,
                          int privq,
                          ErtsMessage **sig_next,
                          ErtsMessage **sig_last,
                          ErtsMessage **sig_nm_next,
                          ErtsMessage **sig_nm_last,
                          ErtsSigRecvTracing *tracing,
                          int *found_saved_last_p,
                          erts_aint32_t sig_psflg);
#else
#define ERTS_PROC_SIG_HDBG_PRIV_CHKQ(P, T, NMN)
#endif

static void
save_delayed_nm_signal(ErtsSavedNMSignals *saved_sigs, ErtsMessage *sig)
{
    ErtsSignal *nm_sig = (ErtsSignal *) sig;
    nm_sig->common.next = NULL;
    nm_sig->common.specific.next = NULL;
    if (!saved_sigs->first) {
        ASSERT(!saved_sigs->last);
        saved_sigs->first = sig;
        saved_sigs->last = &saved_sigs->first;
    }
    else {
        ErtsSignal *last;
        ASSERT(saved_sigs->last);
        last = (ErtsSignal *) *saved_sigs->last;
        last->common.next = sig;
        last->common.specific.next = &last->common.next;
        saved_sigs->last = &last->common.next;
    }
}

static erts_aint32_t
restore_delayed_nm_signals(Process *c_p, ErtsSavedNMSignals *saved_sigs)
{
    erts_aint32_t state;
    ErtsSignal *lsig;

    ASSERT(saved_sigs->first && saved_sigs->last);

    lsig = (ErtsSignal *) *saved_sigs->last;
    if (!c_p->sig_qs.cont) {
        ASSERT(!c_p->sig_qs.nmsigs.next);
        ASSERT(!c_p->sig_qs.nmsigs.last);
        if (saved_sigs->last == &saved_sigs->first) 
            c_p->sig_qs.nmsigs.last = &c_p->sig_qs.cont;
        else
            c_p->sig_qs.nmsigs.last = saved_sigs->last;
        c_p->sig_qs.cont_last = &lsig->common.next;
    }
    else {
        lsig->common.next = c_p->sig_qs.cont;
        if (c_p->sig_qs.nmsigs.next) {
            ASSERT(c_p->sig_qs.nmsigs.last);
            if (c_p->sig_qs.nmsigs.next == &c_p->sig_qs.cont)
                lsig->common.specific.next = &lsig->common.next;
            else
                lsig->common.specific.next = c_p->sig_qs.nmsigs.next;
            if (c_p->sig_qs.nmsigs.last == &c_p->sig_qs.cont)
                c_p->sig_qs.nmsigs.last = &lsig->common.next;
        }
        else {
            ASSERT(!c_p->sig_qs.nmsigs.last);
            if (saved_sigs->last == &saved_sigs->first) 
                c_p->sig_qs.nmsigs.last = &c_p->sig_qs.cont;
            else
                c_p->sig_qs.nmsigs.last = saved_sigs->last;
            if (c_p->sig_qs.cont_last == &c_p->sig_qs.cont)
                c_p->sig_qs.cont_last = &lsig->common.next;
        }
    }
    
    c_p->sig_qs.cont = saved_sigs->first;
    c_p->sig_qs.nmsigs.next = &c_p->sig_qs.cont;

    state = erts_atomic32_read_bor_nob(&c_p->state,
                                       ERTS_PSFLG_SIG_Q);
    state |= ERTS_PSFLG_SIG_Q;
    return state;
}

typedef struct {
    ErtsSignalCommon common;
    Eterm ref;
    Eterm heap[1];
} ErtsSigDistProcDemonitor;

static void
destroy_dist_proc_demonitor(ErtsSigDistProcDemonitor *dmon)
{
    Eterm ref = dmon->ref;
    if (is_external(ref)) {
        ExternalThing *etp = external_thing_ptr(ref);
        erts_deref_node_entry(etp->node, ref);
    }
    erts_free(ERTS_ALC_T_DIST_DEMONITOR, dmon);
}

static ERTS_INLINE ErtsSigDistUnlinkOp *
make_sig_dist_unlink_op(int op, Eterm nodename, Uint32 conn_id,
                        Eterm local, Eterm remote, Uint64 id)
{
    Eterm *hp;
    ErlOffHeap oh = {0};
    ErtsSigDistUnlinkOp *sdulnk = erts_alloc(ERTS_ALC_T_SIG_DATA,
                                             sizeof(ErtsSigDistUnlinkOp));
    ASSERT(is_internal_pid(local));
    ASSERT(is_external_pid(remote));

    hp = &sdulnk->heap[0];

    sdulnk->common.tag = ERTS_PROC_SIG_MAKE_TAG(op,
                                                ERTS_SIG_Q_TYPE_DIST_LINK,
                                                0);
    sdulnk->nodename = nodename;
    sdulnk->connection_id = conn_id;
    sdulnk->local = local;
    sdulnk->remote = STORE_NC(&hp, &oh, remote);
    sdulnk->id = id;
 
    ASSERT(&sdulnk->heap[0] < hp);
    ASSERT(hp <= &sdulnk->heap[0] + sizeof(sdulnk->heap)/sizeof(sdulnk->heap[0]));
    ASSERT(boxed_val(sdulnk->remote) == &sdulnk->heap[0]);

    return sdulnk;
}

static ERTS_INLINE void
destroy_sig_dist_unlink_op(ErtsSigDistUnlinkOp *sdulnk)
{
    ASSERT(is_external_pid(sdulnk->remote));
    ASSERT(boxed_val(sdulnk->remote) == &sdulnk->heap[0]);
    erts_deref_node_entry(((ExternalThing *) &sdulnk->heap[0])->node,
                          make_boxed(&sdulnk->heap[0]));
    erts_free(ERTS_ALC_T_SIG_DATA, sdulnk);
}

static ERTS_INLINE ErtsExitSignalData *
get_exit_signal_data(ErtsMessage *xsig)
{
    ASSERT(ERTS_SIG_IS_NON_MSG(xsig));
    ASSERT((ERTS_PROC_SIG_OP(((ErtsSignal *) xsig)->common.tag)
            == ERTS_SIG_Q_OP_EXIT)
           || (ERTS_PROC_SIG_OP(((ErtsSignal *) xsig)->common.tag)
                == ERTS_SIG_Q_OP_EXIT_LINKED)
           || (ERTS_PROC_SIG_OP(((ErtsSignal *) xsig)->common.tag)
               == ERTS_SIG_Q_OP_MONITOR_DOWN));
    ASSERT(xsig->hfrag.alloc_size > xsig->hfrag.used_size);
    ASSERT((xsig->hfrag.alloc_size - xsig->hfrag.used_size)*sizeof(UWord)
           >= sizeof(ErtsExitSignalData));
    return (ErtsExitSignalData *) (char *) (&xsig->hfrag.mem[0]
                                            + xsig->hfrag.used_size);
}

static ERTS_INLINE ErtsDistSpawnReplySigData *
get_dist_spawn_reply_data(ErtsMessage *sig)
{
    ASSERT(ERTS_SIG_IS_NON_MSG(sig));
    ASSERT(sig->hfrag.alloc_size > sig->hfrag.used_size);
    ASSERT((sig->hfrag.alloc_size - sig->hfrag.used_size)*sizeof(UWord)
           >= sizeof(ErtsDistSpawnReplySigData));
    return (ErtsDistSpawnReplySigData *) (char *) (&sig->hfrag.mem[0]
                                                   + sig->hfrag.used_size);
}

static ERTS_INLINE ErtsCLAData *
get_cla_data(ErtsMessage *sig)
{
    ASSERT(ERTS_SIG_IS_NON_MSG(sig));
    ASSERT(ERTS_PROC_SIG_OP(((ErtsSignal *) sig)->common.tag)
           == ERTS_SIG_Q_OP_ADJ_MSGQ);
    ASSERT(ERTS_PROC_SIG_TYPE(((ErtsSignal *) sig)->common.tag)
           == ERTS_SIG_Q_TYPE_CLA);
    return (ErtsCLAData *) (char *) (&sig->hfrag.mem[0]
                                     + sig->hfrag.used_size);
}

static ERTS_INLINE ErtsAdjOffHeapMsgQData *
get_move_msgq_off_heap_data(ErtsMessage *sig)
{
    ASSERT(ERTS_SIG_IS_NON_MSG(sig));
    ASSERT(ERTS_PROC_SIG_OP(((ErtsSignal *) sig)->common.tag)
           == ERTS_SIG_Q_OP_ADJ_MSGQ);
    ASSERT(ERTS_PROC_SIG_TYPE(((ErtsSignal *) sig)->common.tag)
           == ERTS_SIG_Q_TYPE_OFF_HEAP);
    return (ErtsAdjOffHeapMsgQData *) (char *) (&sig->hfrag.mem[0]
                                                + sig->hfrag.used_size);
}

static ERTS_INLINE void
destroy_trace_info(ErtsSigTraceInfo *ti)
{
    if (is_value(ti->tracer))
        erts_tracer_update(&ti->tracer, NIL);
    erts_free(ERTS_ALC_T_SIG_DATA, ti);
}

static void
destroy_sig_group_leader(ErtsSigGroupLeader *sgl)
{
    erts_cleanup_offheap(&sgl->oh);
    erts_free(ERTS_ALC_T_SIG_DATA, sgl);
}

static ERTS_INLINE void
sig_enqueue_trace(ErtsPTabElementCommon *sender, Eterm from,
                  ErtsMessage **sigp, int op, Process *rp,
                  ErtsMessage ***last_next)
{
    Process *c_p;

    if (sender == NULL || !is_internal_pid(from)) {
        return;
    }

    c_p = ErtsContainerStruct(sender, Process, common);

    switch (op) {
    case ERTS_SIG_Q_OP_LINK:
        if (c_p
            && ((!!IS_TRACED(c_p))
                & (ERTS_TRACE_FLAGS(c_p) & (F_TRACE_SOL
                                            | F_TRACE_SOL1)))) {
            ErtsSigTraceInfo *ti;
            Eterm tag;
            /*
             * Set on link enabled.
             *
             * Prepend a trace-change-state signal before the
             * link signal...
             */
            tag = ERTS_PROC_SIG_MAKE_TAG(ERTS_SIG_Q_OP_TRACE_CHANGE_STATE,
                                         ERTS_SIG_Q_TYPE_ADJUST_TRACE_INFO,
                                         0);
            ti = erts_alloc(ERTS_ALC_T_SIG_DATA, sizeof(ErtsSigTraceInfo));
            ti->common.next = *sigp;
            ti->common.specific.next = &ti->common.next;
            ti->common.tag = tag;
            ti->flags_on = ERTS_TRACE_FLAGS(c_p) & TRACEE_FLAGS;

            if (!(ti->flags_on & F_TRACE_SOL1)) {
                ti->flags_off = 0;
            } else {
                ti->flags_off = F_TRACE_SOL1|F_TRACE_SOL;
                erts_proc_lock(c_p, ERTS_PROC_LOCKS_ALL_MINOR);
                ERTS_TRACE_FLAGS(c_p) &= ~(F_TRACE_SOL1|F_TRACE_SOL);
                erts_proc_unlock(c_p, ERTS_PROC_LOCKS_ALL_MINOR);
            }

            erts_tracer_update(&ti->tracer, ERTS_TRACER(c_p));
            *sigp = (ErtsMessage *) ti;

            if (!*last_next || *last_next == sigp) {
                *last_next = &ti->common.next;
            }
        }
        break;
#ifdef USE_VM_PROBES
    case ERTS_SIG_Q_OP_EXIT:
    case ERTS_SIG_Q_OP_EXIT_LINKED:
        if (DTRACE_ENABLED(process_exit_signal)) {
            ErtsMessage* sig = *sigp;
            Uint16 type = ERTS_PROC_SIG_TYPE(((ErtsSignal *) sig)->common.tag);
            Eterm reason, from;
            ErtsExitSignalData *xsigd;

            ASSERT(type == ERTS_SIG_Q_TYPE_GEN_EXIT);
            (void)type;

            xsigd = get_exit_signal_data(sig);
            reason = xsigd->reason;
            from = xsigd->from;

            if (is_pid(from)) {

                DTRACE_CHARBUF(sender_str, DTRACE_TERM_BUF_SIZE);
                DTRACE_CHARBUF(receiver_str, DTRACE_TERM_BUF_SIZE);
                DTRACE_CHARBUF(reason_buf, DTRACE_TERM_BUF_SIZE);

                if (reason == am_kill) {
                    reason = am_killed;
                }

                dtrace_pid_str(from, sender_str);
                dtrace_proc_str(rp, receiver_str);
                erts_snprintf(reason_buf, sizeof(DTRACE_CHARBUF_NAME(reason_buf)) - 1, "%T", reason);
                DTRACE3(process_exit_signal, sender_str, receiver_str, reason_buf);
            }
        }
        break;
#endif
    default:
        break;
    }
}

static void
sig_enqueue_trace_cleanup(ErtsMessage *first, ErtsSignal *sig)
{
    ErtsMessage *tmp;

    /* The usual case; no tracing signals... */
    if (sig == (ErtsSignal *) first) {
        ASSERT(sig->common.next == NULL);
        return;
    }

    /* Got trace signals to clean up... */

    tmp = first;

    while (tmp) {
        ErtsMessage *tmp_free = tmp;
        tmp = tmp->next;
        if (sig != (ErtsSignal *) tmp_free) {
            switch (ERTS_PROC_SIG_OP(((ErtsSignal *) tmp_free)->common.tag)) {
            case ERTS_SIG_Q_OP_TRACE_CHANGE_STATE:
                destroy_trace_info((ErtsSigTraceInfo *) tmp_free);
                break;
            case ERTS_SIG_Q_OP_MONITOR:
                break; /* ignore flushed pending signal */
            default:
                ERTS_INTERNAL_ERROR("Unexpected signal op");
                break;
            }
        }
    }
}

#ifdef DEBUG
static int dbg_count_nmsigs(ErtsMessage *first)
{
    ErtsMessage *sig;
    int cnt = 0;

    for (sig = first; sig; sig = sig->next) {
        if (ERTS_SIG_IS_NON_MSG(sig))
            ++cnt;
    }
    return cnt;
}
#endif

#ifdef ERTS_PROC_SIG_HARD_DEBUG_SIGQ_BUFFERS
static int dbg_count_all(ErtsMessage *first)
{
    ErtsMessage *sig;
    int cnt = 0;

    for (sig = first; sig; sig = sig->next) {
            ++cnt;
    }
    return cnt;
}

static int dbg_check_non_msg(ErtsSignalInQueue* q)
{
    ErtsMessage** m = q->nmsigs.next;
    int cnt = 0;
    ErtsMessage** prev_m = NULL;
    while (m != NULL) {
        ERTS_ASSERT(ERTS_SIG_IS_NON_MSG(*m));
        cnt++;
        prev_m = m;
        m = ((ErtsSignal *) (*m))->common.specific.next;
    }
    if (cnt > 0) {
        ERTS_ASSERT(prev_m == q->nmsigs.last);
    }
    return cnt;
}
#endif /* ERTS_PROC_SIG_HARD_DEBUG_SIGQ_BUFFERS */

static ERTS_INLINE erts_aint32_t
enqueue_signals(Process *rp, ErtsMessage *first,
                ErtsMessage **last, ErtsMessage **last_next,
                Uint num_msgs,
                erts_aint32_t state,
                ErtsSignalInQueue* dest_queue)
{
    ErtsMessage **this;
    int is_to_buffer = dest_queue != &rp->sig_inq;
    int flush_buffers = (!is_to_buffer) && (state & ERTS_PSFLG_OFF_HEAP_MSGQ);

    if (flush_buffers) {
        erts_proc_sig_queue_flush_buffers(rp);
#ifdef DEBUG
        /*
         * The following read is necessary to prevent
         * ASSERT(is_to_buffer || state & ERTS_PSFLG_SIG_IN_Q) assert
         * below from failing.
         */
        state = erts_atomic32_read_nob(&rp->state);
#endif
    }

    this = dest_queue->last;

    if (!is_to_buffer) {
        ERTS_HDBG_CHECK_SIGNAL_IN_QUEUE(rp);
    }

    ASSERT(!*this);
    *this = first;
    dest_queue->last = last;

    if (!dest_queue->nmsigs.next) {
        ASSERT(!dest_queue->nmsigs.last);
        if (ERTS_SIG_IS_NON_MSG(first)) {
            dest_queue->nmsigs.next = this;
        }
        else if (last_next) {
            ASSERT(first->next && ERTS_SIG_IS_NON_MSG(first->next));
            dest_queue->nmsigs.next = &first->next;
        }
        else
            goto no_nmsig;
        if (is_to_buffer) {
            /*
             * Check state first to avoid write overhead when it is
             * unnecessary.
             */
            if ( ! (state & ERTS_PSFLG_SIG_IN_Q)) {
                state = erts_atomic32_read_bor_relb(&rp->state,
                                                    ERTS_PSFLG_SIG_IN_Q);
            }
        } else {
            state = erts_atomic32_read_bor_nob(&rp->state,
                                               ERTS_PSFLG_SIG_IN_Q);
        }

    no_nmsig:
        ;
    }
    else {
        ErtsSignal *sig;
        ASSERT(dest_queue->nmsigs.last);

        sig = (ErtsSignal *) *dest_queue->nmsigs.last;

        ASSERT(sig && !sig->common.specific.next);
        ASSERT(is_to_buffer || state & ERTS_PSFLG_SIG_IN_Q);
        if (ERTS_SIG_IS_NON_MSG(first)) {
            sig->common.specific.next = this;
        }
        else if (last_next) {
            ASSERT(first->next && ERTS_SIG_IS_NON_MSG(first->next));
            sig->common.specific.next = &first->next;
        }
    }

    if (last_next) {
        ASSERT(dbg_count_nmsigs(first) >= 2);
        dest_queue->nmsigs.last = last_next;
    }
    else if (ERTS_SIG_IS_NON_MSG(first)) {
        ASSERT(dbg_count_nmsigs(first) == 1);
        dest_queue->nmsigs.last = this;
    }
    else
        ASSERT(dbg_count_nmsigs(first) == 0);

    dest_queue->len += num_msgs;

    if (!is_to_buffer) {
        ERTS_HDBG_CHECK_SIGNAL_IN_QUEUE(rp);
    }

    return state;
}

erts_aint32_t erts_enqueue_signals(Process *rp, ErtsMessage *first,
                                   ErtsMessage **last, ErtsMessage **last_next,
                                   Uint num_msgs,
                                   erts_aint32_t in_state)
{
    return enqueue_signals(rp, first, last, last_next, num_msgs, in_state, &rp->sig_inq);
}

void
erts_make_dirty_proc_handled(Eterm pid,
                             erts_aint32_t state,
                             erts_aint32_t prio)
{
    Eterm *hp;
    ErtsMessage *mp;
    Process *sig_handler;

    ASSERT(state & ERTS_PSFLG_DIRTY_RUNNING);

    if (prio < 0)
        prio = (int) ERTS_PSFLGS_GET_USR_PRIO(state);

    switch (prio) {
    case PRIORITY_MAX:
        sig_handler = erts_dirty_process_signal_handler_max;
        break;
    case PRIORITY_HIGH:
        sig_handler = erts_dirty_process_signal_handler_high;
        break;
    default:
        sig_handler = erts_dirty_process_signal_handler;
        break;
    }

    /* Make sure signals are handled... */
    mp = erts_alloc_message(0, &hp);
    erts_queue_message(sig_handler, 0, mp, pid, am_system);
}

static void
check_push_msgq_len_offs_marker(Process *rp, ErtsSignal *sig);


static int
proc_queue_signal(ErtsPTabElementCommon *sender, Eterm from, Eterm pid,
                  ErtsSignal *sig, int force_flush, int op)
{
    int res;
    Process *rp;
    ErtsMessage *first, *last, **last_next, **sigp;
    ErtsSchedulerData *esdp = erts_get_scheduler_data();
    int is_normal_sched = !!esdp && esdp->type == ERTS_SCHED_NORMAL;
    erts_aint32_t state;
    ErtsSignal *pend_sig;

    ASSERT(sender == NULL || sender->id == from);

    /* Tracing requires sender for local procs and ports. The assertions below
     * will not catch errors after time-of-death, but ought to find most
     * problems. */
    ASSERT(sender != NULL || op == ERTS_SIG_Q_OP_FLUSH ||
           (is_normal_sched && esdp->pending_signal.sig == sig) ||
           (!(is_internal_pid(from) &&
              erts_proc_lookup(from) != NULL) &&
            !(is_internal_port(from) &&
              erts_port_lookup(from, ERTS_PORT_SFLGS_INVALID_LOOKUP) != NULL)));

    ASSERT(is_value(from) && is_internal_pid(pid));

    if (is_normal_sched) {
        pend_sig = esdp->pending_signal.sig;
        if (op == ERTS_SIG_Q_OP_MONITOR
            && ((ErtsMonitor*)sig)->type == ERTS_MON_TYPE_PROC) {

            if (!pend_sig) {
                esdp->pending_signal.sig = sig;
                esdp->pending_signal.to = pid;
#ifdef DEBUG
                esdp->pending_signal.dbg_from = esdp->current_process;
#endif
                return 1;
            }
            ASSERT(esdp->pending_signal.dbg_from == esdp->current_process ||
                   esdp->pending_signal.dbg_from == esdp->free_process);
            if (pend_sig != sig) {
                /* Switch them and send previously pending signal instead */
                Eterm pend_to = esdp->pending_signal.to;

                esdp->pending_signal.sig = sig;
                esdp->pending_signal.to = pid;

                sig = pend_sig;
                pid = pend_to;
            }
            else {
                /* Caller wants to flush pending signal */
                ASSERT(pid == esdp->pending_signal.to);
                esdp->pending_signal.sig = NULL;
                esdp->pending_signal.to = THE_NON_VALUE;
#ifdef DEBUG
                esdp->pending_signal.dbg_from = NULL;
#endif
                pend_sig = NULL;
            }

            rp = erts_proc_lookup_raw(pid);
            if (!rp) {
                erts_proc_sig_send_monitor_down(sender, from,
                                                (ErtsMonitor*)sig,
                                                am_noproc);
                return 1;
            }
        }
        else if (pend_sig && pid == esdp->pending_signal.to) {
            /* Flush pending signal to maintain signal order */
            esdp->pending_signal.sig = NULL;
            esdp->pending_signal.to = THE_NON_VALUE;

            rp = erts_proc_lookup_raw(pid);
            if (!rp) {
                erts_proc_sig_send_monitor_down(sender, from,
                                                (ErtsMonitor*)pend_sig,
                                                am_noproc);
                return 0;
            }

            /* Prepend pending signal */
            pend_sig->common.next = (ErtsMessage*) sig;
            pend_sig->common.specific.next = &pend_sig->common.next;
            first = (ErtsMessage*) pend_sig;
            last = (ErtsMessage*) sig;
            sigp = last_next = &pend_sig->common.next;
            goto first_last_done; 
        }
        else {
            pend_sig = NULL;
            rp = erts_proc_lookup_raw(pid);
            if (!rp) {
                return 0;
            }
        }
    }
    else {
        rp = erts_proc_lookup_raw_inc_refc(pid);
        if (!rp) {
            return 0;
        }
        pend_sig = NULL;
    }

    first = last = (ErtsMessage *) sig;
    last_next = NULL;
    sigp = &first;

first_last_done:

    if ((void *) sender == (void *) rp)
	(void) erts_atomic32_read_bor_nob(&((Process *) sender)->state,
					  ERTS_PSFLG_MAYBE_SELF_SIGS);

    sig->common.specific.next = NULL;

    /* may add signals before sig */
    sig_enqueue_trace(sender, from, sigp, op, rp, &last_next);

    last->next = NULL;

    if (!force_flush && op != ERTS_SIG_Q_OP_PROCESS_INFO &&
        erts_proc_sig_queue_try_enqueue_to_buffer(from, rp, 0, first,
                                                  &last->next, last_next,
                                                  0, 1)) {
        if (!is_normal_sched) {
            erts_proc_dec_refc(rp);
        }

        return 1;
    }

    erts_proc_sig_queue_lock(rp);

    state = erts_atomic32_read_nob(&rp->state);

    if (force_flush) {
        erts_proc_sig_queue_flush_buffers(rp);
    } else {
        erts_proc_sig_queue_maybe_install_buffers(rp, state);
    }

    if (ERTS_PSFLG_FREE & state) {
        res = 0;
    } else {
        state = enqueue_signals(rp, first, &last->next,
                                last_next, 0, state,
                                &rp->sig_inq);
        if (ERTS_UNLIKELY(op == ERTS_SIG_Q_OP_PROCESS_INFO))
            check_push_msgq_len_offs_marker(rp, sig);
        res = !0;
    }

    erts_proc_unlock(rp, ERTS_PROC_LOCK_MSGQ);

    if (res == 0) {
        sig_enqueue_trace_cleanup(first, sig);
        if (pend_sig) {
            erts_proc_sig_send_monitor_down(sender, from,
                                            (ErtsMonitor*)pend_sig, am_noproc);
            if (sig == pend_sig) {
                /* We did a switch, callers signal is now pending (still ok) */
                ASSERT(esdp->pending_signal.sig);
                res = 1;
            }
        }
    } else {
        erts_proc_notify_new_sig(rp, state, 0);
    }

    if (!is_normal_sched) {
        erts_proc_dec_refc(rp);
    }

    return res;
}

void erts_proc_sig_send_pending(Process *c_p, ErtsSchedulerData* esdp)
{
    ErtsSignal *sig = esdp->pending_signal.sig;
    Eterm to = esdp->pending_signal.to;
    int op;

    ASSERT(esdp && esdp->type == ERTS_SCHED_NORMAL);
    ASSERT(c_p && c_p == esdp->pending_signal.dbg_from);
    ASSERT(sig);
    ASSERT(is_internal_pid(to));

    op = ERTS_SIG_Q_OP_MONITOR;
    ASSERT(op == ERTS_PROC_SIG_OP(sig->common.tag));

    if (!proc_queue_signal(&c_p->common, c_p->common.id, to, sig, 0, op)) {
        ErtsMonitor* mon = (ErtsMonitor*)sig;
        erts_proc_sig_send_monitor_down(NULL, to, mon, am_noproc);
    }
}

static int
maybe_elevate_sig_handling_prio(Process *c_p, int prio, Eterm other)
{
    /*
     * returns:
     *  > 0 -> elevated prio; process alive or exiting
     *  < 0 -> no elevation needed; process alive or exiting
     *    0 -> process terminated (free)
     */
    int res;
    Process *rp;

    rp = erts_proc_lookup_raw(other);
    if (!rp)
        res = 0;
    else {
        erts_aint32_t state, min_prio, other_prio;
        res = -1;
        if (prio >= 0)
            min_prio = prio;
        else {
            /* inherit from caller... */
            state = erts_atomic32_read_nob(&c_p->state);
            min_prio = ERTS_PSFLGS_GET_USR_PRIO(state);
        }

        ASSERT(PRIORITY_MAX <= min_prio && min_prio <= PRIORITY_LOW);

        state = erts_atomic32_read_nob(&rp->state);
        other_prio = ERTS_PSFLGS_GET_USR_PRIO(state);

        if (other_prio > min_prio) {
            /* Others prio is lower than min prio; elevate it... */
            res = !!erts_sig_prio(other, min_prio);
            if (res) {
                /* ensure handled if dirty executing... */
                state = erts_atomic32_read_nob(&rp->state);
                /*
                 * We ignore ERTS_PSFLG_DIRTY_RUNNING_SYS. For
                 * more info see erts_execute_dirty_system_task()
                 * in erl_process.c.
                 */
                if (state & ERTS_PSFLG_DIRTY_RUNNING)
                    erts_make_dirty_proc_handled(other, state, min_prio);
            }
        }
    }
    return res;
}

void
erts_proc_sig_fetch__(Process *proc)
{
    ASSERT(proc->sig_inq.first);

    if (!proc->sig_inq.nmsigs.next) {
        ASSERT(!proc->sig_inq.nmsigs.last);

        if (proc->sig_qs.cont || ERTS_MSG_RECV_TRACED(proc)) {
            *proc->sig_qs.cont_last = proc->sig_inq.first;
            proc->sig_qs.cont_last = proc->sig_inq.last;
        }
        else {
            *proc->sig_qs.last = proc->sig_inq.first;
            proc->sig_qs.last = proc->sig_inq.last;
        }
    }
    else {
        erts_aint32_t s;
        ASSERT(proc->sig_inq.nmsigs.last);
         if (!proc->sig_qs.nmsigs.last) {
            ASSERT(!proc->sig_qs.nmsigs.next);
            if (proc->sig_inq.nmsigs.next == &proc->sig_inq.first)
                proc->sig_qs.nmsigs.next = proc->sig_qs.cont_last;
            else
                proc->sig_qs.nmsigs.next = proc->sig_inq.nmsigs.next;

            erts_atomic32_read_bset_nob(&proc->state,
                                        (ERTS_PSFLG_SIG_Q
                                         | ERTS_PSFLG_SIG_IN_Q),
                                        ERTS_PSFLG_SIG_Q);
        }
        else {
            ErtsSignal *sig;
            ASSERT(proc->sig_qs.nmsigs.next);
            sig = ((ErtsSignal *) *proc->sig_qs.nmsigs.last);
            ASSERT(ERTS_SIG_IS_NON_MSG(sig));
            ASSERT(!sig->common.specific.next);
            if (proc->sig_inq.nmsigs.next == &proc->sig_inq.first)
                sig->common.specific.next = proc->sig_qs.cont_last;
            else
                sig->common.specific.next = proc->sig_inq.nmsigs.next;

            s = erts_atomic32_read_band_nob(&proc->state,
                                            ~ERTS_PSFLG_SIG_IN_Q);

            ASSERT((s & (ERTS_PSFLG_SIG_Q|ERTS_PSFLG_SIG_IN_Q))
                   == (ERTS_PSFLG_SIG_Q|ERTS_PSFLG_SIG_IN_Q)); (void)s;
        }
        if (proc->sig_inq.nmsigs.last == &proc->sig_inq.first)
            proc->sig_qs.nmsigs.last = proc->sig_qs.cont_last;
        else
            proc->sig_qs.nmsigs.last = proc->sig_inq.nmsigs.last;
        proc->sig_inq.nmsigs.next = NULL;
        proc->sig_inq.nmsigs.last = NULL;

        *proc->sig_qs.cont_last = proc->sig_inq.first;
        proc->sig_qs.cont_last = proc->sig_inq.last;
    }

    proc->sig_qs.len += proc->sig_inq.len;

    proc->sig_inq.first = NULL;
    proc->sig_inq.last = &proc->sig_inq.first;
    proc->sig_inq.len = 0;

}

Sint
erts_proc_sig_fetch_msgq_len_offs__(Process *proc)
{
    ErtsProcSigMsgQLenOffsetMarker *marker
        = (ErtsProcSigMsgQLenOffsetMarker *) proc->sig_inq.first;

    ASSERT(marker->common.tag == ERTS_PROC_SIG_MSGQ_LEN_OFFS_MARK);

    if (marker->common.next) {
        Sint len;

        proc->sig_qs.flags |= FS_DELAYED_PSIGQS_LEN;

        /*
         * Prevent update of sig_qs.len in fetch. These
         * updates are done via process-info signal(s)
         * instead...
         */
        len = proc->sig_inq.len;
        marker->delayed_len += len;
        marker->len_offset -= len;
        proc->sig_inq.len = 0;

        /*
         * Temporarily remove marker during fetch...
         */

        proc->sig_inq.first = marker->common.next;
        if (proc->sig_inq.last == &marker->common.next)
            proc->sig_inq.last = &proc->sig_inq.first;
        if (proc->sig_inq.nmsigs.next == &marker->common.next)
            proc->sig_inq.nmsigs.next = &proc->sig_inq.first;
        if (proc->sig_inq.nmsigs.last == &marker->common.next)
            proc->sig_inq.nmsigs.last = &proc->sig_inq.first;

        erts_proc_sig_fetch__(proc);

        marker->common.next = NULL;
        proc->sig_inq.first = (ErtsMessage *) marker;
        proc->sig_inq.last = &marker->common.next;

    }

    return marker->delayed_len;
}

static ERTS_INLINE Sint
proc_sig_privqs_len(Process *c_p, int have_qlock)
{
    Sint res = c_p->sig_qs.len;

    ERTS_LC_ASSERT(!have_qlock
                   ? (ERTS_PROC_LOCK_MAIN
                      == erts_proc_lc_my_proc_locks(c_p))
                   : ((ERTS_PROC_LOCK_MSGQ|ERTS_PROC_LOCK_MAIN)
                      == ((ERTS_PROC_LOCK_MSGQ|ERTS_PROC_LOCK_MAIN)
                          & erts_proc_lc_my_proc_locks(c_p))));

    if (c_p->sig_qs.flags & FS_DELAYED_PSIGQS_LEN) {
        ErtsProcSigMsgQLenOffsetMarker *marker;

        if (!have_qlock)
            erts_proc_lock(c_p, ERTS_PROC_LOCK_MSGQ);

        marker = (ErtsProcSigMsgQLenOffsetMarker *) c_p->sig_inq.first;
        ASSERT(marker);
        ASSERT(marker->common.tag == ERTS_PROC_SIG_MSGQ_LEN_OFFS_MARK);

        res += marker->delayed_len;

        if (!have_qlock)
            erts_proc_unlock(c_p, ERTS_PROC_LOCK_MSGQ);
    }

#ifdef ERTS_PROC_SIG_HARD_DEBUG_SIGQ_MSG_LEN
    {
        Sint len = 0;
        ERTS_FOREACH_SIG_PRIVQS(
            c_p, mp,
            {
                if (ERTS_SIG_IS_MSG(mp))
                    len++;
            });
        ERTS_ASSERT(res == len);
    }
#endif

    return res;
}

Sint
erts_proc_sig_privqs_len(Process *c_p)
{
    return proc_sig_privqs_len(c_p, 0);
}

void
erts_proc_sig_destroy_unlink_op(ErtsSigUnlinkOp *sulnk)
{
    erts_free(ERTS_ALC_T_SIG_DATA, sulnk);
}

static ERTS_INLINE ErtsDistExternal * 
get_external_non_msg_signal(ErtsMessage *sig)
{
    ASSERT(ERTS_SIG_IS_NON_MSG(sig));

    if (ERTS_SIG_IS_DIST_ALIAS_MSG(sig)) {
        ErlHeapFragment *hfrag;
        if (sig->hfrag.alloc_size != 1)
            hfrag = &sig->hfrag;
        else {
            hfrag = sig->hfrag.next;
            if (!hfrag)
                return NULL;
        }
        return erts_get_dist_ext(hfrag);
    }

    if (ERTS_SIG_IS_GEN_EXIT(sig) && ERTS_SIG_IS_GEN_EXIT_EXTERNAL(sig)) {
        ErtsExitSignalData *xsigd = get_exit_signal_data(sig);
        ASSERT(ERTS_PROC_SIG_TYPE(((ErtsSignal *) sig)->common.tag)
               == ERTS_SIG_Q_TYPE_GEN_EXIT);
        ASSERT(is_non_value(xsigd->reason));
        if (sig->hfrag.next == NULL)
            return (ErtsDistExternal*)(xsigd + 1);
        return erts_get_dist_ext(sig->hfrag.next);
    }

    return NULL;
}

ErtsDistExternal *
erts_proc_sig_get_external(ErtsMessage *msgp)
{
    if (ERTS_SIG_IS_EXTERNAL_MSG(msgp))
        return erts_get_dist_ext(msgp->data.heap_frag);
    if (ERTS_SIG_IS_NON_MSG(msgp))
        return get_external_non_msg_signal(msgp);
    return NULL;
}

static void do_seq_trace_output(Eterm to, Eterm token, Eterm msg);

static void
send_gen_exit_signal(ErtsPTabElementCommon *sender, Eterm from_tag,
                     Eterm from, Eterm to,
                     Sint16 op, Eterm reason, ErtsDistExternal *dist_ext,
                     ErlHeapFragment *dist_ext_hfrag,
                     Eterm ref, Eterm token, int normal_kills,
                     Uint32 conn_lost, Uint32 conn_id)
{
    ErtsExitSignalData *xsigd;
    Eterm *hp, *start_hp, s_reason, s_ref, s_message, s_token, s_from;
    ErtsMessage *mp;
    ErlHeapFragment *hfrag;
    ErlOffHeap *ohp;
    Uint hsz, from_sz, reason_sz, ref_sz, token_sz, dist_ext_sz = 0;
    int seq_trace;
    Process *c_p;
#ifdef USE_VM_PROBES
    Eterm s_utag, utag;
    Uint utag_sz;
#endif

    if (sender && is_internal_pid(from)) {
        c_p = ErtsContainerStruct(sender, Process, common);
    } else {
        c_p = NULL;
    }

    ASSERT((is_value(reason) && dist_ext == NULL) ||
           (is_non_value(reason) && dist_ext != NULL));

    ASSERT(is_immed(from_tag));

    hsz = sizeof(ErtsExitSignalData)/sizeof(Eterm);

    seq_trace = c_p && have_seqtrace(token);
    if (seq_trace) {
        seq_trace_update_serial(c_p);
    }

#ifdef USE_VM_PROBES
    utag_sz = 0;
    utag = NIL;
    if (c_p && token != NIL && (DT_UTAG_FLAGS(c_p) & DT_UTAG_SPREADING)) {
        utag_sz = size_object(DT_UTAG(c_p));
        utag = DT_UTAG(c_p);
    }
    else if (token == am_have_dt_utag) {
        token = NIL;
    }
    hsz += utag_sz;
#endif

    token_sz = size_object(token);
    hsz += token_sz;

    from_sz = size_object(from);
    hsz += from_sz;

    ref_sz = size_object(ref);
    hsz += ref_sz;

    reason_sz = 0; /* Set to silence gcc warning */

    /* The reason was part of the control message,
       just use copy it into the xsigd */
    if (is_value(reason)) {
        reason_sz = size_object(reason);
        hsz += reason_sz;

        switch (op) {
        case ERTS_SIG_Q_OP_EXIT:
        case ERTS_SIG_Q_OP_EXIT_LINKED: {
            /* {'EXIT', From, Reason} */
            hsz += 4; /* 3-tuple */
            break;
        }
        case ERTS_SIG_Q_OP_MONITOR_DOWN: {
            /* {'DOWN', Ref, process, From, Reason} */
            hsz += 6; /* 5-tuple */
            break;
        }
        default:
            ERTS_INTERNAL_ERROR("Invalid exit signal op");
            break;
        }
    } else if (dist_ext != NULL && dist_ext_hfrag == NULL) {
        /* The message was not fragmented so we need to create space
           for a single dist_ext element */
        dist_ext_sz = erts_dist_ext_size(dist_ext) / sizeof(Eterm);
        hsz += dist_ext_sz;
    }

    /*
     * Allocate message combined with heap fragment...
     */
    mp = erts_alloc_message(hsz, &hp);
    hfrag = &mp->hfrag;
    mp->next = NULL;
    ohp = &hfrag->off_heap;
    start_hp = hp;

    s_token = copy_struct(token, token_sz, &hp, ohp);
    s_from = copy_struct(from, from_sz, &hp, ohp);
    s_ref = copy_struct(ref, ref_sz, &hp, ohp);

    if (is_value(reason)) {
        s_reason = copy_struct(reason, reason_sz, &hp, ohp);

        switch (op) {
        case ERTS_SIG_Q_OP_EXIT:
        case ERTS_SIG_Q_OP_EXIT_LINKED:
            /* {'EXIT', From, Reason} */
            s_message = TUPLE3(hp, am_EXIT, s_from, s_reason);
            hp += 4;
            break;
        case ERTS_SIG_Q_OP_MONITOR_DOWN:
            /* {'DOWN', Ref, process, From, Reason} */
            s_message = TUPLE5(hp, am_DOWN, s_ref, am_process, s_from, s_reason);
            hp += 6;
            break;
        default:
            /* This cannot happen, used to silence gcc warning */
            s_message = THE_NON_VALUE;
            break;
        }
    } else {
        s_message = THE_NON_VALUE;
        s_reason = THE_NON_VALUE;
    }

#ifdef USE_VM_PROBES
    s_utag = (is_immed(utag)
              ? utag
              : copy_struct(utag, utag_sz, &hp, ohp));
    ERL_MESSAGE_DT_UTAG(mp) = s_utag;
#endif

    ERL_MESSAGE_TERM(mp) = ERTS_PROC_SIG_MAKE_TAG(op,
                                                  ERTS_SIG_Q_TYPE_GEN_EXIT,
                                                  0);
    ERL_MESSAGE_TOKEN(mp) = s_token;
    ERL_MESSAGE_FROM(mp) = from_tag; /* immediate... */

    hfrag->used_size = hp - start_hp;

    xsigd = (ErtsExitSignalData *) hp;

    xsigd->message = s_message;
    xsigd->from = s_from;
    xsigd->reason = s_reason;
    hfrag->next = dist_ext_hfrag;

    if (is_not_nil(s_ref)) {
        ASSERT(is_ref(s_ref));
        xsigd->u.ref = s_ref;
    }
    else {
        xsigd->u.link.flags = 0;
        if (normal_kills)
            xsigd->u.link.flags |= ERTS_SIG_LNK_X_FLAG_NORMAL_KILLS;
        if (conn_lost)
            xsigd->u.link.flags |= ERTS_SIG_LNK_X_FLAG_CONNECTION_LOST;
        xsigd->u.link.connection_id = conn_id;
    }

    hp += sizeof(ErtsExitSignalData)/sizeof(Eterm);

    if (dist_ext != NULL && dist_ext_hfrag == NULL && is_non_value(reason)) {
        erts_make_dist_ext_copy(dist_ext, (ErtsDistExternal *) hp);
        hp += dist_ext_sz;
    }

    ASSERT(hp == mp->hfrag.mem + mp->hfrag.alloc_size);

    if (seq_trace) {
        do_seq_trace_output(to, s_token, s_message);
    }

    {
        /* Ensure that we're ordered relative to the sender process if one
         * exists, and not `from` as it may be a name instead of a pid. */
        Eterm order_by = sender ? sender->id : from;

        if (!proc_queue_signal(sender, order_by, to, (ErtsSignal *)mp,
                               !(is_pid(order_by) || is_port(order_by)), op)) {
            mp->next = NULL;
            erts_cleanup_messages(mp);
        }
    }
}

static void
do_seq_trace_output(Eterm to, Eterm token, Eterm msg)
{
    /*
     * We could do this when enqueuing the signal and avoid some
     * locking. However, the enqueuing code would then always
     * have the penalty of this seq-tracing code which we do not
     * want...
     */
    ErtsSchedulerData *esdp = erts_get_scheduler_data();
    int is_normal_sched = !!esdp && esdp->type == ERTS_SCHED_NORMAL;
    Process *rp;

    if (is_normal_sched)
        rp = erts_proc_lookup_raw(to);
    else
        rp = erts_proc_lookup_raw_inc_refc(to);

    if (rp) {
        erts_proc_lock(rp, ERTS_PROC_LOCK_MSGQ);

        if (!ERTS_PROC_IS_EXITING(rp))
            seq_trace_output(token, msg, SEQ_TRACE_SEND, to, rp);

        erts_proc_unlock(rp, ERTS_PROC_LOCK_MSGQ);

        if (!is_normal_sched)
            erts_proc_dec_refc(rp);
    }
}

static ERTS_INLINE int
get_alias_msg_data(ErtsMessage *sig, Eterm *fromp, Eterm *aliasp,
                   Eterm *msgp, void **attachedp)
{
    int type = ERTS_PROC_SIG_TYPE(((ErtsSignal *) sig)->common.tag);
    Eterm *tp;
    
    if (type == ERTS_SIG_Q_TYPE_DIST) {
        if (fromp)
            *fromp = ERL_MESSAGE_FROM(sig);
        if (aliasp)
            *aliasp = sig->hfrag.mem[0];
        if (msgp)
            *msgp = THE_NON_VALUE;
        if (attachedp)
            *attachedp = ERTS_MSG_COMBINED_HFRAG;
        return type;
    }

    ASSERT(is_tuple_arity(ERL_MESSAGE_FROM(sig), 3)
           || is_tuple_arity(ERL_MESSAGE_FROM(sig), 5));

    tp = tuple_val(ERL_MESSAGE_FROM(sig));
    if (fromp)
        *fromp = tp[1];
    if (aliasp)
        *aliasp = tp[2];
    if (msgp)
        *msgp = tp[3];

    if (!attachedp)
        return type;

    if (is_tuple_arity(ERL_MESSAGE_FROM(sig), 3)) {
        if (type == ERTS_SIG_Q_TYPE_HEAP)
            *attachedp = NULL;
        else {
            ASSERT(type == ERTS_SIG_Q_TYPE_OFF_HEAP);
            *attachedp = ERTS_MSG_COMBINED_HFRAG;
        }
    }
    else {
        Uint low, high;
        ASSERT(type == ERTS_SIG_Q_TYPE_HEAP_FRAG);
        /*
         * Heap fragment pointer in element 4 and 5. See
         * erts_proc_sig_send_to_alias().
         */
        low = unsigned_val(tp[4]);
        high = unsigned_val(tp[5]);
#ifdef ARCH_64
        ASSERT((((Uint) 1) << 32) > low);
        ASSERT((((Uint) 1) << 32) > high);
        *attachedp = (void *) ((((Uint) high) << 32) | ((Uint) low));
#else /* ARCH_32 */
        ASSERT((((Uint) 1) << 16) > low);
        ASSERT((((Uint) 1) << 16) > high);
        *attachedp = (void *) ((((Uint) high) << 16) | ((Uint) low));
#endif
        ASSERT(*attachedp != NULL);
    }

    return type;
}

void
erts_proc_sig_cleanup_non_msg_signal(ErtsMessage *sig)
{
    ErlHeapFragment *hfrag;
    Eterm tag = ((ErtsSignal *) sig)->common.tag;
    
    /*
     * Heap alias message and heap frag alias message are
     * the only non-message signals, which are allocated as
     * messages, which do not use a combined message / heap
     * fragment.
     */
    if (ERTS_SIG_IS_HEAP_ALIAS_MSG_TAG(tag)) {
        sig->data.heap_frag = NULL;
        return;
    }

    if (ERTS_SIG_IS_HEAP_FRAG_ALIAS_MSG_TAG(tag)) {
        /* Retrieve pointer to heap fragment (may not be NULL). */
        void *attached;
        (void) get_alias_msg_data(sig, NULL, NULL, NULL, &attached);
        sig->data.heap_frag = hfrag = (ErlHeapFragment *) attached;
        ASSERT(hfrag);
    }
    else {
        /*
         * Using a combined heap fragment...
         */
        switch (ERTS_PROC_SIG_OP(tag)) {

        case ERTS_SIG_Q_OP_ADJ_MSGQ: {
            /* We need to deallocate yield markers if such has been used... */
            ErtsYieldAdjMsgQ *yp;
            switch (ERTS_PROC_SIG_TYPE(tag)) {
            case ERTS_SIG_Q_TYPE_CLA: {
                ErtsCLAData *cla = get_cla_data(sig);
                yp = cla->yield;
                cla->yield = NULL;
                break;
            }
            case ERTS_SIG_Q_TYPE_OFF_HEAP: {
                ErtsAdjOffHeapMsgQData *ohdp = get_move_msgq_off_heap_data(sig);
                yp = ohdp->yield;
                ohdp->yield = NULL;
                break;
            }
            default:
                ERTS_INTERNAL_ERROR("Invalid adjust-message-queue signal type");
                yp = NULL;
                break;
            }
            if (yp) {
                ASSERT(!yp->next.in_msgq && !yp->next.in_sigq);
                ASSERT(!yp->last.in_msgq && !yp->last.in_sigq);
                erts_free(ERTS_ALC_T_SIG_YIELD_DATA, yp);
            }
            break;
        }

        default: {
            ErtsDistExternal *edep = get_external_non_msg_signal(sig);
            if (edep)
                erts_free_dist_ext_copy(edep);
            break;
        }
        }

        sig->data.attached = ERTS_MSG_COMBINED_HFRAG;
        hfrag = sig->hfrag.next;
        erts_cleanup_offheap(&sig->hfrag.off_heap);
    }

    if (hfrag)
        free_message_buffer(hfrag);
}

void
erts_proc_sig_send_to_alias(Process *c_p, Eterm from, Eterm to, Eterm msg, Eterm token)
{
    Process *rp;
    ErlHeapFragment *hfrag;
    ErtsProcLocks rp_locks = 0;
    erts_aint32_t rp_state;
    ErtsMessage *mp;
    ErlOffHeap *ohp;
    Uint hsz, to_sz, token_sz, msg_sz;
    Eterm *hp, pid, to_copy, token_copy, msg_copy;
    int type;
#ifdef SHCOPY_SEND
    erts_shcopy_t info;
#else
    erts_literal_area_t litarea;
#endif
#ifdef USE_VM_PROBES
    Eterm utag_copy, utag;
    Uint utag_sz;
#endif

    ASSERT(is_ref(to));
    ASSERT(is_internal_pid(from) || is_atom(from));
    
    if (IS_TRACED_FL(c_p, F_TRACE_SEND))
        trace_send(c_p, to, msg);
    if (ERTS_PROC_GET_SAVED_CALLS_BUF(c_p))
        save_calls(c_p, &exp_send);

    pid = erts_get_pid_of_ref(to);
    rp = erts_proc_lookup(pid);
    if (!rp)
        return;

    rp_locks = c_p == rp ? ERTS_PROC_LOCK_MAIN : 0;

    hsz = 0;

    if (c_p && have_seqtrace(token)) {
        seq_trace_update_serial(c_p);
	seq_trace_output(token, msg, SEQ_TRACE_SEND, to, c_p);
    }

#ifdef USE_VM_PROBES
    utag_sz = 0;
    utag = NIL;
    if (c_p && token != NIL && (DT_UTAG_FLAGS(c_p) & DT_UTAG_SPREADING)) {
        utag_sz = size_object(DT_UTAG(c_p));
        utag = DT_UTAG(c_p);
    }
    else if (token == am_have_dt_utag) {
        token = NIL;
    }
    hsz += utag_sz;
#endif

    to_sz = size_object(to);
    hsz += to_sz;

    token_sz = size_object(token);
    hsz += token_sz;

    /*
     * SHCOPY corrupts the heap between copy_shared_calculate(), and
     * copy_shared_perform() by inserting move-markers (like the gc).
     * Make sure we don't use the heap between those instances.
     */

    if (is_immed(msg))
	msg_sz = 0;
    else {
#ifdef SHCOPY_SEND
	INITIALIZE_SHCOPY(info);
	msg_sz = copy_shared_calculate(msg, &info);
#else
	INITIALIZE_LITERAL_PURGE_AREA(litarea);
	msg_sz = size_object_litopt(msg, &litarea);
#endif
	hsz += msg_sz;
    }

    rp_state = erts_atomic32_read_nob(&rp->state);
    if (rp_state & ERTS_PSFLG_OFF_HEAP_MSGQ) {
        type = ERTS_SIG_Q_TYPE_OFF_HEAP;
        hsz += 4; /* 3-tuple containing from, alias, and message */
	mp = erts_alloc_message(hsz, &hp);
	ohp = &mp->hfrag.off_heap;
        hfrag = NULL;
    }
    else {
        int on_heap;
        hsz += 6; /*
                   * 5-tuple containing from, alias, message, high part
                   * of heap frag address, and low part of heap frag
                   * address. If we manage to allocate on the heap, we
                   * omit the heap frag address elements and use a
                   * 3-tuple instead.
                   */
        mp = erts_try_alloc_message_on_heap(rp, &rp_state, &rp_locks,
                                            hsz, &hp, &ohp, &on_heap);
        if (!on_heap) {
            type = ERTS_SIG_Q_TYPE_HEAP_FRAG;
            hfrag = mp->data.heap_frag;
            ASSERT(hfrag);
        }
        else {
            /* no need to save heap fragment pointer... */
            Eterm *tmp_hp, *end_hp;
            type = ERTS_SIG_Q_TYPE_HEAP;
            end_hp = hp + hsz;
            tmp_hp = end_hp - 2;
            HRelease(rp, end_hp, tmp_hp);
            hfrag = NULL;
        }
    }

    mp->next = NULL;

    if (is_immed(msg))
	msg_copy = msg;
    else {
#ifdef SHCOPY_SEND
	msg_copy = copy_shared_perform(msg, msg_sz, &info, &hp, ohp);
	DESTROY_SHCOPY(info);
#else
	msg_copy = copy_struct_litopt(msg, msg_sz, &hp, ohp, &litarea);
#endif
    }
    to_copy = copy_struct(to, to_sz, &hp, ohp);
    token_copy = copy_struct(token, token_sz, &hp, ohp);
#ifdef USE_VM_PROBES
    utag_copy = (is_immed(utag)
                 ? utag
                 : copy_struct(utag, utag_sz, &hp, ohp));
    ERL_MESSAGE_DT_UTAG(mp) = utag_copy;
#endif

    ERL_MESSAGE_TERM(mp) = ERTS_PROC_SIG_MAKE_TAG(ERTS_SIG_Q_OP_ALIAS_MSG,
                                                  type, 0);
    ERL_MESSAGE_TOKEN(mp) = token_copy;

    if (type != ERTS_SIG_Q_TYPE_HEAP_FRAG) {
        /* 3-tuple containing from, alias, and message */
        ERL_MESSAGE_FROM(mp) = TUPLE3(hp, from, to_copy, msg_copy);
    }
    else {
        /*
         * 5-tuple containing from, alias, and message,
         * low halfword of heap frag address, and
         * high halfword of heap frag address.
         */
        Uint low, high;
        Eterm hfrag_low, hfrag_high;
#ifdef ARCH_64
        low = ((UWord) hfrag) & ((UWord) 0xffffffff);
        high = (((UWord) hfrag) >> 32) & ((UWord) 0xffffffff);
#else /* ARCH_32 */
        low = ((UWord) hfrag) & ((UWord) 0xffff);
        high = (((UWord) hfrag) >> 16) & ((UWord) 0xffff);
#endif
        hfrag_low = make_small(low);
        hfrag_high = make_small(high);
        ERL_MESSAGE_FROM(mp) = TUPLE5(hp, from, to_copy, msg_copy,
                                      hfrag_low, hfrag_high);
    }

    if (!proc_queue_signal(&c_p->common, from, pid, (ErtsSignal *) mp, 0,
                           ERTS_SIG_Q_OP_ALIAS_MSG)) {
        mp->next = NULL;
        erts_cleanup_messages(mp);
    }

    ERTS_LC_ASSERT(!(rp_locks & ERTS_PROC_LOCKS_ALL_MINOR));
    if (c_p != rp && rp_locks)
        erts_proc_unlock(rp, rp_locks);
    
    if (c_p && hsz > ERTS_MSG_COPY_WORDS_PER_REDUCTION) {
        Uint reds = hsz / ERTS_MSG_COPY_WORDS_PER_REDUCTION;
        if (reds > CONTEXT_REDS)
            reds = CONTEXT_REDS;
        BUMP_REDS(c_p, (int) reds);
    }
}

void
erts_proc_sig_send_dist_to_alias(Eterm from, Eterm alias,
                                 ErtsDistExternal *edep,
                                 ErlHeapFragment *hfrag, Eterm token)
{
    ErtsMessage* mp;
    Eterm token_copy;
    Eterm *hp;
    Eterm pid;

    ASSERT(is_ref(alias));
    pid = erts_get_pid_of_ref(alias);
    if (!is_internal_pid(pid))
        return;

    /*
     * The receiver can distinguish between these two scenarios by
     * size of combined heap fragment (1 and > 1).
     */
    
    if (hfrag) {
        /*
         * Fragmented message. Data already allocated in heap fragment
         * including 'token' and 'to' ref. Only need room for the
         * 'alias' boxed pointer and a pointer to the heap fragment...
         */
        mp = erts_alloc_message(1, &hp);
        ASSERT(mp->hfrag.alloc_size == 1);
        hp[0] = alias;
        mp->hfrag.next = hfrag;
        token_copy = token;
    } else {
        /* Un-fragmented message, allocate space for
           token and dist_ext in message. */
        Uint dist_ext_sz = erts_dist_ext_size(edep) / sizeof(Eterm);
        Uint token_sz = is_immed(token) ? 0 : size_object(token);
        Uint alias_sz = size_object(alias);
        Uint sz = 1 + alias_sz + token_sz + dist_ext_sz;
        Eterm *aliasp;

        mp = erts_alloc_message(sz, &hp);
        ASSERT(mp->hfrag.alloc_size > 1);
        aliasp = hp++;
        *aliasp = copy_struct(alias, alias_sz, &hp, &mp->hfrag.off_heap);
        token_copy = (is_immed(token)
                      ? token
                      : copy_struct(token, token_sz, &hp,
				    &mp->hfrag.off_heap));
        mp->hfrag.used_size = 1 + alias_sz + token_sz;
        erts_make_dist_ext_copy(edep, erts_get_dist_ext(&mp->hfrag));
    }

    ERL_MESSAGE_FROM(mp) = edep->dep->sysname;
#ifdef USE_VM_PROBES
    ERL_MESSAGE_DT_UTAG(mp) = NIL;
    if (token == am_have_dt_utag)
	ERL_MESSAGE_TOKEN(mp) = NIL;
    else
#endif
	ERL_MESSAGE_TOKEN(mp) = token_copy;

    ERL_MESSAGE_TERM(mp) = ERTS_PROC_SIG_MAKE_TAG(ERTS_SIG_Q_OP_ALIAS_MSG,
                                                  ERTS_SIG_Q_TYPE_DIST,
                                                  0);

    if (!proc_queue_signal(NULL, from, pid, (ErtsSignal *) mp, 0,
                           ERTS_SIG_Q_OP_ALIAS_MSG)) {
        mp->next = NULL;
        erts_cleanup_messages(mp);
    }
}

/**
 * @brief Send a persistent monitor triggered signal to a process.
 *
 * Used by monitors that are not auto disabled such as for
 * example 'time_offset' monitors.
 */
static void
erts_proc_sig_send_persistent_monitor_msg(Uint16 type, Eterm key,
                                          Eterm from, Eterm to,
                                          Eterm msg, Uint msg_sz,
                                          int force_flush) {
    ErtsPersistMonMsg *prst_mon;
    ErtsMessage *mp;
    ErlHeapFragment *hfrag;
    Eterm *hp, *start_hp, message;
    ErlOffHeap *ohp;
    Uint hsz = sizeof(ErtsPersistMonMsg) + msg_sz;

    /*
     * Allocate message combined with heap fragment...
     */
    mp = erts_alloc_message(hsz, &hp);
    hfrag = &mp->hfrag;
    mp->next = NULL;
    ohp = &hfrag->off_heap;
    start_hp = hp;

    ASSERT(msg_sz == size_object(msg));
    message = copy_struct(msg, msg_sz, &hp, ohp);
    hfrag->used_size = hp - start_hp;

    prst_mon = (ErtsPersistMonMsg *) (char *) hp;
    prst_mon->message = message;

    switch (type) {
    case ERTS_MON_TYPE_NODES:
        ASSERT(is_small(key));
        prst_mon->key = key;
        break;

    case ERTS_MON_TYPE_TIME_OFFSET:
        ASSERT(is_internal_ref(key));
        ASSERT(is_tuple_arity(message, 5));

        prst_mon->key = tuple_val(message)[2];

        ASSERT(eq(prst_mon->key, key));
        break;

    default:
        ERTS_INTERNAL_ERROR("Invalid persistent monitor type");
        prst_mon->key = key;
        break;
    }

    ASSERT(is_immed(from));

    ERL_MESSAGE_TERM(mp) = ERTS_PROC_SIG_MAKE_TAG(ERTS_SIG_Q_OP_PERSISTENT_MON_MSG,
                                                  type, 0);
    ERL_MESSAGE_FROM(mp) = from;
    ERL_MESSAGE_TOKEN(mp) = am_undefined;

    if (!proc_queue_signal(NULL, from, to, (ErtsSignal *) mp, force_flush,
                           ERTS_SIG_Q_OP_PERSISTENT_MON_MSG)) {
        mp->next = NULL;
        erts_cleanup_messages(mp);
    }
}

void
erts_proc_sig_send_monitor_nodes_msg(Eterm key, Eterm to,
                                     Eterm msg, Uint msg_sz) {
    erts_proc_sig_send_persistent_monitor_msg(ERTS_MON_TYPE_NODES,
                                              key, am_system, to,
                                              msg, msg_sz, 1);
}

void
erts_proc_sig_send_monitor_time_offset_msg(Eterm key, Eterm to,
                                           Eterm msg, Uint msg_sz) {
    erts_proc_sig_send_persistent_monitor_msg(ERTS_MON_TYPE_TIME_OFFSET,
                                              key, am_clock_service, to,
                                              msg, msg_sz, 0);

}

static ERTS_INLINE Eterm
get_persist_mon_msg(ErtsMessage *sig, Eterm *msg)
{
    ErtsPersistMonMsg *prst_mon;
    prst_mon = ((ErtsPersistMonMsg *)
                (char *) (&sig->hfrag.mem[0]
                          + sig->hfrag.used_size));
    *msg = prst_mon->message;
    return prst_mon->key;
}

void
erts_proc_sig_send_exit(ErtsPTabElementCommon *sender, Eterm from, Eterm to,
                        Eterm reason, Eterm token,
                        int normal_kills)
{
    Eterm from_tag;

    ASSERT(sender == NULL || sender->id == from);

    if (is_immed(from)) {
        ASSERT(is_internal_pid(from) || is_internal_port(from));
        from_tag = from;
    }
    else {
        DistEntry *dep;
        ASSERT(is_external_pid(from));
        dep = external_pid_dist_entry(from);
        from_tag = dep->sysname;
    }

    send_gen_exit_signal(sender, from_tag, from, to, ERTS_SIG_Q_OP_EXIT,
                         reason, NULL, NULL, NIL, token, normal_kills, 0, 0);
}

void
erts_proc_sig_send_dist_exit(DistEntry *dep,
                             Eterm from, Eterm to,
                             ErtsDistExternal *dist_ext,
                             ErlHeapFragment *hfrag,
                             Eterm reason, Eterm token)
{
    send_gen_exit_signal(NULL, dep->sysname, from, to, ERTS_SIG_Q_OP_EXIT,
                         reason, dist_ext, hfrag, NIL, token, 0, 0, 0);

}

void
erts_proc_sig_send_link_exit_noconnection(ErtsLink *lnk)
{
    Eterm to, from_tag, from_item;
    ErtsLink *olnk;
    ErtsELink *elnk;
    Uint32 conn_id;

    to = lnk->other.item;

    ASSERT(lnk->flags & ERTS_ML_FLG_EXTENDED);
    ASSERT(lnk->type == ERTS_LNK_TYPE_DIST_PROC);

    olnk = erts_link_to_other(lnk, &elnk);

    from_item = olnk->other.item;
    from_tag = elnk->dist->nodename;
    conn_id = elnk->dist->connection_id;

    send_gen_exit_signal(NULL, from_tag, from_item, to, ERTS_SIG_Q_OP_EXIT_LINKED,
                         am_noconnection, NULL, NULL, NIL, NIL, 0, !0, conn_id);

    erts_link_release(lnk);
}

void
erts_proc_sig_send_link_exit(ErtsPTabElementCommon *sender, Eterm from,
                             ErtsLink *lnk, Eterm reason, Eterm token)
{
    Eterm to;

    ASSERT(sender == NULL || sender->id == from);
    ASSERT(lnk);

    to = lnk->other.item;

    ASSERT(is_internal_pid(from) || is_internal_port(from));

    send_gen_exit_signal(sender, from, from, to, ERTS_SIG_Q_OP_EXIT_LINKED,
                         reason, NULL, NULL, NIL, token, 0, 0, 0);

    erts_link_release(lnk);
}

int
erts_proc_sig_send_link(ErtsPTabElementCommon *sender, Eterm from,
                        Eterm to, ErtsLink *lnk)
{
    ErtsSignal *sig;
    Uint16 type = lnk->type;

    ASSERT(!sender || sender->id == from);
    ASSERT(lnk && eq(from, lnk->other.item));
    ASSERT(is_internal_pid(to));

    sig = (ErtsSignal *) lnk;
    sig->common.tag = ERTS_PROC_SIG_MAKE_TAG(ERTS_SIG_Q_OP_LINK,
                                             type, 0);

    return proc_queue_signal(sender, from, to, sig, 0, ERTS_SIG_Q_OP_LINK);
}

ErtsSigUnlinkOp *
erts_proc_sig_make_unlink_op(ErtsPTabElementCommon *sender, Eterm from)
{
    ErtsSigUnlinkOp *sulnk;

    ASSERT(sender->id == from);

    sulnk = erts_alloc(ERTS_ALC_T_SIG_DATA, sizeof(ErtsSigUnlinkOp));
    sulnk->from = from;
    sulnk->id = erts_proc_sig_new_unlink_id(sender);

    return sulnk;
}

Uint64
erts_proc_sig_send_unlink(ErtsPTabElementCommon *sender, Eterm from,
                          ErtsLink *lnk)
{
    int res;
    ErtsSignal *sig;
    Eterm to;
    ErtsSigUnlinkOp *sulnk;
    Uint64 id;

    ASSERT(lnk->type != ERTS_LNK_TYPE_PROC
           || lnk->type != ERTS_LNK_TYPE_PORT);
    ASSERT(lnk->flags & ERTS_ML_FLG_IN_TABLE);

    sulnk = erts_proc_sig_make_unlink_op(sender, from);
    id = sulnk->id;
    sig = (ErtsSignal *) sulnk;
    to = lnk->other.item;
    sig->common.tag = ERTS_PROC_SIG_MAKE_TAG(ERTS_SIG_Q_OP_UNLINK,
                                             lnk->type, 0);

    ASSERT(is_internal_pid(to));
    res = proc_queue_signal(sender, from, to, sig, 0, ERTS_SIG_Q_OP_UNLINK);
    if (res == 0) {
        erts_proc_sig_destroy_unlink_op(sulnk);
        return 0;
    }
    return id;
}

void
erts_proc_sig_send_unlink_ack(ErtsPTabElementCommon *sender, Eterm from,
                              ErtsSigUnlinkOp *sulnk)
{
    ErtsSignal *sig = (ErtsSignal *) sulnk;
    Eterm to = sulnk->from;
    Uint16 type;

    ASSERT(is_internal_pid(to));
    ASSERT(is_internal_pid(from) || is_internal_port(from));

    sulnk->from = from;
    type = is_internal_pid(from) ? ERTS_LNK_TYPE_PROC : ERTS_LNK_TYPE_PORT;
    sig->common.tag = ERTS_PROC_SIG_MAKE_TAG(ERTS_SIG_Q_OP_UNLINK_ACK,
                                             type, 0);

    if (!proc_queue_signal(sender, from, to, sig, 0, ERTS_SIG_Q_OP_UNLINK_ACK)) {
        erts_proc_sig_destroy_unlink_op(sulnk);
    }
}

void
erts_proc_sig_send_dist_link_exit(DistEntry *dep,
                                  Eterm from, Eterm to,
                                  ErtsDistExternal *dist_ext,
                                  ErlHeapFragment *hfrag,
                                  Eterm reason, Eterm token)
{
    send_gen_exit_signal(NULL, dep->sysname, from, to, ERTS_SIG_Q_OP_EXIT_LINKED,
                         reason, dist_ext, hfrag, NIL, token, 0, 0, 0);

}

static void
reply_dist_unlink_ack(Process *c_p, ErtsSigDistUnlinkOp *sdulnk);

void
erts_proc_sig_send_dist_unlink(DistEntry *dep, Uint32 conn_id,
                               Eterm from, Eterm to, Uint64 id)
{
    /* Remote to local */
    ErtsSignal *sig;

    ASSERT(is_internal_pid(to));
    ASSERT(is_external_pid(from));
    ASSERT(dep == external_pid_dist_entry(from));

    sig = (ErtsSignal *) make_sig_dist_unlink_op(ERTS_SIG_Q_OP_UNLINK,
                                                 dep->sysname, conn_id,
                                                 to, from, id);

    if (!proc_queue_signal(NULL, from, to, sig, 0,
                           ERTS_SIG_Q_OP_UNLINK)) {
        reply_dist_unlink_ack(NULL, (ErtsSigDistUnlinkOp *) sig);
    }
}

void
erts_proc_sig_send_dist_unlink_ack(DistEntry *dep,
                                   Uint32 conn_id, Eterm from, Eterm to,
                                   Uint64 id)
{
    /* Remote to local */
    ErtsSignal *sig;

    ASSERT(is_internal_pid(to));
    ASSERT(is_external_pid(from));
    ASSERT(dep == external_pid_dist_entry(from));

    sig = (ErtsSignal *) make_sig_dist_unlink_op(ERTS_SIG_Q_OP_UNLINK_ACK,
                                                 dep->sysname, conn_id,
                                                 to, from, id);

    if (!proc_queue_signal(NULL, from, to, sig, 0,
                           ERTS_SIG_Q_OP_UNLINK_ACK)) {
        destroy_sig_dist_unlink_op((ErtsSigDistUnlinkOp *) sig);
    }
}

static void
reply_dist_unlink_ack(Process *c_p, ErtsSigDistUnlinkOp *sdulnk)
{
    /* Local to remote */
    ASSERT(is_external_pid(sdulnk->remote));

    /*
     * 'id' is zero if the other side not understand
     * unlink-ack signals...
     */
    if (sdulnk->id) {
        DistEntry *dep = external_pid_dist_entry(sdulnk->remote);

        /*
         * Do not set up new a connection; only send unlink ack
         * on the same connection which the unlink operation was
         * received on...
         */
        if (dep != erts_this_dist_entry && sdulnk->nodename == dep->sysname) {
            ErtsDSigSendContext ctx;
            int code = erts_dsig_prepare(&ctx, dep, NULL, 0,
                                         ERTS_DSP_NO_LOCK, 1, 1, 0);
            switch (code) {
            case ERTS_DSIG_PREP_CONNECTED:
            case ERTS_DSIG_PREP_PENDING:
                if (sdulnk->connection_id == ctx.connection_id) {
                    code = erts_dsig_send_unlink_ack(&ctx,
                                                     sdulnk->local,
                                                     sdulnk->remote,
                                                     sdulnk->id);
                    ASSERT(code == ERTS_DSIG_SEND_OK);
                }
                break;
            default:
                break;
            }
        }
    }

    destroy_sig_dist_unlink_op(sdulnk);
}

void
erts_proc_sig_send_dist_monitor_down(DistEntry *dep, Eterm ref,
                                     Eterm from, Eterm to,
                                     ErtsDistExternal *dist_ext,
                                     ErlHeapFragment *hfrag,
                                     Eterm reason)
{
    Eterm monitored, heap[3];

    if (is_atom(from))
        monitored = TUPLE2(&heap[0], from, dep->sysname);
    else
        monitored = from;

    send_gen_exit_signal(NULL, dep->sysname, monitored,
                         to, ERTS_SIG_Q_OP_MONITOR_DOWN,
                         reason, dist_ext, hfrag, ref, NIL, 0, 0, 0);
}

void
erts_proc_sig_send_monitor_down(ErtsPTabElementCommon *sender, Eterm from,
                                ErtsMonitor *mon, Eterm reason)
{
    Eterm to;

    ASSERT(erts_monitor_is_target(mon));
    ASSERT(!erts_monitor_is_in_table(mon));

    to = mon->other.item;
    ASSERT(is_internal_pid(to));

    if (is_immed(reason)) {
        /* Pass signal using old monitor structure... */
        ErtsSignal *sig;

    send_using_monitor_struct:

        mon->other.item = reason; /* Pass immed reason via other.item... */
        sig = (ErtsSignal *) mon;
        sig->common.tag = ERTS_PROC_SIG_MAKE_TAG(ERTS_SIG_Q_OP_MONITOR_DOWN,
                                                 mon->type, 0);
        if (proc_queue_signal(sender, from, to, sig,
                              !(is_pid(from) || is_port(from)),
                              ERTS_SIG_Q_OP_MONITOR_DOWN)) {
            return; /* receiver will destroy mon structure */
        }
    }
    else {
        ErtsMonitorData *mdp = erts_monitor_to_data(mon);
        Eterm from_tag, monitored, heap[3];

        if (mon->type == ERTS_MON_TYPE_SUSPEND) {
            /*
             * Set reason to 'undefined', since exit
             * reason is not used for suspend monitors,
             * and send using monitor structure. This
             * since we don't want to trigger
             * unnecessary memory allocation etc...
             */
            reason = am_undefined;
            goto send_using_monitor_struct;
        }

        if (!(mon->flags & ERTS_ML_FLG_NAME)) {
            from_tag = monitored = mdp->origin.other.item;
            if (is_external_pid(from_tag)) {
                DistEntry *dep = external_pid_dist_entry(from_tag);
                from_tag = dep->sysname;
            }
        }
        else {
            ErtsMonitorDataExtended *mdep;
            Eterm name, node;
            mdep = (ErtsMonitorDataExtended *) mdp;
            name = mdep->u.name;
            ASSERT(is_atom(name));
            if (mdep->dist) {
                node = mdep->dist->nodename;
                from_tag = node;
            }
            else {
                node = erts_this_dist_entry->sysname;
                from_tag = mdp->origin.other.item;
            }
            ASSERT(is_internal_port(from_tag)
                   || is_internal_pid(from_tag)
                   || is_atom(from_tag));
            monitored = TUPLE2(&heap[0], name, node);
        }

        send_gen_exit_signal(sender, from_tag, monitored,
                             to, ERTS_SIG_Q_OP_MONITOR_DOWN,
                             reason, NULL, NULL, mdp->ref, NIL,
                             0, 0, 0);
    }

    erts_monitor_release(mon);
}

void
erts_proc_sig_send_dist_demonitor(Eterm from, Eterm to, Eterm ref)
{
    ErtsSigDistProcDemonitor *dmon;
    ErtsSignal *sig;
    Eterm *hp;
    ErlOffHeap oh;
    size_t size;

    ERTS_INIT_OFF_HEAP(&oh);

    ASSERT(is_external_pid(from));
    ASSERT(is_internal_pid(to));

    size = sizeof(ErtsSigDistProcDemonitor) - sizeof(Eterm);
    ASSERT(is_ref(ref));
    size += NC_HEAP_SIZE(ref)*sizeof(Eterm);

    dmon = erts_alloc(ERTS_ALC_T_DIST_DEMONITOR, size);

    hp = &dmon->heap[0];
    dmon->ref = STORE_NC(&hp, &oh, ref);
    sig = (ErtsSignal *) dmon;

    sig->common.tag = ERTS_PROC_SIG_MAKE_TAG(ERTS_SIG_Q_OP_DEMONITOR,
                                             ERTS_SIG_Q_TYPE_DIST_PROC_DEMONITOR,
                                             0);

    if (!proc_queue_signal(NULL, from, to, sig, 0, ERTS_SIG_Q_OP_DEMONITOR)) {
        destroy_dist_proc_demonitor(dmon);
    }
}

void
erts_proc_sig_send_demonitor(ErtsPTabElementCommon *sender, Eterm from,
                             int system, ErtsMonitor *mon)
{
    ErtsSignal *sig = (ErtsSignal *) mon;
    Uint16 type = mon->type;
    Eterm to = mon->other.item;

    ASSERT(is_internal_pid(to) || to == am_undefined);
    ASSERT(erts_monitor_is_origin(mon));
    ASSERT(!erts_monitor_is_in_table(mon));
    ASSERT(!system || sender == NULL);

    sig->common.tag = ERTS_PROC_SIG_MAKE_TAG(ERTS_SIG_Q_OP_DEMONITOR,
                                             type, 0);

    if (is_not_internal_pid(to)
        || !proc_queue_signal(sender, from, to, sig,
                              !(system || (is_pid(from) || is_port(from))),
                              ERTS_SIG_Q_OP_DEMONITOR)) {
        erts_monitor_release(mon);
    }
}

int
erts_proc_sig_send_monitor(ErtsPTabElementCommon *sender, Eterm from,
                           ErtsMonitor *mon, Eterm to)
{
    ErtsSignal *sig = (ErtsSignal *) mon;
    Uint16 type = mon->type;

    ASSERT(is_internal_pid(to) || to == am_undefined);
    ASSERT(erts_monitor_is_target(mon));

    sig->common.tag = ERTS_PROC_SIG_MAKE_TAG(ERTS_SIG_Q_OP_MONITOR,
                                             type, 0);

    return proc_queue_signal(sender, from, to, sig, 0, ERTS_SIG_Q_OP_MONITOR);
}

void
erts_proc_sig_send_group_leader(Process *c_p, Eterm to, Eterm gl, Eterm ref)
{
    int res;
    ErtsSigGroupLeader *sgl;
    Eterm *hp;
    Uint gl_sz, ref_sz, size;
    erts_aint_t init_flags = ERTS_SIG_GL_FLG_ACTIVE|ERTS_SIG_GL_FLG_RECEIVER;
    if (c_p)
        init_flags |= ERTS_SIG_GL_FLG_SENDER;

    ASSERT(c_p ? is_internal_ref(ref) : ref == NIL);

    gl_sz = is_immed(gl) ? 0 : size_object(gl);
    ref_sz = is_immed(ref) ? 0 : size_object(ref);
    
    size = sizeof(ErtsSigGroupLeader);

    size += (gl_sz + ref_sz - 1) * sizeof(Eterm);

    sgl = erts_alloc(ERTS_ALC_T_SIG_DATA, size);

    erts_atomic_init_nob(&sgl->flags, init_flags);

    ERTS_INIT_OFF_HEAP(&sgl->oh);

    hp = &sgl->heap[0];

    sgl->group_leader = is_immed(gl) ? gl : copy_struct(gl, gl_sz, &hp, &sgl->oh);
    sgl->reply_to = c_p ? c_p->common.id : NIL;
    sgl->ref = is_immed(ref) ? ref : copy_struct(ref, ref_sz, &hp, &sgl->oh);

    sgl->common.tag = ERTS_PROC_SIG_MAKE_TAG(ERTS_SIG_Q_OP_GROUP_LEADER,
                                             ERTS_SIG_Q_TYPE_UNDEFINED,
                                             0);

    res = proc_queue_signal(c_p ? &c_p->common : NULL, sgl->reply_to, to,
                            (ErtsSignal *)sgl, 0, ERTS_SIG_Q_OP_GROUP_LEADER);

    if (!res) {
        destroy_sig_group_leader(sgl);
    } else if (c_p) {
        erts_aint_t flags, rm_flags = ERTS_SIG_GL_FLG_SENDER;
        int prio_res = maybe_elevate_sig_handling_prio(c_p, -1, to);
        if (!prio_res)
            rm_flags |= ERTS_SIG_GL_FLG_ACTIVE;
        flags = erts_atomic_read_band_nob(&sgl->flags, ~rm_flags);
        if (!prio_res && (flags & ERTS_SIG_GL_FLG_ACTIVE))
            res = 0; /* We deactivated signal... */
        if ((flags & ~rm_flags) == 0)
            destroy_sig_group_leader(sgl);
    }

    if (!res && c_p)
        group_leader_reply(c_p, c_p->common.id, ref, 0);
}

int
erts_proc_sig_send_is_alive_request(Process *c_p, Eterm to, Eterm ref)
{
    ErlHeapFragment *hfrag;
    Uint hsz;
    Eterm *hp, *start_hp, ref_cpy, msg;
    ErlOffHeap *ohp;
    ErtsMessage *mp;
    ErtsIsAliveRequest *alive_req;

    ASSERT(is_internal_ordinary_ref(ref));

    hsz = ERTS_REF_THING_SIZE + 3 + sizeof(ErtsIsAliveRequest)/sizeof(Eterm);

    mp = erts_alloc_message(hsz, &hp);
    hfrag = &mp->hfrag;
    mp->next = NULL;
    ohp = &hfrag->off_heap;
    start_hp = hp;

    ref_cpy = STORE_NC(&hp, ohp, ref);
    msg = TUPLE2(hp, ref_cpy, am_false); /* default res 'false' */
    hp += 3;

    hfrag->used_size = hp - start_hp;

    alive_req = (ErtsIsAliveRequest *) (char *) hp;
    alive_req->message = msg;
    alive_req->requester = c_p->common.id;

    ERL_MESSAGE_TERM(mp) = ERTS_PROC_SIG_MAKE_TAG(ERTS_SIG_Q_OP_IS_ALIVE,
                                                  ERTS_SIG_Q_TYPE_UNDEFINED,
                                                  0);

    if (proc_queue_signal(&c_p->common, c_p->common.id, to,
                          (ErtsSignal *)mp, 0, ERTS_SIG_Q_OP_IS_ALIVE)) {
        (void) maybe_elevate_sig_handling_prio(c_p, -1, to);
        return !0;
    }
    else {
        /* It wasn't alive; reply to ourselves... */
        mp->next = NULL;
        mp->data.attached = ERTS_MSG_COMBINED_HFRAG;
        erts_queue_message(c_p, ERTS_PROC_LOCK_MAIN, mp, msg, am_system);
        return 0;
    }
}

int
erts_proc_sig_send_process_info_request(Process *c_p,
                                        Eterm to,
                                        int *item_ix,
                                        int len,
                                        int need_msgq_len,
                                        int flags,
                                        Uint reserve_size,
                                        Eterm ref)
{
    Uint size = sizeof(ErtsProcessInfoSig) + (len - 1) * sizeof(int);
    ErtsProcessInfoSig *pis = erts_alloc(ERTS_ALC_T_SIG_DATA, size);
    int res;

    ASSERT(c_p);
    ASSERT(item_ix);
    ASSERT(len > 0);
    ASSERT(is_internal_ordinary_ref(ref));

    pis->common.tag = ERTS_PROC_SIG_MAKE_TAG(ERTS_SIG_Q_OP_PROCESS_INFO,
                                             0, 0);

    if (!need_msgq_len)
        pis->msgq_len_offset = ERTS_PROC_SIG_PI_MSGQ_LEN_IGNORE;
    else {
        pis->msgq_len_offset = ERTS_PROC_SIG_PI_MSGQ_LEN_SYNC;
        pis->marker.common.next = NULL;
        pis->marker.common.specific.next = NULL;
        pis->marker.common.tag = ERTS_PROC_SIG_MSGQ_LEN_OFFS_MARK;
        pis->marker.refc = 0;
        pis->marker.delayed_len = 0;
        pis->marker.len_offset = 0;
    }
    pis->requester = c_p->common.id;
    sys_memcpy((void *) &pis->oref_thing,
               (void *) internal_ref_val(ref),
               sizeof(ErtsORefThing));
    pis->ref = make_internal_ref((char *) &pis->oref_thing);
    pis->reserve_size = reserve_size;
    pis->len = len;
    pis->flags = flags;
    sys_memcpy((void *) &pis->item_ix[0],
               (void *) item_ix,
               sizeof(int)*len);

    res = proc_queue_signal(&c_p->common, c_p->common.id, to,
                            (ErtsSignal *)pis, 0, ERTS_SIG_Q_OP_PROCESS_INFO);
    if (res) {
        (void) maybe_elevate_sig_handling_prio(c_p, -1, to);
    } else {
        erts_free(ERTS_ALC_T_SIG_DATA, pis);
    }

    return res;
}

void
erts_proc_sig_send_sync_suspend(Process *c_p, Eterm to, Eterm tag, Eterm reply)
{
    ErlHeapFragment *hfrag;
    Uint hsz, tag_sz;
    Eterm *hp, *start_hp, tag_cpy, msg, default_reply;
    ErlOffHeap *ohp;
    ErtsMessage *mp;
    ErtsSyncSuspendRequest *ssusp;
    int async_suspend;

    tag_sz = size_object(tag);

    hsz = 3 + tag_sz + sizeof(ErtsSyncSuspendRequest)/sizeof(Eterm);

    mp = erts_alloc_message(hsz, &hp);
    hfrag = &mp->hfrag;
    mp->next = NULL;
    ohp = &hfrag->off_heap;
    start_hp = hp;

    tag_cpy = copy_struct(tag, tag_sz, &hp, ohp);

    async_suspend = is_non_value(reply);
    default_reply = async_suspend ? am_suspended : reply;

    msg = TUPLE2(hp, tag_cpy, default_reply);
    hp += 3;

    hfrag->used_size = hp - start_hp;

    ssusp = (ErtsSyncSuspendRequest *) (char *) hp;
    ssusp->message = msg;
    ssusp->requester = c_p->common.id;
    ssusp->async = async_suspend;

    ERL_MESSAGE_TERM(mp) = ERTS_PROC_SIG_MAKE_TAG(ERTS_SIG_Q_OP_SYNC_SUSPEND,
                                                  ERTS_SIG_Q_TYPE_UNDEFINED,
                                                  0);

    if (proc_queue_signal(&c_p->common, c_p->common.id, to,
                          (ErtsSignal *)mp, 0, ERTS_SIG_Q_OP_SYNC_SUSPEND)) {
        (void) maybe_elevate_sig_handling_prio(c_p, -1, to);
    } else {
        Eterm *tp;
        /* It wasn't alive; reply to ourselves... */
        mp->next = NULL;
        mp->data.attached = ERTS_MSG_COMBINED_HFRAG;
        tp = tuple_val(msg);
        tp[2] = async_suspend ? am_badarg : am_exited;
        erts_queue_message(c_p, ERTS_PROC_LOCK_MAIN,
                           mp, msg, am_system);
    }
}

int
erts_proc_sig_send_dist_spawn_reply(Eterm node,
                                    Eterm ref,
                                    Eterm to,
                                    ErtsLink *lnk,
                                    Eterm result,
                                    Eterm token)
{
    Uint hsz, ref_sz, result_sz, token_sz;
    ErtsDistSpawnReplySigData *datap;
    Eterm msg, ref_copy, result_copy, res_type,
        token_copy, *hp, *hp_start, *patch_point;
    ErlHeapFragment *hfrag;
    ErlOffHeap *ohp;
    ErtsMessage *mp;
    Eterm ordered_from;
    int force_flush;

    ASSERT(is_atom(node));

    /*
     * A response message to a spawn_request() operation
     * looks like this:
     *    {Tag, Ref, ok|error, Pid|ErrorAtom}
     *
     * Tag is stored in its own heap fragment in the
     * (pending) monitor struct and can be attached
     * when creating the resulting message on
     * reception of this signal.
     */
    
    hsz = ref_sz = size_object(ref);
    hsz += 5 /* 4-tuple */;
    if (is_atom(result)) {
        res_type = am_error;
        result_sz = 0;
    }
    else {
        ASSERT(is_external_pid(result));
        res_type = am_ok;
        result_sz = size_object(result);
        hsz += result_sz;
    }

    token_sz = is_immed(token) ? 0 : size_object(token);
    hsz += token_sz;
    
    hsz += sizeof(ErtsDistSpawnReplySigData)/sizeof(Eterm);
    
    mp = erts_alloc_message(hsz, &hp);
    hp_start = hp;
    hfrag = &mp->hfrag;
    mp->next = NULL;
    ohp = &hfrag->off_heap;

    ref_copy = copy_struct(ref, ref_sz, &hp, ohp);
    result_copy = (is_atom(result)
                   ? result
                   : copy_struct(result, result_sz, &hp, ohp));
    msg = TUPLE4(hp,
                 am_undefined,
                 ref_copy,
                 res_type,
                 result_copy);

    patch_point = &hp[1];
    ASSERT(*patch_point == am_undefined);
    
    hp += 5;

    token_copy = (!token_sz
                  ? token
                  : copy_struct(token, token_sz, &hp, ohp));
    
    hfrag->used_size = hp - hp_start;

    datap = (ErtsDistSpawnReplySigData *) (char *) hp;
    datap->message = msg;
    datap->ref = ref_copy;
    datap->result = result_copy;
    datap->link = lnk;
    datap->patch_point = patch_point;

    ERL_MESSAGE_TERM(mp) = ERTS_PROC_SIG_MAKE_TAG(ERTS_SIG_Q_OP_DIST_SPAWN_REPLY,
                                                  ERTS_SIG_Q_TYPE_UNDEFINED,
                                                  0);
    ERL_MESSAGE_FROM(mp) = node;
    ERL_MESSAGE_TOKEN(mp) = token_copy;

    /*
     * Sent from spawn-service at node, but we need to order this
     * signal against signals sent from the spawned process, so
     * we need to pass the pid of the spawned process as from
     * parameter or flush if connection was lost...
     */
    if (is_external_pid(result)) {
        force_flush = 0;
        ordered_from = result;
    }
    else {
        force_flush = result == am_noconnection;
        ordered_from = am_spawn_service;
    }
    if (!proc_queue_signal(NULL, ordered_from, to, (ErtsSignal *)mp,
                           force_flush, ERTS_SIG_Q_OP_DIST_SPAWN_REPLY)) {
        mp->next = NULL;
        mp->data.attached = ERTS_MSG_COMBINED_HFRAG;
        ERL_MESSAGE_TERM(mp) = msg;
        erts_cleanup_messages(mp);
        return 0;
    }

    return !0;
}

Eterm
erts_proc_sig_send_rpc_request(Process *c_p,
                               Eterm to,
                               int reply,
                               Eterm (*func)(Process *, void *, int *, ErlHeapFragment **),
                               void *arg)
{
    return erts_proc_sig_send_rpc_request_prio(c_p, to, reply, func, arg, -1);
}

Eterm
erts_proc_sig_send_rpc_request_prio(Process *c_p,
                                    Eterm to,
                                    int reply,
                                    Eterm (*func)(Process *, void *, int *, ErlHeapFragment **),
                                    void *arg,
                                    int prio)
{
    Eterm res;
    ErtsProcSigRPC *sig = erts_alloc(ERTS_ALC_T_SIG_DATA,
                                     sizeof(ErtsProcSigRPC));
    sig->common.tag = ERTS_PROC_SIG_MAKE_TAG(ERTS_SIG_Q_OP_RPC,
                                             ERTS_SIG_Q_TYPE_UNDEFINED,
                                             0);
    sig->requester = reply ? c_p->common.id : NIL;
    sig->func = func;
    sig->arg = arg;

    if (!reply) {
        res = am_ok;
        sig->ref = am_ok;
    }
    else {
        res = erts_make_ref(c_p);

        sys_memcpy((void *) &sig->oref_thing,
                   (void *) internal_ref_val(res),
                   sizeof(ErtsORefThing));

        sig->ref = make_internal_ref(&sig->oref_thing);

        erts_msgq_set_save_end(c_p);
    }

    if (proc_queue_signal(&c_p->common, c_p->common.id, to, (ErtsSignal *)sig,
                          0, ERTS_SIG_Q_OP_RPC)) {
        (void) maybe_elevate_sig_handling_prio(c_p, prio, to);
    } else {
        erts_free(ERTS_ALC_T_SIG_DATA, sig);
        res = THE_NON_VALUE;
        if (reply)
            erts_msgq_set_save_first(c_p);
    }

    return res;
}


void
erts_proc_sig_send_cla_request(Process *c_p, Eterm to, Eterm req_id)
{
    ErtsMessage *sig;
    ErlHeapFragment *hfrag;
    ErlOffHeap *ohp;
    Eterm req_id_cpy, *hp, *start_hp;
    Uint hsz, req_id_sz;
    ErtsCLAData *cla;

    hsz = sizeof(ErtsCLAData)/sizeof(Uint);
    if (hsz < 4) {
        /*
         * Need room to overwrite the ErtsCLAData part with a
         * 3-tuple when reusing the signal for the reply...
         */
        hsz = 4;
    }

    req_id_sz = size_object(req_id);
    hsz += req_id_sz;

    sig = erts_alloc_message(hsz, &hp);
    hfrag = &sig->hfrag;
    sig->next = NULL;
    ohp = &hfrag->off_heap;
    start_hp = hp;

    req_id_cpy = copy_struct(req_id, req_id_sz, &hp, ohp);

    cla = (ErtsCLAData *) (char *) hp;
    hfrag->used_size = hp - start_hp;

    cla->yield = NULL;
    cla->requester = c_p->common.id;
    cla->request_id = req_id_cpy;

    ERL_MESSAGE_TERM(sig) = ERTS_PROC_SIG_MAKE_TAG(ERTS_SIG_Q_OP_ADJ_MSGQ,
                                                   ERTS_SIG_Q_TYPE_CLA,
                                                   0);
    ERL_MESSAGE_FROM(sig) = c_p->common.id;
    ERL_MESSAGE_TOKEN(sig) = am_undefined;
#ifdef USE_VM_PROBES
    ERL_MESSAGE_DT_UTAG(sig) = NIL;
#endif

    if (!proc_queue_signal(&c_p->common, c_p->common.id, to, (ErtsSignal *)sig,
                           0, ERTS_SIG_Q_OP_ADJ_MSGQ)) {
        send_cla_reply(c_p, sig, c_p->common.id, req_id_cpy, am_ok);
    }
}

void
erts_proc_sig_send_move_msgq_off_heap(Eterm to)
{
    ErtsMessage *sig;
    Eterm *hp;
    Uint hsz;
    ErtsAdjOffHeapMsgQData *ohdp;
    ASSERT(is_internal_pid(to));

    hsz = sizeof(ErtsAdjOffHeapMsgQData)/sizeof(Uint);
    sig = erts_alloc_message(hsz, &hp);

    ohdp = (ErtsAdjOffHeapMsgQData *) (char *) hp;
    ohdp->yield = NULL;

    sig->hfrag.used_size = 0;

    ERL_MESSAGE_TERM(sig) = ERTS_PROC_SIG_MAKE_TAG(ERTS_SIG_Q_OP_ADJ_MSGQ,
                                                   ERTS_SIG_Q_TYPE_OFF_HEAP,
                                                   0);
    ERL_MESSAGE_FROM(sig) = to;
    ERL_MESSAGE_TOKEN(sig) = am_undefined;
#ifdef USE_VM_PROBES
    ERL_MESSAGE_DT_UTAG(sig) = NIL;
#endif

    if (!proc_queue_signal(NULL, am_system, to, (ErtsSignal *)sig, 0,
                           ERTS_SIG_Q_OP_ADJ_MSGQ)) {
        sig->next = NULL;
        erts_cleanup_messages(sig);
    }
}

void
erts_proc_sig_init_flush_signals(Process *c_p, int flags, Eterm id)
{
    int force_flush_buffers = 0, enqueue_mq, fetch_sigs;
    ErtsSignal *sig;

    ERTS_LC_ASSERT(ERTS_PROC_LOCK_MAIN == erts_proc_lc_my_proc_locks(c_p));

    ASSERT(!(c_p->sig_qs.flags & (FS_FLUSHING_SIGS|FS_FLUSHED_SIGS)));
    ASSERT(flags);
    ASSERT((flags & ~ERTS_PROC_SIG_FLUSH_FLGS) == 0);
    ASSERT(!(flags & ERTS_PROC_SIG_FLUSH_FLG_FROM_ID)
           || is_internal_pid(id) || is_internal_port(id));
    
    sig = erts_alloc(ERTS_ALC_T_SIG_DATA, sizeof(ErtsSignalCommon));
    sig->common.next = NULL;
    sig->common.specific.attachment = NULL;
    sig->common.tag = ERTS_PROC_SIG_MAKE_TAG(ERTS_SIG_Q_OP_FLUSH,
					     ERTS_SIG_Q_TYPE_UNDEFINED,
					     0);
    switch (flags) {
    case ERTS_PROC_SIG_FLUSH_FLG_FROM_ALL:
        id = c_p->common.id;
        force_flush_buffers = !0;
        /* Fall through... */
    case ERTS_PROC_SIG_FLUSH_FLG_FROM_ID:
        if (!proc_queue_signal(NULL, id, c_p->common.id, sig,
                               force_flush_buffers, ERTS_SIG_Q_OP_FLUSH))
            ERTS_INTERNAL_ERROR("Failed to send flush signal to ourselves");
        enqueue_mq = 0;
        fetch_sigs = !0;
        break;
    case ERTS_PROC_SIG_FLUSH_FLG_CLEAN_SIGQ:
        enqueue_mq = !0;
        fetch_sigs = 0;
        break;
    default:
        enqueue_mq = !!(flags & ERTS_PROC_SIG_FLUSH_FLG_CLEAN_SIGQ);
        fetch_sigs = !0;
        break;
    }

    erts_set_gc_state(c_p, 0);

    if (fetch_sigs) {
        erts_proc_lock(c_p, ERTS_PROC_LOCK_MSGQ);
        erts_proc_sig_fetch(c_p);
        erts_proc_unlock(c_p, ERTS_PROC_LOCK_MSGQ);
    }
    
    c_p->sig_qs.flags |= FS_FLUSHING_SIGS;

    if (enqueue_mq) {
        if (!c_p->sig_qs.cont) {
            c_p->sig_qs.flags |= FS_FLUSHED_SIGS;
            erts_free(ERTS_ALC_T_SIG_DATA, sig);
        }
        else {
            if (!c_p->sig_qs.nmsigs.last) {
                ASSERT(!c_p->sig_qs.nmsigs.next);
                c_p->sig_qs.nmsigs.next = c_p->sig_qs.cont_last;
            }
            else {
                ErtsSignal *lsig = (ErtsSignal *) *c_p->sig_qs.nmsigs.last;
                ASSERT(c_p->sig_qs.nmsigs.next);
                ASSERT(lsig && !lsig->common.specific.next);
                lsig->common.specific.next = c_p->sig_qs.cont_last;
            }

            c_p->sig_qs.nmsigs.last = c_p->sig_qs.cont_last;
            *c_p->sig_qs.cont_last = (ErtsMessage *) sig;
            c_p->sig_qs.cont_last = &sig->common.next;
        }
    }

}

static int
handle_rpc(Process *c_p, ErtsProcSigRPC *rpc, int cnt, int limit, int *yieldp)
{
    Process *rp;
    ErlHeapFragment *bp = NULL;
    Eterm res;
    Uint hsz;
    int reds, out_cnt;

    /*
     * reds in:
     *  Reductions left.
     *
     * reds out:
     *  Absolute value of reds out equals consumed
     *  amount of reds. If a negative value, force
     *  a yield.
     */

    reds = (limit - cnt) / ERTS_SIG_REDS_CNT_FACTOR;
    if (reds <= 0)
        reds = 1;

    res = (*rpc->func)(c_p, rpc->arg, &reds, &bp);

    if (reds < 0) {
        /* Force yield... */
        *yieldp = !0;
        reds *= -1;
    }

    out_cnt = reds*ERTS_SIG_REDS_CNT_FACTOR;

    hsz = 3 + sizeof(ErtsORefThing)/sizeof(Eterm);

    rp = erts_proc_lookup(rpc->requester);
    if (!rp) {
        if (bp)
            free_message_buffer(bp);
    }
    else {
        Eterm *hp, msg, ref;
        ErtsMessage *mp = erts_alloc_message(hsz, &hp);
        
        sys_memcpy((void *) hp, (void *) &rpc->oref_thing,
                   sizeof(rpc->oref_thing));

        ref = make_internal_ref(hp);
        hp += sizeof(rpc->oref_thing)/sizeof(Eterm);
        msg = TUPLE2(hp, ref, res);

        mp->hfrag.next = bp;
        ERL_MESSAGE_TOKEN(mp) = am_undefined;
        erts_queue_proc_message(c_p, rp, 0, mp, msg);
    }

    erts_free(ERTS_ALC_T_SIG_DATA, rpc);

    return out_cnt;
}

static void
is_alive_response(Process *c_p, ErtsMessage *mp, int is_alive)
{
    /*
     * Sender prepared the message for us. Just patch
     * the result if necessary. The default prepared
     * result is 'false'.
     */
    Process *rp;
    ErtsIsAliveRequest *alive_req;

    alive_req = (ErtsIsAliveRequest *) (char *) (&mp->hfrag.mem[0]
                                                 + mp->hfrag.used_size);


    ASSERT(ERTS_SIG_IS_NON_MSG(mp));
    ASSERT(ERTS_PROC_SIG_OP(((ErtsSignal *) mp)->common.tag)
           == ERTS_SIG_Q_OP_IS_ALIVE);
    ASSERT(mp->hfrag.alloc_size > mp->hfrag.used_size);
    ASSERT((mp->hfrag.alloc_size - mp->hfrag.used_size)*sizeof(UWord)
           >= sizeof(ErtsIsAliveRequest));
    ASSERT(is_internal_pid(alive_req->requester));
    ASSERT(alive_req->requester != c_p->common.id);
    ASSERT(is_tuple_arity(alive_req->message, 2));
    ASSERT(is_internal_ordinary_ref(tuple_val(alive_req->message)[1]));
    ASSERT(tuple_val(alive_req->message)[2] == am_false);

    ERL_MESSAGE_TERM(mp) = alive_req->message;
    mp->data.attached = ERTS_MSG_COMBINED_HFRAG;
    mp->next = NULL;

    rp = erts_proc_lookup(alive_req->requester);
    if (!rp)
        erts_cleanup_messages(mp);
    else {
        if (is_alive) { /* patch result... */
            Eterm *tp = tuple_val(alive_req->message);
            tp[2] = am_true;
        }
        erts_queue_message(rp, 0, mp, alive_req->message, am_system);
    }
}


static ERTS_INLINE void
adjust_tracing_state(Process *c_p, ErtsSigRecvTracing *tracing, int setup)
{
    if (!IS_TRACED(c_p) || (ERTS_TRACE_FLAGS(c_p) & F_SENSITIVE)) {
        tracing->messages.active = 0;
        tracing->messages.receive_trace = 0;
        tracing->messages.event = NULL;
        tracing->messages.next = NULL;
        tracing->procs = 0;
        tracing->active = 0;
    }
    else {
        Uint flgs = ERTS_TRACE_FLAGS(c_p);
        int procs_trace = !!(flgs & F_TRACE_PROCS);
        int recv_trace = !!(flgs & F_TRACE_RECEIVE);
        /* procs tracing enabled? */

        tracing->procs = procs_trace;

        /* message receive tracing enabled? */
        tracing->messages.receive_trace = recv_trace;
        if (!recv_trace)
            tracing->messages.event = NULL;
        else {
            if (tracing->messages.bp_ix < 0)
                tracing->messages.bp_ix = erts_active_bp_ix();
            tracing->messages.event = &erts_receive_tracing[tracing->messages.bp_ix];
        }
        if (setup) {
            if (recv_trace)
                tracing->messages.next = &c_p->sig_qs.cont;
            else
                tracing->messages.next = NULL;
        }
        tracing->messages.active = recv_trace;
        tracing->active = recv_trace | procs_trace;
    }

#if defined(USE_VM_PROBES)
    /* vm probe message_queued enabled? */

    tracing->messages.vm_probes = DTRACE_ENABLED(message_queued);
    if (tracing->messages.vm_probes) {
        dtrace_proc_str(c_p, tracing->messages.receiver_name);
        tracing->messages.active = !0;
        tracing->active = !0;
        if (setup && !tracing->messages.next)
            tracing->messages.next = &c_p->sig_qs.cont;
    }

#endif
}

static ERTS_INLINE void
setup_tracing_state(Process *c_p, ErtsSigRecvTracing *tracing)
{
    tracing->messages.bp_ix = -1;
    adjust_tracing_state(c_p, tracing, !0);
}

static ERTS_INLINE void
remove_iq_sig(Process *c_p, ErtsMessage *sig, ErtsMessage **next_sig)
{
    /*
     * Remove signal from message queue (inner queue).
     */
    ASSERT(c_p->sig_qs.cont_last != &sig->next);
    ASSERT(c_p->sig_qs.nmsigs.next != &sig->next);
    ASSERT(c_p->sig_qs.nmsigs.last != &sig->next);

    if (c_p->sig_qs.save == &sig->next)
        c_p->sig_qs.save = next_sig;
    if (c_p->sig_qs.last == &sig->next)
        c_p->sig_qs.last = next_sig;
    if (sig->next && ERTS_SIG_IS_RECV_MARKER(sig->next))
        ((ErtsRecvMarker *) sig->next)->prev_next = next_sig;
    *next_sig = sig->next;
}

static ERTS_INLINE void
remove_mq_sig(Process *c_p, ErtsMessage *sig,
              ErtsMessage **next_sig, ErtsMessage ***next_nm_sig)
{
    /*
     * Remove signal from (middle) signal queue.
     */
    ASSERT(c_p->sig_qs.save != &sig->next);
    ASSERT(c_p->sig_qs.last != &sig->next);

    if (c_p->sig_qs.cont_last == &sig->next)
	c_p->sig_qs.cont_last = next_sig;
    if (*next_nm_sig == &sig->next)
        *next_nm_sig = next_sig;
    if (c_p->sig_qs.nmsigs.last == &sig->next)
        c_p->sig_qs.nmsigs.last = next_sig;

    *next_sig = sig->next;
}

static ERTS_INLINE void
remove_nm_sig(Process *c_p, ErtsMessage *sig, ErtsMessage ***next_nm_sig)
{
    ErtsMessage **next_sig = *next_nm_sig;
    ASSERT(ERTS_SIG_IS_NON_MSG(sig));
    ASSERT(*next_sig == sig);
    *next_nm_sig = ((ErtsSignal *) sig)->common.specific.next;
    remove_mq_sig(c_p, sig, next_sig, next_nm_sig);
}

static ERTS_INLINE void
convert_to_msg(Process *c_p, ErtsMessage *sig, ErtsMessage *msg,
               ErtsMessage ***next_nm_sig)
{
    ErtsMessage **next_sig = *next_nm_sig;
    ASSERT(ERTS_SIG_IS_NON_MSG(sig));
    *next_nm_sig = ((ErtsSignal *) sig)->common.specific.next;
    c_p->sig_qs.len++;
    *next_sig = msg;
    remove_mq_sig(c_p, sig, &msg->next, next_nm_sig);
}

static ERTS_INLINE void
convert_to_msgs(Process *c_p, ErtsMessage *sig, Uint no_msgs,
                ErtsMessage *first_msg, ErtsMessage *last_msg,
                ErtsMessage ***next_nm_sig)
{
    ErtsMessage **next_sig = *next_nm_sig;
    ASSERT(ERTS_SIG_IS_NON_MSG(sig));
    *next_nm_sig = ((ErtsSignal *) sig)->common.specific.next;
    c_p->sig_qs.len += no_msgs;
    *next_sig = first_msg;
    remove_mq_sig(c_p, sig, &last_msg->next, next_nm_sig);
}

static ERTS_INLINE void
insert_messages(Process *c_p, ErtsMessage **next, ErtsMessage *first,
                ErtsMessage *last, Uint no_msgs, ErtsMessage ***next_nm_sig)
{
    last->next = *next;
    if (c_p->sig_qs.cont_last == next)
	c_p->sig_qs.cont_last = &last->next;
    if (*next_nm_sig == next)
        *next_nm_sig = &last->next;
    if (c_p->sig_qs.nmsigs.last == next)
        c_p->sig_qs.nmsigs.last = &last->next;
    c_p->sig_qs.len += no_msgs;
    *next = first;
}

static ERTS_INLINE void
remove_mq_m_sig(Process *c_p, ErtsMessage *sig, ErtsMessage **next_sig, ErtsMessage ***next_nm_sig)
{
    /* Removing message... */
    ASSERT(!ERTS_SIG_IS_NON_MSG(sig));
    c_p->sig_qs.len--;
    remove_mq_sig(c_p, sig, next_sig, next_nm_sig);
}

static ERTS_INLINE void
remove_iq_m_sig(Process *c_p, ErtsMessage *sig, ErtsMessage **next_sig)
{
    /* Removing message... */
    ASSERT(!ERTS_SIG_IS_NON_MSG(sig));
    c_p->sig_qs.len--;
    remove_iq_sig(c_p, sig, next_sig);
}

static ERTS_INLINE void
convert_prepared_sig_to_msg_attached(Process *c_p, ErtsMessage *sig, Eterm msg,
                                     void *data_attached,
                                     ErtsMessage ***next_nm_sig)
{
    /*
     * Everything is already there except for the reference to
     * the message and the combined hfrag marker that needs to be
     * restored...
     */
    *next_nm_sig = ((ErtsSignal *) sig)->common.specific.next;
    sig->data.attached = data_attached;
    ERL_MESSAGE_TERM(sig) = msg;
    c_p->sig_qs.len++;
}

static ERTS_INLINE void
convert_prepared_sig_to_msg(Process *c_p, ErtsMessage *sig, Eterm msg,
                            ErtsMessage ***next_nm_sig)
{
    convert_prepared_sig_to_msg_attached(c_p, sig, msg,
                                         ERTS_MSG_COMBINED_HFRAG,
                                         next_nm_sig);
}

static ERTS_INLINE void
convert_prepared_sig_to_external_msg(Process *c_p, ErtsMessage *sig,
                                     ErtsMessage ***next_nm_sig)
{
    /*
     * Everything is already there except for the reference to
     * the message and the combined hfrag marker that needs to be
     * restored...
     */
    *next_nm_sig = ((ErtsSignal *) sig)->common.specific.next;
    sig->data.attached = &sig->hfrag;
    ERL_MESSAGE_TERM(sig) = THE_NON_VALUE;
    c_p->sig_qs.len++;
}

static ERTS_INLINE Eterm
get_heap_frag_eterm(ErlHeapFragment **hfpp, Eterm *valp)
{
    Eterm term;
    ErlHeapFragment *hfp;
    ASSERT(hfpp);
    if (is_immed(*valp)) {
        *hfpp = NULL;
        term = *valp;
    }
    else {
        ASSERT(is_CP(*valp));
        *hfpp = hfp = (ErlHeapFragment *) cp_val(*valp);
        ASSERT(hfp->alloc_size == hfp->used_size + 1);
        term = hfp->mem[hfp->used_size];
        ASSERT(size_object(term) == hfp->used_size);
    }
    *valp = NIL;
    return term;
}

static ERTS_INLINE Eterm
save_heap_frag_eterm(Process *c_p, ErtsMessage *mp, Eterm *value)
{
    ErlHeapFragment *hfrag;
    Eterm term = get_heap_frag_eterm(&hfrag, value);
    if (hfrag) {
        if (mp->data.attached == ERTS_MSG_COMBINED_HFRAG) {
            hfrag->next = mp->hfrag.next;
            mp->hfrag.next = hfrag;
        }
        else if (!mp->data.heap_frag) {
            erts_link_mbuf_to_proc(c_p, hfrag);
        }
        else {
            hfrag->next = mp->data.heap_frag;
            mp->data.heap_frag = hfrag;
        }
    }
    return term;
}

static ERTS_INLINE Eterm
copy_heap_frag_eterm(Process *c_p, ErtsMessage *mp, Eterm value)
{
    ErlHeapFragment *hfrag;
    Eterm *hp, term_sz, term, term_cpy, val;
    val = value;
    term = get_heap_frag_eterm(&hfrag, &val);
    if (!hfrag)
        return term;
    term_sz = hfrag->used_size;
    if (!mp->data.attached) {
        hp = HAlloc(c_p, term_sz);
        term_cpy = copy_struct(term, term_sz, &hp, &c_p->off_heap);
    }
    else {
        ErlHeapFragment *hfrag_cpy = new_message_buffer(term_sz);
        hp = &hfrag_cpy->mem[0];
        term_cpy = copy_struct(term, term_sz, &hp, &hfrag_cpy->off_heap);
        if (mp->data.attached == ERTS_MSG_COMBINED_HFRAG) {
            hfrag_cpy->next = mp->hfrag.next;
            mp->hfrag.next = hfrag_cpy;
        }
        else {
            ASSERT(mp->data.heap_frag);
            hfrag_cpy->next = mp->data.heap_frag;
            mp->data.heap_frag = hfrag_cpy;
        }
    }
    return term_cpy;
}

/*
 * Receive markers
 */

#if defined(DEBUG) || defined(ERTS_PROC_SIG_HARD_DEBUG)

#define ERTS_SIG_RECV_MARK_HANDLED ((void *) 4711)

#define ERTS_SIG_DBG_IS_HANDLED_RECV_MARKER(S)			\
    (ERTS_SIG_IS_RECV_MARKER((S))				\
     && (((ErtsSignal *) (S))->common.specific.attachment	\
	 == ERTS_SIG_RECV_MARK_HANDLED))
#define ERTS_SIG_DBG_RECV_MARK_SET_HANDLED(S)			\
    (((ErtsSignal *) (S))->common.specific.attachment		\
     = ERTS_SIG_RECV_MARK_HANDLED)

#else

#define ERTS_SIG_DBG_IS_HANDLED_RECV_MARKER(S) 0
#define ERTS_SIG_DBG_RECV_MARK_SET_HANDLED(S)

#endif

static ERTS_INLINE void
recv_marker_deallocate(Process *c_p, ErtsRecvMarker *markp)
{
    ErtsRecvMarkerBlock *blkp = c_p->sig_qs.recv_mrk_blk;
    int ix, nix;

    ASSERT(!markp->is_yield_mark);
    
    ASSERT(blkp);
    ERTS_HDBG_CHK_RECV_MRKS(c_p);

    nix = markp->next_ix;
    ASSERT(nix >= 0);

    ix = ERTS_RECV_MARKER_IX__(blkp, markp);

    if (nix == ix) {
	ASSERT(markp->prev_ix == ix);
	erts_free(ERTS_ALC_T_RECV_MARK_BLK, blkp);
	c_p->sig_qs.recv_mrk_blk = NULL;
    }
    else {
	int pix = markp->prev_ix;
	ASSERT(pix >= 0);

	if (blkp->ref[ix] == am_undefined) {
	    ASSERT(blkp->unused > 0);
	    blkp->unused--;
	}
#ifdef ERTS_SUPPORT_OLD_RECV_MARK_INSTRS
	else if (blkp->ref[ix] == erts_old_recv_marker_id) {
	    ASSERT(blkp->old_recv_marker_ix == ix);
	    blkp->old_recv_marker_ix = -1;
	}
#endif

	blkp->marker[pix].next_ix = nix;
	blkp->marker[nix].prev_ix = pix;

	if (blkp->used_ix == ix)
	    blkp->used_ix = nix;

	blkp->marker[ix].next_ix = blkp->free_ix;
	blkp->free_ix = ix;
	blkp->ref[ix] = am_free;
#ifdef DEBUG
	markp->used = 0;
#endif

	ERTS_HDBG_CHK_RECV_MRKS(c_p);
    }
}

static ERTS_INLINE void
recv_marker_dequeue(Process *c_p, ErtsRecvMarker *markp)
{
    ErtsMessage *sigp;

    ASSERT(!markp->is_yield_mark);
    ASSERT(markp->proc == c_p);

    if (markp->in_sigq <= 0) {
        /* Not in signal queue or marked for removal... */
        return;
    }
    
    ERTS_HDBG_CHECK_SIGNAL_PRIV_QUEUE(c_p, 0);

    sigp = (ErtsMessage *) markp;

    ASSERT(ERTS_SIG_IS_RECV_MARKER(sigp));
    ASSERT(!markp->in_msgq || markp->prev_next);

    if (!markp->in_msgq) {
        markp->in_sigq = -1; /* Mark for removal... */
	markp->set_save = 0;
    }
    else {
        remove_iq_sig(c_p, sigp, markp->prev_next);
        markp->in_sigq = markp->in_msgq = 0;
	ASSERT(!markp->set_save);
#ifdef DEBUG
        markp->prev_next = NULL;
#endif
	recv_marker_deallocate(c_p, markp);
    }

    ERTS_HDBG_CHECK_SIGNAL_PRIV_QUEUE(c_p, 0);
}


static ERTS_INLINE Eterm
recv_marker_uniq(Process *c_p, Eterm *uniqp)
{
    Eterm res = *uniqp;
    if (res == am_new_uniq) {
	Sint64 val = MIN_SMALL + c_p->uniq++;
	Uint hsz = ERTS_SINT64_HEAP_SIZE(val);
	if (hsz == 0)
	    res = make_small((Sint) val);
	else {
	    Eterm *hp = HAlloc(c_p, hsz);
	    res = erts_sint64_to_big(val, &hp);
	}
	*uniqp = res;
    }
    return res;
}

static ERTS_INLINE ErtsRecvMarker *
recv_marker_alloc_block(Process *c_p, ErtsRecvMarkerBlock **blkpp,
			int *ixp, Eterm *uniqp)
{
    ErtsRecvMarkerBlock *blkp;
    ErtsRecvMarker *markp;
    int ix;

    blkp = (ErtsRecvMarkerBlock *) erts_alloc(ERTS_ALC_T_RECV_MARK_BLK,
					      sizeof(ErtsRecvMarkerBlock));
    *blkpp = blkp;

    /* Allocate marker for 'uniqp' in index zero... */    
    *ixp = 0;
    blkp->ref[0] = recv_marker_uniq(c_p, uniqp);
    blkp->marker[0].is_yield_mark = 0;
    markp = &blkp->marker[0];
    markp->next_ix = markp->prev_ix = 0;
    blkp->used_ix = 0;

#ifdef ERTS_SUPPORT_OLD_RECV_MARK_INSTRS
    if (*uniqp == erts_old_recv_marker_id)
	blkp->old_recv_marker_ix = 0;
    else
	blkp->old_recv_marker_ix = -1;
#endif

    /* Put the rest in a free list in the ref words... */
    blkp->free_ix = 1;
    for (ix = 1; ix < ERTS_RECV_MARKER_BLOCK_SIZE; ix++) {
	blkp->ref[ix] = am_free;
        blkp->marker[ix].is_yield_mark = 0;
	if (ix == ERTS_RECV_MARKER_BLOCK_SIZE - 1)
	    blkp->marker[ix].next_ix = -1; /* End of list */
	else
	    blkp->marker[ix].next_ix = ix + 1;
    }

    blkp->unused = 0;
    blkp->pending_set_save_ix = -1;
    
#ifdef DEBUG
    for (ix = 0; ix < ERTS_RECV_MARKER_BLOCK_SIZE; ix++) {
	blkp->marker[ix].used = ix == 0 ? !0 : 0;
	blkp->marker[ix].proc = c_p;
    }	
#endif

    ERTS_HDBG_CHK_RECV_MRKS(c_p);

    return markp;
}

static ERTS_INLINE ErtsRecvMarker *
recv_marker_reuse(Process *c_p, int *ixp)
{
    /*
     * All markers used; reuse the least recently
     * allocated one...
     */
    ErtsRecvMarkerBlock *blkp = c_p->sig_qs.recv_mrk_blk;
    ErtsRecvMarker *markp;
    ErtsMessage *sigp;
    int ix, used_ix;

    /*
     * 'used_ix' points to the least recently
     * allocated marker. We reuse least recently
     * and preferably unused marker.
     *
     * In order to reuse a marker it needs to
     * be in the message queue. We search from the
     * least recently allocated towards the most
     * recently allocated. Once we find a marker
     * not in the message queue, i.e, in the middle
     * signal queue, we know that the rest cannot
     * be in the middle queue either.
     */

    used_ix = blkp->used_ix;
    markp = &blkp->marker[used_ix];
    if (!markp->in_msgq)
	return NULL;
    if (!blkp->unused || blkp->ref[used_ix] == am_undefined) {
    use_least_recently_allocated:
	if (blkp->ref[used_ix] == am_undefined)
	    blkp->unused--;
	ix = used_ix;
	blkp->used_ix = used_ix = markp->next_ix;
    }
    else {
	int pix, nix;

	ix = markp->next_ix;
	ASSERT(ix != used_ix);
	while (!0) {
	    markp = &blkp->marker[ix];
	    if (!markp->in_msgq)
		goto use_least_recently_allocated;
	    if (blkp->ref[ix] == am_undefined) {
		/* use this one... */
		ASSERT(blkp->unused > 0);
		blkp->unused--;
		break;
	    }
	    ix = markp->next_ix;
	    ASSERT(ix != used_ix);
	}
	/*
	 * Move this marker to be most recently
	 * allocated marker (prev_ix of used_ix),
	 * so that the search property still holds...
	 */
	pix = markp->prev_ix;
	nix = markp->next_ix;
	blkp->marker[pix].next_ix = nix;
	blkp->marker[nix].prev_ix = pix;

	pix = blkp->marker[used_ix].prev_ix;
	blkp->marker[used_ix].prev_ix = ix;
	blkp->marker[pix].next_ix = ix;
	markp->next_ix = used_ix;
	markp->prev_ix = pix;
    }

    *ixp = ix;

    ASSERT(markp->in_sigq);
    ASSERT(markp->in_msgq);
    ASSERT(!markp->set_save);	

    sigp = (ErtsMessage *) markp;

    ASSERT(ERTS_SIG_IS_RECV_MARKER(sigp));

    ERTS_HDBG_CHECK_SIGNAL_PRIV_QUEUE(c_p, 0);

    remove_iq_sig(c_p, sigp, markp->prev_next);
    markp->in_sigq = markp->in_msgq = 0;
#ifdef DEBUG
    markp->prev_next = NULL;
#endif

    ERTS_HDBG_CHECK_SIGNAL_PRIV_QUEUE(c_p, 0);

    return markp;
}

static ERTS_INLINE ErtsRecvMarker *
recv_marker_alloc(Process *c_p, ErtsRecvMarkerBlock **blkpp,
		  int *ixp, Eterm *uniqp)
{
    ErtsRecvMarkerBlock *blkp = *blkpp;
    ErtsRecvMarker *markp;
    int ix;

    ASSERT(is_small(*uniqp) || is_big(*uniqp) || *uniqp == am_new_uniq
	   || *uniqp == NIL || is_internal_ref(*uniqp));

    if (!blkp)
	return recv_marker_alloc_block(c_p, blkpp, ixp, uniqp);

    ERTS_HDBG_CHK_RECV_MRKS(c_p);

    ix = blkp->free_ix;
    if (ix < 0) {
	markp = recv_marker_reuse(c_p, &ix);
	if (!markp)
	    return NULL;
    }
    else {
	int used_ix = blkp->used_ix;
	ASSERT(blkp->ref[ix] == am_free);
	markp = &blkp->marker[ix];
	blkp->free_ix = markp->next_ix;
	ASSERT(-1 <= blkp->free_ix
	       && blkp->free_ix < ERTS_RECV_MARKER_BLOCK_SIZE); 
	markp->prev_ix = blkp->marker[used_ix].prev_ix;
	markp->next_ix = used_ix;
#ifdef DEBUG
	markp->used = !0;
#endif
	blkp->marker[markp->prev_ix].next_ix = ix;
	blkp->marker[used_ix].prev_ix = ix;
    }

    *ixp = ix;

    blkp->ref[ix] = recv_marker_uniq(c_p, uniqp);

#ifdef ERTS_SUPPORT_OLD_RECV_MARK_INSTRS
    if (*uniqp == erts_old_recv_marker_id) {
	ASSERT(blkp->old_recv_marker_ix == -1);
	blkp->old_recv_marker_ix = ix;
    }
#endif
	
    ERTS_HDBG_CHK_RECV_MRKS(c_p);

    return markp;
}

static ERTS_INLINE void
recv_marker_insert(Process *c_p, ErtsRecvMarker *markp, int setting)
{
    ERTS_HDBG_CHECK_SIGNAL_PRIV_QUEUE(c_p, 0);
    markp->sig.common.next = NULL;
    markp->sig.common.specific.next = NULL;
    markp->sig.common.tag = ERTS_RECV_MARKER_TAG;

    markp->pass = 0;
    markp->set_save = 0;
    markp->in_sigq = 1;
    if (!c_p->sig_qs.cont) {
        /* Insert in message queue... */
        markp->in_msgq = !0;
        ASSERT(c_p->sig_qs.first);
        markp->prev_next = c_p->sig_qs.last;
        *c_p->sig_qs.last = (ErtsMessage *) &markp->sig;
        c_p->sig_qs.last = &markp->sig.common.next;

        if (!setting && *c_p->sig_qs.save == (ErtsMessage *) &markp->sig) {
            /*
             * This can happen when a recv marker recently entered the message
             * queue via erts_proc_sig_handle_incoming() through the midddle
             * signal queue...
             */
            markp->pass++;
            c_p->sig_qs.save = c_p->sig_qs.last;
        }
        
	ERTS_SIG_DBG_RECV_MARK_SET_HANDLED(&markp->sig);
    }
    else {
        /* Insert in (middle) signal queue... */
        markp->in_msgq = 0;
#ifdef DEBUG
        markp->prev_next = NULL;
#endif
        if (!c_p->sig_qs.nmsigs.last) {
            ASSERT(!c_p->sig_qs.nmsigs.next);
            c_p->sig_qs.nmsigs.next = c_p->sig_qs.cont_last;
        }
        else {
            ErtsSignal *lsig = (ErtsSignal *) *c_p->sig_qs.nmsigs.last;
            ASSERT(c_p->sig_qs.nmsigs.next);
            ASSERT(lsig && !lsig->common.specific.next);
            lsig->common.specific.next = c_p->sig_qs.cont_last;
        }

	c_p->sig_qs.nmsigs.last = c_p->sig_qs.cont_last;

        *c_p->sig_qs.cont_last = (ErtsMessage *) &markp->sig;
        c_p->sig_qs.cont_last = &markp->sig.common.next;
    }
    ERTS_HDBG_CHECK_SIGNAL_PRIV_QUEUE(c_p, 0);
}

Eterm
erts_msgq_recv_marker_create_insert(Process *c_p, Eterm uniq)
{
    int ix;
    Eterm new_uniq = uniq;
    ErtsRecvMarkerBlock **blkpp = &c_p->sig_qs.recv_mrk_blk;
    ErtsRecvMarker *markp = recv_marker_alloc(c_p, blkpp, &ix, &new_uniq);
    if (!markp)
	return am_undefined;
    recv_marker_insert(c_p, markp, 0);
    ASSERT(is_small(new_uniq) || is_big(new_uniq) || new_uniq == NIL
	   || is_internal_ref(new_uniq));
    return new_uniq;
}

void
erts_msgq_recv_marker_create_insert_set_save(Process *c_p, Eterm id)
{
    int ix = -1; /* Shut up faulty warning... */
    ErtsRecvMarkerBlock **blkpp = &c_p->sig_qs.recv_mrk_blk;
    ErtsRecvMarker *markp = recv_marker_alloc(c_p, blkpp, &ix, &id);

    if (markp) {
	recv_marker_insert(c_p, markp, !0);
	erts_msgq_recv_marker_set_save__(c_p, *blkpp, markp, ix);
	ASSERT(markp->in_sigq > 0);
	ASSERT(!markp->in_msgq);
	ASSERT(markp->set_save);
	ASSERT(ix >= 0);
	ASSERT((*blkpp)->pending_set_save_ix == ix);
	
	/*
	 * The save pointer will be set when the marker
	 * enters the message queue, and then the marker
	 * will immediately be removed...
	 */
	markp->in_sigq = -1;
    }
}

void
erts_msgq_remove_leading_recv_markers_set_save_first(Process *c_p)
{
    ErtsMessage **save;
    /*
     * Receive markers in the front of the queue does not
     * add any value, so we just remove them. We need to
     * keep and pass yield markers though...
     */
    ASSERT(c_p->sig_qs.first
	   && ERTS_SIG_IS_RECV_MARKER(c_p->sig_qs.first));
    ERTS_HDBG_CHECK_SIGNAL_PRIV_QUEUE(c_p, 0);
    save = &c_p->sig_qs.first;
    do {
	ErtsRecvMarker *markp = (ErtsRecvMarker *) *save;
        if (markp->is_yield_mark)
            save = &markp->sig.common.next;
        else
            recv_marker_dequeue(c_p, markp);
    } while (*save && ERTS_SIG_IS_RECV_MARKER(*save));

    c_p->sig_qs.save = save;

    ASSERT(!*save || ERTS_SIG_IS_MSG(*save));
    ERTS_HDBG_CHECK_SIGNAL_PRIV_QUEUE(c_p, 0);
}

ErtsMessage **
erts_msgq_pass_recv_markers(Process *c_p, ErtsMessage **markpp)
{
    ErtsMessage **sigpp = markpp;
    ErtsMessage *sigp = *sigpp;
    ASSERT(ERTS_SIG_IS_RECV_MARKER(sigp));
    do {
	ErtsRecvMarker *markp = (ErtsRecvMarker *) sigp;
	if (!markp->is_yield_mark
            && ++markp->pass > ERTS_RECV_MARKER_PASS_MAX) {
	    recv_marker_dequeue(c_p, markp);
	    sigp = *sigpp;
	}
	else {
	    sigpp = &markp->sig.common.next;
	    sigp = markp->sig.common.next;
	}
    } while (sigp && ERTS_SIG_IS_RECV_MARKER(sigp));

    return sigpp;
}


/*
 * Handle signals...
 */

static ERTS_INLINE int
handle_exit_signal(Process *c_p, ErtsSigRecvTracing *tracing,
                   ErtsMessage *sig, ErtsMessage ***next_nm_sig,
                   int *exited)
{
    ErtsMessage *conv_msg = NULL;
    ErtsExitSignalData *xsigd = NULL;
    Eterm tag = ((ErtsSignal *) sig)->common.tag;
    int op = ERTS_PROC_SIG_OP(tag);
    int destroy = 0;
    int ignore = 0;
    int save = 0;
    int exit = 0;
    int linked = 0;
    int cnt = 1;
    Eterm reason;
    Eterm from;

    ASSERT(ERTS_PROC_SIG_TYPE(tag) == ERTS_SIG_Q_TYPE_GEN_EXIT);
    
    xsigd = get_exit_signal_data(sig);
    from = xsigd->from;

    if (op == ERTS_SIG_Q_OP_EXIT_LINKED) {
        ErtsLink *lnk, *dlnk = NULL;
        ErtsELink *elnk = NULL;
        lnk = erts_link_tree_lookup(ERTS_P_LINKS(c_p), from);
        if (!lnk)
            ignore = destroy = !0; /* No longer active */
        else if (lnk->type != ERTS_LNK_TYPE_DIST_PROC) {
            if (((ErtsILink *) lnk)->unlinking)
                ignore = destroy = !0; /* No longer active */
            else
                linked = !0;
        }
        else {
            dlnk = erts_link_to_other(lnk, &elnk);
            if (elnk->unlinking)
                ignore = destroy = !0; /* No longer active */
            else
                linked = !0;
            if ((xsigd->u.link.flags & ERTS_SIG_LNK_X_FLAG_CONNECTION_LOST)
                && xsigd->u.link.connection_id != elnk->dist->connection_id) {
                /*
                 * The exit signal is due to loss of connection. The link
                 * that triggered this was setup before that connection
                 * was lost, but was later unlinked. After that, the
                 * current link was setup using a new connection. That is,
                 * current link should be left unaffected, and the signal
                 * should be silently dropped.
                 */
                linked = 0;
                lnk = NULL;
                ignore = destroy = !0;
            }
        }
        if (lnk) {
            /* Remove link... */
            erts_link_tree_delete(&ERTS_P_LINKS(c_p), lnk);
            if (!elnk)
                erts_link_internal_release(lnk);
            else if (erts_link_dist_delete(dlnk))
                erts_link_release_both(&elnk->ld);
            else
                erts_link_release(lnk);
        }
    }

    if (!ignore) {
        /* This GEN_EXIT was received from another node, decode the exit reason */
        if (ERTS_SIG_IS_GEN_EXIT_EXTERNAL(sig))
            erts_proc_sig_decode_dist(c_p, ERTS_PROC_LOCK_MAIN, sig, 1);

        reason = xsigd->reason;

        if (is_non_value(reason)) {
            /* Bad distribution message; remove it from queue... */
            ignore = !0;
            destroy = !0;
        }
    }

    if (!ignore) {

        if ((op != ERTS_SIG_Q_OP_EXIT || reason != am_kill)
            && (c_p->flags & F_TRAP_EXIT)) {
            convert_prepared_sig_to_msg(c_p, sig,
                                        xsigd->message, next_nm_sig);
            conv_msg = sig;
        }
        else if (reason == am_normal
                 && !(xsigd->u.link.flags & ERTS_SIG_LNK_X_FLAG_NORMAL_KILLS)) {
            /* Ignore it... */
            destroy = !0;
            ignore = !0;
        }
        else {
            /* Terminate... */
            save = !0;
            exit = !0;
            if (op == ERTS_SIG_Q_OP_EXIT && reason == am_kill)
                reason = am_killed;
        }
    }

    if (ignore|exit) {
        remove_nm_sig(c_p, sig, next_nm_sig);
        if (exit) {
            if (save) {
                sig->data.attached = ERTS_MSG_COMBINED_HFRAG;
                ERL_MESSAGE_TERM(sig) = xsigd->message;
                erts_save_message_in_proc(c_p, sig);
            }
            /* Exit process... */
            erts_set_self_exiting(c_p, reason);

            cnt++;
        }
    }

    if (!exit) {
        if (conv_msg)
            erts_proc_notify_new_message(c_p, ERTS_PROC_LOCK_MAIN);
        if (linked && tracing->procs) {
            ASSERT(op == ERTS_SIG_Q_OP_EXIT_LINKED);
            getting_unlinked(c_p, from);
        }
    }

    if (destroy) {
        cnt++;
        sig->next = NULL;
        erts_cleanup_messages(sig);
    }

    *exited = exit;

    return cnt;
}

static ERTS_INLINE int
convert_prepared_down_message(Process *c_p, ErtsMessage *sig,
                              Eterm msg, ErtsMessage ***next_nm_sig)
{
    convert_prepared_sig_to_msg(c_p, sig, msg, next_nm_sig);
    erts_proc_notify_new_message(c_p, ERTS_PROC_LOCK_MAIN);
    return 1;
}

static int
convert_to_down_message(Process *c_p,
                        ErtsMessage *sig,
                        ErtsMonitorData *mdp,
                        ErtsMonitor **omon,
                        Uint16 mon_type,
                        ErtsMessage ***next_nm_sig)
{
    int cnt = 0;
    Eterm node = am_undefined;
    ErtsMessage *mp;
    ErtsProcLocks locks = ERTS_PROC_LOCK_MAIN;
    Uint hsz;
    Eterm *hp, ref, from, type, reason, tag;
    ErlOffHeap *ohp;

    ASSERT(mdp);
    ASSERT((mdp->origin.flags & ERTS_ML_FLGS_SAME)
           == (mdp->u.target.flags & ERTS_ML_FLGS_SAME));

    /* reason is mdp->u.target.other.item */
    reason = mdp->u.target.other.item;
    ASSERT(is_immed(reason));
    ASSERT(&mdp->origin == *omon);
           
    if (mdp->origin.flags & ERTS_ML_FLG_SPAWN_PENDING) {
        /*
         * Create a spawn_request() error message and replace
         * the signal with it...
         */
        ErtsMonitorDataExtended *mdep;

        /* Should only happen when connection breaks... */
        ASSERT(reason == am_noconnection);

        if (mdp->origin.flags & (ERTS_ML_FLG_SPAWN_ABANDONED
                                 | ERTS_ML_FLG_SPAWN_NO_EMSG)) {
            /*
             * Operation has been abandoned or
             * error message has been disabled...
             */
            erts_monitor_tree_delete(&ERTS_P_MONITORS(c_p), *omon);
            erts_monitor_release(*omon);
            *omon = NULL;
            return 1;
        }

        cnt += 4;

        mdep = (ErtsMonitorDataExtended *) mdp;
        hsz = 5; /* 4-tuple */

        ASSERT(is_ref(mdp->ref));
        hsz += NC_HEAP_SIZE(mdp->ref);

        mp = erts_alloc_message_heap(c_p, &locks, hsz, &hp, &ohp);
        if (locks != ERTS_PROC_LOCK_MAIN)
            erts_proc_unlock(c_p, locks & ~ERTS_PROC_LOCK_MAIN);
        /*
         * The tag to patch into the resulting message
         * is stored in mdep->u.name via a little trick
         * (see pending_flag in erts_monitor_create()).
         */

        tag = save_heap_frag_eterm(c_p, mp, &mdep->u.name);
        
        /* Restore to normal monitor */
        ASSERT(mdep->u.name == NIL);
        mdp->origin.flags &= ~ERTS_ML_FLGS_SPAWN;

        ref = STORE_NC(&hp, ohp, mdp->ref);
        
        ERL_MESSAGE_FROM(mp) = am_undefined;
        ERL_MESSAGE_TERM(mp) = TUPLE4(hp, tag, ref, am_error, reason);

    }
    else {
        /*
         * Create a 'DOWN' message and replace the signal
         * with it...
         */

        hsz = 6; /* 5-tuple */

        if (mdp->origin.flags & ERTS_ML_FLG_NAME)
            hsz += 3;  /* reg name 2-tuple */
        else {
            ASSERT(is_pid(mdp->origin.other.item)
                   || is_port(mdp->origin.other.item));
            hsz += NC_HEAP_SIZE(mdp->origin.other.item);
        }

        ASSERT(is_ref(mdp->ref));
        hsz += NC_HEAP_SIZE(mdp->ref);

        mp = erts_alloc_message_heap(c_p, &locks, hsz, &hp, &ohp);

        if (locks != ERTS_PROC_LOCK_MAIN)
            erts_proc_unlock(c_p, locks & ~ERTS_PROC_LOCK_MAIN);

        cnt += 4;

        ref = STORE_NC(&hp, ohp, mdp->ref);

        if (!(mdp->origin.flags & ERTS_ML_FLG_NAME)) {
            from = STORE_NC(&hp, ohp, mdp->origin.other.item);
        }
        else {
            ErtsMonitorDataExtended *mdep;
            ASSERT(mdp->origin.flags & ERTS_ML_FLG_EXTENDED);
            mdep = (ErtsMonitorDataExtended *) mdp;
            ASSERT(is_atom(mdep->u.name));
            if (mdep->dist)
                node = mdep->dist->nodename;
            else
                node = erts_this_dist_entry->sysname;
            from = TUPLE2(hp, mdep->u.name, node);
            hp += 3;
        }

        ASSERT(mdp->origin.type == mon_type);
        switch (mon_type) {
        case ERTS_MON_TYPE_PORT:
            type = am_port;
            if (mdp->origin.other.item == am_undefined) {
                /* failed by name... */
                ERL_MESSAGE_FROM(mp) = am_system;
            }
            else {
                ASSERT(is_internal_port(mdp->origin.other.item));
                ERL_MESSAGE_FROM(mp) = mdp->origin.other.item;
            }
            break;
        case ERTS_MON_TYPE_DIST_PORT: {
#ifdef DEBUG
            ErtsMonitorDataExtended *mdep = (ErtsMonitorDataExtended *) mdp;
#endif
            ASSERT(mdp->origin.flags & ERTS_ML_FLG_EXTENDED);
            type = am_port;
            ASSERT(node == am_undefined);
            ASSERT(!mdep->dist);
            ASSERT(is_external_port(from)
                   && (external_port_dist_entry(from)
                       == erts_this_dist_entry));
            node = erts_this_dist_entry->sysname;
            ASSERT(is_atom(node) && node != am_undefined);
            ERL_MESSAGE_FROM(mp) = node;
            break;
        }
        case ERTS_MON_TYPE_PROC:
            type = am_process;
            if (mdp->origin.other.item == am_undefined) {
                /* failed by name... */
                ERL_MESSAGE_FROM(mp) = am_system;
            }
            else {
                ASSERT(is_internal_pid(mdp->origin.other.item));
                ERL_MESSAGE_FROM(mp) = mdp->origin.other.item;
            }
            break;
        case ERTS_MON_TYPE_DIST_PROC:
            type = am_process;
            if (node == am_undefined) {
                ErtsMonitorDataExtended *mdep;
                ASSERT(mdp->origin.flags & ERTS_ML_FLG_EXTENDED);
                mdep = (ErtsMonitorDataExtended *) mdp;
                if (mdep->dist)
                    node = mdep->dist->nodename;
                else {
                    ASSERT(is_external_pid(from));
                    ASSERT(external_pid_dist_entry(from)
                           == erts_this_dist_entry);
                    node = erts_this_dist_entry->sysname;
                }
            }
            ASSERT(is_atom(node) && node != am_undefined);
            ERL_MESSAGE_FROM(mp) = node;
            break;
        default:
            ERTS_INTERNAL_ERROR("Unexpected monitor type");
            type = am_undefined;
            ERL_MESSAGE_FROM(mp) = am_undefined;
            break;
        }

        if (!(mdp->origin.flags & ERTS_ML_FLG_TAG))
            tag = am_DOWN;
        else {
            Eterm *tag_storage;
            if (mdp->origin.flags & ERTS_ML_FLG_EXTENDED)
                tag_storage = &((ErtsMonitorDataExtended *) mdp)->heap[0];
            else
                tag_storage = &((ErtsMonitorDataTagHeap *) mdp)->heap[0];
            tag = save_heap_frag_eterm(c_p, mp, tag_storage);
        }

        ERL_MESSAGE_TERM(mp) = TUPLE5(hp, tag, ref,
                                      type, from, reason);
        hp += 6;

    }

    ERL_MESSAGE_TOKEN(mp) = am_undefined;
    /* Replace original signal with the exit message... */
    convert_to_msg(c_p, sig, mp, next_nm_sig);

    cnt += 4;

    erts_proc_notify_new_message(c_p, ERTS_PROC_LOCK_MAIN);

    return cnt;
}

static ERTS_INLINE int
convert_to_nodedown_messages(Process *c_p,
                             ErtsMessage *sig,
                             ErtsMonitorData *mdp,
                             ErtsMessage ***next_nm_sig)
{
    int cnt = 1;
    Uint n;
    ErtsMonitorDataExtended *mdep = (ErtsMonitorDataExtended *) mdp;

    ASSERT((mdp->origin.flags & ERTS_ML_FLGS_SAME)
           == (mdp->u.target.flags & ERTS_ML_FLGS_SAME));
    ASSERT(mdp->origin.flags & ERTS_ML_FLG_EXTENDED);

    n = mdep->u.refc;

    if (n == 0)
        remove_nm_sig(c_p, sig, next_nm_sig);
    else {
        Uint i;
        ErtsMessage *nd_first = NULL;
        ErtsMessage *nd_last = NULL;
        ErtsProcLocks locks = ERTS_PROC_LOCK_MAIN;
        Eterm node = mdep->dist->nodename;

        ASSERT(is_atom(node));
        ASSERT(n > 0);

        for (i = 0; i < n; i++) {
            ErtsMessage *mp;
            ErlOffHeap *ohp;
            Eterm *hp;

            mp = erts_alloc_message_heap(c_p, &locks, 3, &hp, &ohp);

            ERL_MESSAGE_TERM(mp) = TUPLE2(hp, am_nodedown, node);
            ERL_MESSAGE_FROM(mp) = am_system;
            ERL_MESSAGE_TOKEN(mp) = am_undefined;
            mp->next = nd_first;
            nd_first = mp;
            if (!nd_last)
                nd_last = mp;
            cnt++;
        }

        if (locks != ERTS_PROC_LOCK_MAIN)
            erts_proc_unlock(c_p, locks & ~ERTS_PROC_LOCK_MAIN);

        /* Replace signal with 'nodedown' messages */
        convert_to_msgs(c_p, sig, n, nd_first, nd_last, next_nm_sig);

        erts_proc_notify_new_message(c_p, ERTS_PROC_LOCK_MAIN);
    }
    return cnt;
}

static int 
handle_nodedown(Process *c_p,
                ErtsMessage *sig,
                ErtsMonitorData *mdp,
                ErtsMessage ***next_nm_sig)
{
    ErtsMonitorDataExtended *mdep = (ErtsMonitorDataExtended *) mdp;
    ErtsMonitor *omon = &mdp->origin;
    int not_in_subtab = !(omon->flags & ERTS_ML_FLG_IN_SUBTABLE);
    int cnt = 1;

    ASSERT(erts_monitor_is_in_table(omon));

    if (not_in_subtab & !mdep->uptr.node_monitors)
        erts_monitor_tree_delete(&ERTS_P_MONITORS(c_p), omon);
    else if (not_in_subtab) {
        ErtsMonitor *sub_mon;
        ErtsMonitorDataExtended *sub_mdep;
        sub_mon = erts_monitor_list_last(mdep->uptr.node_monitors);
        ASSERT(sub_mon);
        erts_monitor_list_delete(&mdep->uptr.node_monitors, sub_mon);
        sub_mon->flags &= ~ERTS_ML_FLG_IN_SUBTABLE;
        sub_mdep = (ErtsMonitorDataExtended *) erts_monitor_to_data(sub_mon);
        ASSERT(!sub_mdep->uptr.node_monitors);
        sub_mdep->uptr.node_monitors = mdep->uptr.node_monitors;
        mdep->uptr.node_monitors = NULL;
        erts_monitor_tree_replace(&ERTS_P_MONITORS(c_p), omon, sub_mon);
        cnt += 2;
    }
    else {
        ErtsMonitorDataExtended *top_mdep;
        ErtsMonitor *top_mon;
        ASSERT(is_atom(omon->other.item));
        ASSERT(!mdep->uptr.node_monitors);
        top_mon = erts_monitor_tree_lookup(ERTS_P_MONITORS(c_p),
                                           omon->other.item);
        ASSERT(top_mon);
        top_mdep = (ErtsMonitorDataExtended *) erts_monitor_to_data(top_mon);
        ASSERT(top_mdep->uptr.node_monitors);
        erts_monitor_list_delete(&top_mdep->uptr.node_monitors, omon);
        omon->flags &= ~ERTS_ML_FLG_IN_SUBTABLE;
        cnt += 3;
    }

    return cnt + convert_to_nodedown_messages(c_p, sig, mdp, next_nm_sig);
}

static void
handle_persistent_mon_msg(Process *c_p, Uint16 type,
                          ErtsMonitor *mon, ErtsMessage *sig,
                          Eterm msg, ErtsMessage ***next_nm_sig)
{
    convert_prepared_sig_to_msg(c_p, sig, msg, next_nm_sig);

    switch (type) {

    case ERTS_MON_TYPE_TIME_OFFSET:
        ASSERT(mon->type == ERTS_MON_TYPE_TIME_OFFSET);
        if (mon->flags & ERTS_ML_FLG_TAG) {
            ErtsMonitorData *mdp = erts_monitor_to_data(mon);
            Eterm *tpl, tag_storage;
            ASSERT(is_tuple_arity(msg, 5));
            tpl = tuple_val(msg);
            ASSERT(tpl[1] == am_CHANGE);
            if (mon->flags & ERTS_ML_FLG_EXTENDED)
                tag_storage = ((ErtsMonitorDataExtended *) mdp)->heap[0];
            else
                tag_storage = ((ErtsMonitorDataTagHeap *) mdp)->heap[0];
            tpl[1] = copy_heap_frag_eterm(c_p, sig, tag_storage);
        }

        break;

    case ERTS_MON_TYPE_NODES: {
        ErtsMonitorDataExtended *mdep;
        Uint n;
        ASSERT(mon->type == ERTS_MON_TYPE_NODES);
        mdep = (ErtsMonitorDataExtended *) erts_monitor_to_data(mon);
        ERTS_ML_ASSERT(mdep->u.refc > 0);
        n = mdep->u.refc;
        n--;
        if (n > 0) {
            ErtsProcLocks locks = ERTS_PROC_LOCK_MAIN;
            ErtsMessage *first = NULL, *prev, *last;
            Uint hsz = size_object(msg);
            Uint i;

            for (i = 0; i < n; i++) {
                Eterm *hp;
                ErlOffHeap *ohp;

                last = erts_alloc_message_heap(c_p, &locks, hsz, &hp, &ohp);

                if (!first)
                    first = last;
                else
                    prev->next = last;
                prev = last;

                ERL_MESSAGE_TERM(last) = copy_struct(msg, hsz, &hp, ohp);

#ifdef USE_VM_PROBES
                ASSERT(is_immed(ERL_MESSAGE_DT_UTAG(sig)));
                ERL_MESSAGE_DT_UTAG(last) = ERL_MESSAGE_DT_UTAG(sig);
#endif
                ASSERT(is_immed(ERL_MESSAGE_TOKEN(sig)));
                ERL_MESSAGE_TOKEN(last) = ERL_MESSAGE_TOKEN(sig);
                ASSERT(is_immed(ERL_MESSAGE_FROM(sig)));
                ERL_MESSAGE_FROM(last) = ERL_MESSAGE_FROM(sig);

            }
            if (locks != ERTS_PROC_LOCK_MAIN)
                erts_proc_unlock(c_p, locks & ~ERTS_PROC_LOCK_MAIN);
            insert_messages(c_p, &sig->next, first, last, n, next_nm_sig);
        }
        break;
    }

    default:
        ERTS_INTERNAL_ERROR("Invalid type");
        break;
    }

    erts_proc_notify_new_message(c_p, ERTS_PROC_LOCK_MAIN);
}

static void
group_leader_reply(Process *c_p, Eterm to, Eterm ref, int success)
{
    Process *rp = erts_proc_lookup(to);

    if (rp) {
        ErtsProcLocks locks;
        Uint sz;
        Eterm *hp, msg, ref_cpy, result;
        ErlOffHeap *ohp;
        ErtsMessage *mp;

        ASSERT(is_internal_ref(ref));

        locks = c_p == rp ? ERTS_PROC_LOCK_MAIN : 0;
        sz = size_object(ref);

        mp = erts_alloc_message_heap(rp, &locks, sz+3,
                                     &hp, &ohp);

        ref_cpy = copy_struct(ref, sz, &hp, ohp);
        result = success ? am_true : am_badarg;
        msg = TUPLE2(hp, ref_cpy, result);

        erts_queue_message(rp, locks, mp, msg, am_system);

        if (c_p == rp)
            locks &= ~ERTS_PROC_LOCK_MAIN;

        if (locks)
            erts_proc_unlock(rp, locks);
    }
}

static void
handle_group_leader(Process *c_p, ErtsSigGroupLeader *sgl)
{
    erts_aint_t flags;

    flags = erts_atomic_read_band_nob(&sgl->flags, ~ERTS_SIG_GL_FLG_ACTIVE);
    if (flags & ERTS_SIG_GL_FLG_ACTIVE) {
        int res = erts_set_group_leader(c_p, sgl->group_leader);
        if (is_internal_pid(sgl->reply_to))
            group_leader_reply(c_p, sgl->reply_to, sgl->ref, res);
    }

    flags = erts_atomic_read_band_nob(&sgl->flags, ~ERTS_SIG_GL_FLG_RECEIVER);
    if ((flags & ~ERTS_SIG_GL_FLG_RECEIVER) == 0)
        destroy_sig_group_leader(sgl);
}

static void
check_push_msgq_len_offs_marker(Process *rp, ErtsSignal *sig)
{
    ErtsProcessInfoSig *pisig = (ErtsProcessInfoSig *) sig;

    ASSERT(ERTS_PROC_SIG_OP(sig->common.tag) == ERTS_SIG_Q_OP_PROCESS_INFO);

    if (pisig->msgq_len_offset == ERTS_PROC_SIG_PI_MSGQ_LEN_SYNC) {
        ErtsProcSigMsgQLenOffsetMarker *mrkr;
        Sint len, msgq_len_offset;
        ErtsMessage *first = rp->sig_inq.first;
        ASSERT(first);
        if (((ErtsSignal *) first)->common.tag == ERTS_PROC_SIG_MSGQ_LEN_OFFS_MARK)
            mrkr = (ErtsProcSigMsgQLenOffsetMarker *) first;
        else {
            mrkr = &pisig->marker;

            ASSERT(mrkr->common.tag == ERTS_PROC_SIG_MSGQ_LEN_OFFS_MARK);

            mrkr->common.next = first;
            ASSERT(rp->sig_inq.last != &rp->sig_inq.first);
            if (rp->sig_inq.nmsigs.next == &rp->sig_inq.first)
                rp->sig_inq.nmsigs.next = &mrkr->common.next;
            if (rp->sig_inq.nmsigs.last == &rp->sig_inq.first)
                rp->sig_inq.nmsigs.last = &mrkr->common.next;
            rp->sig_inq.first = (ErtsMessage *) mrkr;
        }

        len = rp->sig_inq.len;
        msgq_len_offset = len - mrkr->len_offset;

        mrkr->len_offset = len;
        mrkr->refc++;

        pisig->msgq_len_offset = msgq_len_offset;

#ifdef DEBUG
        /* save pointer to used marker... */
        pisig->marker.common.specific.attachment = (void *) mrkr;
#endif

    }
}

static void
destroy_process_info_request(Process *c_p, ErtsProcessInfoSig *pisig)
{
    int dealloc_pisig = !0;

    if (pisig->msgq_len_offset != ERTS_PROC_SIG_PI_MSGQ_LEN_IGNORE) {
        Sint refc;
        int dealloc_marker = 0;
        ErtsProcSigMsgQLenOffsetMarker *marker;
#ifdef ERTS_PROC_SIG_HARD_DEBUG_SIGQ_MSG_LEN
        Sint delayed_len;
#endif

        ASSERT(pisig->msgq_len_offset >= 0);

        erts_proc_lock(c_p, ERTS_PROC_LOCK_MSGQ);
        marker = (ErtsProcSigMsgQLenOffsetMarker *) c_p->sig_inq.first;
        ASSERT(marker);
        ASSERT(marker->refc > 0);
        ASSERT(pisig->marker.common.specific.attachment == (void *) marker);

        marker->delayed_len -= pisig->msgq_len_offset;
#ifdef ERTS_PROC_SIG_HARD_DEBUG_SIGQ_MSG_LEN
        delayed_len = marker->delayed_len;
#endif

        refc = --marker->refc;
        if (refc) {
            if (marker == &pisig->marker) {
                /* Another signal using our marker... */
                dealloc_pisig = 0;
            }
        }
        else {
            /* Marker unused; remove it... */
            ASSERT(marker->delayed_len + marker->len_offset == 0);
#ifdef ERTS_PROC_SIG_HARD_DEBUG_SIGQ_MSG_LEN
            delayed_len += marker->len_offset;
#endif
            if (marker != &pisig->marker)
                dealloc_marker = !0; /* used another signals marker... */
            c_p->sig_inq.first = marker->common.next;
            if (c_p->sig_inq.last == &marker->common.next)
                c_p->sig_inq.last = &c_p->sig_inq.first;
            if (c_p->sig_inq.nmsigs.next == &marker->common.next)
                c_p->sig_inq.nmsigs.next = &c_p->sig_inq.first;
            if (c_p->sig_inq.nmsigs.last == &marker->common.next)
                c_p->sig_inq.nmsigs.last = &c_p->sig_inq.first;
        }
        erts_proc_unlock(c_p, ERTS_PROC_LOCK_MSGQ);

        if (!refc) {
            c_p->sig_qs.flags &= ~FS_DELAYED_PSIGQS_LEN;
            /* Adjust msg len of inner+middle queue */
            ASSERT(marker->len_offset <= 0);
            c_p->sig_qs.len -= marker->len_offset;

            ASSERT(c_p->sig_qs.len >= 0);
        }

#ifdef ERTS_PROC_SIG_HARD_DEBUG_SIGQ_MSG_LEN
        {
            Sint len = 0;
            ERTS_FOREACH_SIG_PRIVQS(
                c_p, mp,
                {
                    if (ERTS_SIG_IS_MSG(mp))
                        len++;
                });
            ERTS_ASSERT(c_p->sig_qs.len + delayed_len == len);
        }
#endif


        if (dealloc_marker) {
            ErtsProcessInfoSig *pisig2
                = (ErtsProcessInfoSig *) (((char *) marker)
                                          - offsetof(ErtsProcessInfoSig,
                                                     marker));
            erts_free(ERTS_ALC_T_SIG_DATA, pisig2);
        }
    }

    if (dealloc_pisig)
        erts_free(ERTS_ALC_T_SIG_DATA, pisig);
}

static int
handle_process_info(Process *c_p, ErtsSigRecvTracing *tracing,
                    ErtsMessage *sig, ErtsMessage ***next_nm_sig,
                    int is_alive)
{
    ErtsProcessInfoSig *pisig = (ErtsProcessInfoSig *) sig;
    Uint reds = 0;
    Process *rp;

    ASSERT(!!is_alive == !(erts_atomic32_read_nob(&c_p->state)
                           & ERTS_PSFLG_EXITING));

    if (pisig->msgq_len_offset != ERTS_PROC_SIG_PI_MSGQ_LEN_IGNORE) {
        /*
         * Request requires message queue data to be updated
         * before inspection...
         */

        ASSERT(pisig->msgq_len_offset >= 0);
        /*
         * Update sig_qs.len to reflect the length
         * of the message queue...
         */
        c_p->sig_qs.len += pisig->msgq_len_offset;

        if (is_alive) {
            /*
             * Move messages part of message queue into inner
             * signal queue...
             */
            ASSERT(tracing);

            if (*next_nm_sig != &c_p->sig_qs.cont) {
                if (c_p->sig_qs.save == &c_p->sig_qs.cont)
                    c_p->sig_qs.save = c_p->sig_qs.last;
                if (ERTS_SIG_IS_RECV_MARKER(c_p->sig_qs.cont)) {
                    ErtsRecvMarker *markp = (ErtsRecvMarker *) c_p->sig_qs.cont;
                    markp->prev_next = c_p->sig_qs.last;
                }
                if (*next_nm_sig == tracing->messages.next)
                    tracing->messages.next = &c_p->sig_qs.cont;
                *c_p->sig_qs.last = c_p->sig_qs.cont;
                c_p->sig_qs.last = *next_nm_sig;

                ASSERT(*next_nm_sig);
                c_p->sig_qs.cont = **next_nm_sig;
                if (c_p->sig_qs.nmsigs.last == *next_nm_sig)
                    c_p->sig_qs.nmsigs.last = &c_p->sig_qs.cont;
                *next_nm_sig = &c_p->sig_qs.cont;
                *c_p->sig_qs.last = NULL;
            }

#ifdef ERTS_PROC_SIG_HARD_DEBUG_SIGQ_MSG_LEN
            {
                Sint len;
                ErtsMessage *mp;
                for (mp = c_p->sig_qs.first, len = 0; mp; mp = mp->next) {
                    ERTS_ASSERT(ERTS_SIG_IS_MSG(mp));
                    len++;
                }
                ERTS_ASSERT(c_p->sig_qs.len == len);
            }
#endif
        }
    }
    if (is_alive) {
        if (!pisig->common.specific.next) {
            /*
             * No more signals in middle queue...
             *
             * Process-info 'status' needs sig-q
             * process flag to be updated in order
             * to show accurate result...
             */
            erts_atomic32_read_band_nob(&c_p->state,
                                        ~ERTS_PSFLG_SIG_Q);
        }
        remove_nm_sig(c_p, sig, next_nm_sig);
    }

    rp = erts_proc_lookup(pisig->requester);
    ASSERT(c_p != rp);
    if (rp) {
        Eterm msg, res, ref, *hp;
        ErtsProcLocks locks = 0;
        ErtsHeapFactory hfact;
        ErtsMessage *mp;
        Uint reserve_size = 3 + sizeof(pisig->oref_thing)/sizeof(Eterm);

        if (!is_alive) {
            ErlOffHeap *ohp;
            mp = erts_alloc_message_heap(rp, &locks, reserve_size, &hp, &ohp);
            res = am_undefined;
        }
        else {
            ErlHeapFragment *hfrag;

            reserve_size += pisig->reserve_size;

            mp = erts_alloc_message(0, NULL);
            hfrag = new_message_buffer(reserve_size);
            mp->data.heap_frag = hfrag;
            erts_factory_selfcontained_message_init(&hfact, mp, &hfrag->mem[0]);

            res = erts_process_info(c_p, &hfact, c_p, ERTS_PROC_LOCK_MAIN,
                                    pisig->item_ix, pisig->len,
                                    pisig->flags, reserve_size, &reds);

            hp = erts_produce_heap(&hfact,
                                   3 + sizeof(pisig->oref_thing)/sizeof(Eterm),
                                   0);
        }

        sys_memcpy((void *) hp, (void *) &pisig->oref_thing,
                   sizeof(pisig->oref_thing));
        ref = make_internal_ref(hp);
        hp += sizeof(pisig->oref_thing)/sizeof(Eterm);

        msg = TUPLE2(hp, ref, res);

        if (is_alive)
            erts_factory_trim_and_close(&hfact, &msg, 1);

        ERL_MESSAGE_TOKEN(mp) = am_undefined;
        erts_queue_proc_message(c_p, rp, locks, mp, msg);

        if (!is_alive && locks)
            erts_proc_unlock(rp, locks);
    }

    destroy_process_info_request(c_p, pisig);

    if (reds > INT_MAX/8)
        reds = INT_MAX/8;

    return ((int) reds)*4 + 8;
}

static void
handle_suspend(Process *c_p, ErtsMonitor *mon, int *yieldp)
{
    erts_aint32_t state = erts_atomic32_read_nob(&c_p->state);

    ASSERT(mon->type == ERTS_MON_TYPE_SUSPEND);

    if (!(state & ERTS_PSFLG_DIRTY_RUNNING)) {
        ErtsMonitorSuspend *msp;
        erts_aint_t mstate;

        msp = (ErtsMonitorSuspend *) erts_monitor_to_data(mon);
        mstate = erts_atomic_read_bor_acqb(&msp->state,
                                           ERTS_MSUSPEND_STATE_FLG_ACTIVE);
        ASSERT(!(mstate & ERTS_MSUSPEND_STATE_FLG_ACTIVE)); (void) mstate;
        erts_suspend(c_p, ERTS_PROC_LOCK_MAIN, NULL);
        *yieldp = !0;
    }
    else {
        /* Executing dirty; delay suspend... */
        ErtsProcSigPendingSuspend *psusp;
        ErtsMonitorSuspend *msp;

        psusp = ERTS_PROC_GET_PENDING_SUSPEND(c_p);
        if (!psusp) {
            psusp = erts_alloc(ERTS_ALC_T_SIG_DATA,
                               sizeof(ErtsProcSigPendingSuspend));
            psusp->mon = NULL;
            psusp->sync = NULL;
            ERTS_PROC_SET_PENDING_SUSPEND(c_p, (void *) psusp);
        }

        msp = (ErtsMonitorSuspend *) erts_monitor_to_data(mon);

        msp->next = psusp->mon;
        psusp->mon = msp;

        erts_atomic32_inc_nob(&msp->md.refc);
    }
}

static void
sync_suspend_reply(Process *c_p, ErtsMessage *mp, erts_aint32_t state)
{
    /*
     * Sender prepared the message for us. Just patch
     * the result if necessary. The default prepared
     * result is 'false'.
     */
    Process *rp;
    ErtsSyncSuspendRequest *ssusp;

    ssusp = (ErtsSyncSuspendRequest *) (char *) (&mp->hfrag.mem[0]
                                                 + mp->hfrag.used_size);

    ASSERT(ERTS_SIG_IS_NON_MSG(mp));
    ASSERT(ERTS_PROC_SIG_OP(((ErtsSignal *) mp)->common.tag)
           == ERTS_SIG_Q_OP_SYNC_SUSPEND);
    ASSERT(mp->hfrag.alloc_size > mp->hfrag.used_size);
    ASSERT((mp->hfrag.alloc_size - mp->hfrag.used_size)*sizeof(UWord)
           >= sizeof(ErtsSyncSuspendRequest));
    ASSERT(is_internal_pid(ssusp->requester));
    ASSERT(ssusp->requester != c_p->common.id);
    ASSERT(is_tuple_arity(ssusp->message, 2));
    ASSERT(is_immed(tuple_val(ssusp->message)[2]));

    ERL_MESSAGE_TERM(mp) = ssusp->message;
    mp->data.attached = ERTS_MSG_COMBINED_HFRAG;
    mp->next = NULL;

    rp = erts_proc_lookup(ssusp->requester);
    if (!rp)
        erts_cleanup_messages(mp);
    else {
        if ((state & (ERTS_PSFLG_EXITING
                      | ERTS_PSFLG_SUSPENDED)) != ERTS_PSFLG_SUSPENDED) {
            /* Not suspended -> patch result... */
            if (state & ERTS_PSFLG_EXITING) {
                Eterm *tp = tuple_val(ssusp->message);
                tp[2] = ssusp->async ? am_exited : am_badarg;
            }
            else {
                Eterm *tp = tuple_val(ssusp->message);
                ASSERT(!(state & ERTS_PSFLG_SUSPENDED));
                tp[2] = ssusp->async ? am_not_suspended : am_internal_error;
            }
        }
        ERL_MESSAGE_TOKEN(mp) = am_undefined;
        erts_queue_proc_message(c_p, rp, 0, mp, ssusp->message);
    }
}

static void
handle_sync_suspend(Process *c_p, ErtsMessage *mp)
{
    ErtsProcSigPendingSuspend *psusp;

    psusp = (ErtsProcSigPendingSuspend *) ERTS_PROC_GET_PENDING_SUSPEND(c_p);
    if (!psusp)
        sync_suspend_reply(c_p, mp, erts_atomic32_read_nob(&c_p->state));
    else {
        mp->next = psusp->sync;
        psusp->sync = mp;
    }
}

int
erts_proc_sig_decode_dist(Process *proc, ErtsProcLocks proc_locks,
                          ErtsMessage *msgp, int force_off_heap)
{
    ErtsHeapFactory factory;
    ErlHeapFragment *hfrag;
    Eterm msg;
    Sint need;
    ErtsDistExternal *edep;
    ErtsExitSignalData *xsigd = NULL;

    edep = erts_proc_sig_get_external(msgp);
    if (!ERTS_SIG_IS_EXTERNAL_MSG(msgp))
        xsigd = get_exit_signal_data(msgp);

    if (edep->heap_size >= 0)
	need = edep->heap_size;
    else {
	need = erts_decode_dist_ext_size(edep, 1, 1);
	if (need < 0) {
	    /* bad signal; remove it... */
	    return 0;
	}

	edep->heap_size = need;
    }

    if (ERTS_SIG_IS_NON_MSG(msgp)) {
        switch (ERTS_PROC_SIG_OP(ERL_MESSAGE_TERM(msgp))) {
        case ERTS_SIG_Q_OP_EXIT:
        case ERTS_SIG_Q_OP_EXIT_LINKED:
            /* {'EXIT', From, Reason} */
            need += 4;
            break;
        case ERTS_SIG_Q_OP_MONITOR_DOWN:
            /* {'DOWN', Ref, process, From, Reason} */
            need += 6; /* 5-tuple */
            break;
        default:
            ERTS_INTERNAL_ERROR("Invalid exit signal op");
            break;
        }
    }

    hfrag = new_message_buffer(need);
    erts_factory_heap_frag_init(&factory, hfrag);

    ASSERT(edep->heap_size >= 0);

    msg = erts_decode_dist_ext(&factory, edep, 1);

    if (is_non_value(msg)) {
        erts_factory_undo(&factory);
        return 0;
    }

    if (ERTS_SIG_IS_MSG(msgp)) {
        ERL_MESSAGE_TERM(msgp) = msg;
        if (msgp->data.heap_frag == &msgp->hfrag)
            msgp->data.heap_frag = ERTS_MSG_COMBINED_HFRAG;
    } else {
        switch (ERTS_PROC_SIG_OP(ERL_MESSAGE_TERM(msgp))) {
        case ERTS_SIG_Q_OP_EXIT:
        case ERTS_SIG_Q_OP_EXIT_LINKED:
            /* {'EXIT', From, Reason} */
            erts_reserve_heap(&factory, 4);
            xsigd->message = TUPLE3(factory.hp, am_EXIT, xsigd->from, msg);
            factory.hp += 4;
            break;
        case ERTS_SIG_Q_OP_MONITOR_DOWN:
            /* {'DOWN', Ref, process, From, Reason} */
            erts_reserve_heap(&factory, 6);
            xsigd->message = TUPLE5(factory.hp, am_DOWN, xsigd->u.ref, am_process, xsigd->from, msg);
            factory.hp += 6;
            break;
        }
        xsigd->reason = msg;
    }

    erts_free_dist_ext_copy(edep);

    erts_factory_close(&factory);

    hfrag = factory.heap_frags;
    while (hfrag->next)
        hfrag = hfrag->next;

    if (ERTS_SIG_IS_MSG(msgp) && msgp->data.heap_frag != ERTS_MSG_COMBINED_HFRAG) {
        hfrag->next = msgp->data.heap_frag;
        msgp->data.heap_frag = factory.heap_frags;
    } else {
        hfrag->next = msgp->hfrag.next;
        msgp->hfrag.next = factory.heap_frags;
    }

    return 1;
}

void
erts_proc_sig_handle_pending_suspend(Process *c_p)
{
    ErtsMonitorSuspend *msp;
    ErtsMessage *sync;
    ErtsProcSigPendingSuspend *psusp;
    erts_aint32_t state = erts_atomic32_read_nob(&c_p->state);

    psusp = (ErtsProcSigPendingSuspend *) ERTS_PROC_GET_PENDING_SUSPEND(c_p);

    msp = psusp->mon;
    
    while (msp) {
        ErtsMonitorSuspend *next_msp = msp->next;
        msp->next = NULL;
        if (!(state & ERTS_PSFLG_EXITING)
            && erts_monitor_is_in_table(&msp->md.u.target)) {
            erts_aint_t mstate;

            mstate = erts_atomic_read_bor_acqb(&msp->state,
                                               ERTS_MSUSPEND_STATE_FLG_ACTIVE);
            ASSERT(!(mstate & ERTS_MSUSPEND_STATE_FLG_ACTIVE)); (void) mstate;
            erts_suspend(c_p, ERTS_PROC_LOCK_MAIN, NULL);
        }

        erts_monitor_release(&msp->md.u.target);

        msp = next_msp;
    }

    sync = psusp->sync;

    while (sync) {
        ErtsMessage *next_sync = sync->next;
        sync->next = NULL;
        sync_suspend_reply(c_p, sync, state);
        sync = next_sync;
    }

    erts_free(ERTS_ALC_T_SIG_DATA, psusp);

    ERTS_PROC_SET_PENDING_SUSPEND(c_p, NULL);
}

static int
handle_dist_spawn_reply(Process *c_p, ErtsSigRecvTracing *tracing,
                        ErtsMessage *sig, ErtsMessage ***next_nm_sig)
{
    ErtsDistSpawnReplySigData *datap = get_dist_spawn_reply_data(sig);
    ErtsMonitorDataExtended *mdep;
    Eterm msg = datap->message;
    Eterm result = datap->result;
    ErtsMonitor *omon;
    int adjust_monitor;
    ErlHeapFragment *tag_hfrag;
    int convert_to_message = !0;
    int cnt = 1;

    ASSERT(is_atom(result) || is_external_pid(result));
    ASSERT(is_atom(result) || size_object(result) == EXTERNAL_PID_HEAP_SIZE);

    omon = erts_monitor_tree_lookup(ERTS_P_MONITORS(c_p), datap->ref);

    if (!omon || !(omon->flags & ERTS_ML_FLG_SPAWN_PENDING)) {
        /* Stale reply; remove link that was setup... */
        ErtsLink *lnk = datap->link;
        if (lnk) {
            ErtsELink *elnk;
            ErtsLink *dlnk = erts_link_to_other(lnk, &elnk);
            if (erts_link_dist_delete(dlnk))
                erts_link_release_both(&elnk->ld);
            else
                erts_link_release(lnk);
        }
        remove_nm_sig(c_p, sig, next_nm_sig);
        sig->data.attached = ERTS_MSG_COMBINED_HFRAG;
        ERL_MESSAGE_TERM(sig) = msg;
        sig->next = NULL;;
        erts_cleanup_messages(sig);
        return ++cnt;
    }

    mdep = (ErtsMonitorDataExtended *) erts_monitor_to_data(omon);

#ifdef DEBUG
    {
        Eterm *tp;
        int i, start, stop;
        ASSERT(erts_monitor_is_in_table(omon));
        ASSERT(omon->flags & ERTS_ML_FLG_SPAWN_PENDING);
        if (is_atom(result)) {
            ASSERT(!datap->link);
        }
        else {
            ASSERT(!datap->link || (omon->flags & ERTS_ML_FLG_SPAWN_LINK));
            ASSERT(!(omon->flags & ERTS_ML_FLG_SPAWN_LINK) || datap->link);
        }
        ASSERT(omon->other.item == am_pending);
        ASSERT(is_tuple_arity(datap->message, 4));
        tp = tuple_val(datap->message);
        ASSERT(tp[1] == am_undefined); /* patch point */
        ASSERT(is_internal_ref(tp[2]));
        ASSERT((tp[3] == am_ok && is_external_pid(tp[4]))
               || (tp[3] == am_error && is_atom(tp[4])));
        start = 0;
        stop = EXTERNAL_PID_HEAP_SIZE;
        if (omon->flags & ERTS_ML_FLG_TAG) {
            start++;
            stop++;
        }
        for (i = start; i < stop; i++) {
            ASSERT(is_non_value(mdep->heap[i]));
        }
    }
#endif

    /*
     * The tag to patch into the resulting message
     * is stored in mdep->u.name via a little trick
     * (see pending_flag in erts_monitor_create()).
     */
    *datap->patch_point = get_heap_frag_eterm(&tag_hfrag, &mdep->u.name);
    /*
     * get_heap_frag_eterm() above will also write
     * NIL to mdep->u.name, restoring it to a normal
     * monitor...
     */
    
    if (is_atom(result)) { /* Spawn error; cleanup... */
        /* Dist code should not have created a link on failure... */

        ASSERT(is_not_atom(result) || !datap->link);
        /* delete monitor structure... */
        adjust_monitor = 0;
        if (omon->flags & (ERTS_ML_FLG_SPAWN_ABANDONED
                           | ERTS_ML_FLG_SPAWN_NO_EMSG))
            convert_to_message = 0;
    }
    else if (omon->flags & ERTS_ML_FLG_SPAWN_ABANDONED) {
        /*
         * Spawn operation has been abandoned and
         * link option was passed. Send exit signal
         * with exit reason 'abandoned'...
         */
        DistEntry *dep;
        ErtsMonLnkDist *dist;
        ErtsMonitorDataExtended *mdep;
        ErtsLink *lnk;
        
        mdep = (ErtsMonitorDataExtended *) erts_monitor_to_data(omon);
        dist = mdep->dist;

        ASSERT(omon->flags & ERTS_ML_FLG_SPAWN_LINK);
        
        lnk = datap->link;
        if (lnk) {
            ErtsELink *elnk;
            ErtsLink *dlnk;
            dlnk = erts_link_to_other(lnk, &elnk);
            if (erts_link_dist_delete(dlnk))
                erts_link_release_both(&elnk->ld);
            else
                erts_link_release(lnk);
        }
        
        ASSERT(is_external_pid(result));
        dep = external_pid_dist_entry(result);

        if (dep != erts_this_dist_entry && dist->nodename == dep->sysname) {
            ErtsDSigSendContext ctx;
            int code = erts_dsig_prepare(&ctx, dep, NULL, 0,
                                         ERTS_DSP_NO_LOCK, 1, 1, 0);
            switch (code) {
            case ERTS_DSIG_PREP_CONNECTED:
            case ERTS_DSIG_PREP_PENDING:
                if (dist->connection_id == ctx.connection_id) {
                    code = erts_dsig_send_exit_tt(&ctx,
                                                  c_p,
                                                  result,
                                                  am_abandoned,
                                                  SEQ_TRACE_TOKEN(c_p));
                    ASSERT(code == ERTS_DSIG_SEND_OK);
                }
                break;
            default:
                break;
            }
        }
        /* delete monitor structure... */
        adjust_monitor = 0;
        /* drop message... */
        convert_to_message = 0;
    }
    else {
        /* Success... */
        ASSERT(is_external_pid(result));

        if (omon->flags & ERTS_ML_FLG_SPAWN_NO_SMSG)
            convert_to_message = 0;

        if (datap->link) {
            cnt++;
            erts_link_tree_insert(&ERTS_P_LINKS(c_p), datap->link);
            if (tracing->procs)
                linking(c_p, result);
        }
        
        adjust_monitor = !!(omon->flags & ERTS_ML_FLG_SPAWN_MONITOR);
        if (adjust_monitor) {
            /*
             * Insert the actual pid of spawned process
             * in origin part of monitor...
             */
            ErlOffHeap oh;
            ErtsMonitorDataExtended *mdep;
            Eterm *hp;
            mdep = (ErtsMonitorDataExtended *) erts_monitor_to_data(omon);
            hp = &(mdep)->heap[(omon->flags & ERTS_ML_FLG_TAG) ? 1 : 0];
            omon->flags &= ~ERTS_ML_FLGS_SPAWN;
            ERTS_INIT_OFF_HEAP(&oh);
            oh.first = mdep->uptr.ohhp;
            omon->other.item = copy_struct(result,
                                           EXTERNAL_PID_HEAP_SIZE,
                                           &hp, &oh);
            mdep->uptr.ohhp = oh.first;
            cnt += 2;
        }
    }

    if (!adjust_monitor) {
        /*
         * Delete monitor; either spawn error
         * or no monitor requested...
         */
        ErtsMonitorData *mdp = erts_monitor_to_data(omon);

        omon->flags &= ~ERTS_ML_FLGS_SPAWN;

        erts_monitor_tree_delete(&ERTS_P_MONITORS(c_p), omon);

        if (erts_monitor_dist_delete(&mdp->u.target))
            erts_monitor_release_both(mdp);
        else
            erts_monitor_release(omon);
        cnt += 2;
    }

    if (convert_to_message) {
        convert_prepared_sig_to_msg(c_p, sig, msg, next_nm_sig);
        if (tag_hfrag) {
            /* Save heap fragment of tag in message... */
            ASSERT(sig->data.attached == ERTS_MSG_COMBINED_HFRAG);
            tag_hfrag->next = sig->hfrag.next;
            sig->hfrag.next = tag_hfrag;
        }
        erts_proc_notify_new_message(c_p, ERTS_PROC_LOCK_MAIN);
    }
    else {
        remove_nm_sig(c_p, sig, next_nm_sig);
        sig->data.attached = ERTS_MSG_COMBINED_HFRAG;
        ERL_MESSAGE_TERM(sig) = msg;
        sig->next = NULL;;
        erts_cleanup_messages(sig);
        if (tag_hfrag) {
            tag_hfrag->next = NULL;
            free_message_buffer(tag_hfrag);
        }
    }
    return cnt;
}

static int
handle_dist_spawn_reply_exiting(Process *c_p,
                                ErtsMessage *sig,
                                ErtsProcExitContext *pe_ctxt_p)
{
    ErtsDistSpawnReplySigData *datap = get_dist_spawn_reply_data(sig);
    Eterm result = datap->result;
    Eterm msg = datap->message;
    ErtsMonitorData *mdp;
    ErtsMonitor *omon;
    int cnt = 1;

    ASSERT(is_atom(result) || is_external_pid(result));
    ASSERT(is_atom(result) || size_object(result) == EXTERNAL_PID_HEAP_SIZE);

    omon = erts_monitor_tree_lookup(pe_ctxt_p->pend_spawn_monitors, datap->ref);
    if (!omon) {
        /* May happen when connection concurrently close... */
        ErtsLink *lnk = datap->link;
        if (lnk) {
            ErtsELink *elnk;
            ErtsLink *dlnk = erts_link_to_other(lnk, &elnk);
            if (erts_link_dist_delete(dlnk))
                erts_link_release_both(&elnk->ld);
            else
                erts_link_release(lnk);
        }
        cnt++;
    }
    else {
        ASSERT(omon->flags & ERTS_ML_FLG_SPAWN_PENDING);
        ASSERT(!datap->link || is_external_pid(result));

        erts_monitor_tree_delete(&pe_ctxt_p->pend_spawn_monitors, omon);
        mdp = erts_monitor_to_data(omon);

        if (!erts_dist_pend_spawn_exit_delete(&mdp->u.target))
            mdp = NULL; /* Connection closed/closing... */
        cnt++;

        if (is_external_pid(result)) {
            if ((omon->flags & ERTS_ML_FLG_SPAWN_MONITOR) && mdp) {
                ErtsMonitorDataExtended *mdep = (ErtsMonitorDataExtended *) mdp;
                erts_proc_exit_dist_demonitor(c_p,
                                              external_pid_dist_entry(result),
                                              mdep->dist->connection_id,
                                              datap->ref,
                                              result);
                cnt++;
            }
            ASSERT(!datap->link || (omon->flags & ERTS_ML_FLG_SPAWN_LINK));
            ASSERT(!(omon->flags & ERTS_ML_FLG_SPAWN_LINK) || datap->link);

            if (datap->link) {
                /* unless operation has been abandoned... */
                if (omon->flags & ERTS_ML_FLG_SPAWN_ABANDONED) {
                    ErtsProcExitContext pectxt = {c_p, am_abandoned};
                    erts_proc_exit_handle_link(datap->link, (void *) &pectxt, -1);
                }
                else {
                    /* This link exit *should* have actual reason... */
                    erts_proc_exit_handle_link(datap->link,
                                               (void *) pe_ctxt_p,
                                               -1);
                }
                cnt++;
            }
        }
        if (mdp)
            erts_monitor_release_both(mdp);
        else
            erts_monitor_release(omon);
        cnt++;
    }
    sig->data.attached = ERTS_MSG_COMBINED_HFRAG;
    ERL_MESSAGE_TERM(sig) = msg;
    sig->next = NULL;
    erts_cleanup_messages(sig);
    cnt++;
    return cnt;
}

static int
handle_alias_message(Process *c_p, ErtsMessage *sig, ErtsMessage ***next_nm_sig)
{
    void *data_attached;
    Eterm from, alias, msg;
    ErtsMonitor *mon;
    Uint16 flags;
    int type, cnt = 0;

    type = get_alias_msg_data(sig, &from, &alias, &msg, &data_attached);

    ASSERT(is_internal_pid(from) || is_atom(from));
    ASSERT(is_internal_pid_ref(alias));

    ERL_MESSAGE_FROM(sig) = from;
    
    mon = erts_monitor_tree_lookup(ERTS_P_MONITORS(c_p), alias);
    flags = mon ? mon->flags : (Uint16) 0;
    if (!(flags & ERTS_ML_STATE_ALIAS_MASK)
        | !!(flags & ERTS_ML_FLG_SPAWN_PENDING)) {
        /*
         * Not an alias (never has been, not anymore, or not yet);
         * drop message...
         */
        remove_nm_sig(c_p, sig, next_nm_sig);
        /* restored as message... */
        ERL_MESSAGE_TERM(sig) = msg;
        if (type == ERTS_SIG_Q_TYPE_DIST)
            sig->data.heap_frag = &sig->hfrag;
        else
            sig->data.attached = data_attached;
        sig->next = NULL;;
        erts_cleanup_messages(sig);
        return 2;
    }

    if ((flags & ERTS_ML_STATE_ALIAS_MASK) == ERTS_ML_STATE_ALIAS_ONCE) {
        mon->flags &= ~ERTS_ML_STATE_ALIAS_MASK;

        erts_monitor_tree_delete(&ERTS_P_MONITORS(c_p), mon);
        
        erts_pid_ref_delete(alias);

        switch (mon->type) {
        case ERTS_MON_TYPE_DIST_PORT:
        case ERTS_MON_TYPE_ALIAS:
            erts_monitor_release(mon);
            break;
        case ERTS_MON_TYPE_PROC:
            erts_proc_sig_send_demonitor(&c_p->common, c_p->common.id, 0, mon);
            break;
        case ERTS_MON_TYPE_DIST_PROC: {
            ErtsMonitorData *mdp;
            ErtsMonLnkDist *dist;
            DistEntry *dep;
            Eterm watched;
            mdp = erts_monitor_to_data(mon);
            dist = ((ErtsMonitorDataExtended *) mdp)->dist;
            ASSERT(dist);
            if (flags & ERTS_ML_FLG_NAME) {
                watched = ((ErtsMonitorDataExtended *) mdp)->u.name;
                ASSERT(is_atom(watched));
                dep = erts_sysname_to_connected_dist_entry(dist->nodename);
            }
            else {
                watched = mon->other.item;
                ASSERT(is_external_pid(watched));
		dep = external_pid_dist_entry(watched);
            }
            erts_proc_exit_dist_demonitor(c_p, dep, dist->connection_id,
                                          mdp->ref, watched);
            if (!erts_monitor_dist_delete(&mdp->u.target))
                erts_monitor_release(mon);
            else
                erts_monitor_release_both(mdp);
            break;
        }
        case ERTS_MON_TYPE_TIME_OFFSET:
            erts_demonitor_time_offset(mon);
            break;
        case ERTS_MON_TYPE_PORT: {
            Port *prt;
            ASSERT(is_internal_port(mon->other.item));
            prt = erts_port_lookup(mon->other.item, ERTS_PORT_SFLGS_DEAD);
            if (!prt || erts_port_demonitor(c_p, prt, mon) == ERTS_PORT_OP_DROPPED)
                erts_monitor_release(mon);
            break;
        }
        default:
            break;
        }
    }

    if (type != ERTS_SIG_Q_TYPE_DIST) {
        convert_prepared_sig_to_msg_attached(c_p, sig, msg,
                                             data_attached, next_nm_sig);
        cnt++;
    }
    else {
        /*
         * Convert to external message...
         *
         * See erts_proc_sig_send_dist_to_alias() for info on
         * how the signal was constructed...
         */
        if (sig->hfrag.alloc_size > 1) {
            convert_prepared_sig_to_external_msg(c_p, sig, next_nm_sig);
            cnt++;
        }
        else {
            /*
             * Fragmented message. Need to replace message
             * reference...
             */
            ErtsMessage *mp = erts_alloc_message(0, NULL);
            sys_memcpy((void *) &mp->m[0],
                       (void *) &sig->m[0],
                       ERL_MESSAGE_REF_ARRAY_SZ*sizeof(Eterm));
            ERL_MESSAGE_TERM(mp) = THE_NON_VALUE;
            ASSERT(sig->hfrag.next);
            mp->data.heap_frag = sig->hfrag.next;
            
            /* Replace original signal with the external message... */
            convert_to_msg(c_p, sig, mp, next_nm_sig);

            ERL_MESSAGE_TERM(sig) = NIL;
            sig->data.attached = ERTS_MSG_COMBINED_HFRAG;
            sig->hfrag.next = NULL;
            sig->next = NULL;;
            erts_cleanup_messages(sig);
            cnt += 8;
        }        
    }
    erts_proc_notify_new_message(c_p, ERTS_PROC_LOCK_MAIN);
    return cnt;
}


/*
 * Called in order to handle incoming signals.
 */

int
erts_proc_sig_handle_incoming(Process *c_p, erts_aint32_t *statep,
                              int *redsp, int max_reds, int local_only)
{
    Eterm tag;
    erts_aint32_t state = *statep;
    int yield, cnt, limit, abs_lim, msg_tracing, save_in_msgq;
    ErtsMessage *sig, ***next_nm_sig;
    ErtsSigRecvTracing tracing;
<<<<<<< HEAD
    ErtsSavedNMSignals delayed_nm_signals = {0};
    
    ASSERT(!(c_p->sig_qs.flags & FS_WAIT_HANDLE_SIGS));
    if (c_p->sig_qs.flags & FS_HANDLING_SIGS)
        state = wait_handle_signals(c_p);
    else
        c_p->sig_qs.flags |= FS_HANDLING_SIGS;
=======

    ASSERT(!(c_p->sig_qs.flags & (FS_WAIT_HANDLE_SIGS|FS_HANDLING_SIGS)));
>>>>>>> 9c6c7b01

    ERTS_HDBG_CHECK_SIGNAL_PRIV_QUEUE(c_p, 0);
    ERTS_LC_ASSERT(ERTS_PROC_LOCK_MAIN == erts_proc_lc_my_proc_locks(c_p));

    if (!local_only && !(c_p->sig_qs.flags & FS_FLUSHING_SIGS)) {
        if (ERTS_PSFLG_SIG_IN_Q & state) {
            erts_proc_sig_queue_lock(c_p);
            erts_proc_sig_fetch(c_p);
            erts_proc_unlock(c_p, ERTS_PROC_LOCK_MSGQ);
        }
    }

    c_p->sig_qs.flags |= FS_HANDLING_SIGS;

    limit = *redsp;
    *redsp = 0;
    yield = 0;
    save_in_msgq = !0;

    if (!c_p->sig_qs.cont) {
        *statep = state;
        ASSERT(!(c_p->sig_qs.flags & FS_WAIT_HANDLE_SIGS));
        c_p->sig_qs.flags &= ~FS_HANDLING_SIGS;
        return !0;
    }

    if (state & ERTS_PSFLG_EXITING) {
        *statep = state;
        ASSERT(!(c_p->sig_qs.flags & FS_WAIT_HANDLE_SIGS));
        c_p->sig_qs.flags &= ~FS_HANDLING_SIGS;
        return 0;
    }

    next_nm_sig = &c_p->sig_qs.nmsigs.next;

    setup_tracing_state(c_p, &tracing);
    msg_tracing = tracing.messages.active;

    limit *= ERTS_SIG_REDS_CNT_FACTOR;
    abs_lim = ERTS_SIG_REDS_CNT_FACTOR*max_reds;
    if (limit > abs_lim)
        limit = abs_lim;

    cnt = 0;

    do {

        if (msg_tracing) {
	    int tres;
            ERTS_PROC_SIG_HDBG_PRIV_CHKQ(c_p, &tracing, next_nm_sig);
	    tres = handle_msg_tracing(c_p, &tracing, next_nm_sig);
            if (tres != 0) {
                ERTS_PROC_SIG_HDBG_PRIV_CHKQ(c_p, &tracing, next_nm_sig);
		if (tres < 0)
		    yield = !0;
                break; /* tracing limit or end... */
            }
            ERTS_PROC_SIG_HDBG_PRIV_CHKQ(c_p, &tracing, next_nm_sig);
        }

        if (!*next_nm_sig)
            break;

        sig = **next_nm_sig;

        ASSERT(sig);
        ASSERT(ERTS_SIG_IS_NON_MSG(sig));

        tag = ((ErtsSignal *) sig)->common.tag;

        switch (ERTS_PROC_SIG_OP(tag)) {

        case ERTS_SIG_Q_OP_EXIT:
        case ERTS_SIG_Q_OP_EXIT_LINKED: {
            int exited;

            ERTS_PROC_SIG_HDBG_PRIV_CHKQ(c_p, &tracing, next_nm_sig);

            cnt += handle_exit_signal(c_p, &tracing, sig,
                                      next_nm_sig, &exited);

            ERTS_PROC_SIG_HDBG_PRIV_CHKQ(c_p, &tracing, next_nm_sig);

            if (exited)
                goto stop; /* terminated by signal */
            /* ignored or converted to exit message... */
            break;
        }

        case ERTS_SIG_Q_OP_MONITOR_DOWN: {
            Uint16 type = ERTS_PROC_SIG_TYPE(tag);
            ErtsExitSignalData *xsigd = NULL;
            ErtsMonitorData *mdp = NULL;
            ErtsMonitor *omon = NULL, *tmon = NULL;

            ERTS_PROC_SIG_HDBG_PRIV_CHKQ(c_p, &tracing, next_nm_sig);

            switch (type) {
            case ERTS_MON_TYPE_DIST_PROC:
            case ERTS_MON_TYPE_DIST_PORT:
            case ERTS_MON_TYPE_PROC:
            case ERTS_MON_TYPE_PORT:
                tmon = (ErtsMonitor *) sig;
                ASSERT(erts_monitor_is_target(tmon));
                ASSERT(!erts_monitor_is_in_table(tmon));
                mdp = erts_monitor_to_data(tmon);
                if (erts_monitor_is_in_table(&mdp->origin)) {
                    omon = &mdp->origin;
                    cnt += convert_to_down_message(c_p, sig, mdp, &omon,
                                                   type, next_nm_sig);
                }
                break;
            case ERTS_SIG_Q_TYPE_GEN_EXIT:
                xsigd = get_exit_signal_data(sig);

                /* This GEN_EXIT was received from another node, decode the exit reason */
                if (ERTS_SIG_IS_GEN_EXIT_EXTERNAL(sig))
                    if (!erts_proc_sig_decode_dist(c_p, ERTS_PROC_LOCK_MAIN, sig, 1))
                        break; /* Decode failed, just remove signal */

                omon = erts_monitor_tree_lookup(ERTS_P_MONITORS(c_p),
                                                xsigd->u.ref);
                if (omon) {
                    ASSERT(erts_monitor_is_origin(omon));
                    if (omon->type == ERTS_MON_TYPE_ALIAS) {
                        omon = NULL;
                        break;
                    }
                    if (omon->flags & ERTS_ML_FLG_SPAWN_PENDING) {
                        handle_missing_spawn_reply(c_p, omon);
                        /*
                         * We leave the pending spawn monitor as is,
                         * so that the nodedown will trigger an error
                         * spawn_reply...
                         */
                        omon = NULL; 
                        cnt += 4;
                        break;
                    }
                    mdp = erts_monitor_to_data(omon);
                    if (omon->type == ERTS_MON_TYPE_DIST_PROC) {
                        if (erts_monitor_dist_delete(&mdp->u.target))
                            tmon = &mdp->u.target;
                    }
                    ASSERT(!(omon->flags & ERTS_ML_FLGS_SPAWN));
                    cnt += convert_prepared_down_message(c_p, sig,
                                                         xsigd->message,
                                                         next_nm_sig);
                    if (omon->flags & ERTS_ML_FLG_TAG) {
                        Eterm *tpl, *tag_storage;
                        ASSERT(is_tuple_arity(xsigd->message, 5));
                        tpl = tuple_val(xsigd->message);
                        ASSERT(tpl[1] == am_DOWN);
                        if (mdp->origin.flags & ERTS_ML_FLG_EXTENDED)
                            tag_storage = &((ErtsMonitorDataExtended *) mdp)->heap[0];
                        else
                            tag_storage = &((ErtsMonitorDataTagHeap *) mdp)->heap[0];
                        tpl[1] = save_heap_frag_eterm(c_p, sig, tag_storage);
                    }
                }
                break;
            case ERTS_MON_TYPE_NODE:
                tmon = (ErtsMonitor *) sig;
                ASSERT(erts_monitor_is_target(tmon));
                ASSERT(!erts_monitor_is_in_table(tmon));
                mdp = erts_monitor_to_data(tmon);
                if (erts_monitor_is_in_table(&mdp->origin)) {
                    omon = &mdp->origin;
                    cnt += handle_nodedown(c_p, sig, mdp, next_nm_sig);
                }
                break;
            case ERTS_MON_TYPE_SUSPEND:
                tmon = (ErtsMonitor *) sig;
                ASSERT(erts_monitor_is_target(tmon));
                ASSERT(!erts_monitor_is_in_table(tmon));
                mdp = erts_monitor_to_data(tmon);
                if (erts_monitor_is_in_table(&mdp->origin)) {
                    omon = &mdp->origin;
                    remove_nm_sig(c_p, sig, next_nm_sig);
                }
                break;
            default:
                ERTS_INTERNAL_ERROR("invalid monitor type");
                break;
            }

            if (!omon) {
                remove_nm_sig(c_p, sig, next_nm_sig);
                if (xsigd) {
                    sig->next = NULL;
                    erts_cleanup_messages(sig);
                }
                if (tmon)
                    erts_monitor_release(tmon);
            }
            else {
                switch (omon->flags & ERTS_ML_STATE_ALIAS_MASK) {
                case ERTS_ML_STATE_ALIAS_UNALIAS: {
                    ErtsMonitorData *amdp;
                    ASSERT(is_internal_pid_ref(mdp->ref));
                    amdp = erts_monitor_create(ERTS_MON_TYPE_ALIAS,
                                               mdp->ref, c_p->common.id,
                                               NIL, NIL, THE_NON_VALUE);
                    amdp->origin.flags = ERTS_ML_STATE_ALIAS_UNALIAS;
                    erts_monitor_tree_replace(&ERTS_P_MONITORS(c_p),
                                              omon,
                                              &amdp->origin);
                    break;
                }
                case ERTS_ML_STATE_ALIAS_ONCE:
                case ERTS_ML_STATE_ALIAS_DEMONITOR:
                    ASSERT(is_internal_pid_ref(mdp->ref));
                    erts_pid_ref_delete(mdp->ref);
                    /* fall through... */
                default:
                    if (type != ERTS_MON_TYPE_NODE)
                        erts_monitor_tree_delete(&ERTS_P_MONITORS(c_p), omon);
                    break;
                }
                if (tmon)
                    erts_monitor_release_both(mdp);
                else
                    erts_monitor_release(omon);
            }

            ERTS_PROC_SIG_HDBG_PRIV_CHKQ(c_p, &tracing, next_nm_sig);
            break;
        }

        case ERTS_SIG_Q_OP_PERSISTENT_MON_MSG: {
            Uint16 type = ERTS_PROC_SIG_TYPE(tag);
            ErtsMonitor *mon;
            Eterm msg;
            Eterm key;

            ERTS_PROC_SIG_HDBG_PRIV_CHKQ(c_p, &tracing, next_nm_sig);

            key = get_persist_mon_msg(sig, &msg);

            cnt++;
            mon = erts_monitor_tree_lookup(ERTS_P_MONITORS(c_p), key);
            if (mon) {
                ASSERT(erts_monitor_is_origin(mon));
                handle_persistent_mon_msg(c_p, type, mon, sig,
                                          msg, next_nm_sig);

                if ((mon->flags & ERTS_ML_STATE_ALIAS_MASK)
                    == ERTS_ML_STATE_ALIAS_ONCE) {
                    mon->flags &= ~ERTS_ML_STATE_ALIAS_MASK;
                    erts_pid_ref_delete(key);
                }
            }
            else {
                cnt++;
                remove_nm_sig(c_p, sig, next_nm_sig);
                sig->next = NULL;
                erts_cleanup_messages(sig);
            }

            ERTS_PROC_SIG_HDBG_PRIV_CHKQ(c_p, &tracing, next_nm_sig);
            break;
        }

        case ERTS_SIG_Q_OP_MONITOR: {
            ErtsMonitor *mon = (ErtsMonitor *) sig;

            ASSERT(erts_monitor_is_target(mon));
            ERTS_PROC_SIG_HDBG_PRIV_CHKQ(c_p, &tracing, next_nm_sig);

            remove_nm_sig(c_p, sig, next_nm_sig);

            if (mon->type == ERTS_MON_TYPE_DIST_PROC)
                erts_monitor_tree_insert(&ERTS_P_MONITORS(c_p), mon);
            else {
                erts_monitor_list_insert(&ERTS_P_LT_MONITORS(c_p), mon);
                if (mon->type == ERTS_MON_TYPE_SUSPEND)
                    handle_suspend(c_p, mon, &yield);
            }
            ERTS_PROC_SIG_HDBG_PRIV_CHKQ(c_p, &tracing, next_nm_sig);
            cnt += 2;
            break;
        }

        case ERTS_SIG_Q_OP_DEMONITOR: {
            Uint16 type = ERTS_PROC_SIG_TYPE(tag);

            ERTS_PROC_SIG_HDBG_PRIV_CHKQ(c_p, &tracing, next_nm_sig);

            remove_nm_sig(c_p, sig, next_nm_sig);

            if (type == ERTS_SIG_Q_TYPE_DIST_PROC_DEMONITOR) {
                ErtsMonitor *tmon;
                ErtsSigDistProcDemonitor *dmon;
                dmon = (ErtsSigDistProcDemonitor *) sig;
                tmon = erts_monitor_tree_lookup(ERTS_P_MONITORS(c_p), dmon->ref);
                destroy_dist_proc_demonitor(dmon);
                cnt++;
                if (tmon) {
                    ErtsMonitorData *mdp = erts_monitor_to_data(tmon);
                    ASSERT(erts_monitor_is_target(tmon));
                    erts_monitor_tree_delete(&ERTS_P_MONITORS(c_p), tmon);
                    if (!erts_monitor_dist_delete(&mdp->origin))
                        erts_monitor_release(tmon);
                    else
                        erts_monitor_release_both(mdp);
                    cnt += 2;
                }
            }
            else {
                ErtsMonitor *omon = (ErtsMonitor *) sig;
                ErtsMonitorData *mdp = erts_monitor_to_data(omon);
                ASSERT(omon->type == type);
                ASSERT(erts_monitor_is_origin(omon));
                ASSERT(!erts_monitor_is_in_table(omon));
                if (!erts_monitor_is_in_table(&mdp->u.target))
                    erts_monitor_release(omon);
                else {
                    ErtsMonitor *tmon = &mdp->u.target;
                    ASSERT(tmon->type == type);
                    if (type == ERTS_MON_TYPE_DIST_PROC)
                        erts_monitor_tree_delete(&ERTS_P_MONITORS(c_p), tmon);
                    else {
                        erts_monitor_list_delete(&ERTS_P_LT_MONITORS(c_p), tmon);
                        switch (type) {
                        case ERTS_MON_TYPE_RESOURCE:
                            erts_nif_demonitored((ErtsResource *) tmon->other.ptr);
                            cnt++;
                            break;
                        case ERTS_MON_TYPE_SUSPEND: {
                            ErtsMonitorSuspend *msp;
                            erts_aint_t mstate;
                            msp = (ErtsMonitorSuspend *) erts_monitor_to_data(tmon);
                            mstate = erts_atomic_read_band_acqb(
                                &msp->state, ~ERTS_MSUSPEND_STATE_FLG_ACTIVE);
                            if (mstate & ERTS_MSUSPEND_STATE_FLG_ACTIVE) {
                                erts_resume(c_p, ERTS_PROC_LOCK_MAIN);
                            }
                            break;
                        }
                        default:
                            break;
                        }
                    }
                    erts_monitor_release_both(mdp);
                    cnt++;
                }
                cnt++;
            }
            ERTS_PROC_SIG_HDBG_PRIV_CHKQ(c_p, &tracing, next_nm_sig);
            break;
        }

        case ERTS_SIG_Q_OP_LINK: {
            ErtsLink *lnk, *nlnk = (ErtsLink *) sig;

            ERTS_PROC_SIG_HDBG_PRIV_CHKQ(c_p, &tracing, next_nm_sig);

            remove_nm_sig(c_p, sig, next_nm_sig);
            lnk = erts_link_tree_lookup_insert(&ERTS_P_LINKS(c_p), nlnk);
            if (!lnk) {
                if (tracing.procs)
                    getting_linked(c_p, nlnk->other.item);
            }
            else {
                /* Already linked or unlinking... */
                if (nlnk->type != ERTS_LNK_TYPE_DIST_PROC)
                    erts_link_internal_release(nlnk);
                else {
                    ErtsELink *elnk;
                    ErtsLink *dlnk = erts_link_to_other(nlnk, &elnk);
                    if (erts_link_dist_delete(dlnk))
                        erts_link_release_both(&elnk->ld);
                    else
                        erts_link_release(nlnk);
                }
            }

            ERTS_PROC_SIG_HDBG_PRIV_CHKQ(c_p, &tracing, next_nm_sig);
            break;
        }

        case ERTS_SIG_Q_OP_UNLINK: {
            Uint16 type = ERTS_PROC_SIG_TYPE(tag);
            ErtsLink *llnk;

            ERTS_PROC_SIG_HDBG_PRIV_CHKQ(c_p, &tracing, next_nm_sig);

            remove_nm_sig(c_p, sig, next_nm_sig);
            if (type == ERTS_SIG_Q_TYPE_DIST_LINK) {
                ErtsSigDistUnlinkOp *sdulnk = (ErtsSigDistUnlinkOp *) sig;
                ASSERT(is_external_pid(sdulnk->remote));
                llnk = erts_link_tree_lookup(ERTS_P_LINKS(c_p), sdulnk->remote);
                if (llnk) {
                    ErtsELink *elnk;
                    ErtsLink *dlnk = erts_link_to_other(llnk, &elnk);
                    if (!elnk->unlinking) {
                        erts_link_tree_delete(&ERTS_P_LINKS(c_p), llnk);
                        if (erts_link_dist_delete(dlnk))
                            erts_link_release_both(&elnk->ld);
                        else
                            erts_link_release(llnk);
                        cnt += 8;
                        if (tracing.procs)
                            getting_unlinked(c_p, sdulnk->remote);
                    }
                }
                reply_dist_unlink_ack(c_p, sdulnk);
                cnt++;
            }
            else {
                ErtsSigUnlinkOp *sulnk = (ErtsSigUnlinkOp *) sig;
                llnk = erts_link_tree_lookup(ERTS_P_LINKS(c_p),
                                             sulnk->from);
                if (llnk && !((ErtsILink *) llnk)->unlinking) {
                    if (tracing.procs)
                        getting_unlinked(c_p, sulnk->from);
                    erts_link_tree_delete(&ERTS_P_LINKS(c_p), llnk);
                    erts_link_release(llnk);
                    cnt += 4;
                }
                if (is_internal_pid(sulnk->from)) {
                    erts_proc_sig_send_unlink_ack(&c_p->common, c_p->common.id,
                                                  sulnk);
                } else {
                    Port *prt;
                    ASSERT(is_internal_port(sulnk->from));
                    prt = erts_port_lookup(sulnk->from,
                                           ERTS_PORT_SFLGS_INVALID_DRIVER_LOOKUP);
                    if (prt)
                        erts_port_unlink_ack(c_p, prt, sulnk);
                    else
                        erts_proc_sig_destroy_unlink_op(sulnk);
                }
            }

            ERTS_PROC_SIG_HDBG_PRIV_CHKQ(c_p, &tracing, next_nm_sig);
            break;
        }

        case ERTS_SIG_Q_OP_UNLINK_ACK: {
            Uint16 type = ERTS_PROC_SIG_TYPE(tag);
            
            ERTS_PROC_SIG_HDBG_PRIV_CHKQ(c_p, &tracing, next_nm_sig);

            remove_nm_sig(c_p, sig, next_nm_sig);
            if (type == ERTS_SIG_Q_TYPE_DIST_LINK) {
                ErtsSigDistUnlinkOp *sdulnk;
                ErtsLink *lnk;
                sdulnk = (ErtsSigDistUnlinkOp *) sig;
                lnk = erts_link_tree_lookup(ERTS_P_LINKS(c_p),
                                            sdulnk->remote);
                if (lnk) {
                    ErtsELink *elnk = erts_link_to_elink(lnk);
                    if (elnk->unlinking == sdulnk->id) {
                        erts_link_tree_delete(&ERTS_P_LINKS(c_p), lnk);
                        if (erts_link_dist_delete(&elnk->ld.dist))
                            erts_link_release_both(&elnk->ld);
                        else
                            erts_link_release(lnk);
                        cnt += 8;
                    }
                }
                destroy_sig_dist_unlink_op(sdulnk);
            }
            else {
                ErtsSigUnlinkOp *sulnk;
                ErtsILink *ilnk;

                sulnk = (ErtsSigUnlinkOp *) sig;
                ilnk = (ErtsILink *) erts_link_tree_lookup(ERTS_P_LINKS(c_p),
                                                           sulnk->from);

                if (ilnk && ilnk->unlinking == sulnk->id) {
                    erts_link_tree_delete(&ERTS_P_LINKS(c_p), &ilnk->link);
                    erts_link_internal_release(&ilnk->link);
                    cnt += 4;
                }
                erts_proc_sig_destroy_unlink_op(sulnk);
            }
            
            ERTS_PROC_SIG_HDBG_PRIV_CHKQ(c_p, &tracing, next_nm_sig);
            break;
        }

        case ERTS_SIG_Q_OP_GROUP_LEADER: {
            ErtsSigGroupLeader *sgl = (ErtsSigGroupLeader *) sig;
            ERTS_PROC_SIG_HDBG_PRIV_CHKQ(c_p, &tracing, next_nm_sig);
            remove_nm_sig(c_p, sig, next_nm_sig);
            handle_group_leader(c_p, sgl);
            ERTS_PROC_SIG_HDBG_PRIV_CHKQ(c_p, &tracing, next_nm_sig);
            break;
        }

        case ERTS_SIG_Q_OP_IS_ALIVE:
            ERTS_PROC_SIG_HDBG_PRIV_CHKQ(c_p, &tracing, next_nm_sig);
            remove_nm_sig(c_p, sig, next_nm_sig);
            is_alive_response(c_p, sig, !0);
            ERTS_PROC_SIG_HDBG_PRIV_CHKQ(c_p, &tracing, next_nm_sig);
            break;

        case ERTS_SIG_Q_OP_PROCESS_INFO:
            ERTS_PROC_SIG_HDBG_PRIV_CHKQ(c_p, &tracing, next_nm_sig);
            handle_process_info(c_p, &tracing, sig, next_nm_sig, !0);
            ERTS_PROC_SIG_HDBG_PRIV_CHKQ(c_p, &tracing, next_nm_sig);
            break;

        case ERTS_SIG_Q_OP_SYNC_SUSPEND:
            ERTS_PROC_SIG_HDBG_PRIV_CHKQ(c_p, &tracing, next_nm_sig);
            remove_nm_sig(c_p, sig, next_nm_sig);
            handle_sync_suspend(c_p, sig);
            ERTS_PROC_SIG_HDBG_PRIV_CHKQ(c_p, &tracing, next_nm_sig);
            break;

        case ERTS_SIG_Q_OP_RPC:
            ERTS_PROC_SIG_HDBG_PRIV_CHKQ(c_p, &tracing, next_nm_sig);
            remove_nm_sig(c_p, sig, next_nm_sig);
            cnt += handle_rpc(c_p, (ErtsProcSigRPC *) sig, cnt,
                              limit, &yield);
            ERTS_PROC_SIG_HDBG_PRIV_CHKQ(c_p, &tracing, next_nm_sig);
            break;

        case ERTS_SIG_Q_OP_ADJ_MSGQ: {
            int adj_limit, adj_cnt, min_adj_limit;
            /*
             * This may require a substantial amount of work and we
             * want to get it over and done with in a reasonable
             * amount of time, so we bump up the limit for it a bit...
             */
            min_adj_limit = ERTS_SIG_REDS_CNT_FACTOR*CONTEXT_REDS/6;
            if (sig->next)
                adj_limit = min_adj_limit;
            else {
                adj_limit = limit - cnt;
                if (adj_limit < min_adj_limit)
                    adj_limit = min_adj_limit;
            }
            ERTS_PROC_SIG_HDBG_PRIV_CHKQ(c_p, &tracing, next_nm_sig);
	    switch (ERTS_PROC_SIG_TYPE(tag)) {
	    case ERTS_SIG_Q_TYPE_CLA:
		adj_cnt = handle_cla(c_p, sig, next_nm_sig, 0, adj_limit,
                                     &delayed_nm_signals);
		break;
	    case ERTS_SIG_Q_TYPE_OFF_HEAP:
		adj_cnt = handle_move_msgq_off_heap(c_p, sig, next_nm_sig,
                                                    0, adj_limit,
                                                    &delayed_nm_signals);
		break;
	    default:
		ERTS_INTERNAL_ERROR("Invalid adjust-message-queue signal type");
		break;
	    }
            cnt += adj_cnt;
            limit += adj_cnt;
            if (limit > abs_lim)
                abs_lim = limit;
            ERTS_PROC_SIG_HDBG_PRIV_CHKQ(c_p, &tracing, next_nm_sig);
            break;
        }

	case ERTS_SIG_Q_OP_FLUSH:
            ERTS_PROC_SIG_HDBG_PRIV_CHKQ(c_p, &tracing, next_nm_sig);
	    ASSERT(c_p->sig_qs.flags & FS_FLUSHING_SIGS);
	    c_p->sig_qs.flags |= FS_FLUSHED_SIGS;
            remove_nm_sig(c_p, sig, next_nm_sig);
	    erts_free(ERTS_ALC_T_SIG_DATA, sig);
            ERTS_PROC_SIG_HDBG_PRIV_CHKQ(c_p, &tracing, next_nm_sig);
	    /*
	     * The caller has been exclusively handling signals until this
	     * point. Break out and let the process continue with other
	     * things as well...
	     */
	    goto stop;

        case ERTS_SIG_Q_OP_TRACE_CHANGE_STATE: {
            Uint16 type = ERTS_PROC_SIG_TYPE(tag);

            ERTS_PROC_SIG_HDBG_PRIV_CHKQ(c_p, &tracing, next_nm_sig);
            msg_tracing = handle_trace_change_state(c_p, &tracing,
                                                    type, sig,
                                                    next_nm_sig);
            ERTS_PROC_SIG_HDBG_PRIV_CHKQ(c_p, &tracing, next_nm_sig);
            
            break;
        }
            
        case ERTS_SIG_Q_OP_DIST_SPAWN_REPLY: {
            ERTS_PROC_SIG_HDBG_PRIV_CHKQ(c_p, &tracing, next_nm_sig);
            cnt += handle_dist_spawn_reply(c_p, &tracing, sig, next_nm_sig);
            ERTS_PROC_SIG_HDBG_PRIV_CHKQ(c_p, &tracing, next_nm_sig);
            break;
        }

        case ERTS_SIG_Q_OP_ALIAS_MSG: {
            ERTS_PROC_SIG_HDBG_PRIV_CHKQ(c_p, &tracing, next_nm_sig);
            cnt += handle_alias_message(c_p, sig, next_nm_sig);
            ERTS_PROC_SIG_HDBG_PRIV_CHKQ(c_p, &tracing, next_nm_sig);
            break;
        }

        case ERTS_SIG_Q_OP_RECV_MARK: {
            ErtsRecvMarker *markp = (ErtsRecvMarker *) sig;
            ASSERT(markp->in_sigq);
            ASSERT(!markp->is_yield_mark);

            if (markp->in_sigq < 0) {
                /* Marked for removal... */
                if (markp->set_save) {
                    c_p->sig_qs.save = *next_nm_sig;
                    ASSERT(c_p->sig_qs.recv_mrk_blk);
                    ASSERT(c_p->sig_qs.recv_mrk_blk->pending_set_save_ix
			   == ERTS_RECV_MARKER_IX__(c_p->sig_qs.recv_mrk_blk,
						    markp));
                    c_p->sig_qs.recv_mrk_blk->pending_set_save_ix = -1;
		    save_in_msgq = 0;
                }
                markp->in_msgq = markp->in_sigq = markp->set_save = 0;
                remove_nm_sig(c_p, sig, next_nm_sig);
		recv_marker_deallocate(c_p, markp);
            }
            else {
                markp->prev_next = *next_nm_sig;
                ASSERT(*markp->prev_next == sig);
                *next_nm_sig = ((ErtsSignal *) sig)->common.specific.next;

		ERTS_SIG_DBG_RECV_MARK_SET_HANDLED(sig);

                markp->in_msgq = !0;
                if (markp->set_save) {
                    c_p->sig_qs.save = &markp->sig.common.next;
                    markp->set_save = 0;
                    ASSERT(c_p->sig_qs.recv_mrk_blk);
                    ASSERT(c_p->sig_qs.recv_mrk_blk->pending_set_save_ix
			   == ERTS_RECV_MARKER_IX__(c_p->sig_qs.recv_mrk_blk,
						    markp));
                    c_p->sig_qs.recv_mrk_blk->pending_set_save_ix = -1;
		    save_in_msgq = 0;
                }
            }

            break;
        }

        default:
            ERTS_INTERNAL_ERROR("Unknown signal");
            break;
        }

        cnt++;

    } while (cnt <= limit
	     || stretch_limit(c_p, &tracing, abs_lim, &limit, save_in_msgq));

stop: {
        int res;

        if (c_p->sig_qs.save == &c_p->sig_qs.cont)
            c_p->sig_qs.save = c_p->sig_qs.last;

        if (ERTS_UNLIKELY(msg_tracing != 0)) {
            /*
             * All messages that has been traced should
             * be moved to inner queue. Next signal in
             * middle queue should either be next message
             * to trace or next non-message signal.
             */
            ASSERT(tracing.messages.next);

            /*
             * If we yielded right after we handled a receive
             * marker, we might point to a receive marker that
             * should be included in the message queue. Adjust
             * 'tracing.messages.next' if that is the case...
             */
            if (*tracing.messages.next
                && ERTS_SIG_IS_RECV_MARKER(*tracing.messages.next)
                && ((ErtsRecvMarker *) *tracing.messages.next)->in_msgq) {

                tracing.messages.next = &(*tracing.messages.next)->next;

                /* There can only be one such receive marker... */
                ASSERT(!(*tracing.messages.next
                         && ERTS_SIG_IS_RECV_MARKER(*tracing.messages.next)
                         && ((ErtsRecvMarker *) *tracing.messages.next)->in_msgq));
            }
            
            if (*next_nm_sig) {
                if (*next_nm_sig == tracing.messages.next)
                    *next_nm_sig = &c_p->sig_qs.cont;
                if (c_p->sig_qs.nmsigs.last == tracing.messages.next)
                    c_p->sig_qs.nmsigs.last = &c_p->sig_qs.cont;
		state = erts_atomic32_read_nob(&c_p->state);
            }
            else {
                ASSERT(!c_p->sig_qs.nmsigs.next);
                c_p->sig_qs.nmsigs.last = NULL;
                state = erts_atomic32_read_band_nob(&c_p->state,
                                                    ~ERTS_PSFLG_SIG_Q);
                state &= ~ERTS_PSFLG_SIG_Q;
            }

            if (tracing.messages.next != &c_p->sig_qs.cont) {
                if (ERTS_SIG_IS_RECV_MARKER(c_p->sig_qs.cont)) {
                    ErtsRecvMarker *markp = (ErtsRecvMarker *) c_p->sig_qs.cont;
                    markp->prev_next = c_p->sig_qs.last;
                }

                *c_p->sig_qs.last = c_p->sig_qs.cont;
                c_p->sig_qs.last = tracing.messages.next;

                c_p->sig_qs.cont = *tracing.messages.next;
                if (!c_p->sig_qs.cont)
                    c_p->sig_qs.cont_last = &c_p->sig_qs.cont;
                *c_p->sig_qs.last = NULL;
            }

            res = !c_p->sig_qs.cont;
        }
        else if (*next_nm_sig) {
            /*
             * All messages prior to next non-message
             * signal should be moved to inner queue.
             * Next non-message signal to handle should
             * be first in middle queue.
             */
            ASSERT(**next_nm_sig);
            if (*next_nm_sig != &c_p->sig_qs.cont) {
                if (ERTS_SIG_IS_RECV_MARKER(c_p->sig_qs.cont)) {
                    ErtsRecvMarker *markp = (ErtsRecvMarker *) c_p->sig_qs.cont;
                    markp->prev_next = c_p->sig_qs.last;
                }

                *c_p->sig_qs.last = c_p->sig_qs.cont;
                c_p->sig_qs.last = *next_nm_sig;

                c_p->sig_qs.cont = **next_nm_sig;
                if (c_p->sig_qs.nmsigs.last == *next_nm_sig)
                    c_p->sig_qs.nmsigs.last = &c_p->sig_qs.cont;
                *next_nm_sig = &c_p->sig_qs.cont;
                *c_p->sig_qs.last = NULL;
            }

            ASSERT(c_p->sig_qs.cont);

            state = erts_atomic32_read_nob(&c_p->state);

            res = 0;
        }
        else {
            /*
             * All non-message signals handled. All
             * messages should be moved to inner queue.
             * Middle queue should be empty.
             */
            ASSERT(!c_p->sig_qs.nmsigs.next);
            c_p->sig_qs.nmsigs.last = NULL;

            if (c_p->sig_qs.cont_last != &c_p->sig_qs.cont) {
                if (ERTS_SIG_IS_RECV_MARKER(c_p->sig_qs.cont)) {
                    ErtsRecvMarker *markp = (ErtsRecvMarker *) c_p->sig_qs.cont;
                    markp->prev_next = c_p->sig_qs.last;
                }

                ASSERT(!*c_p->sig_qs.last);
                *c_p->sig_qs.last = c_p->sig_qs.cont;
                c_p->sig_qs.last = c_p->sig_qs.cont_last;
                ASSERT(!*c_p->sig_qs.last);

                c_p->sig_qs.cont_last = &c_p->sig_qs.cont;
                c_p->sig_qs.cont = NULL;
            }

            ASSERT(!c_p->sig_qs.cont);

            state = erts_atomic32_read_band_nob(&c_p->state,
                                                ~ERTS_PSFLG_SIG_Q);
            state &= ~ERTS_PSFLG_SIG_Q;
            res = !0;
        }

	if (!!(state & ERTS_PSFLG_MAYBE_SELF_SIGS)
	    & !(state & (ERTS_PSFLG_SIG_Q|ERTS_PSFLG_SIG_IN_Q))) {
	    /*
	     * We know we do not have any outstanding signals
	     * from ourselves...
	     */
	    state = erts_atomic32_read_band_nob(&c_p->state,
                                                ~ERTS_PSFLG_MAYBE_SELF_SIGS);
	    state &= ~ERTS_PSFLG_MAYBE_SELF_SIGS;
	}

        if (delayed_nm_signals.first) {
            /*
             * We do this after clearing ERTS_PSFLG_MAYBE_SELF_SIGS
             * since there currently are no signals that can be delayed
             * that should be counted as originating from the process
             * itself. If such signals appear in the future this has to
             * be accounted for...
             *
             * The adjust message queue data "signal" does originate from
             * the process itself, but it is not conseptually a signal.
             */
            state = restore_delayed_nm_signals(c_p, &delayed_nm_signals);
        }

	*statep = state;

        /* Ensure that 'save' doesn't point to a receive marker... */
        if (*c_p->sig_qs.save
            && ERTS_SIG_IS_RECV_MARKER(*c_p->sig_qs.save)) {
            c_p->sig_qs.save = erts_msgq_pass_recv_markers(c_p,
							   c_p->sig_qs.save);
        }

        ERTS_HDBG_CHECK_SIGNAL_PRIV_QUEUE(c_p, 0);

        *redsp = cnt/ERTS_SIG_REDS_CNT_FACTOR + 1;

        if (yield) {
            int vreds = max_reds - *redsp;
            if (vreds > 0) {
                ErtsSchedulerData *esdp = erts_get_scheduler_data();
                esdp->virtual_reds += vreds;
            }
            *redsp = max_reds;
        }

        if (c_p->sig_qs.flags & FS_WAIT_HANDLE_SIGS)
            wake_handle_signals(c_p);
        else
            c_p->sig_qs.flags &= ~FS_HANDLING_SIGS;

        return res;
    }
}

static int
stretch_limit(Process *c_p, ErtsSigRecvTracing *tp,
              int abs_lim, int *limp, int save_in_msgq)
{
    ErtsMessage **sigpp;
    int lim, in_msgq;
    /*
     * Stretch limit up to a maximum of 'abs_lim' if
     * there currently are no messages available to
     * inspect by 'receive' and it might be possible
     * to get messages available by processing
     * signals (or trace messages).
     */

    lim = *limp;
    ASSERT(abs_lim >= lim);
    if (abs_lim == lim)
        return 0;

    /*
     * We cannot use erts_msgq_peek_msg() to inspect
     * save pointer here! At this point save pointer has
     * not been moved passed possible receive markers...
     *
     * Also note that the save pointer might point into
     * message queue as well as middle signal queue (if a
     * receive marker with 'set_save' set just arrived).
     */
    if (c_p->sig_qs.save == c_p->sig_qs.last) {
	sigpp = &c_p->sig_qs.cont;
	in_msgq = 0;
    }
    else {
	sigpp = c_p->sig_qs.save;
	in_msgq = save_in_msgq;
    }

    while (!0) {
	Eterm tag;
	if (!(*sigpp))
	    return 0; /* No signals to process available... */

	if (!in_msgq)
	    break;

	if (tp->messages.next == sigpp)
	    break;

	tag = ((ErtsSignal *) *sigpp)->common.tag;

	if (ERTS_SIG_IS_MSG_TAG(tag))
	    return 0; /* Have message to inspect... */

	ASSERT(tag == ERTS_RECV_MARKER_TAG);

	/*
	 * Pass the recv marker without punishing it
	 * by increasing the 'pass' field...
	 */
	sigpp = &(*sigpp)->next;
	if (sigpp == c_p->sig_qs.last) {
	    sigpp = &c_p->sig_qs.cont;
	    in_msgq = 0;
	}
    }

    /*
     * Stretch the limit so we can process some more signals
     * in order to try to make messages available in message
     * queue...
     */
    lim += ERTS_SIG_REDS_CNT_FACTOR*100;
    if (lim > abs_lim)
        lim = abs_lim;
    *limp = lim;
    return !0;
}


int
erts_proc_sig_handle_exit(Process *c_p, Sint *redsp,
                          ErtsProcExitContext *pe_ctxt_p)
{
    int cnt;
    Sint limit;
    ErtsMessage *sig, ***next_nm_sig;

    ERTS_HDBG_CHECK_SIGNAL_PRIV_QUEUE(c_p, 0);
    ERTS_LC_ASSERT(erts_proc_lc_my_proc_locks(c_p) == ERTS_PROC_LOCK_MAIN);

    limit = *redsp;
    limit *= ERTS_SIG_REDS_CNT_FACTOR;

    *redsp = 1;

    next_nm_sig = &c_p->sig_qs.nmsigs.next;

    if (!*next_nm_sig) {
        ASSERT(!c_p->sig_qs.nmsigs.last);
        return !0; /* done... */
    }

    cnt = 0;

    ERTS_PROC_SIG_HDBG_PRIV_CHKQ(c_p, NULL, next_nm_sig);

    do {
        Eterm tag;
        Uint16 type;
        int op;

        sig = **next_nm_sig;

        ASSERT(sig);
        ASSERT(ERTS_SIG_IS_NON_MSG(sig));

        tag = ((ErtsSignal *) sig)->common.tag;
        type = ERTS_PROC_SIG_TYPE(tag);
        op = ERTS_PROC_SIG_OP(tag);

        remove_nm_sig(c_p, sig, next_nm_sig);
 
        ERTS_PROC_SIG_HDBG_PRIV_CHKQ(c_p, NULL, next_nm_sig);

        cnt++;

        switch (op) {

        case ERTS_SIG_Q_OP_EXIT:
        case ERTS_SIG_Q_OP_EXIT_LINKED:
        case ERTS_SIG_Q_OP_MONITOR_DOWN:
            switch (type) {
            case ERTS_SIG_Q_TYPE_GEN_EXIT:
                sig->next = NULL;
                erts_cleanup_messages(sig);
                break;
            case ERTS_LNK_TYPE_PORT:
            case ERTS_LNK_TYPE_PROC:
            case ERTS_LNK_TYPE_DIST_PROC:
                erts_link_release((ErtsLink *) sig);
                break;
            case ERTS_MON_TYPE_PORT:
            case ERTS_MON_TYPE_PROC:
            case ERTS_MON_TYPE_DIST_PROC:
            case ERTS_MON_TYPE_DIST_PORT:
            case ERTS_MON_TYPE_NODE:
            case ERTS_MON_TYPE_NODES:
            case ERTS_MON_TYPE_SUSPEND:
                erts_monitor_release((ErtsMonitor *) sig);
                break;
            default:
                ERTS_INTERNAL_ERROR("Unexpected sig type");
                break;
            }
            break;

        case ERTS_SIG_Q_OP_PERSISTENT_MON_MSG:
        case ERTS_SIG_Q_OP_ALIAS_MSG:
            sig->next = NULL;
            erts_cleanup_messages(sig);
            break;

        case ERTS_SIG_Q_OP_MONITOR: {
            ErtsProcExitContext pectxt = {c_p, am_noproc, NULL, NULL,
                                          NULL, NULL, NIL, 0};
            erts_proc_exit_handle_monitor((ErtsMonitor *) sig,
                                          (void *) &pectxt, -1);
            cnt += 4;
            break;
        }

        case ERTS_SIG_Q_OP_DEMONITOR:
            if (type == ERTS_SIG_Q_TYPE_DIST_PROC_DEMONITOR)
                destroy_dist_proc_demonitor((ErtsSigDistProcDemonitor *) sig);
            else
                erts_monitor_release((ErtsMonitor *) sig);
            break;

        case ERTS_SIG_Q_OP_LINK: {
            ErtsProcExitContext pectxt = {c_p, am_noproc};
            erts_proc_exit_handle_link((ErtsLink *) sig, (void *) &pectxt, -1);
            break;
        }

        case ERTS_SIG_Q_OP_UNLINK:
            if (type == ERTS_SIG_Q_TYPE_DIST_LINK) {
                reply_dist_unlink_ack(c_p, (ErtsSigDistUnlinkOp *) sig);
            } else if (is_internal_pid(((ErtsSigUnlinkOp *) sig)->from)) {
                erts_proc_sig_send_unlink_ack(&c_p->common, c_p->common.id,
                                              (ErtsSigUnlinkOp *) sig);
            } else {
                Port *prt;
                ASSERT(is_internal_port(((ErtsSigUnlinkOp *) sig)->from));
                prt = erts_port_lookup(((ErtsSigUnlinkOp *) sig)->from,
                                       ERTS_PORT_SFLGS_INVALID_DRIVER_LOOKUP);
                if (prt)
                    erts_port_unlink_ack(c_p, prt, (ErtsSigUnlinkOp *) sig);
                else
                    erts_proc_sig_destroy_unlink_op((ErtsSigUnlinkOp *) sig);
            }
            break;

        case ERTS_SIG_Q_OP_UNLINK_ACK:
            if (type == ERTS_SIG_Q_TYPE_DIST_LINK)
                destroy_sig_dist_unlink_op((ErtsSigDistUnlinkOp *) sig);
            else
                erts_proc_sig_destroy_unlink_op((ErtsSigUnlinkOp *) sig);
            break;

        case ERTS_SIG_Q_OP_GROUP_LEADER: {
            ErtsSigGroupLeader *sgl = (ErtsSigGroupLeader *) sig;
            handle_group_leader(c_p, sgl);
            break;
        }

        case ERTS_SIG_Q_OP_IS_ALIVE:
            is_alive_response(c_p, sig, 0);
            break;

        case ERTS_SIG_Q_OP_PROCESS_INFO:
            handle_process_info(c_p, NULL, sig, next_nm_sig, 0);
            break;

        case ERTS_SIG_Q_OP_SYNC_SUSPEND:
            handle_sync_suspend(c_p, sig);
            break;

        case ERTS_SIG_Q_OP_RPC: {
            int yield = 0;
            handle_rpc(c_p, (ErtsProcSigRPC *) sig,
                       cnt, limit, &yield);
            break;
        }

        case ERTS_SIG_Q_OP_DIST_SPAWN_REPLY: {
            cnt += handle_dist_spawn_reply_exiting(c_p, sig, pe_ctxt_p);

            break;
        }

        case ERTS_SIG_Q_OP_ADJ_MSGQ:
	    switch (ERTS_PROC_SIG_TYPE(tag)) {
	    case ERTS_SIG_Q_TYPE_CLA:
		handle_cla(c_p, sig, next_nm_sig, !0, limit, NULL);
		break;
	    case ERTS_SIG_Q_TYPE_OFF_HEAP:
		handle_move_msgq_off_heap(c_p, sig, next_nm_sig, !0,
                                          limit, NULL);
		break;
	    default:
		ERTS_INTERNAL_ERROR("Invalid adjust-message-queue signal type");
		break;
	    }
            break;

	case ERTS_SIG_Q_OP_FLUSH:
	    ASSERT(c_p->sig_qs.flags & FS_FLUSHING_SIGS);
	    c_p->sig_qs.flags |= FS_FLUSHED_SIGS;
	    erts_free(ERTS_ALC_T_SIG_DATA, sig); 
	    break;

        case ERTS_SIG_Q_OP_TRACE_CHANGE_STATE:
            destroy_trace_info((ErtsSigTraceInfo *) sig);
            break;

        case ERTS_SIG_Q_OP_RECV_MARK: {
            ErtsRecvMarker *markp = (ErtsRecvMarker *) sig;
            ASSERT(!markp->is_yield_mark);
            markp->in_msgq = markp->in_sigq = markp->set_save = 0;
            recv_marker_deallocate(c_p, markp);
            break;
        }

        default:
            ERTS_INTERNAL_ERROR("Unknown signal");
            break;
        }

    } while (cnt >= limit && *next_nm_sig);

    *redsp += cnt / ERTS_SIG_REDS_CNT_FACTOR;

    if (*next_nm_sig)
        return 0;

    ASSERT(!c_p->sig_qs.nmsigs.next);
    c_p->sig_qs.nmsigs.last = NULL;
    (void) erts_atomic32_read_band_nob(&c_p->state,
                                       ~ERTS_PSFLG_SIG_Q);
    return !0;
}

#ifdef USE_VM_PROBES
#  define ERTS_CLEAR_SEQ_TOKEN(MP)                                      \
    ERL_MESSAGE_TOKEN((MP)) = ((ERL_MESSAGE_DT_UTAG((MP)) != NIL)       \
                               ? am_have_dt_utag : NIL)
#else
#  define ERTS_CLEAR_SEQ_TOKEN(MP)                                      \
    ERL_MESSAGE_TOKEN((MP)) = NIL
#endif

static ERTS_INLINE void
clear_seq_trace_token(ErtsMessage *sig)
{
    if (ERTS_SIG_IS_MSG((ErtsSignal *) sig))
        ERTS_CLEAR_SEQ_TOKEN(sig);
    else {
        Uint tag;
        Uint16 op, type;

        tag = ((ErtsSignal *) sig)->common.tag;
        type = ERTS_PROC_SIG_TYPE(tag);
        op = ERTS_PROC_SIG_OP(tag);

        switch (op) {

        case ERTS_SIG_Q_OP_EXIT:
        case ERTS_SIG_Q_OP_EXIT_LINKED:
        case ERTS_SIG_Q_OP_MONITOR_DOWN:
            switch (type) {
            case ERTS_SIG_Q_TYPE_GEN_EXIT:
                ERTS_CLEAR_SEQ_TOKEN(sig);
                break;
            case ERTS_LNK_TYPE_PORT:
            case ERTS_LNK_TYPE_PROC:
            case ERTS_LNK_TYPE_DIST_PROC:
            case ERTS_MON_TYPE_PORT:
            case ERTS_MON_TYPE_PROC:
            case ERTS_MON_TYPE_DIST_PROC:
            case ERTS_MON_TYPE_DIST_PORT:
            case ERTS_MON_TYPE_NODE:
            case ERTS_MON_TYPE_NODES:
            case ERTS_MON_TYPE_SUSPEND:
            case ERTS_MON_TYPE_TIME_OFFSET:
                break;
            default:
                ERTS_INTERNAL_ERROR("Unexpected sig type");
                break;
            }
            break;

        case ERTS_SIG_Q_OP_PERSISTENT_MON_MSG:
        case ERTS_SIG_Q_OP_DIST_SPAWN_REPLY:
        case ERTS_SIG_Q_OP_ALIAS_MSG:
            ERTS_CLEAR_SEQ_TOKEN(sig);
            break;

        case ERTS_SIG_Q_OP_MONITOR:
        case ERTS_SIG_Q_OP_DEMONITOR:
        case ERTS_SIG_Q_OP_LINK:
        case ERTS_SIG_Q_OP_UNLINK:
        case ERTS_SIG_Q_OP_UNLINK_ACK:
        case ERTS_SIG_Q_OP_TRACE_CHANGE_STATE:
        case ERTS_SIG_Q_OP_GROUP_LEADER:
        case ERTS_SIG_Q_OP_IS_ALIVE:
        case ERTS_SIG_Q_OP_PROCESS_INFO:
        case ERTS_SIG_Q_OP_SYNC_SUSPEND:
        case ERTS_SIG_Q_OP_RPC:
        case ERTS_SIG_Q_OP_RECV_MARK:
        case ERTS_SIG_Q_OP_ADJ_MSGQ:
	case ERTS_SIG_Q_OP_FLUSH:
            break;

        default:
            ERTS_INTERNAL_ERROR("Unknown signal");
            break;
        }
    }
}

void
erts_proc_sig_clear_seq_trace_tokens(Process *c_p)
{
    int ix;
    ErtsSignalInQueueBufferArray *bap;
    int unget_info;
    ErtsMessage *qs[] = {c_p->sig_qs.first,
                         c_p->sig_qs.cont,
                         c_p->sig_inq.first};

    ERTS_LC_ASSERT(erts_thr_progress_is_blocking());

    for (ix = 0; ix < sizeof(qs)/sizeof(qs[0]); ix++) {
        ErtsMessage *sigp;
        for (sigp = qs[ix]; sigp; sigp = sigp->next)
            clear_seq_trace_token(sigp);
    }

    bap = erts_proc_sig_queue_get_buffers(c_p, &unget_info);
    if (bap) {
        for (ix = 0; ix < ERTS_PROC_SIG_INQ_BUFFERED_NR_OF_BUFFERS; ix++) {
            ErtsSignalInQueueBuffer* bp = &bap->slots[ix];
            if (bp->b.alive) {
                ErtsMessage *sigp;
                for (sigp = bp->b.queue.first; sigp; sigp = sigp->next)
                    clear_seq_trace_token(sigp);
            }
        }
        erts_proc_sig_queue_unget_buffers(bap, unget_info);
    }
}

Uint
erts_proc_sig_signal_size(ErtsSignal *sig)
{
    Eterm tag;
    Uint16 type;
    int op;
    Uint size = 0;

    ASSERT(sig);
    ASSERT(ERTS_SIG_IS_NON_MSG(sig));

    tag = sig->common.tag;
    type = ERTS_PROC_SIG_TYPE(tag);
    op = ERTS_PROC_SIG_OP(tag);

    switch (op) {
    case ERTS_SIG_Q_OP_EXIT:
    case ERTS_SIG_Q_OP_EXIT_LINKED:
    case ERTS_SIG_Q_OP_MONITOR_DOWN:
        switch (type) {
        case ERTS_SIG_Q_TYPE_GEN_EXIT:
            size = ((ErtsMessage *) sig)->hfrag.alloc_size;
            size *= sizeof(Eterm);
            size += sizeof(ErtsMessage) - sizeof(Eterm);
            break;
        case ERTS_LNK_TYPE_PORT:
        case ERTS_LNK_TYPE_PROC:
        case ERTS_LNK_TYPE_DIST_PROC:
            size = erts_link_size((ErtsLink *) sig);
            break;
        case ERTS_MON_TYPE_PORT:
        case ERTS_MON_TYPE_PROC:
        case ERTS_MON_TYPE_DIST_PROC:
        case ERTS_MON_TYPE_DIST_PORT:
        case ERTS_MON_TYPE_NODE:
        case ERTS_MON_TYPE_SUSPEND:
            size = erts_monitor_size((ErtsMonitor *) sig);
            break;
        default:
            ERTS_INTERNAL_ERROR("Unexpected sig type");
            break;
        }
        break;

    case ERTS_SIG_Q_OP_ADJ_MSGQ:
    case ERTS_SIG_Q_OP_SYNC_SUSPEND:
    case ERTS_SIG_Q_OP_PERSISTENT_MON_MSG:
    case ERTS_SIG_Q_OP_IS_ALIVE:
    case ERTS_SIG_Q_OP_DIST_SPAWN_REPLY: {
        ErlHeapFragment *hf;
        size = sizeof(ErtsMessageRef);
        size += ERTS_HEAP_FRAG_SIZE(((ErtsMessage *) sig)->hfrag.alloc_size);
        for (hf = ((ErtsMessage *) sig)->hfrag.next; hf; hf = hf->next)
            size += ERTS_HEAP_FRAG_SIZE(hf->alloc_size);
        break;
    }

    case ERTS_SIG_Q_OP_ALIAS_MSG: {
        ErlHeapFragment *hf;

        size = sizeof(ErtsMessageRef);

        switch (type) {
        case ERTS_SIG_Q_TYPE_OFF_HEAP:
            size += ERTS_HEAP_FRAG_SIZE(((ErtsMessage *) sig)->hfrag.alloc_size);
            hf = ((ErtsMessage *) sig)->hfrag.next;
            if (0) {
            case ERTS_SIG_Q_TYPE_HEAP_FRAG:
                hf = ((ErtsMessage *) sig)->data.heap_frag;
            }
            for (; hf; hf = hf->next)
                size += ERTS_HEAP_FRAG_SIZE(hf->alloc_size);
            break;
        case ERTS_SIG_Q_TYPE_HEAP:
            break;
        default:
            ERTS_INTERNAL_ERROR("Unexpected sig type");
        }
        break;
    }

    case ERTS_SIG_Q_OP_DEMONITOR:
        if (type == ERTS_SIG_Q_TYPE_DIST_PROC_DEMONITOR) {
            size = NC_HEAP_SIZE(((ErtsSigDistProcDemonitor *) sig)->ref);
            size--;
            size *= sizeof(Eterm);
            size += sizeof(ErtsSigDistProcDemonitor);
            break;
        }
        /* Fall through... */

    case ERTS_SIG_Q_OP_MONITOR:
        size = erts_monitor_size((ErtsMonitor *) sig);
        break;

    case ERTS_SIG_Q_OP_UNLINK:
    case ERTS_SIG_Q_OP_UNLINK_ACK:
        if (type != ERTS_SIG_Q_TYPE_DIST_LINK)
            size = sizeof(ErtsSigUnlinkOp);
        else {
            size = NC_HEAP_SIZE(((ErtsSigDistUnlinkOp *) sig)->remote);
            size--;
            size *= sizeof(Eterm);
            size += sizeof(ErtsSigDistUnlinkOp);
        }
        break;
    case ERTS_SIG_Q_OP_LINK:
        size = erts_link_size((ErtsLink *) sig);
        break;

    case ERTS_SIG_Q_OP_GROUP_LEADER: {
        ErtsSigGroupLeader *sgl = (ErtsSigGroupLeader *) sig;
        size = size_object(sgl->group_leader);
        size += size_object(sgl->ref);
        size *= sizeof(Eterm);
        size += sizeof(ErtsSigGroupLeader) - sizeof(Eterm);
        break;
    }

    case ERTS_SIG_Q_OP_FLUSH:
	size = sizeof(ErtsSignalCommon);
	break;

    case ERTS_SIG_Q_OP_TRACE_CHANGE_STATE:
        size = sizeof(ErtsSigTraceInfo);
        break;

    case ERTS_SIG_Q_OP_PROCESS_INFO: {
        ErtsProcessInfoSig *pisig = (ErtsProcessInfoSig *) sig;
        size = sizeof(ErtsProcessInfoSig);
        size += (pisig->len - 1) * sizeof(int);
        break;
    }

    case ERTS_SIG_Q_OP_RPC:
        size = sizeof(ErtsProcSigRPC);
        break;

    case ERTS_SIG_Q_OP_RECV_MARK:
        size = sizeof(ErtsRecvMarker);
        break;
        
    default:
        ERTS_INTERNAL_ERROR("Unknown signal");
        break;
    }

    return size;
}

int
erts_proc_sig_receive_helper(Process *c_p,
                             int fcalls,
                             int neg_o_reds,
                             ErtsMessage **msgpp,
                             int *get_outp)
{
    ErtsMessage *msgp;
    int reds, consumed_reds, left_reds, max_reds;

    /*
     * Called from the loop-rec instruction when receive
     * has reached end of inner (private) queue. This function
     * tries to move more messages into the inner queue
     * for the receive to handle. This by, processing the
     * middle (private) queue and/or moving signals from
     * the outer (public) queue into the middle queue.
     *
     * If this function succeeds in making more messages
     * available in the inner queue, *msgpp points to next
     * message. If *msgpp is set to NULL when:
     * -- process became exiting. *get_outp is set to a
     *    value greater than zero.
     * -- process needs to yield. *get_outp is set to a
     *    value less than zero.
     * -- no more messages exist in any of the queues.
     *    *get_outp is set to zero and the message queue
     *    lock remains locked. This so the process can
     *    make its way to the appropriate wait instruction
     *    without racing with new incoming messages.
     */

    ASSERT(erts_proc_lc_my_proc_locks(c_p) == ERTS_PROC_LOCK_MAIN);
    ASSERT(!ERTS_PROC_IS_EXITING(c_p));
    ASSERT(!*msgpp);

    left_reds = fcalls - neg_o_reds;
    consumed_reds = 0;

    while (!0) {
        erts_aint32_t state;

        if (!c_p->sig_qs.cont) {

            consumed_reds += 4;
            left_reds -= 4;
            erts_proc_sig_queue_lock(c_p);
            erts_proc_sig_fetch(c_p);
            /*
             * Messages may have been moved directly to
             * inner queue...
             */
            msgp = erts_msgq_peek_msg(c_p);
            if (msgp) {
                erts_proc_unlock(c_p, ERTS_PROC_LOCK_MSGQ);
                *get_outp = 0;
                *msgpp = msgp;
                return consumed_reds;
            }

            if (!c_p->sig_qs.cont) {
                /*
                 * No messages! Return with message queue
                 * locked and let the process continue
                 * to wait instruction...
                 */
                *get_outp = 0;
                *msgpp = NULL;

                return consumed_reds;
            }
            erts_proc_unlock(c_p, ERTS_PROC_LOCK_MSGQ);

            if (left_reds <= 0)
                break; /* Yield */

            /* handle newly arrived signals... */
        }

        reds = ERTS_SIG_HANDLE_REDS_MAX_PREFERED;
#ifdef DEBUG
        /* test that it works also with very few reds */
        max_reds = left_reds;
        if (reds > left_reds)
            reds = left_reds;
#else
        /* At least work preferred amount of reds... */
        max_reds = left_reds;
        if (max_reds < reds)
            max_reds = reds;
#endif
	state = erts_atomic32_read_nob(&c_p->state);
        (void) erts_proc_sig_handle_incoming(c_p, &state, &reds,
                                             max_reds, !0);
        consumed_reds += reds;
        left_reds -= reds;

        /* we may have exited or suspended by an incoming signal... */

        if (state & (ERTS_PSFLG_EXITING|ERTS_PSFLG_SUSPENDED)) {
            if (state & ERTS_PSFLG_SUSPENDED)
                break; /* Yield */

            /*
             * Process need to schedule out in order
             * to terminate. Prepare this a bit...
             */
            ASSERT(state & ERTS_PSFLG_EXITING);
            ASSERT(c_p->flags & F_DELAY_GC);

            c_p->flags &= ~F_DELAY_GC;
            c_p->arity = 0;
            c_p->current = NULL;

            *get_outp = 1;
            *msgpp = NULL;

            return consumed_reds;
        }

        msgp = erts_msgq_peek_msg(c_p);
        if (msgp) {
            *get_outp = 0;
            *msgpp = msgp;
            return consumed_reds;
        }

        if (left_reds <= 0)
            break; /* yield */

        /* Go fetch again... */
    }
    
    /* Yield... */

    *get_outp = -1;
    *msgpp = NULL;

    ASSERT(consumed_reds >= (fcalls - neg_o_reds));
    return consumed_reds;
}

static void
init_yield_marker(Process *c_p, ErtsRecvMarker *mrkp)
{
    mrkp->prev_next = NULL;
    mrkp->is_yield_mark = (char) !0;
    mrkp->pass = (char) 100;
    mrkp->set_save = (char) 0;
    mrkp->in_sigq = (char) 0;
    mrkp->in_msgq = (char) 0;
    mrkp->prev_ix = (char) -100;
    mrkp->next_ix = (char) -100;
#ifdef DEBUG
    mrkp->used = (char) !0;
    mrkp->proc = c_p;
#endif
    mrkp->sig.common.next = NULL;
    mrkp->sig.common.specific.attachment = NULL;
    mrkp->sig.common.tag = ERTS_RECV_MARKER_TAG;
}

static void
remove_yield_marker(Process *c_p, ErtsRecvMarker *mrkp)
{
    ASSERT(mrkp);
    ASSERT(mrkp->is_yield_mark);
    ASSERT(mrkp->in_msgq);
    remove_iq_sig(c_p, (ErtsMessage *) mrkp, mrkp->prev_next);
    mrkp->in_msgq = 0;
    mrkp->in_sigq = 0;
    mrkp->prev_next = NULL;
    mrkp->sig.common.next = NULL;
}

static ErtsYieldAdjMsgQ *
create_yield_adj_msgq_data(Process *c_p)
{
    ErtsYieldAdjMsgQ *yp = erts_alloc(ERTS_ALC_T_SIG_YIELD_DATA,
                                      sizeof(ErtsYieldAdjMsgQ));
    init_yield_marker(c_p, &yp->next);
    init_yield_marker(c_p, &yp->last);
    return yp;
}

static ERTS_INLINE void
insert_adj_msgq_yield_markers(Process *c_p,
                              ErtsYieldAdjMsgQ *yp,
                              ErtsMessage **nextpp,
                              ErtsMessage ***next_nm_sig,
                              ErtsSavedNMSignals *saved_sigs)
{
    ErtsMessage *sig, *nextp;

    ASSERT(yp);
    ASSERT(nextpp);
    ASSERT(next_nm_sig && *next_nm_sig && **next_nm_sig);
    ASSERT(!yp->next.in_msgq);

    sig = **next_nm_sig;

    ASSERT(ERTS_PROC_SIG_OP(ERL_MESSAGE_TERM(sig))
           == ERTS_SIG_Q_OP_ADJ_MSGQ);

    /*
     * Insert 'next' yield marker. This is in the inner queue or
     * in the beginning of the middle queue where we've already
     * begun using 'prev_next' pointers for receive markers,
     * so if a receive marker follow, we need to update it.
     */
    yp->next.in_msgq = !0;
    yp->next.in_sigq = !0;
    yp->next.prev_next = nextpp;
    yp->next.sig.common.next = nextp = *nextpp;
    *nextpp = (ErtsMessage *) &yp->next;

    ERTS_SIG_DBG_RECV_MARK_SET_HANDLED(&yp->next);

    if (nextp && ERTS_SIG_IS_RECV_MARKER(nextp)) {
        ErtsRecvMarker *next_mrkp = (ErtsRecvMarker *) nextp;
        next_mrkp->prev_next = &yp->next.sig.common.next;
    }

    if (yp->last.in_msgq) {
        remove_nm_sig(c_p, sig, next_nm_sig);
    }
    else {
        /*
         * Replace adj-msgq signal with 'last' yield marker.
         *
         * This is in the middle queue after the point where
         * we've begun using 'prev_next' pointers for receive
         * markers, so if a receive marker follow, we do not
         * need to adjust its 'prev_next'.
         */
        ErtsMessage **next_sig = *next_nm_sig;
        yp->last.in_msgq = (char) !0;
        yp->last.in_sigq = (char) !0;
        yp->last.prev_next = next_sig;
        *next_nm_sig = ((ErtsSignal *) sig)->common.specific.next;
        *next_sig = (ErtsMessage *) &yp->last;
        remove_mq_sig(c_p, sig, &yp->last.sig.common.next, next_nm_sig);

        ERTS_SIG_DBG_RECV_MARK_SET_HANDLED(&yp->last);
    }

    save_delayed_nm_signal(saved_sigs, sig);
}

static ERTS_INLINE void
destroy_adj_msgq_yield_markers(Process *c_p, ErtsYieldAdjMsgQ **ypp)
{
    ErtsYieldAdjMsgQ *yp = *ypp;
    if (yp) {
        if (yp->next.in_msgq)
            remove_yield_marker(c_p, &yp->next);
        if (yp->last.in_msgq)
            remove_yield_marker(c_p, &yp->last);
        erts_free(ERTS_ALC_T_SIG_YIELD_DATA, yp);
        *ypp = NULL;
    }
}

static Uint
area_literal_size(Eterm* start, Eterm* end, char* lit_start, Uint lit_size)
{
    Eterm* p;
    Eterm val;
    Uint sz = 0;

    for (p = start; p < end; p++) {
        val = *p;
        switch (primary_tag(val)) {
        case TAG_PRIMARY_BOXED:
        case TAG_PRIMARY_LIST:
            if (ErtsInArea(val, lit_start, lit_size)) {
                sz += size_object(val);
            }
            break;
        case TAG_PRIMARY_HEADER:
            if (!header_is_transparent(val)) {
                Eterm* new_p;
                if (header_is_bin_matchstate(val)) {
                    ErlBinMatchState *ms = (ErlBinMatchState*) p;
                    ErlBinMatchBuffer *mb = &(ms->mb);
                    if (ErtsInArea(mb->orig, lit_start, lit_size)) {
                        sz += size_object(mb->orig);
                    }
                }
                new_p = p + thing_arityval(val);
                ASSERT(start <= new_p && new_p < end);
                p = new_p;
            }
        }
    }
    return sz;
}

static ERTS_INLINE void
area_literal_copy(Eterm **hpp, ErlOffHeap *ohp,
                  Eterm *start, Eterm *end,
                  char *lit_start, Uint lit_size) {
    Eterm* p;
    Eterm val;
    Uint sz;

    for (p = start; p < end; p++) {
        val = *p;
        switch (primary_tag(val)) {
        case TAG_PRIMARY_BOXED:
        case TAG_PRIMARY_LIST:
            if (ErtsInArea(val, lit_start, lit_size)) {
                sz = size_object(val);
                val = copy_struct(val, sz, hpp, ohp);
                *p = val; 
            }
            break;
        case TAG_PRIMARY_HEADER:
            if (!header_is_transparent(val)) {
                Eterm* new_p;
                /* matchstate in message, not possible. */
                if (header_is_bin_matchstate(val)) {
                    ErlBinMatchState *ms = (ErlBinMatchState*) p;
                    ErlBinMatchBuffer *mb = &(ms->mb);
                    if (ErtsInArea(mb->orig, lit_start, lit_size)) {
                        sz = size_object(mb->orig);
                        mb->orig = copy_struct(mb->orig, sz, hpp, ohp);
                    }
                }
                new_p = p + thing_arityval(val);
                ASSERT(start <= new_p && new_p < end);
                p = new_p;
            }
        }
    }
}

static void
send_cla_reply(Process *c_p, ErtsMessage *sig, Eterm to,
               Eterm req_id, Eterm result)
{
    Process *rp;

    /*
     * The incoming signal is reused as reply message to
     * the requester. It has already been partially prepared.
     * Request id is already in place in the combined message
     * heap fragment and do not need to be copied.
     */

    ASSERT(is_value(result) && is_immed(result));
    ASSERT(is_internal_pid(to));
    ASSERT(((Sint) sig->hfrag.alloc_size)
           - ((Sint) sig->hfrag.used_size)
           >= 4); /* Room for 3-tuple... */

    sig->next = NULL;
    sig->data.attached = ERTS_MSG_COMBINED_HFRAG;

    rp = erts_proc_lookup(to);
    if (!rp)
        erts_cleanup_messages(sig);
    else {
        Eterm rp_locks;
        Eterm *hp, reply_msg;

        hp = &sig->hfrag.mem[0] + sig->hfrag.used_size;
        reply_msg = TUPLE3(hp, am_copy_literals, req_id, result);
        sig->hfrag.used_size += 4;

        if (c_p == rp)
            rp_locks = ERTS_PROC_LOCK_MAIN;
        else
            rp_locks = 0;

        erts_queue_proc_message(c_p, rp, rp_locks,
                                sig, reply_msg);
    }
}

static int
handle_cla(Process *c_p,
           ErtsMessage *sig,
           ErtsMessage ***next_nm_sig,
           int exiting,
           int limit,
           ErtsSavedNMSignals *saved_nm_sigs)
{
    ErtsCLAData *cla;
    ErtsMessage *msg, *endp;
    ErtsLiteralArea *la;
    char *literals;
    Uint lit_bsize;
    int nmsgs, reds, stretch_yield_limit = 0;
    Eterm result = am_ok;
    Uint64 cnt = 0;

    cnt++;

    cla = get_cla_data(sig);
    if (exiting) {
        /* signal already removed... */
        goto done;
    }

    /*
     * If we need to perform a literal GC, all signals *must* already
     * have been handled before the GC. Note that only the message
     * queue (signals before this signal) needs to be scanned since the
     * request have been passed through the signal queue after we set up
     * the literal area to copy. No literals in the area of interest
     * can therefore occur behind this signal.
     */

    msg = c_p->sig_qs.first;
    if (!msg)
        msg = c_p->sig_qs.cont;

    if (!cla->yield) {
        endp = sig;
    }
    else {
        if (!cla->yield->next.in_msgq) {
            /* All messages already handled... */
            ASSERT(!cla->yield->last.in_msgq);
            stretch_yield_limit = !0;
            endp = msg = sig;
        }
        else {
            ASSERT(!!cla->yield->last.in_msgq);
            msg = cla->yield->next.sig.common.next;
            endp = (ErtsMessage *) &cla->yield->last;
            remove_yield_marker(c_p, &cla->yield->next);
        }
    }

    ASSERT(!cla->yield || !cla->yield->next.in_msgq);
    
    la = ERTS_COPY_LITERAL_AREA();
    if (!la) {
        ASSERT(0);
        remove_nm_sig(c_p, sig, next_nm_sig);
        goto done;
    }

    ASSERT(la);

    literals = (char *) &la->start[0];
    lit_bsize = (char *) la->end - literals;

    nmsgs = 0;
    while (msg != endp) {
        ASSERT(!!msg);
        nmsgs++;
        if (nmsgs >= ERTS_PROC_SIG_ADJ_MSGQ_MSGS_FACTOR) {
            cnt++;
            nmsgs = 0;
        }
        if (ERTS_SIG_IS_INTERNAL_MSG(msg)) {
            ErlHeapFragment *first_hfrag, *hf, **last_hfrag;
            int in_refs = 0, in_heap_frags = 0;
            Uint scanned = 0, lit_sz = 0;

            /*
             * If a literal to copy is found in the message, we make
             * an explicit copy of it in a heap fragment and attach
             * that heap fragment to the message. Each message needs
             * to be self contained, we cannot save the literal at
             * any other place than in the message itself.
             */

	    /*
	     * Literals directly from message references should only
	     * be able to appear in the first message reference, i.e.,
	     * the message itself...
	     */
	    if (ErtsInArea(msg->m[0], literals, lit_bsize)) {
		in_refs++;
		lit_sz += size_object(msg->m[0]);
	    }

#ifdef DEBUG
	    {
		int i;
		for (i = 1; i < ERL_MESSAGE_REF_ARRAY_SZ; i++) {
		    ASSERT(!ErtsInArea(msg->m[i], literals, lit_bsize));
		}
	    }
#endif

            if (msg->data.attached == ERTS_MSG_COMBINED_HFRAG) {
                first_hfrag = &msg->hfrag;
                last_hfrag = &msg->hfrag.next;
            }
            else {
                first_hfrag = msg->data.heap_frag;
                last_hfrag = &msg->data.heap_frag;
            }

            for (hf = first_hfrag; hf; hf = hf->next) {
                Uint sz = hf->used_size;
                Uint lsz = area_literal_size(&hf->mem[0],
                                             &hf->mem[sz],
                                             literals, lit_bsize);
                if (lsz)
                    in_heap_frags++;
                lit_sz += lsz;
                scanned += sz;
                last_hfrag = &hf->next;
            }

            cnt += scanned/ERTS_PROC_SIG_ADJ_MSGQ_SCAN_FACTOR;

            if (lit_sz > 0) {
                ErlHeapFragment *new_hfrag = new_message_buffer(lit_sz);
                ErlOffHeap *ohp = &new_hfrag->off_heap;
                Eterm *hp = new_hfrag->mem;

                if (in_refs) {
		    if (ErtsInArea(msg->m[0], literals, lit_bsize)) {
			Uint sz = size_object(msg->m[0]);
			msg->m[0] = copy_struct(msg->m[0], sz, &hp, ohp);
                    }
                }

                if (in_heap_frags) {
                
                    for (hf = first_hfrag; hf; hf = hf->next) {
                        area_literal_copy(&hp, ohp, &hf->mem[0],
                                          &hf->mem[hf->used_size],
                                          literals, lit_bsize);
                    }

                }

                /* link new hfrag last */
                ASSERT(new_hfrag->used_size == hp - &new_hfrag->mem[0]);
                new_hfrag->next = NULL;
                ASSERT(!*last_hfrag);
                *last_hfrag = new_hfrag;

                cnt += scanned/ERTS_PROC_SIG_ADJ_MSGQ_SCAN_FACTOR;
                cnt += lit_sz/ERTS_PROC_SIG_ADJ_MSGQ_COPY_FACTOR;
            }
        }

        if (cnt > limit) { /* yield... */
            ErtsMessage **nextpp = !msg->next ? &c_p->sig_qs.cont : &msg->next;
            ASSERT(*nextpp);
            if (*nextpp == endp)
                break; /* we're at the end; no point yielding here... */
            if (!cla->yield)
                cla->yield = create_yield_adj_msgq_data(c_p);
            insert_adj_msgq_yield_markers(c_p, cla->yield, nextpp,
                                          next_nm_sig, saved_nm_sigs);
            return cnt;
        }

        msg = msg->next;
        if (!msg)
            msg = c_p->sig_qs.cont;
    }

    remove_nm_sig(c_p, sig, next_nm_sig);

    reds = erts_check_copy_literals_gc_need_max_reds(c_p);
    cnt++;
    if (reds > CONTEXT_REDS)
        result = am_check_gc;
    else if (stretch_yield_limit
             || cnt + reds*ERTS_SIG_REDS_CNT_FACTOR <= limit) {
        reds = 0;
        if (erts_check_copy_literals_gc_need(c_p, &reds, literals, lit_bsize))
            result = am_need_gc;
        cnt += reds * ERTS_SIG_REDS_CNT_FACTOR;
    }
    else {
        /* yield... */
        if (!cla->yield)
            cla->yield = create_yield_adj_msgq_data(c_p);
        else if (!!cla->yield->last.in_msgq)
            remove_yield_marker(c_p, &cla->yield->last);
        ASSERT(!cla->yield->next.in_msgq);
        save_delayed_nm_signal(saved_nm_sigs, sig);
        return cnt;
    }

done:

    destroy_adj_msgq_yield_markers(c_p, &cla->yield);

    send_cla_reply(c_p, sig, cla->requester, cla->request_id, result);

    if (cnt > CONTEXT_REDS*ERTS_SIG_REDS_CNT_FACTOR)
        return CONTEXT_REDS*ERTS_SIG_REDS_CNT_FACTOR;
    return cnt;
}

static int
handle_move_msgq_off_heap(Process *c_p,
			  ErtsMessage *sig,
			  ErtsMessage ***next_nm_sig,
			  int exiting,
                          int limit,
                          ErtsSavedNMSignals *saved_nm_sigs)
{
    ErtsAdjOffHeapMsgQData *ohdp;
    ErtsMessage *msg, *endp;
    int nmsgs;
    Uint64 cnt = 0;

    /*
     * This job was first initiated when the process changed to off heap
     * message queue management. ERTS_PSFLG_OFF_HEAP_MSGQ was set at
     * initiation and thread progress was made before this signal was
     * sent. That is, all signals after this signal already are off heap
     * and do not have to be inspected.
     *
     * The management state might, however, have been changed again
     * (multiple times) since initiation. The ERTS_PSFLG_OFF_HEAP_MSGQ has
     * however been set since the operation was first initiated. Check
     * users last requested state (the flags F_OFF_HEAP_MSGQ, and
     * F_ON_HEAP_MSGQ), and make the state consistent with that.
     */

    cnt++;

    ohdp = get_move_msgq_off_heap_data(sig);

    if (exiting) {
	/* signal already removed from queue... */
	goto cleanup;
    }

    ERTS_LC_ASSERT(ERTS_PROC_LOCK_MAIN == erts_proc_lc_my_proc_locks(c_p));
    ASSERT(c_p->sig_qs.flags & FS_OFF_HEAP_MSGQ_CHNG);
    ASSERT(erts_atomic32_read_nob(&c_p->state) & ERTS_PSFLG_OFF_HEAP_MSGQ);

    if (!(c_p->sig_qs.flags & FS_OFF_HEAP_MSGQ)) {
	/* Someone changed its mind... */
	erts_atomic32_read_band_nob(&c_p->state,
				    ~ERTS_PSFLG_OFF_HEAP_MSGQ);
	goto done;
    }

    msg = c_p->sig_qs.first;
    if (!msg)
        msg = c_p->sig_qs.cont;

    if (!ohdp->yield) {
        endp = sig;
    }
    else {
        ASSERT(!!ohdp->yield->next.in_msgq);
        ASSERT(!!ohdp->yield->last.in_msgq);
        msg = ohdp->yield->next.sig.common.next;
        endp = (ErtsMessage *) &ohdp->yield->last;
        remove_yield_marker(c_p, &ohdp->yield->next);
    }

    ASSERT(!ohdp->yield || !ohdp->yield->next.in_msgq);
    
    nmsgs = 0;
    while (msg != endp) {
        ASSERT(!!msg);
        nmsgs++;
        if (nmsgs >= ERTS_PROC_SIG_ADJ_MSGQ_MSGS_FACTOR) {
            cnt++;
            nmsgs = 0;
        }
	if (ERTS_SIG_IS_INTERNAL_MSG(msg)
	    && !msg->data.attached
	    && ((is_not_immed(ERL_MESSAGE_TERM(msg))
		 && !erts_is_literal(ERL_MESSAGE_TERM(msg),
				     ptr_val(ERL_MESSAGE_TERM(msg))))
#ifdef USE_VM_PROBES
                || is_not_immed(ERL_MESSAGE_DT_UTAG(msg))
#endif
                || is_not_immed(ERL_MESSAGE_TOKEN(msg)))) {
            ErlHeapFragment *hfrag;
	    Eterm *hp;
	    ErlOffHeap *ohp;
#ifdef SHCOPY_SEND
	    erts_shcopy_t info;
#else
	    erts_literal_area_t litarea;
#endif
#ifdef USE_VM_PROBES
            Uint ut_sz = size_object(ERL_MESSAGE_DT_UTAG(msg));
#endif
            Uint t_sz = size_object(ERL_MESSAGE_TOKEN(msg));
	    Uint m_sz;
	    Uint h_sz;

	    ASSERT(is_immed(ERL_MESSAGE_FROM(msg)));
	    if (is_immed(ERL_MESSAGE_TERM(msg)))
		m_sz = 0;
	    else {
#ifdef SHCOPY_SEND
		INITIALIZE_SHCOPY(info);
		m_sz = copy_shared_calculate(ERL_MESSAGE_TERM(msg), &info);
#else
		INITIALIZE_LITERAL_PURGE_AREA(litarea);
		m_sz = size_object_litopt(ERL_MESSAGE_TERM(msg), &litarea);
#endif
	    }

	    h_sz = m_sz + t_sz;
#ifdef USE_VM_PROBES
	    h_sz += ut_sz;
#endif
	    ASSERT(h_sz);

	    hfrag = new_message_buffer(h_sz);
	    hp = hfrag->mem;
	    ohp = &hfrag->off_heap;

	    if (is_not_immed(ERL_MESSAGE_TERM(msg))) {
		Eterm m = ERL_MESSAGE_TERM(msg);
		Eterm m_cpy;
#ifdef SHCOPY_SEND
		m_cpy = copy_shared_perform(m, m_sz, &info, &hp, ohp);
		DESTROY_SHCOPY(info);
#else
		m_cpy = copy_struct_litopt(m, m_sz, &hp, ohp, &litarea);
#endif
		ERL_MESSAGE_TERM(msg) = m_cpy;
	    }
	    if (is_not_immed(ERL_MESSAGE_TOKEN(msg)))
		ERL_MESSAGE_TOKEN(msg) = copy_struct(ERL_MESSAGE_TOKEN(msg),
						     t_sz, &hp, ohp);
#ifdef USE_VM_PROBES
	    if (is_not_immed(ERL_MESSAGE_DT_UTAG(msg)))
		ERL_MESSAGE_DT_UTAG(msg) = copy_struct(ERL_MESSAGE_DT_UTAG(msg),
						       ut_sz, &hp, ohp);
#endif
	    msg->data.heap_frag = hfrag;
	    cnt += h_sz/ERTS_PROC_SIG_ADJ_MSGQ_COPY_FACTOR;
	}

        if (cnt > limit) { /* yield... */
            ErtsMessage **nextpp = !msg->next ? &c_p->sig_qs.cont : &msg->next;
            ASSERT(*nextpp);
            if (*nextpp == endp)
                break; /* we're at the end; no point yielding... */
            if (!ohdp->yield)
                ohdp->yield = create_yield_adj_msgq_data(c_p);
            insert_adj_msgq_yield_markers(c_p, ohdp->yield, nextpp,
                                          next_nm_sig, saved_nm_sigs);
            return cnt;
        }

        msg = msg->next;
        if (!msg)
            msg = c_p->sig_qs.cont;
    }

done:

    remove_nm_sig(c_p, sig, next_nm_sig);

cleanup:

    destroy_adj_msgq_yield_markers(c_p, &ohdp->yield);
    sig->next = NULL;
    sig->data.attached = ERTS_MSG_COMBINED_HFRAG;
    erts_cleanup_messages(sig);

    c_p->sig_qs.flags &= ~FS_OFF_HEAP_MSGQ_CHNG;

    if (cnt > CONTEXT_REDS*ERTS_SIG_REDS_CNT_FACTOR)
        return CONTEXT_REDS*ERTS_SIG_REDS_CNT_FACTOR;
    return cnt;
}


static int
handle_trace_change_state(Process *c_p,
                          ErtsSigRecvTracing *tracing,
                          Uint16 type,
                          ErtsMessage *sig,
                          ErtsMessage ***next_nm_sig)
{
    ErtsSigTraceInfo *trace_info = (ErtsSigTraceInfo *) sig;
    ErtsMessage **next = *next_nm_sig;
    int msgs_active, old_msgs_active = !!tracing->messages.active;

    ASSERT(sig == *next);

    erts_proc_lock(c_p, ERTS_PROC_LOCKS_ALL_MINOR);

    ERTS_TRACE_FLAGS(c_p) |= trace_info->flags_on;
    ERTS_TRACE_FLAGS(c_p) &= ~trace_info->flags_off;
    if (is_value(trace_info->tracer))
        erts_tracer_replace(&c_p->common, trace_info->tracer);

    erts_proc_unlock(c_p, ERTS_PROC_LOCKS_ALL_MINOR);

    remove_nm_sig(c_p, sig, next_nm_sig);
    destroy_trace_info(trace_info);
    /*
     * Adjust tracing state according to modifications made by
     * the trace info signal...
     */
    adjust_tracing_state(c_p, tracing, 0);
    msgs_active = !!tracing->messages.active;

    if (old_msgs_active ^ msgs_active) {
        if (msgs_active) {
            ASSERT(!tracing->messages.next);
            tracing->messages.next = next;
        }
        else {
            ASSERT(tracing->messages.next);
            tracing->messages.next = NULL;
        }
    }

    ASSERT(!msgs_active || tracing->messages.next);

    return msgs_active;
}

static void
getting_unlinked(Process *c_p, Eterm unlinker)
{
    trace_proc(c_p, ERTS_PROC_LOCK_MAIN, c_p,
               am_getting_unlinked, unlinker);
}

static void
getting_linked(Process *c_p, Eterm linker)
{
    trace_proc(c_p, ERTS_PROC_LOCK_MAIN, c_p,
               am_getting_linked, linker);
}

static void
linking(Process *c_p, Eterm to)
{
    trace_proc(c_p, ERTS_PROC_LOCK_MAIN, c_p,
               am_link, to);
}

static ERTS_INLINE void
handle_message_enqueued_tracing(Process *c_p,
                                ErtsSigRecvTracing *tracing,
                                ErtsMessage *msg)
{
    ASSERT(ERTS_SIG_IS_INTERNAL_MSG(msg));

#if defined(USE_VM_PROBES)
    if (tracing->messages.vm_probes && DTRACE_ENABLED(message_queued)) {
        Sint tok_label = 0;
        Sint tok_lastcnt = 0;
        Sint tok_serial = 0;
        Sint len = erts_proc_sig_privqs_len(c_p);
        Eterm seq_trace_token = ERL_MESSAGE_TOKEN(msg);

        if (seq_trace_token != NIL && is_tuple(seq_trace_token)) {
            tok_label = SEQ_TRACE_T_DTRACE_LABEL(seq_trace_token);
            tok_lastcnt = signed_val(SEQ_TRACE_T_LASTCNT(seq_trace_token));
            tok_serial = signed_val(SEQ_TRACE_T_SERIAL(seq_trace_token));
        }
        /* Message intentionally not passed... */
        DTRACE6(message_queued,
                tracing->messages.receiver_name,
                size_object(ERL_MESSAGE_TERM(msg)),
                len, /* This is NOT message queue len, but its something... */
                tok_label, tok_lastcnt, tok_serial);
    }
#endif

    if (tracing->messages.receive_trace && tracing->messages.event->on) {
        ASSERT(IS_TRACED(c_p));
        trace_receive(c_p,
                      ERL_MESSAGE_FROM(msg),
                      ERL_MESSAGE_TERM(msg),
                      tracing->messages.event);
    }
}

static int
handle_msg_tracing(Process *c_p, ErtsSigRecvTracing *tracing,
                   ErtsMessage ***next_nm_sig)
{
    ErtsMessage **next_sig, *sig;
    int cnt = 0, limit = ERTS_PROC_SIG_TRACE_COUNT_LIMIT;

    ASSERT(tracing->messages.next);
    next_sig = tracing->messages.next;
    sig = *next_sig;

    if (!sig) {
        ASSERT(!*next_nm_sig);
        return 1; /* end... */
    }
    
    if (ERTS_SIG_IS_RECV_MARKER(sig) && ((ErtsRecvMarker *) sig)->in_msgq) {
	/*
	 * Skip already handled receive marker that just entered
	 * the message queue...
	 */
        next_sig = &sig->next;
        sig = *next_sig;
	ASSERT(!sig || !ERTS_SIG_IS_RECV_MARKER(sig)
	       || !((ErtsRecvMarker *) sig)->in_msgq);
    }
    
    /*
     * Receive tracing active. Handle all messages
     * until next non-message signal...
     */

    while (sig && ERTS_SIG_IS_MSG(sig)) {
        if (cnt > limit) {
            tracing->messages.next = next_sig;
            return -1; /* Yield... */
        }
        if (ERTS_SIG_IS_EXTERNAL_MSG(sig)) {
            cnt += 50; /* Decode is expensive... */
            if (!erts_proc_sig_decode_dist(c_p, ERTS_PROC_LOCK_MAIN,
                                           sig, 0)) {
                /* Bad dist message; remove it... */
                remove_mq_m_sig(c_p, sig, next_sig, next_nm_sig);
                sig->next = NULL;
                erts_cleanup_messages(sig);
                sig = *next_sig;
                continue;
            }
        }
        handle_message_enqueued_tracing(c_p, tracing, sig);
        cnt++;

        next_sig = &(*next_sig)->next;
        sig = *next_sig;
    }

    tracing->messages.next = next_sig;

    if (!sig) {
        ASSERT(!*next_nm_sig);
        return 1; /* end... */
    }

    ASSERT(*next_nm_sig);
    ASSERT(**next_nm_sig == sig);

    /* Next signal a non-message signal... */
    ASSERT(ERTS_SIG_IS_NON_MSG(sig));

    /*
     * Return and handle the non-message signal...
     */

    return 0;
}

static void
handle_missing_spawn_reply(Process *c_p, ErtsMonitor *omon)
{
    ErtsMonitorData *mdp;
    ErtsMonitorDataExtended *mdep;
    erts_dsprintf_buf_t *dsbufp;
    Eterm nodename;
    DistEntry *dep;

    /* Terminate connection to the node and report it... */

    if (omon->type != ERTS_MON_TYPE_DIST_PROC)
        ERTS_INTERNAL_ERROR("non-distributed missing spawn_reply");
    
    mdp = erts_monitor_to_data(omon);
    ASSERT(mdp->origin.flags & ERTS_ML_FLG_EXTENDED);
    mdep = (ErtsMonitorDataExtended *) mdp;
    ASSERT(mdep->dist);
    nodename = mdep->dist->nodename;
    ASSERT(is_atom(nodename));

    dep = erts_find_dist_entry(nodename);
    if (dep)
        erts_kill_dist_connection(dep, mdep->dist->connection_id);

    dsbufp = erts_create_logger_dsbuf();
    erts_dsprintf(dsbufp,
                  "Missing 'spawn_reply' signal from the node %T "
                  "detected by %T on the node %T. The node %T "
                  "probably suffers from the bug with ticket id "
                  "OTP-17737.",
                  nodename, c_p->common.id,
                  erts_this_dist_entry->sysname, nodename);
    erts_send_error_to_logger_nogl(dsbufp);
}

Uint
erts_proc_sig_prep_msgq_for_inspection(Process *c_p,
                                       Process *rp,
                                       ErtsProcLocks rp_locks,
                                       int info_on_self,
                                       ErtsMessageInfo *mip,
                                       Sint *msgq_len_p)
{
    Uint tot_heap_size;
    ErtsMessage *mp, **mpp;
    Sint i;
    int self_on_heap;

    /*
     * Prepare the message queue (inner signal queue)
     * for inspection by process_info().
     *
     * - Decode all messages on external format
     * - Remove all corrupt dist messages from queue
     * - Save pointer to, and heap size need of each
     *   message in the mip array.
     * - Return total heap size need for all messages
     *   that needs to be copied.
     *
     */

    ASSERT(!info_on_self || c_p == rp);

    self_on_heap = info_on_self && !(c_p->sig_qs.flags & FS_OFF_HEAP_MSGQ);

    tot_heap_size = 0;
    i = 0;
    mpp = &rp->sig_qs.first;
    mp = rp->sig_qs.first;
    while (mp) {
	Eterm msg = ERL_MESSAGE_TERM(mp);

	if (msg != ERTS_RECV_MARKER_TAG) {

	    mip[i].size = 0;

	    if (ERTS_SIG_IS_EXTERNAL_MSG(mp)) {
		/* decode it... */
		if (!erts_proc_sig_decode_dist(rp, rp_locks, mp, !0)) {
		    ErtsMessage *bad_mp = mp;
		    /*
		     * Bad distribution message; remove
		     * it from the queue...
		     */

		    ASSERT(*mpp == bad_mp);

		    remove_iq_m_sig(rp, mp, mpp);

		    mp = *mpp;

		    bad_mp->next = NULL;
		    erts_cleanup_messages(bad_mp);
		    continue;
		}

		msg = ERL_MESSAGE_TERM(mp);
	    }

	    ASSERT(is_value(msg));

	    if (is_not_immed(msg) && (!self_on_heap || mp->data.attached)) {
		Uint sz = size_object(msg);
		mip[i].size = sz;
		tot_heap_size += sz;
	    }

	    mip[i].msgp = mp;
	    i++;
	}

        mpp = &mp->next;
	mp = mp->next;
    }

    
    ASSERT(info_on_self || c_p->sig_qs.len == i);
    ASSERT(!info_on_self || c_p->sig_qs.len >= i);

    *msgq_len_p = i;

    return tot_heap_size;
}

static ERTS_INLINE void
move_msg_to_heap(Process *c_p, ErtsMessage *mp)
{
    /*
     * We leave not yet decoded distribution messages
     * as they are in the queue since it is not
     * possible to determine a maximum size until
     * actual decoding...
     *
     * We also leave combined messages as they are...
     */
    if (ERTS_SIG_IS_INTERNAL_MSG(mp)
        && mp->data.attached
        && mp->data.attached != ERTS_MSG_COMBINED_HFRAG) {
        ErlHeapFragment *bp;
        
        bp = erts_message_to_heap_frag(mp);

        if (bp->next)
            erts_move_multi_frags(&c_p->htop, &c_p->off_heap, bp,
                                  mp->m, ERL_MESSAGE_REF_ARRAY_SZ, 0);
        else
            erts_copy_one_frag(&c_p->htop, &c_p->off_heap, bp,
                               mp->m, ERL_MESSAGE_REF_ARRAY_SZ);

        mp->data.heap_frag = NULL;
        free_message_buffer(bp);
    }
}

void
erts_proc_sig_move_msgs_to_heap(Process *c_p)
{
    ERTS_HDBG_CHECK_SIGNAL_PRIV_QUEUE(c_p, 0);

    ERTS_FOREACH_SIG_PRIVQS(c_p, sig, move_msg_to_heap(c_p, sig));

    ERTS_HDBG_CHECK_SIGNAL_PRIV_QUEUE(c_p, 0);
}


BIF_RETTYPE
erts_internal_dirty_process_handle_signals_1(BIF_ALIST_1)
{
    erts_aint32_t state, dirty, noproc;
    int busy;
    Process *rp;

    if (BIF_P != erts_dirty_process_signal_handler
        && BIF_P != erts_dirty_process_signal_handler_high
        && BIF_P != erts_dirty_process_signal_handler_max)
        BIF_ERROR(BIF_P, EXC_NOTSUP);

    if (is_not_internal_pid(BIF_ARG_1))
        BIF_RET(am_false);

    rp = erts_proc_lookup_raw(BIF_ARG_1);
    if (!rp)
        BIF_RET(am_noproc);

    state = erts_atomic32_read_nob(&rp->state);
    dirty = (state & ERTS_PSFLG_DIRTY_RUNNING);
    /*
     * Ignore ERTS_PSFLG_DIRTY_RUNNING_SYS (see
     * comment in erts_execute_dirty_system_task()
     * in erl_process.c).
     */
    if (!dirty)
        BIF_RET(am_normal);

    busy = erts_proc_trylock(rp, ERTS_PROC_LOCK_MAIN) == EBUSY;

    state = erts_atomic32_read_mb(&rp->state);
    noproc = (state & ERTS_PSFLG_FREE);
    dirty = (state & ERTS_PSFLG_DIRTY_RUNNING);

    if (busy) {
        if (noproc)
            BIF_RET(am_noproc);
        if (dirty)
            BIF_RET(am_more); /* try again... */
        BIF_RET(am_normal); /* will handle signals itself... */
    }
    else {
        int done;
        Eterm res = am_false;
        int reds = 0;

        if (noproc)
            res = am_noproc;
        else if (!dirty)
            res = am_normal; /* will handle signals itself... */
        else if (rp->sig_qs.flags & FS_HANDLING_SIGS)
            res = am_busy;
        else {
            reds = ERTS_BIF_REDS_LEFT(BIF_P);
            done = erts_proc_sig_handle_incoming(rp, &state, &reds,
                                                 reds, 0);
            if (done || (state & ERTS_PSFLG_EXITING))
                res = am_ok;
            else
                res = am_more;
        }

        erts_proc_unlock(rp, ERTS_PROC_LOCK_MAIN);

        if (reds)
            BUMP_REDS(BIF_P, reds);

        BIF_RET(res);
    }
}

/* Cleanup */

void
erts_proc_sig_cleanup_queues(Process *c_p)
{
    ErtsMessage *queues[] = {
	c_p->sig_qs.first, /* Message queue (inner signal queue) */
	c_p->sig_qs.cont   /* Private signal queue (middle signal queue) */
    };
    int i;

    for (i = 0; i < sizeof(queues)/sizeof(queues[0]); i++) {
	ErtsMessage *sig = queues[i];
	while (sig) {
	    ErtsMessage *free_sig = sig;
	    sig = sig->next;
	    if (ERTS_SIG_IS_RECV_MARKER(free_sig)) {
                ErtsRecvMarker *recv_mark = (ErtsRecvMarker *) free_sig;
                ASSERT(!recv_mark->is_yield_mark);
                recv_marker_deallocate(c_p, recv_mark);
            }
	    else {
                ASSERT(ERTS_SIG_IS_MSG(free_sig));
		free_sig->next = NULL;
		erts_cleanup_messages(free_sig);
	    }
	}
    }

#ifdef DEBUG
    /*
     * External signal queue (outer signal queue)
     * should already have been taken care of...
     */
    erts_proc_lock(c_p, ERTS_PROC_LOCK_MSGQ);
    ASSERT(!c_p->sig_inq.first);
    erts_proc_unlock(c_p, ERTS_PROC_LOCK_MSGQ);
#endif
}

<<<<<<< HEAD
/* Debug */

static erts_aint32_t
wait_handle_signals(Process *c_p)
=======
void
erts_proc_sig_do_wait_dirty_handle_signals__(Process *c_p)
>>>>>>> 9c6c7b01
{
    /*
     * A dirty process signal handler is currently handling
     * signals for this process, so it is not safe for this
     * process to continue to execute. This process needs to
     * wait for the dirty signal handling to complete before
     * it can continue executing. This since otherwise the
     * signal queue can be seen in an inconsistent state.
     *
     * This should be a quite rare event. This only occurs
     * when all of the following occurs:
     * * The process is executing dirty and receives a
     *   signal.
     * * A dirty process signal handler starts handling
     *   signals for the process and unlocks the main
     *   lock while doing so. This can currently only
     *   occur if handling an 'unlink' signal from a port, or
     *   when handling an alias message where the alias
     *   has been created when monitoring a port using
     *   '{alias, reply_demonitor}' option.
     * * While the dirty process signal handler is handling
     *   signals for the process, the process stops executing
     *   dirty, gets scheduled on a normal scheduler, and
     *   then tries to handle signals itself.
     *
     * If the above happens, the normal scheduler scheduling
     * in the process will wait here until the dirty process
     * signal handler is done with the process...
     */
    erts_tse_t *event;

    ASSERT(c_p = erts_get_current_process());
    ASSERT(c_p->scheduler_data);
    ASSERT(c_p->scheduler_data->aux_work_data.ssi);
    ASSERT(c_p->scheduler_data->aux_work_data.ssi->event);
    ASSERT(c_p->sig_qs.flags & FS_HANDLING_SIGS);
    ASSERT(!(c_p->sig_qs.flags & FS_WAIT_HANDLE_SIGS));

    event = c_p->scheduler_data->aux_work_data.ssi->event;
    c_p->sig_qs.flags |= FS_WAIT_HANDLE_SIGS;
    
    erts_tse_use(event);

    do {
        ASSERT(c_p->sig_qs.flags & FS_WAIT_HANDLE_SIGS);
        erts_tse_reset(event);
        erts_proc_unlock(c_p, ERTS_PROC_LOCK_MAIN);
        erts_tse_wait(event);
        erts_proc_lock(c_p, ERTS_PROC_LOCK_MAIN);
    } while (c_p->sig_qs.flags & FS_HANDLING_SIGS);

    erts_tse_return(event);

    c_p->sig_qs.flags &= ~FS_WAIT_HANDLE_SIGS;
<<<<<<< HEAD
    c_p->sig_qs.flags |= FS_HANDLING_SIGS;

    return erts_atomic32_read_mb(&c_p->state);
=======
>>>>>>> 9c6c7b01
}

static void
wake_handle_signals(Process *proc)
{
    /*
     * Wake scheduler waiting in erts_proc_sig_check_wait_dirty_handle_signals()
     * (above)...
     *
     * This function should only be called by a dirty process signal handler
     * process...
     */
#ifdef DEBUG
    Process *c_p = erts_get_current_process();
    ERTS_LC_ASSERT(ERTS_PROC_LOCK_MAIN == erts_proc_lc_my_proc_locks(proc));
    ASSERT(proc->sig_qs.flags & FS_WAIT_HANDLE_SIGS);
    ERTS_ASSERT(c_p == erts_dirty_process_signal_handler_max
                || c_p == erts_dirty_process_signal_handler_high
                || erts_dirty_process_signal_handler);
    ASSERT(proc->scheduler_data);
    ASSERT(proc->scheduler_data->aux_work_data.ssi);
    ASSERT(proc->scheduler_data->aux_work_data.ssi->event);
#endif

    proc->sig_qs.flags &= ~FS_HANDLING_SIGS;
    erts_tse_set(proc->scheduler_data->aux_work_data.ssi->event);
}

/* Debug */

static void
debug_foreach_sig_heap_frags(ErlHeapFragment *hfrag,
                             void (*oh_func)(ErlOffHeap *, void *),
                             void *arg)
{
    ErlHeapFragment *hf = hfrag;
    while (hf) {
        oh_func(&(hf->off_heap), arg);
        hf = hf->next;
    }
}

static void
debug_foreach_sig_fake_oh(Eterm term,
                          void (*oh_func)(ErlOffHeap *, void *),
                          void *arg)
{
    if (is_external(term)) {
        ErlOffHeap oh;
        oh.overhead = 0;
        oh.first = ((struct erl_off_heap_header *)
                    (char *) external_thing_ptr(term));
        ASSERT(!oh.first->next);
        oh_func(&oh, arg);
    }

}

static void
debug_foreach_sig_external(ErtsMessage *msgp,
                           void (*ext_func)(ErtsDistExternal *, void *),
                           void *arg)
{
    ext_func(erts_proc_sig_get_external(msgp), arg);
}

void
erts_proc_sig_debug_foreach_sig(Process *c_p,
                                void (*msg_func)(ErtsMessage *, void *),
                                void (*oh_func)(ErlOffHeap *, void *),
                                ErtsMonitorFunc mon_func,
                                ErtsLinkFunc lnk_func,
                                void (*ext_func)(ErtsDistExternal *, void *),
                                void *arg)
{
    ErtsMessage *queue[] = {c_p->sig_qs.first, c_p->sig_qs.cont, c_p->sig_inq.first};
    int qix;

    for (qix = 0; qix < sizeof(queue)/sizeof(queue[0]); qix++) {
        ErtsMessage *sig;
        for (sig = queue[qix]; sig; sig = sig->next) {

            if (ERTS_SIG_IS_MSG(sig)) {
                msg_func(sig, arg);
            } else {
                Eterm tag;
                Uint16 type;
                int op;

                ASSERT(sig);
                ASSERT(ERTS_SIG_IS_NON_MSG(sig));

                tag = ((ErtsSignal *) sig)->common.tag;
                type = ERTS_PROC_SIG_TYPE(tag);
                op = ERTS_PROC_SIG_OP(tag);

                switch (op) {

                case ERTS_SIG_Q_OP_EXIT:
                case ERTS_SIG_Q_OP_EXIT_LINKED:
                case ERTS_SIG_Q_OP_MONITOR_DOWN:
                    switch (type) {
                    case ERTS_SIG_Q_TYPE_GEN_EXIT:
                        if (!ERTS_SIG_IS_GEN_EXIT_EXTERNAL(sig))
                            debug_foreach_sig_heap_frags(&sig->hfrag, oh_func, arg);
                        else {
                            oh_func(&sig->hfrag.off_heap, arg);
                            debug_foreach_sig_external(sig, ext_func, arg);
                        }
                        break;
                    case ERTS_LNK_TYPE_PORT:
                    case ERTS_LNK_TYPE_PROC:
                    case ERTS_LNK_TYPE_DIST_PROC:
                        lnk_func((ErtsLink *) sig, arg, -1);
                        break;
                    case ERTS_MON_TYPE_PORT:
                    case ERTS_MON_TYPE_PROC:
                    case ERTS_MON_TYPE_DIST_PROC:
                    case ERTS_MON_TYPE_DIST_PORT:
                    case ERTS_MON_TYPE_NODE:
                        mon_func((ErtsMonitor *) sig, arg, -1);
                        break;
                    default:
                        ERTS_INTERNAL_ERROR("Unexpected sig type");
                        break;
                    }
                    break;

                case ERTS_SIG_Q_OP_ADJ_MSGQ:
                case ERTS_SIG_Q_OP_PERSISTENT_MON_MSG:
                    debug_foreach_sig_heap_frags(&sig->hfrag, oh_func, arg);
                    break;

                case ERTS_SIG_Q_OP_ALIAS_MSG: {
                    ErlHeapFragment *hfp;
                    if (type == ERTS_SIG_Q_TYPE_OFF_HEAP)
                        hfp = &sig->hfrag;
                    else if (type == ERTS_SIG_Q_TYPE_HEAP_FRAG)
                        hfp = sig->data.heap_frag;
                    else
                        break; /* on heap */
                    debug_foreach_sig_heap_frags(hfp, oh_func, arg);
                }

                case ERTS_SIG_Q_OP_DEMONITOR:
                    if (type == ERTS_SIG_Q_TYPE_DIST_PROC_DEMONITOR) {
                        debug_foreach_sig_fake_oh(((ErtsSigDistProcDemonitor *) sig)->ref,
                                                  oh_func, arg);
                        break;
                    }
                    /* Fall through... */

                case ERTS_SIG_Q_OP_MONITOR:
                    mon_func((ErtsMonitor *) sig, arg, -1);
                    break;

                case ERTS_SIG_Q_OP_UNLINK:
                    if (type == ERTS_SIG_Q_TYPE_DIST_LINK) {
                        debug_foreach_sig_fake_oh(((ErtsSigDistUnlinkOp *) sig)->remote,
                                                  oh_func, arg);
                    }
                    break;
                    
                case ERTS_SIG_Q_OP_UNLINK_ACK:
                    break;
                    
                case ERTS_SIG_Q_OP_LINK:
                    lnk_func((ErtsLink *) sig, arg, -1);
                    break;

                case ERTS_SIG_Q_OP_GROUP_LEADER: {
                    ErtsSigGroupLeader *sgl = (ErtsSigGroupLeader *) sig;
                    oh_func(&sgl->oh, arg);
                    break;
                }

                case ERTS_SIG_Q_OP_IS_ALIVE:
                case ERTS_SIG_Q_OP_TRACE_CHANGE_STATE:
                case ERTS_SIG_Q_OP_PROCESS_INFO:
                case ERTS_SIG_Q_OP_RECV_MARK:
                case ERTS_SIG_Q_OP_MSGQ_LEN_OFFS_MARK:
		case ERTS_SIG_Q_OP_FLUSH:
                    break;

                default:
                    ERTS_INTERNAL_ERROR("Unknown signal");
                    break;
                }

            }
        }
    }
}

#ifdef ERTS_PROC_SIG_HARD_DEBUG_RECV_MARKER

void
erl_proc_sig_hdbg_chk_recv_marker_block(Process *c_p)
{
    int ix, used, unused, free;
    ErtsRecvMarkerBlock *blkp = c_p->sig_qs.recv_mrk_blk;
#ifdef ERTS_SUPPORT_OLD_RECV_MARK_INSTRS
    int old_recv_marker = 0;
#endif    
    if (!blkp)
	return;

    unused = used = 0;
    ix = blkp->used_ix;
    ERTS_ASSERT(0 <= ix && ix < ERTS_RECV_MARKER_BLOCK_SIZE);

    do {
	int pix, nix;
	ErtsRecvMarker *markp = &blkp->marker[ix];
	Eterm ref = blkp->ref[ix];
	
	ERTS_ASSERT(is_internal_ref(ref)
		    || is_small(ref)
		    || is_big(ref)
		    || ref == am_undefined
		    || is_nil(ref));

#ifdef ERTS_SUPPORT_OLD_RECV_MARK_INSTRS
	if (ref == erts_old_recv_marker_id) {
	    ERTS_ASSERT(blkp->old_recv_marker_ix == ix);
	    old_recv_marker++;
	}
#endif

	if (ref == am_undefined)
	    unused++;

	ASSERT(markp->used);

	pix = markp->prev_ix;
	nix = markp->next_ix;

	ERTS_ASSERT(0 <= pix && pix < ERTS_RECV_MARKER_BLOCK_SIZE);
	ERTS_ASSERT(0 <= nix && nix < ERTS_RECV_MARKER_BLOCK_SIZE);
	ERTS_ASSERT(blkp->marker[pix].next_ix == ix);
	ERTS_ASSERT(blkp->marker[nix].prev_ix == ix);

	used++;
	ERTS_ASSERT(used <= ERTS_RECV_MARKER_BLOCK_SIZE);

	ix = nix;
    } while (ix != blkp->used_ix);
    
    ERTS_ASSERT(unused == blkp->unused);

    free = 0;

    ix = blkp->free_ix;
    if (ix >= 0) {
	ERTS_ASSERT(ix < ERTS_RECV_MARKER_BLOCK_SIZE);
	
	do {
	    Eterm ref = blkp->ref[ix];
	    ERTS_ASSERT(ref == am_free);
	    ASSERT(!blkp->marker[ix].used);
	    free++;
	    ERTS_ASSERT(free < ERTS_RECV_MARKER_BLOCK_SIZE);
	    ix = blkp->marker[ix].next_ix;
	} while (ix >= 0);
    }

    ERTS_ASSERT(used + free == ERTS_RECV_MARKER_BLOCK_SIZE);

    ERTS_ASSERT(old_recv_marker == 0 || old_recv_marker == 1);
}

#endif /* ERTS_PROC_SIG_HARD_DEBUG_RECV_MARKER */


#ifdef ERTS_PROC_SIG_HARD_DEBUG

static void
chk_eterm(Process *c_p, int privq, ErtsMessage *mp, Eterm term)
{
    ErlHeapFragment *bp;
    Eterm *ptr = NULL;

    switch (primary_tag(term)) {
    case TAG_PRIMARY_IMMED1:
        return;
    case TAG_PRIMARY_LIST:
        ptr = list_val(term);
        ERTS_ASSERT(!is_header(CAR(ptr)));
        ERTS_ASSERT(!is_header(CDR(ptr)));
        break;
    case TAG_PRIMARY_BOXED:
        ptr = boxed_val(term);
        ERTS_ASSERT(is_header(*ptr));
        break;
    case TAG_PRIMARY_HEADER:
    default:
        ERTS_INTERNAL_ERROR("Not valid term");
        break;
    }

    if (erts_is_literal(term, ptr))
        return;

    for (bp = erts_message_to_heap_frag(mp); bp; bp = bp->next) {
        if (bp->mem <= ptr && ptr < bp->mem + bp->used_size)
            return;
    }

    ASSERT(erts_dbg_within_proc(ptr, c_p, NULL));
}

static Sint
proc_sig_hdbg_check_queue(Process *proc,
                          int privq,
                          ErtsMessage **sig_next,
                          ErtsMessage **sig_last,
                          ErtsMessage **sig_nm_next,
                          ErtsMessage **sig_nm_last,
                          ErtsSigRecvTracing *tracing,
                          int *found_set_save_recv_marker_p,
                          erts_aint32_t sig_psflg)
{
    ErtsMessage **next, *sig, **nm_next, **nm_last;
    int last_nm_sig_found, nm_sigs = 0, found_next_trace = 0,
        found_save = 0, last_sig_found = 0, recv_marker = 0,
        recv_marker_set_save = 0;
    Sint msg_len = 0;
    ErtsMessage **next_trace = tracing ? tracing->messages.next : NULL;
    ErtsMessage **save = proc->sig_qs.save;

    if (!privq) {
        ErtsSignal *sig = (ErtsSignal *) *sig_next;
        if (sig->common.tag == ERTS_PROC_SIG_MSGQ_LEN_OFFS_MARK) {

        }
    }

    nm_next = sig_nm_next;
    nm_last = sig_nm_last;
    next = sig_next;
    sig = *sig_next;

    last_nm_sig_found = !nm_last;
    if (last_nm_sig_found)
        ERTS_ASSERT(!nm_next);
    else
        ERTS_ASSERT(nm_next);

    while (1) {
        ErtsSignal *nm_sig;

        if (next == sig_last) {
            ASSERT(!*next);
            last_sig_found = 1;
        }

        if (next == save)
            found_save = 1;

        if (next == next_trace) {
            found_next_trace = 1;
            ERTS_ASSERT(nm_sigs == 0);
        }

        while (sig
	       && (ERTS_SIG_IS_MSG(sig)
		   || (ERTS_SIG_DBG_IS_HANDLED_RECV_MARKER(sig)))) {
            int i;
            if (ERTS_SIG_IS_RECV_MARKER(sig)) {
                ErtsRecvMarker *markp = (ErtsRecvMarker *) sig;
                recv_marker++;
                ASSERT(!markp->set_save);
                ERTS_ASSERT(next == markp->prev_next);
            }
            else {
                if (ERTS_SIG_IS_EXTERNAL_MSG(sig))
                    i = 1;
                else
                    i = 0;
                for (; i < ERL_MESSAGE_REF_ARRAY_SZ; i++)
                    chk_eterm(proc, privq, sig, sig->m[i]);
                msg_len++;
            }

            next = &sig->next;
            sig = sig->next;

            if (next == sig_last) {
                ASSERT(!*next);
                last_sig_found = 1;
            }

            if (next == save)
                found_save = 1;

            if (next == next_trace) {
                found_next_trace = 1;
                ERTS_ASSERT(nm_sigs == 0);
            }
        }

        if (!sig)
            break;

        if (ERTS_SIG_IS_RECV_MARKER(sig)) {
            ErtsRecvMarker *markp = (ErtsRecvMarker *) sig;
	    ErtsRecvMarkerBlock *blkp = proc->sig_qs.recv_mrk_blk;
	    ERTS_ASSERT(blkp);
            recv_marker++;
            if (markp->set_save) {
                ERTS_ASSERT(blkp->pending_set_save_ix
			    == ERTS_RECV_MARKER_IX__(blkp, markp));
                recv_marker_set_save++;
            }
            if (privq < 0)
                ERTS_ASSERT(next == markp->prev_next);
        }
        
        nm_sig = (ErtsSignal *) sig;

        if (nm_sig->common.tag == ERTS_PROC_SIG_MSGQ_LEN_OFFS_MARK) {
            ERTS_ASSERT(!privq);
            ERTS_ASSERT(sig == *sig_next);
        }
        else {
            nm_sigs++;

            ERTS_ASSERT(!last_nm_sig_found);
            ERTS_ASSERT(ERTS_SIG_IS_NON_MSG(sig));

            ERTS_ASSERT(nm_next == next);

            if (nm_last == next) {
                ASSERT(!nm_sig->common.specific.next);
                last_nm_sig_found = 1;
            }

            nm_next = nm_sig->common.specific.next;

        }

        next = &nm_sig->common.next;
        sig = nm_sig->common.next;

    }

    if (found_set_save_recv_marker_p)
        (*found_set_save_recv_marker_p) += recv_marker_set_save;

    if (!privq) {
        /* outer queue */
        ERTS_ASSERT(!found_save);
        ERTS_ASSERT(!recv_marker);
    }
    else if (privq > 0) {
        /* middle queue */
        ERTS_ASSERT(!next_trace || found_next_trace);
        ERTS_ASSERT(!found_save);
    }
    else {
        /* inner queue */
        ERTS_ASSERT(!found_next_trace);
        ERTS_ASSERT(nm_sigs == 0);
        ERTS_ASSERT(found_save);
    }

    ERTS_ASSERT(last_nm_sig_found);
    ERTS_ASSERT(last_sig_found);

    if (sig_psflg != ERTS_PSFLG_FREE) {
        erts_aint32_t state = erts_atomic32_read_nob(&proc->state);
        ERTS_ASSERT(nm_sigs
                    ? !!(state & sig_psflg)
                    : (!(state & sig_psflg)
                       || !!erts_atomic_read_nob(&proc->sig_inq_buffers)));
    }

    return msg_len;
}

void
erts_proc_sig_hdbg_check_priv_queue(Process *p, int qlock, char *what, char *file, int line)
{
    int found_set_save_recv_marker = 0;
    Sint len, len1, len2;
    ErtsRecvMarkerBlock *blkp = p->sig_qs.recv_mrk_blk;

    ERTS_LC_ASSERT(erts_thr_progress_is_blocking()
                   || ERTS_PROC_IS_EXITING(p)
                   || (ERTS_PROC_LOCK_MAIN
                       & erts_proc_lc_my_proc_locks(p)));
    len1 = proc_sig_hdbg_check_queue(p,
                                     -1,
                                     &p->sig_qs.first,
                                     p->sig_qs.last,
                                     NULL,
                                     NULL,
                                     NULL,
                                     &found_set_save_recv_marker,
                                     ERTS_PSFLG_FREE);
    len2 = proc_sig_hdbg_check_queue(p,
                                     1,
                                     &p->sig_qs.cont,
                                     p->sig_qs.cont_last,
                                     p->sig_qs.nmsigs.next,
                                     p->sig_qs.nmsigs.last,
                                     NULL,
                                     &found_set_save_recv_marker,
                                     ERTS_PSFLG_SIG_Q);
    ERTS_ASSERT(found_set_save_recv_marker == 1
                || found_set_save_recv_marker == 0);
    ERTS_ASSERT(found_set_save_recv_marker || !blkp || blkp->pending_set_save_ix < 0);
    ERTS_ASSERT(!found_set_save_recv_marker || blkp->pending_set_save_ix >= 0);
    len = proc_sig_privqs_len(p, qlock);
    ERTS_ASSERT(len == len1 + len2);
}

void
erts_proc_sig_hdbg_check_in_queue(Process *p, char *what, char *file, int line)
{
    Sint len;
    ERTS_LC_ASSERT(erts_thr_progress_is_blocking()
                   || ERTS_PROC_IS_EXITING(p)
                   || (ERTS_PROC_LOCK_MSGQ
                       & erts_proc_lc_my_proc_locks(p)));
    len = proc_sig_hdbg_check_queue(p,
                                    0,
                                    &p->sig_inq.first,
                                    p->sig_inq.last,
                                    p->sig_inq.nmsigs.next,
                                    p->sig_inq.nmsigs.last,
                                    NULL,
                                    NULL,
                                    ERTS_PSFLG_SIG_IN_Q);
    ASSERT(p->sig_inq.len == len); (void)len;
}

#endif /* ERTS_PROC_SIG_HARD_DEBUG */

void erts_proc_sig_queue_lock(Process* proc)
{
    if (EBUSY == erts_proc_trylock(proc, ERTS_PROC_LOCK_MSGQ)) {
        erts_proc_lock(proc, ERTS_PROC_LOCK_MSGQ);
        proc->sig_inq_contention_counter += 1;
    } else if(proc->sig_inq_contention_counter > 0) {
        proc->sig_inq_contention_counter -= 1;
    }
}

static void proc_sig_queue_lock_buffer(ErtsSignalInQueueBuffer* slot)
{
    erts_mtx_lock(&slot->b.lock);
}

static void proc_sig_queue_unlock_buffer(ErtsSignalInQueueBuffer* slot)
{
    erts_mtx_unlock(&slot->b.lock);
}

int
erts_proc_sig_queue_try_enqueue_to_buffer(Eterm from,
                                          Process* receiver,
                                          ErtsProcLocks receiver_locks,
                                          ErtsMessage* first,
                                          ErtsMessage** last,
                                          ErtsMessage** last_next,
                                          Uint len,
                                          int is_nonmsg_signal_enqueue)
{
    int need_unget_buffers;
    ErtsSignalInQueueBufferArray* buffers;
    if ((receiver_locks & ERTS_PROC_LOCK_MSGQ) ||
        NULL == (buffers = erts_proc_sig_queue_get_buffers(receiver, &need_unget_buffers))) {
        /* We never need to unget the buffers array if we do not get it */
        return 0;
    } else {
        int is_nonmsg_signal_or_multi_sig;
        ErtsSignalInQueueBuffer* buffer;
        Uint64 nonempty_slots_before;
        Uint32 slot, state;

        ASSERT(is_value(from));

        /* Use the sender id to hash to an outer signal queue buffer. This
         * guarantees that all signals from the same process are ordered in
         * send order. */
        slot = make_internal_hash(from, 0) %
                ERTS_PROC_SIG_INQ_BUFFERED_NR_OF_BUFFERS;
        buffer = &buffers->slots[slot];
        nonempty_slots_before = 1;

        /* Multiple signals or is_nonmsg_signal_enqueue means that we
         * report that there is a non-msg signal in the queue. */
        is_nonmsg_signal_or_multi_sig = is_nonmsg_signal_enqueue ||
                                        !(last == &first->next);

        proc_sig_queue_lock_buffer(buffer);

        if ( ! buffer->b.alive ) {
            /*
             * The enqueue attempt fails if the buffer is dead. This
             * means that the buffer array has got uninstalled.
             */
            proc_sig_queue_unlock_buffer(buffer);
            erts_proc_sig_queue_unget_buffers(buffers, need_unget_buffers);
            return 0;
        }
        /*
         *  The buffer is alive and locked. This means that it is safe
         *  to insert signals to it
         */

        if (&buffer->b.queue.first == buffer->b.queue.last) {
            /* The buffer is empty so we need to notify the receiver
             * unless some other slot is nonempty (in that case
             * another enqueuer has already (or will) notified the
             * receiver).
             */
            nonempty_slots_before =
                (Uint64)erts_atomic64_read_bor_nob(&buffers->nonempty_slots,
                                                   (erts_aint64_t)(((Uint64)1) << slot));
        }

        if (is_nonmsg_signal_or_multi_sig && !buffer->b.queue.nmsigs.next) {
            /*
             * Inserting nonmsg signal and no nonmsg signals in buffer
             * before. This means that we have to update the nonmsg
             * status of this buffer in the buffers structure.
             *
             * Acquire barrier is used since we do not want this
             * operation to be reordered with setting the
             * ERTS_PSFLG_SIG_IN_Q flag inside the enqueue_signals
             * call below.
             */
            erts_atomic64_read_bor_mb(&buffers->nonmsg_slots,
                                      (erts_aint64_t)(((Uint64)1) << slot));
        }

        state = erts_atomic32_read_nob(&receiver->state);

        if (last == &first->next && !is_nonmsg_signal_or_multi_sig) {
            /*
             * Optimization for the common case of a single message
             * signal.
             */
            ASSERT(len == 1);
            ASSERT(ERTS_SIG_IS_MSG(first));
            *buffer->b.queue.last = first;
            buffer->b.queue.last = &first->next;
            buffer->b.queue.len++;
        } else {
            state =
                enqueue_signals(receiver,
                                first,
                                last,
                                last_next,
                                len,
                                state,
                                &buffer->b.queue);
        }
        buffer->b.nr_of_enqueues += 1;

        proc_sig_queue_unlock_buffer(buffer);

        /*
         * The signal(s) are inserted into a buffer. However, we are
         * not done because we need to notify the scheduler about that
         * we have new signals.
         */

        if (!nonempty_slots_before) {

            /*
             * There is one situation in which we need to synchronize
             * with the ERTS_PROC_LOCK_MSGQ lock:
             *
             * The buffer we inserted to was empty before we inserted
             * to it, and no other buffer was marked as nonempty. In
             * this case the process might hold the
             * ERTS_PROC_LOCK_MSGQ to check if there are any more
             * messages. If the process does not find any messages,
             * it tells the scheduler to put the process to sleep
             * while still holding the lock. Therefore, we wait until
             * the ERTS_PROC_LOCK_MSGQ is released before we requests
             * the scheduler to schedule the process (with a call to
             * erts_proc_notify_new_message or
             * erts_proc_notify_new_sig) so the request does not get
             * overwritten by the sleep request.
             *
             */

            erts_proc_lock_wait_until_released(receiver, ERTS_PROC_LOCK_MSGQ);
        }

        if (is_nonmsg_signal_or_multi_sig) {
            if (is_nonmsg_signal_enqueue) {
                erts_proc_notify_new_sig(receiver, state, 0);
            } else {
                erts_proc_notify_new_sig(receiver, state, ERTS_PSFLG_ACTIVE);
            }
        } else {
            erts_proc_notify_new_message(receiver, receiver_locks);
        }
        erts_proc_sig_queue_unget_buffers(buffers, need_unget_buffers);
        return 1;
    }
}


static void sig_inq_concat(ErtsSignalInQueue* q1, ErtsSignalInQueue* q2)
{
    ErtsMessage** first_queue_last = q1->last;
    /* Second queue should not be empty */
    ASSERT(q2->last != &q2->first);
    if (NULL == q1->nmsigs.next) {
        /* There is no non-message signals in q1 but maybe in q2 */
        if (q2->nmsigs.next != NULL) {
            /* There is non-message signals in q2 but not in q1 */
            if (q2->nmsigs.next == &q2->first) {
                /* The first message in q2 is a non-message signal
                   (The next pointer to the first non-message signal
                   comes from the first queue) */
                q1->nmsigs.next = first_queue_last;
            } else {
                /* Internal message in q2 is the first non-message signal */
                q1->nmsigs.next = q2->nmsigs.next;
            }
            if (q2->nmsigs.next == q2->nmsigs.last) {
                /* Only one non-message signal in q2 (q1->nmsigs.last
                   should be the same as q1->nmsigs.next which is
                   already set up correctly) */
                q1->nmsigs.last = q1->nmsigs.next;
            } else {
                /* More than one non-message signals in q2 */
                q1->nmsigs.last = q2->nmsigs.last;
            }
        }
    } else if (NULL != q2->nmsigs.next) {
        ErtsMessage** first_nmsig_in_q2;
        /* We have non-message signals in both queues */
        if (q2->nmsigs.next == &q2->first) {
            /* The first signal in q2 is a non-message signal */
            ErtsSignal *sig;
            sig = (ErtsSignal *) *q1->nmsigs.last;
            sig->common.specific.next = first_queue_last;
            first_nmsig_in_q2 = first_queue_last;
        } else {
            /* The first signal in q2 is a message signal */
            ErtsSignal *sig;
            sig = (ErtsSignal *) *q1->nmsigs.last;
            sig->common.specific.next = q2->nmsigs.next;
            first_nmsig_in_q2 = q2->nmsigs.next;
        }
        if (q2->nmsigs.last == &q2->first) {
            /* Only one non-message signal in q2 */
            q1->nmsigs.last = first_nmsig_in_q2;
        } else {
            q1->nmsigs.last = q2->nmsigs.last;
        }
    }
    *q1->last = q2->first;
    q1->last = q2->last;
    q1->len += q2->len;
    ASSERT((!q1->nmsigs.next && !q1->nmsigs.last) || (q1->nmsigs.next && q1->nmsigs.last));
}

static Uint proc_sig_queue_flush_buffer(Process* proc,
                                        Uint buffer_index,
                                        ErtsSignalInQueueBufferArray* buffers)
{
    Uint nr_of_enqueues;
    ErtsSignalInQueueBuffer* buf = &buffers->slots[buffer_index];
    proc_sig_queue_lock_buffer(buf);
    /* This function should only be called when there is at least one
       item in the buffer */
    ASSERT(buf->b.queue.first != NULL);
    nr_of_enqueues = buf->b.nr_of_enqueues;
    buf->b.nr_of_enqueues = 0;
    ASSERT(nr_of_enqueues > 0);
    if (buf->b.alive) {
        sig_inq_concat(&proc->sig_inq, &buf->b.queue);
        buf->b.queue.first = NULL;
        buf->b.queue.last = &buf->b.queue.first;
        buf->b.queue.len = 0;
        buf->b.queue.nmsigs.next = NULL;
        buf->b.queue.nmsigs.last = NULL;
    }
    /*
     * The appropriate bit in &buffers->nonempty_slots needs to be
     * cleared because a thread might have inserted something after
     * all bits got cleared in erts_proc_sig_queue_flush_all_buffers.
     */
    erts_atomic64_read_band_nob(&buffers->nonempty_slots,
                                (erts_aint64_t)(~(((Uint64)1) << buffer_index)));
    /*
     * The nonmsg_slots flag for this slot also needs to be cleared so
     * that the erts_proc_sig_fetch function can detect if it has
     * reset the ERTS_PSFLG_SIG_IN_Q when it should not do that.
     */
    erts_atomic64_read_band_nob(&buffers->nonmsg_slots,
                                (erts_aint64_t)(~(((Uint64)1) << buffer_index)));
    proc_sig_queue_unlock_buffer(buf);
    return nr_of_enqueues;
}


ErtsSignalInQueueBufferArray*
erts_proc_sig_queue_flush_get_buffers(Process* proc, int *need_unget_buffers)
{
    Uint i;
    ErtsSignalInQueueBufferArray* buffers;
    Uint64 nonempty_slots;
    buffers = erts_proc_sig_queue_get_buffers(proc, need_unget_buffers);
    if (NULL == buffers) {
        return NULL;
    }
    nonempty_slots = (Uint64)erts_atomic64_xchg_nob(&buffers->nonempty_slots,
                                                    (erts_aint64_t)((Uint64)0));
    if (nonempty_slots != 0) {
        for(i = 0; i < ERTS_PROC_SIG_INQ_BUFFERED_NR_OF_BUFFERS; i++) {
            Uint64 slot_mask = (((Uint64)1) << i);
            if (nonempty_slots & slot_mask) {
                buffers->nr_of_enqueues +=
                    proc_sig_queue_flush_buffer(proc, i, buffers);
            }
        }
    }
    if (--buffers->nr_of_rounds_left == 0) {
        /* Take decision if we should adapt back to the normal state */
        if(buffers->nr_of_enqueues <
           ERTS_PROC_SIG_INQ_BUFFERED_MIN_NO_ENQUEUES_TO_KEEP) {
            erts_proc_sig_queue_flush_and_deinstall_buffers(proc);
        } else {
            buffers->nr_of_rounds_left =
                ERTS_PROC_SIG_INQ_BUFFERED_MIN_FLUSH_ALL_OPS_BEFORE_CHANGE;
            buffers->nr_of_enqueues = 0;
        }
    }
    return buffers;
}


void
erts_proc_sig_queue_flush_buffers(Process* proc)
{
    ErtsSignalInQueueBufferArray* buffers;
    int need_undread_buffers;

    ERTS_LC_ASSERT(ERTS_PROC_IS_EXITING(proc) ||
                   (erts_proc_lc_my_proc_locks(proc) & ERTS_PROC_LOCK_MSGQ));

    buffers =
        erts_proc_sig_queue_flush_get_buffers(proc, &need_undread_buffers);
    erts_proc_sig_queue_unget_buffers(buffers, need_undread_buffers);
}

static void sigq_buffer_array_refc_dec(void *buffers_p)
{
    ErtsSignalInQueueBufferArray* buffers = buffers_p;
    erts_proc_sig_queue_unget_buffers(buffers, 1);
}


static void schedule_sigq_buffer_array_refc_dec(void *buffers_p)
{
    ErtsSignalInQueueBufferArray* buffers = buffers_p;
    erts_schedule_thr_prgr_later_cleanup_op(sigq_buffer_array_refc_dec,
                                            buffers,
                                            &buffers->free_item,
                                            sizeof(ErtsSignalInQueueBufferArray));
}

void erts_proc_sig_queue_flush_and_deinstall_buffers(Process* proc)
{
    Uint i;
    ErtsSignalInQueueBufferArray* buffers;
    int need_unget_buffers;
    ErtsSchedulerData *esdp;

    ERTS_LC_ASSERT(ERTS_PROC_IS_EXITING(proc) ||
                   (erts_proc_lc_my_proc_locks(proc) & ERTS_PROC_LOCK_MSGQ));
    buffers = erts_proc_sig_queue_get_buffers(proc, &need_unget_buffers);

    if (buffers == NULL) {
        return;
    }

    if (!buffers->alive) {
        erts_proc_sig_queue_unget_buffers(buffers, need_unget_buffers);;
        return;
    }

    buffers->alive = 0;
    proc->sig_inq_contention_counter = 0;

    for (i = 0; i < ERTS_PROC_SIG_INQ_BUFFERED_NR_OF_BUFFERS; i++) {
        proc_sig_queue_lock_buffer(&buffers->slots[i]);

        if (buffers->slots[i].b.queue.first != NULL) {
            sig_inq_concat(&proc->sig_inq, &buffers->slots[i].b.queue);
        }

        buffers->slots[i].b.alive = 0;

        proc_sig_queue_unlock_buffer(&buffers->slots[i]);
    }

    /* Nothing can be enqueued to the buffer array beyond this point. */

    erts_atomic64_set_nob(&buffers->nonempty_slots, (erts_aint64_t)0);
    erts_atomic64_set_nob(&buffers->nonmsg_slots, (erts_aint64_t)0);
    erts_atomic_set_mb(&proc->sig_inq_buffers, (erts_aint_t)NULL);

    erts_proc_sig_queue_unget_buffers(buffers, need_unget_buffers);

    /* Release the buffer array through thread progress, as a managed thread
     * may be holding a reference to it. */
    esdp = erts_get_scheduler_data();
    if (esdp != NULL && esdp->type == ERTS_SCHED_NORMAL) {
        schedule_sigq_buffer_array_refc_dec((void*)buffers);
    } else {
        /* We can't issue cleanup jobs on anything other than normal
         * schedulers, so we move to the first scheduler if required. */
        erts_schedule_misc_aux_work(1,
                                    schedule_sigq_buffer_array_refc_dec,
                                    buffers);
    }
}

void erts_proc_sig_queue_maybe_install_buffers(Process* p, erts_aint32_t state)
{
    int i;
    ErtsSignalInQueueBufferArray* buffers;
    if (!(state & ERTS_PSFLG_OFF_HEAP_MSGQ) ||
        (((ErtsSignalInQueueBufferArray*)erts_atomic_read_nob(&p->sig_inq_buffers)) != NULL) ||
        (!ERTS_PROC_SIG_INQ_BUFFERED_ALWAYS_TURN_ON &&
         p->sig_inq_contention_counter <= ERTS_PROC_SIG_INQ_BUFFERED_CONTENTION_INSTALL_LIMIT)) {
        return;
    }
    p->sig_inq_contention_counter = 0;
    buffers = erts_alloc(ERTS_ALC_T_SIGQ_BUFFERS,
                         sizeof(ErtsSignalInQueueBufferArray));
    erts_atomic64_init_nob(&buffers->nonempty_slots, (erts_aint64_t)(Uint64)0);
    erts_atomic64_init_nob(&buffers->nonmsg_slots, (erts_aint64_t)(Uint64)0);
    erts_refc_init(&buffers->dirty_refc, 1);
    buffers->nr_of_enqueues = 0;
    buffers->nr_of_rounds_left =
        ERTS_PROC_SIG_INQ_BUFFERED_MIN_FLUSH_ALL_OPS_BEFORE_CHANGE;
    buffers->alive = 1;
    /* Initialize  slots */
    for(i = 0; i < ERTS_PROC_SIG_INQ_BUFFERED_NR_OF_BUFFERS; i++) {
        buffers->slots[i].b.alive = 1;
        erts_mtx_init(&buffers->slots[i].b.lock,
                      "proc_sig_queue_buffer",
                      NIL,
                      ERTS_LOCK_FLAGS_CATEGORY_PROCESS);
        buffers->slots[i].b.queue.first = NULL;
        buffers->slots[i].b.queue.last = &buffers->slots[i].b.queue.first;
        buffers->slots[i].b.queue.len = 0;
        buffers->slots[i].b.queue.nmsigs.next = NULL;
        buffers->slots[i].b.queue.nmsigs.last = NULL;
        buffers->slots[i].b.nr_of_enqueues = 0;
    }
    erts_atomic_set_relb(&p->sig_inq_buffers, (erts_aint_t)buffers);
}

ErtsSignalInQueueBufferArray*
erts_proc_sig_queue_get_buffers(Process* p, int *need_unread)
{
    ErtsThrPrgrDelayHandle dhndl =
        erts_thr_progress_unmanaged_delay();
    ErtsSignalInQueueBufferArray* buffers =
        (ErtsSignalInQueueBufferArray*)erts_atomic_read_acqb(&p->sig_inq_buffers);
    *need_unread = 0;
    if (ERTS_THR_PRGR_DHANDLE_MANAGED == dhndl) {
        erts_thr_progress_unmanaged_continue(dhndl);
        return buffers;
    }
    if (buffers == NULL) {
        erts_thr_progress_unmanaged_continue(dhndl);
        return NULL;
    }
    erts_refc_inc(&buffers->dirty_refc, 2);
    erts_thr_progress_unmanaged_continue(dhndl);
    *need_unread = 1;
    return buffers;
}

void erts_proc_sig_queue_unget_buffers(ErtsSignalInQueueBufferArray* buffers,
                                       int need_unget)
{
    if (!need_unget) {
        return;
    } else {
        int i;
        erts_aint_t refc = erts_refc_dectest(&buffers->dirty_refc, 0);
        if (refc != 0) {
            return;
        }
        ASSERT(!buffers->alive);
        for (i = 0; i < ERTS_PROC_SIG_INQ_BUFFERED_NR_OF_BUFFERS; i++) {
            ASSERT(!buffers->slots[i].b.alive);
            erts_mtx_destroy(&buffers->slots[i].b.lock);
        }
        erts_free(ERTS_ALC_T_SIGQ_BUFFERS, buffers);
    }
}

/* Only for test purposes */
int erts_proc_sig_queue_force_buffers(Process* p)
{
    erts_aint32_t state;
    ErtsSignalInQueueBufferArray* buffers;

    erts_proc_lock(p, ERTS_PROC_LOCK_MSGQ);
    state = erts_atomic32_read_nob(&p->state);
    /* Fake contention */
    p->sig_inq_contention_counter =
        1 + ERTS_PROC_SIG_INQ_BUFFERED_CONTENTION_INSTALL_LIMIT;
    erts_proc_sig_queue_maybe_install_buffers(p, state);
    buffers = ((ErtsSignalInQueueBufferArray*)
               erts_atomic_read_nob(&p->sig_inq_buffers));
    if (buffers) {
        /* "Prevent" buffer deinstallation */
        buffers->nr_of_rounds_left = ERTS_UINT_MAX;
    }
    erts_proc_unlock(p, ERTS_PROC_LOCK_MSGQ);
    return buffers != NULL;
}<|MERGE_RESOLUTION|>--- conflicted
+++ resolved
@@ -226,7 +226,6 @@
     Eterm request_id;
 } ErtsCLAData;
 
-<<<<<<< HEAD
 typedef struct {
     ErtsYieldAdjMsgQ *yield;
 } ErtsAdjOffHeapMsgQData;
@@ -236,9 +235,6 @@
     ErtsMessage **last;
 } ErtsSavedNMSignals;
 
-static erts_aint32_t wait_handle_signals(Process *c_p);
-=======
->>>>>>> 9c6c7b01
 static void wake_handle_signals(Process *proc);
 
 static int handle_msg_tracing(Process *c_p,
@@ -5425,18 +5421,9 @@
     int yield, cnt, limit, abs_lim, msg_tracing, save_in_msgq;
     ErtsMessage *sig, ***next_nm_sig;
     ErtsSigRecvTracing tracing;
-<<<<<<< HEAD
     ErtsSavedNMSignals delayed_nm_signals = {0};
-    
-    ASSERT(!(c_p->sig_qs.flags & FS_WAIT_HANDLE_SIGS));
-    if (c_p->sig_qs.flags & FS_HANDLING_SIGS)
-        state = wait_handle_signals(c_p);
-    else
-        c_p->sig_qs.flags |= FS_HANDLING_SIGS;
-=======
 
     ASSERT(!(c_p->sig_qs.flags & (FS_WAIT_HANDLE_SIGS|FS_HANDLING_SIGS)));
->>>>>>> 9c6c7b01
 
     ERTS_HDBG_CHECK_SIGNAL_PRIV_QUEUE(c_p, 0);
     ERTS_LC_ASSERT(ERTS_PROC_LOCK_MAIN == erts_proc_lc_my_proc_locks(c_p));
@@ -8060,15 +8047,8 @@
 #endif
 }
 
-<<<<<<< HEAD
-/* Debug */
-
-static erts_aint32_t
-wait_handle_signals(Process *c_p)
-=======
 void
 erts_proc_sig_do_wait_dirty_handle_signals__(Process *c_p)
->>>>>>> 9c6c7b01
 {
     /*
      * A dirty process signal handler is currently handling
@@ -8123,12 +8103,6 @@
     erts_tse_return(event);
 
     c_p->sig_qs.flags &= ~FS_WAIT_HANDLE_SIGS;
-<<<<<<< HEAD
-    c_p->sig_qs.flags |= FS_HANDLING_SIGS;
-
-    return erts_atomic32_read_mb(&c_p->state);
-=======
->>>>>>> 9c6c7b01
 }
 
 static void
