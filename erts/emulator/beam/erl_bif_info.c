--- conflicted
+++ resolved
@@ -4971,13 +4971,13 @@
                 BIF_RET(am_ok);
             }
         }
-<<<<<<< HEAD
         else if (ERTS_IS_ATOM_STR("process_uniq_counter", BIF_ARG_1)) {
             Sint64 counter;
             if (term_to_Sint64(BIF_ARG_2, &counter)) {
                 BIF_P->uniq = counter;
                 BIF_RET(am_ok);
-=======
+            }
+        }
         else if (ERTS_IS_ATOM_STR("proc_sig_block", BIF_ARG_1)) {
             if (is_tuple_arity(BIF_ARG_2, 2)) {
                 Eterm *tp = tuple_val(BIF_ARG_2);
@@ -4995,7 +4995,6 @@
                         BIF_RET(am_false);
                     BIF_RET(am_true);
                 }
->>>>>>> 9c6c7b01
             }
         }
     }
