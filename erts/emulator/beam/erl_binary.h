--- conflicted
+++ resolved
@@ -362,18 +362,6 @@
     erts_free_aligned_binary_bytes_extra(buf,ERTS_ALC_T_TMP);
 }
 
-<<<<<<< HEAD
-/* A binary's size in bits must fit into a word for matching to work. We used
- * to allow creating larger binaries than this, but they acted really strangely
- * in Erlang code and were pretty much only usable in drivers and NIFs.
- *
- * This check also ensures, indirectly, that there won't be an overflow when
- * the size is bumped by CHICKEN_PAD and the binary struct itself. */
-#define IS_BINARY_SIZE_OK(BYTE_SIZE) \
-    ERTS_LIKELY(BYTE_SIZE <= ERTS_UWORD_MAX / CHAR_BIT)
-
-=======
->>>>>>> ee16427b
 /* Explicit extra bytes allocated to counter buggy drivers.
 ** These extra bytes where earlier (< R13B04) added by an alignment-bug
 ** in this code. Do we dare remove this in some major release (R14?) maybe?
@@ -426,11 +414,7 @@
 
     if (!IS_BINARY_SIZE_OK(size))
         return NULL;
-<<<<<<< HEAD
     bsize = ERTS_SIZEOF_Binary(size);
-=======
-    bsize = ERTS_SIZEOF_Binary(size) + CHICKEN_PAD;
->>>>>>> ee16427b
 
     res = (Binary *)erts_alloc_fnf(ERTS_ALC_T_BINARY, bsize);
     ERTS_CHK_BIN_ALIGNMENT(res);
@@ -466,7 +450,6 @@
     ASSERT((bp->intern.flags & BIN_FLAG_MAGIC) == 0);
     if (!IS_BINARY_SIZE_OK(size))
         return NULL;
-<<<<<<< HEAD
     bsize = ERTS_SIZEOF_Binary(size);
 
     if (bp->intern.flags & BIN_FLAG_DRV) {
@@ -476,10 +459,6 @@
     else {
         type = ERTS_ALC_T_BINARY;
     }
-=======
-
-    bsize = ERTS_SIZEOF_Binary(size) + CHICKEN_PAD;
->>>>>>> ee16427b
 
     nbp = (Binary *)erts_realloc_fnf(type, (void *) bp, bsize);
     ERTS_CHK_BIN_ALIGNMENT(nbp);
