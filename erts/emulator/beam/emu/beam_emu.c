/*
 * %CopyrightBegin%
 *
 * SPDX-License-Identifier: Apache-2.0
 *
 * Copyright Ericsson AB 1996-2025. All Rights Reserved.
 *
 * Licensed under the Apache License, Version 2.0 (the "License");
 * you may not use this file except in compliance with the License.
 * You may obtain a copy of the License at
 *
 *     http://www.apache.org/licenses/LICENSE-2.0
 *
 * Unless required by applicable law or agreed to in writing, software
 * distributed under the License is distributed on an "AS IS" BASIS,
 * WITHOUT WARRANTIES OR CONDITIONS OF ANY KIND, either express or implied.
 * See the License for the specific language governing permissions and
 * limitations under the License.
 *
 * %CopyrightEnd%
 */

#ifdef HAVE_CONFIG_H
#  include "config.h"
#endif

#include <stddef.h> /* offsetof() */
#include "sys.h"
#include "erl_vm.h"
#include "global.h"
#include "erl_process.h"
#include "error.h"
#include "bif.h"
#include "big.h"
#include "beam_code.h"
#include "erl_binary.h"
#include "erl_map.h"
#include "erl_bits.h"
#include "dist.h"
#include "beam_bp.h"
#include "beam_catches.h"
#include "erl_thr_progress.h"
#include "erl_nfunc_sched.h"
#include "dtrace-wrapper.h"
#include "erl_proc_sig_queue.h"
#include "beam_common.h"

/* #define HARDDEBUG 1 */

/* The x86 and AMD64 optimization guides recommend that branch targets are
 * paragraph aligned (16 bytes). Neither GCC nor Clang align the addresses of
 * first class labels as used by the OpCase construction when the jump table is
 * enabled. Aligning the OpCase labels looks like a worthwhile optimization, but
 * despite the recommendation in the optimization guides, forcing alignment
 * leads to a ~5% slowdown of the emulator. Therefore alignment of OpCase labels
 * are not attempted.
 */

#if defined(NO_JUMP_TABLE)
#  define OpCase(OpCode)    case op_##OpCode
#  define CountCase(OpCode) case op_count_##OpCode
#  define IsOpCode(InstrWord, OpCode)  (BeamCodeAddr(InstrWord) == (BeamInstr)op_##OpCode)
#  define Goto(Rel)         {Go = BeamCodeAddr(Rel); goto emulator_loop;}
#  define GotoPF(Rel)       Goto(Rel)
#else
#  define OpCase(OpCode)    lb_##OpCode
#  define CountCase(OpCode) lb_count_##OpCode
#  define IsOpCode(InstrWord, OpCode)  (BeamCodeAddr(InstrWord) == (BeamInstr)&&lb_##OpCode)
#  define Goto(Rel)         goto *((void *)BeamCodeAddr(Rel))
#  define GotoPF(Rel)       goto *((void *)Rel)
#  define LabelAddr(Label)  &&Label
#endif

/*
 * Define macros for deep checking of terms.
 */

#define GET_EXPORT_MODULE(p)  ((p)->info.mfa.module)
#define GET_EXPORT_FUNCTION(p)  ((p)->info.mfa.function)
#define GET_EXPORT_ARITY(p)  ((p)->info.mfa.arity)

/*
 * Add a byte offset to a pointer to Eterm.  This is useful when the
 * the loader has precalculated a byte offset.
 */
#define ADD_BYTE_OFFSET(ptr, offset) \
   ((Eterm *) (((unsigned char *)ptr) + (offset)))

/* We don't check the range if an ordinary switch is used */
#ifdef NO_JUMP_TABLE
#  define VALID_INSTR(IP) (BeamCodeAddr(IP) < (NUMBER_OF_OPCODES*2+10))
#else
#  define VALID_INSTR(IP) \
    ((BeamInstr)LabelAddr(emulator_loop) <= BeamCodeAddr(IP) && \
     BeamCodeAddr(IP) < (BeamInstr)LabelAddr(end_emulator_loop))
#endif /* NO_JUMP_TABLE */

#define SET_I(ip) \
   ASSERT(VALID_INSTR(* (Eterm *)(ip))); \
   I = (ip)

/*
 * Register target (X or Y register).
 */

#define REG_TARGET_PTR(Target) (((Target) & 1) ? &yb((Target)-1) : &xb(Target))

/*
 * Special Beam instructions.
 */

static BeamInstr beam_run_process_[1];
ErtsCodePtr beam_run_process;

static BeamInstr beam_normal_exit_[1];
ErtsCodePtr beam_normal_exit;

static BeamInstr beam_exit_[1];
ErtsCodePtr beam_exit;

static BeamInstr beam_continue_exit_[1];
ErtsCodePtr beam_continue_exit;


/* NOTE These should be the only variables containing trace instructions.
**      Sometimes tests are for the instruction value, and sometimes
**      for the referring variable (one of these), and rogue references
**      will most likely cause chaos.
*/

/* OpCode(i_return_to_trace) */
static BeamInstr beam_return_to_trace_[1];
ErtsCodePtr beam_return_to_trace;

/* OpCode(i_return_trace) */
static BeamInstr beam_return_trace_[1];
ErtsCodePtr beam_return_trace;

/* UGLY also OpCode(i_return_trace) */
static BeamInstr beam_exception_trace_[1];
ErtsCodePtr beam_exception_trace;

/* OpCode(i_call_trace_return) */
static BeamInstr beam_call_trace_return_[1];
ErtsCodePtr beam_call_trace_return;

/* The address field of every fun that has no loaded code will point to
 * beam_unloaded_fun[]. The -1 in beam_unloaded_fun[0] will be interpreted
 * as an illegal arity when attempting to call a fun. */
static BeamInstr unloaded_fun_code[4] = {NIL, NIL, -1, 0};
ErtsCodePtr beam_unloaded_fun = &unloaded_fun_code[3];

/*
 * All Beam instructions in numerical order.
 */

#ifndef NO_JUMP_TABLE
void** beam_ops;
#endif

#define db(N) (N)
#define fb(N) ((Sint)(Sint32)(N))
#define jb(N) ((Sint)(Sint32)(N))
#define tb(N) (N)
#define xb(N) (*ADD_BYTE_OFFSET(reg, N))
#define yb(N) (*ADD_BYTE_OFFSET(E, N))
#define Sb(N) (*REG_TARGET_PTR(N))
#define lb(N) (*(double *) (((unsigned char *)&(freg[0].fd)) + (N)))
#define Qb(N) (N)
#define Ib(N) (N)

/*
 * Use LIGHT_SWAPOUT when the called function
 * will call HeapOnlyAlloc() (and never HAlloc()).
 */
#ifdef DEBUG
#  /* The stack pointer is used in an assertion. */
#  define LIGHT_SWAPOUT SWAPOUT
#  define DEBUG_SWAPOUT SWAPOUT
#  define DEBUG_SWAPIN  SWAPIN
#else
#  define LIGHT_SWAPOUT HEAP_TOP(c_p) = HTOP
#  define DEBUG_SWAPOUT
#  define DEBUG_SWAPIN
#endif

/*
 * Use LIGHT_SWAPIN when we know that c_p->stop cannot
 * have been updated (i.e. if there cannot have been
 * a garbage-collection).
 */

#define LIGHT_SWAPIN HTOP = HEAP_TOP(c_p)

#ifdef FORCE_HEAP_FRAGS
#  define HEAP_SPACE_VERIFIED(Words) do { \
      c_p->space_verified = (Words);	  \
      c_p->space_verified_from = HTOP;	  \
    }while(0)
#else
#  define HEAP_SPACE_VERIFIED(Words) ((void)0)
#endif

#define PRE_BIF_SWAPOUT(P)						\
     HEAP_TOP((P)) = HTOP;  						\
     (P)->stop = E;  							\
     PROCESS_MAIN_CHK_LOCKS((P));					\
     ERTS_UNREQ_PROC_MAIN_LOCK((P))

#ifdef DEBUG
/* Better static type testing by the C compiler */
#  define BEAM_IS_TUPLE(Src) is_tuple(Src)
#else
/* Better performance */
# define BEAM_IS_TUPLE(Src) is_boxed(Src)
#endif

/*
 * process_main() is already huge, so we want to avoid inlining
 * seldom used functions into it.
 */
static void init_emulator_finish(void) ERTS_NOINLINE;

void
init_emulator(void)
{
    process_main(0);
}

/*
 * On certain platforms, make sure that the main variables really are placed
 * in registers.
 */

#if defined(__GNUC__) && defined(sparc) && !defined(DEBUG)
#  define REG_xregs asm("%l1")
#  define REG_htop asm("%l2")
#  define REG_stop asm("%l3")
#  define REG_I asm("%l4")
#  define REG_fcalls asm("%l5")
#elif defined(__GNUC__) && defined(__amd64__) && !defined(DEBUG)
#  define REG_xregs asm("%r12")
#  define REG_htop
#  define REG_stop asm("%r13")
#  define REG_I asm("%rbx")
#  define REG_fcalls asm("%r14")
#else
#  define REG_xregs
#  define REG_htop
#  define REG_stop
#  define REG_I
#  define REG_fcalls
#endif

/*
 * process_main() is called twice:
 * The first call performs some initialisation, including exporting
 * the instructions' C labels to the loader.
 * The second call starts execution of BEAM code. This call never returns.
 */
ERTS_NO_RETPOLINE
void process_main(ErtsSchedulerData *esdp)
{
    static int init_done = 0;
    Process* c_p = NULL;
    int reds_used;
#ifdef DEBUG
    ERTS_DECLARE_DUMMY(Eterm pid);
#endif

    /*
     * Pointer to X registers: x(0)..x(N).
     */
    register Eterm* reg REG_xregs = NULL;

    /*
     * Top of heap (next free location); grows upwards.
     */
    register Eterm* HTOP REG_htop = NULL;

    /* Stack pointer.  Grows downwards; points
     * to last item pushed (normally a saved
     * continuation pointer).
     */
    register Eterm* E REG_stop = NULL;

    /*
     * Pointer to next threaded instruction.
     */
    register const BeamInstr *I REG_I = NULL;

    /* Number of reductions left.  This function
     * returns to the scheduler when FCALLS reaches zero.
     */
    register Sint FCALLS REG_fcalls = 0;

    /*
     * X registers and floating point registers are located in
     * scheduler specific data.
     */
    register FloatDef *freg = NULL;

    /*
     * For keeping the negative old value of 'reds' when call saving is active.
     */
    int neg_o_reds = 0;

#ifdef ERTS_OPCODE_COUNTER_SUPPORT
    static void* counting_opcodes[] = { DEFINE_COUNTING_OPCODES };
#else
#ifndef NO_JUMP_TABLE
    static void* opcodes[] = { DEFINE_OPCODES };
#else
    register BeamInstr Go;
#endif
#endif

    Uint bitdata = 0;

    Uint64 start_time = 0;          /* Monitor long schedule */
    ErtsCodePtr start_time_i = NULL;

    ERTS_MSACC_DECLARE_CACHE_X() /* a cached value of the tsd pointer for msacc */

    /*
     * Note: In this function, we attempt to place rarely executed code towards
     * the end of the function, in the hope that the cache hit rate will be better.
     * The initialization code is only run once, so it is at the very end.
     *
     * Note: c_p->arity must be set to reflect the number of useful terms in
     * c_p->arg_reg before calling the scheduler.
     */
    if (ERTS_UNLIKELY(!init_done)) {
       /* This should only be reached during the init phase when only the main
        * process is running. I.e. there is no race for init_done.
        */
	init_done = 1;
	goto init_emulator;
    }

    reg = (esdp->registers)->x_reg_array.d;
    freg = (esdp->registers)->f_reg_array.d;

    c_p = NULL;
    reds_used = 0;

    goto do_schedule1;

 do_schedule:
    ASSERT(c_p->arity < 6);
    ASSERT(c_p->debug_reds_in == REDS_IN(c_p));
    if (!ERTS_PROC_GET_SAVED_CALLS_BUF(c_p))
	reds_used = REDS_IN(c_p) - FCALLS;
    else
	reds_used = REDS_IN(c_p) - (CONTEXT_REDS + FCALLS);
    ASSERT(reds_used >= 0);
 do_schedule1:

    if (start_time != 0) {
        check_monitor_long_schedule(c_p, start_time, start_time_i);
    }

    PROCESS_MAIN_CHK_LOCKS(c_p);
    ERTS_UNREQ_PROC_MAIN_LOCK(c_p);
    ERTS_VERIFY_UNUSED_TEMP_ALLOC(c_p);
    c_p = erts_schedule(NULL, c_p, reds_used);
    ERTS_VERIFY_UNUSED_TEMP_ALLOC(c_p);
    start_time = 0;
#ifdef DEBUG
    pid = c_p->common.id; /* Save for debugging purposes */
#endif
    ERTS_REQ_PROC_MAIN_LOCK(c_p);
    PROCESS_MAIN_CHK_LOCKS(c_p);

    ERTS_MSACC_UPDATE_CACHE_X();

    if (erts_system_monitor_long_schedule != 0) {
	start_time = erts_timestamp_millis();
	start_time_i = c_p->i;
    }

    {
	int reds;
	BeamInstr next;

        copy_in_registers(c_p, reg);

	/*
	 * We put the original reduction count in the process structure, to reduce
	 * the code size (referencing a field in a struct through a pointer stored
	 * in a register gives smaller code than referencing a global variable).
	 */

	SET_I(c_p->i);

	REDS_IN(c_p) = reds = c_p->fcalls;
#ifdef DEBUG
	c_p->debug_reds_in = reds;
#endif

	if (ERTS_PROC_GET_SAVED_CALLS_BUF(c_p)) {
	    neg_o_reds = -CONTEXT_REDS;
	    FCALLS = neg_o_reds + reds;
	} else {
	    neg_o_reds = 0;
	    FCALLS = reds;
	}

	ERTS_DBG_CHK_REDS(c_p, FCALLS);

	next = *I;
	SWAPIN;
	ASSERT(VALID_INSTR(next));

#ifdef USE_VM_PROBES
        if (DTRACE_ENABLED(process_scheduled)) {
            DTRACE_CHARBUF(process_buf, DTRACE_TERM_BUF_SIZE);
            DTRACE_CHARBUF(fun_buf, DTRACE_TERM_BUF_SIZE);
            dtrace_proc_str(c_p, process_buf);

            if (ERTS_PROC_IS_EXITING(c_p)) {
                sys_strcpy(fun_buf, "<exiting>");
            } else {
                const ErtsCodeMFA *cmfa = erts_find_function_from_pc(c_p->i);
                if (cmfa) {
                    dtrace_fun_decode(c_p, cmfa,
                                      NULL, fun_buf);
                } else {
                    erts_snprintf(fun_buf, sizeof(DTRACE_CHARBUF_NAME(fun_buf)),
                                  "<unknown/%p>", next);
                }
            }

            DTRACE2(process_scheduled, process_buf, fun_buf);
        }
#endif
	Goto(next);
    }

#if defined(DEBUG) || defined(NO_JUMP_TABLE)
 emulator_loop:
#endif

#ifdef NO_JUMP_TABLE
    switch (Go) {
#endif

#include "beam_hot.h"
    /*
     * The labels are jumped to from the $DISPATCH() macros when the reductions
     * are used up.
     *
     * Since the I register points just beyond the FuncBegin instruction, we
     * can get the module, function, and arity for the function being
     * called from I[-3], I[-2], and I[-1] respectively.
     */
 context_switch:
    {
        const ErtsCodeMFA *mfa = erts_code_to_codemfa(I);
        c_p->arity = mfa->arity;
        c_p->current = mfa;
    }

 context_switch3:

 {

     if (erts_atomic32_read_nob(&c_p->state) & ERTS_PSFLG_EXITING) {
         c_p->i = beam_exit;
         c_p->arity = 0;
         c_p->current = NULL;
         goto do_schedule;
     }

     /*
      * Since REDS_IN(c_p) is stored in the save area (c_p->arg_reg) we must read it
      * now before saving registers.
      */

     ASSERT(c_p->debug_reds_in == REDS_IN(c_p));
     if (!ERTS_PROC_GET_SAVED_CALLS_BUF(c_p))
         reds_used = REDS_IN(c_p) - FCALLS;
     else
         reds_used = REDS_IN(c_p) - (CONTEXT_REDS + FCALLS);
     ASSERT(reds_used >= 0);

     copy_out_registers(c_p, reg);

     SWAPOUT;
     c_p->i = I;
     goto do_schedule1;
 }

#include "beam_warm.h"

 OpCase(normal_exit): {
     HEAVY_SWAPOUT;
     c_p->freason = EXC_NORMAL;
     c_p->arity = 0; /* In case this process will ever be garbed again. */
     ERTS_UNREQ_PROC_MAIN_LOCK(c_p);
     erts_do_exit_process(c_p, am_normal);
     ERTS_REQ_PROC_MAIN_LOCK(c_p);
     HEAVY_SWAPIN;
     goto do_schedule;
 }

 OpCase(continue_exit): {
     HEAVY_SWAPOUT;
     ERTS_UNREQ_PROC_MAIN_LOCK(c_p);
     erts_continue_exit_process(c_p);
     ERTS_REQ_PROC_MAIN_LOCK(c_p);
     HEAVY_SWAPIN;
     goto do_schedule;
 }

 find_func_info: {
     SWAPOUT;
     I = handle_error(c_p, I, reg, NULL);
     goto post_error_handling;
 }

 OpCase(call_error_handler): {
        /*
         * At this point, I points to the code[3] in the export entry for
         * a function which is not loaded.
         *
         * code[0]: Module
         * code[1]: Function
         * code[2]: Arity
         * code[3]: &&call_error_handler
         * code[4]: Not used
         */
<<<<<<< HEAD
        const Export *error_handler;
=======
        const ErtsCodeMFA *mfa;
        Export *error_handler;
>>>>>>> a6a47e54

        HEAVY_SWAPOUT;
        mfa = erts_code_to_codemfa(I);
        error_handler = call_error_handler(c_p,
                                           mfa,
                                           reg,
                                           am_undefined_function);
        HEAVY_SWAPIN;

        if (error_handler) {
            I = error_handler->dispatch.addresses[erts_active_code_ix()];
            Goto(*I);
        }

        I = handle_error(c_p, I, reg, mfa);
        goto post_error_handling;
    }
<<<<<<< HEAD
#ifdef NO_JUMP_TABLE
    ERTS_FALLTHROUGH();
#endif
=======
>>>>>>> a6a47e54
 OpCase(error_action_code): {
    handle_error:
     SWAPOUT;
     I = handle_error(c_p, NULL, reg, NULL);
 post_error_handling:
     if (I == 0) {
	 goto do_schedule;
     } else {
	 ASSERT(!is_value(x(0)));
	 SWAPIN;
	 Goto(*I);
     }
 }

 OpCase(i_func_info_IaaI): {
     ErtsCodeInfo *ci = (ErtsCodeInfo*)I;
     c_p->freason = EXC_FUNCTION_CLAUSE;
     c_p->current = &ci->mfa;
     goto handle_error;
 }

#include "beam_cold.h"

#ifdef ERTS_OPCODE_COUNTER_SUPPORT
    DEFINE_COUNTING_LABELS;
#endif

#ifndef NO_JUMP_TABLE
#ifdef DEBUG
 end_emulator_loop:
#endif
#endif

 OpCase(int_code_end):
 OpCase(label_L):
 OpCase(on_load):
 OpCase(line_I):
 OpCase(i_nif_padding):
    erts_exit(ERTS_ERROR_EXIT, "meta op\n");

    /*
     * One-time initialization of Beam emulator.
     */

 init_emulator:
 {
#ifndef NO_JUMP_TABLE
#ifdef ERTS_OPCODE_COUNTER_SUPPORT
#ifdef DEBUG
     counting_opcodes[op_catch_end_y] = LabelAddr(lb_catch_end_y);
#endif
     counting_opcodes[op_i_func_info_IaaI] = LabelAddr(lb_i_func_info_IaaI);
     beam_ops = counting_opcodes;
#else /* #ifndef ERTS_OPCODE_COUNTER_SUPPORT */
     beam_ops = opcodes;
#endif /* ERTS_OPCODE_COUNTER_SUPPORT */
#endif /* NO_JUMP_TABLE */

     init_emulator_finish();
     return;
 }
#ifdef NO_JUMP_TABLE
 default:
    erts_exit(ERTS_ERROR_EXIT, "unexpected op code %d\n",Go);
  }
#endif
    return;			/* Never executed */
}

/*
 * Enter all BIFs into the export table.
 *
 * Note that they will all call the error_handler until their modules have been
 * loaded, which may prevent the system from booting if BIFs from non-preloaded
 * modules are apply/3'd while loading code. Ordinary BIF calls will work fine
 * however since they won't go through export entries.
 */
static void install_bifs(void) {
    int i;

    for (i = 0; i < BIF_SIZE; i++) {
        BifEntry *entry;
        Export *ep;
        int j;

        entry = &bif_table[i];

        ERTS_ASSERT(entry->arity <= MAX_BIF_ARITY);

        ep = erts_export_put(entry->module, entry->name, entry->arity);

        ep->info.u.op = BeamOpCodeAddr(op_i_func_info_IaaI);
        ep->info.mfa.module = entry->module;
        ep->info.mfa.function = entry->name;
        ep->info.mfa.arity = entry->arity;
        ep->bif_number = i;

        memset(&ep->trampoline, 0, sizeof(ep->trampoline));
        ep->trampoline.common.op = BeamOpCodeAddr(op_call_error_handler);

        for (j = 0; j < ERTS_NUM_CODE_IX; j++) {
            erts_activate_export_trampoline(ep, j);
        }

        /* Set up a hidden export entry so we can trap to this BIF without
         * it being seen when tracing. */
        erts_init_trap_export(BIF_TRAP_EXPORT(i),
                              entry->module, entry->name, entry->arity,
                              entry->f);
    }
}

/*
 * One-time initialization of emulator. Does not need to be
 * in process_main().
 */
static void
init_emulator_finish(void)
{
#if defined(ARCH_64) && defined(CODE_MODEL_SMALL)
    int i;

    for (i = 0; i < NUMBER_OF_OPCODES; i++) {
        BeamInstr instr = BeamOpCodeAddr(i);
        if (instr >= (1ull << 32)) {
            erts_exit(ERTS_ERROR_EXIT,
                      "This run-time was supposed be compiled with all code below 2Gb,\n"
                      "but the instruction '%s' is located at %016lx.\n",
                      opc[i].name, instr);
        }
    }
#endif

    beam_run_process_[0]       = BeamOpCodeAddr(op_i_apply_only);
    beam_run_process = (ErtsCodePtr)&beam_run_process_[0];

    beam_normal_exit_[0]       = BeamOpCodeAddr(op_normal_exit);
    beam_normal_exit = (ErtsCodePtr)&beam_normal_exit_[0];

    beam_exit_[0]              = BeamOpCodeAddr(op_error_action_code);
    beam_exit = (ErtsCodePtr)&beam_exit_[0];

    beam_continue_exit_[0]     = BeamOpCodeAddr(op_continue_exit);
    beam_continue_exit = (ErtsCodePtr)&beam_continue_exit_[0];

    beam_return_to_trace_[0]   = BeamOpCodeAddr(op_i_return_to_trace);
    beam_return_to_trace = (ErtsCodePtr)&beam_return_to_trace_[0];

    beam_return_trace_[0]      = BeamOpCodeAddr(op_return_trace);
    beam_return_trace = (ErtsCodePtr)&beam_return_trace_[0];

    beam_exception_trace_[0]   = BeamOpCodeAddr(op_return_trace); /* UGLY */
    beam_exception_trace = (ErtsCodePtr)&beam_exception_trace_[0];

    beam_call_trace_return_[0] = BeamOpCodeAddr(op_i_call_trace_return);
    beam_call_trace_return = (ErtsCodePtr)&beam_call_trace_return_[0];

    install_bifs();
}

int
erts_beam_jump_table(void)
{
#if defined(NO_JUMP_TABLE)
    return 0;
#else
    return 1;
#endif
}

void
erts_prepare_bs_construct_fail_info(Process* c_p, const BeamInstr* p, Eterm reason, Eterm Info, Eterm value)
{
    Eterm* hp;
    Eterm cause_tuple;
    Eterm op;
    Eterm error_info;
    Uint segment;

    segment = p[2] >> 3;

    switch (p[0]) {
    case BSC_APPEND:
    case BSC_PRIVATE_APPEND:
    case BSC_BINARY:
    case BSC_BINARY_FIXED_SIZE:
    case BSC_BINARY_ALL:
        op = am_binary;
        break;
    case BSC_FLOAT:
    case BSC_FLOAT_FIXED_SIZE:
        op = am_float;
        break;
    case BSC_INTEGER:
    case BSC_INTEGER_FIXED_SIZE:
        op = am_integer;
        break;
    case BSC_STRING:
        op = am_string;
        break;
    case BSC_UTF8:
        op = am_utf8;
        break;
    case BSC_UTF16:
        op = am_utf16;
        break;
    case BSC_UTF32:
        op = am_utf32;
        break;
    default:
        op = am_none;
        break;
    }

    hp = HeapFragOnlyAlloc(c_p, MAP3_SZ+4+1);
    cause_tuple = TUPLE4(hp, make_small(segment), op, Info, value);
    hp += 5;
    error_info = MAP3(hp,
                      am_cause, cause_tuple,
                      am_function, am_format_bs_fail,
                      am_module, am_erl_erts_errors);
    c_p->fvalue = error_info;
    c_p->freason = reason | EXF_HAS_EXT_INFO;
}<|MERGE_RESOLUTION|>--- conflicted
+++ resolved
@@ -530,12 +530,8 @@
          * code[3]: &&call_error_handler
          * code[4]: Not used
          */
-<<<<<<< HEAD
         const Export *error_handler;
-=======
         const ErtsCodeMFA *mfa;
-        Export *error_handler;
->>>>>>> a6a47e54
 
         HEAVY_SWAPOUT;
         mfa = erts_code_to_codemfa(I);
@@ -553,12 +549,6 @@
         I = handle_error(c_p, I, reg, mfa);
         goto post_error_handling;
     }
-<<<<<<< HEAD
-#ifdef NO_JUMP_TABLE
-    ERTS_FALLTHROUGH();
-#endif
-=======
->>>>>>> a6a47e54
  OpCase(error_action_code): {
     handle_error:
      SWAPOUT;
