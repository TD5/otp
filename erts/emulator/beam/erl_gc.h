--- conflicted
+++ resolved
@@ -152,12 +152,9 @@
 void erts_free_heap_frags(struct process* p);
 Eterm erts_max_heap_size_map(Sint, Uint, Eterm **, Uint *);
 int erts_max_heap_size(Eterm, Uint *, Uint *);
-<<<<<<< HEAD
 void erts_deallocate_young_generation(Process *c_p);
-=======
 #if defined(DEBUG) || defined(ERTS_OFFHEAP_DEBUG)
 int erts_dbg_within_proc(Eterm *ptr, Process *p, Eterm* real_htop);
 #endif
->>>>>>> 9e862df2
 
 #endif /* __ERL_GC_H__ */