--- conflicted
+++ resolved
@@ -1237,12 +1237,8 @@
  * the instructions' C labels to the loader.
  * The second call starts execution of BEAM code. This call never returns.
  */
-<<<<<<< HEAD
+ERTS_NO_RETPOLINE
 void process_main(Eterm * x_reg_array, FloatDef* f_reg_array)
-=======
-ERTS_NO_RETPOLINE
-void process_main(void)
->>>>>>> 3a812a49
 {
     static int init_done = 0;
     Process* c_p = NULL;
