/*
 * %CopyrightBegin%
 *
 * Copyright Ericsson AB 1996-2018. All Rights Reserved.
 *
 * Licensed under the Apache License, Version 2.0 (the "License");
 * you may not use this file except in compliance with the License.
 * You may obtain a copy of the License at
 *
 *     http://www.apache.org/licenses/LICENSE-2.0
 *
 * Unless required by applicable law or agreed to in writing, software
 * distributed under the License is distributed on an "AS IS" BASIS,
 * WITHOUT WARRANTIES OR CONDITIONS OF ANY KIND, either express or implied.
 * See the License for the specific language governing permissions and
 * limitations under the License.
 *
 * %CopyrightEnd%
 */

#define ERL_PROCESS_C__

#ifdef HAVE_CONFIG_H
#  include "config.h"
#endif

#define ERTS_WANT_BREAK_HANDLING

#include <stddef.h> /* offsetof() */
#include "sys.h"
#include "erl_vm.h"
#include "global.h"
#include "erl_process.h"
#include "error.h"
#include "bif.h"
#include "erl_db.h"
#include "dist.h"
#include "beam_catches.h"
#include "erl_threads.h"
#include "erl_binary.h"
#include "beam_bp.h"
#include "erl_cpu_topology.h"
#include "erl_thr_progress.h"
#include "erl_thr_queue.h"
#include "erl_async.h"
#include "dtrace-wrapper.h"
#include "lttng-wrapper.h"
#include "erl_ptab.h"
#include "erl_bif_unique.h"
#define ERTS_WANT_TIMER_WHEEL_API
#include "erl_time.h"
#include "erl_nfunc_sched.h"
#include "erl_check_io.h"
#include "erl_poll.h"
#include "erl_proc_sig_queue.h"

#define ERTS_CHECK_TIME_REDS CONTEXT_REDS
#define ERTS_DELAYED_WAKEUP_INFINITY (~(Uint64) 0)
#define ERTS_DELAYED_WAKEUP_REDUCTIONS ((Uint64) CONTEXT_REDS/2)

#define ERTS_RUNQ_CHECK_BALANCE_REDS_PER_SCHED (2000*CONTEXT_REDS)
#define ERTS_RUNQ_CALL_CHECK_BALANCE_REDS \
  (ERTS_RUNQ_CHECK_BALANCE_REDS_PER_SCHED/2)

#define ERTS_PROC_MIN_CONTEXT_SWITCH_REDS_COST (CONTEXT_REDS/10)

#define ERTS_SCHED_SPIN_UNTIL_YIELD 100

#define ERTS_SCHED_SYS_SLEEP_SPINCOUNT_VERY_LONG 40
#define ERTS_SCHED_AUX_WORK_SLEEP_SPINCOUNT_FACT_VERY_LONG 1000
#define ERTS_SCHED_SYS_SLEEP_SPINCOUNT_LONG 20
#define ERTS_SCHED_AUX_WORK_SLEEP_SPINCOUNT_FACT_LONG 1000
#define ERTS_SCHED_SYS_SLEEP_SPINCOUNT_MEDIUM 10
#define ERTS_SCHED_AUX_WORK_SLEEP_SPINCOUNT_FACT_MEDIUM 1000
#define ERTS_SCHED_SYS_SLEEP_SPINCOUNT_SHORT 10
#define ERTS_SCHED_AUX_WORK_SLEEP_SPINCOUNT_FACT_SHORT 0
#define ERTS_SCHED_SYS_SLEEP_SPINCOUNT_VERY_SHORT 5
#define ERTS_SCHED_AUX_WORK_SLEEP_SPINCOUNT_FACT_VERY_SHORT 0
#define ERTS_SCHED_SYS_SLEEP_SPINCOUNT_NONE 0
#define ERTS_SCHED_AUX_WORK_SLEEP_SPINCOUNT_FACT_NONE 0

#define ERTS_SCHED_TSE_SLEEP_SPINCOUNT_FACT 1000
#define ERTS_SCHED_SUSPEND_SLEEP_SPINCOUNT 0

#if 0 || defined(DEBUG)
#define ERTS_FAKE_SCHED_BIND_PRINT_SORTED_CPU_DATA
#endif

#if defined(DEBUG) && 0
#define HARDDEBUG
#else
#undef HARDDEBUG
#endif

#ifdef HARDDEBUG
#define HARDDEBUG_RUNQS
#endif

#ifdef HIPE
#include "hipe_mode_switch.h"	/* for hipe_init_process() */
#include "hipe_signal.h"	/* for hipe_thread_signal_init() */
#endif

#ifdef ERTS_ENABLE_LOCK_COUNT
#include "erl_lock_count.h"
#endif

#define MAX_BIT       (1 << PRIORITY_MAX)
#define HIGH_BIT      (1 << PRIORITY_HIGH)
#define NORMAL_BIT    (1 << PRIORITY_NORMAL)
#define LOW_BIT       (1 << PRIORITY_LOW)
#define PORT_BIT      (1 << ERTS_PORT_PRIO_LEVEL)

#define ERTS_IS_RUNQ_EMPTY_FLGS(FLGS) \
    (!((FLGS) & (ERTS_RUNQ_FLGS_QMASK|ERTS_RUNQ_FLG_MISC_OP)))

#define ERTS_IS_RUNQ_EMPTY_PORTS_FLGS(FLGS) \
    (!((FLGS) & (PORT_BIT|ERTS_RUNQ_FLG_MISC_OP)))

#define ERTS_EMPTY_RUNQ(RQ) \
    ERTS_IS_RUNQ_EMPTY_FLGS(ERTS_RUNQ_FLGS_GET_NOB((RQ)))

#define ERTS_EMPTY_RUNQ_PORTS(RQ) \
    ERTS_IS_RUNQ_EMPTY_FLGS(ERTS_RUNQ_FLGS_GET_NOB((RQ)))

static ERTS_INLINE int
runq_got_work_to_execute_flags(Uint32 flags)
{
    if (flags & ERTS_RUNQ_FLG_HALTING)
        return !ERTS_IS_RUNQ_EMPTY_PORTS_FLGS(flags);
    return !ERTS_IS_RUNQ_EMPTY_FLGS(flags);
}

static ERTS_INLINE int
runq_got_work_to_execute(ErtsRunQueue *rq)
{
    return runq_got_work_to_execute_flags(ERTS_RUNQ_FLGS_GET_NOB(rq));
}

const Process erts_invalid_process = {{ERTS_INVALID_PID}};

extern BeamInstr beam_apply[];
extern BeamInstr beam_exit[];
extern BeamInstr beam_continue_exit[];

int ERTS_WRITE_UNLIKELY(erts_default_spo_flags) = SPO_ON_HEAP_MSGQ;
int ERTS_WRITE_UNLIKELY(erts_sched_compact_load);
int ERTS_WRITE_UNLIKELY(erts_sched_balance_util) = 0;
Uint ERTS_WRITE_UNLIKELY(erts_no_schedulers);
Uint ERTS_WRITE_UNLIKELY(erts_no_total_schedulers);
Uint ERTS_WRITE_UNLIKELY(erts_no_dirty_cpu_schedulers) = 0;
Uint ERTS_WRITE_UNLIKELY(erts_no_dirty_io_schedulers) = 0;

static char *erts_aux_work_flag_descr[ERTS_SSI_AUX_WORK_NO_FLAGS] = {0};
int erts_aux_work_no_flags = ERTS_SSI_AUX_WORK_NO_FLAGS;

#define ERTS_THR_PRGR_LATER_CLEANUP_OP_THRESHOLD_VERY_LAZY		(4*1024*1024)
#define ERTS_THR_PRGR_LATER_CLEANUP_OP_THRESHOLD_LAZY			(512*1024)
#define ERTS_THR_PRGR_LATER_CLEANUP_OP_THRESHOLD_MEDIUM			(64*1024)
#define ERTS_THR_PRGR_LATER_CLEANUP_OP_THRESHOLD_EAGER			(16*1024)
#define ERTS_THR_PRGR_LATER_CLEANUP_OP_THRESHOLD_VERY_EAGER		(1024)

static UWord thr_prgr_later_cleanup_op_threshold = ERTS_THR_PRGR_LATER_CLEANUP_OP_THRESHOLD_MEDIUM;

ErtsPTab erts_proc erts_align_attribute(ERTS_CACHE_LINE_SIZE);

int erts_sched_thread_suggested_stack_size = -1;
int erts_dcpu_sched_thread_suggested_stack_size = -1;
int erts_dio_sched_thread_suggested_stack_size = -1;
#ifdef ERTS_ENABLE_LOCK_CHECK
ErtsLcPSDLocks erts_psd_required_locks[ERTS_PSD_SIZE];
#endif

typedef struct {
    int aux_work;
    int tse;
    int sys_schedule;
} ErtsBusyWaitParams;

static ErtsBusyWaitParams sched_busy_wait_params[ERTS_SCHED_TYPE_LAST + 1];

static ERTS_INLINE ErtsBusyWaitParams *
sched_get_busy_wait_params(ErtsSchedulerData *esdp)
{
    return &sched_busy_wait_params[esdp->type];
}

static ErtsAuxWorkData *aux_thread_aux_work_data;
static ErtsAuxWorkData *poll_thread_aux_work_data;

#define ERTS_SCHDLR_SSPND_CHNG_NMSB		(((erts_aint32_t) 1) << 0)
#define ERTS_SCHDLR_SSPND_CHNG_MSB		(((erts_aint32_t) 1) << 1)
#define ERTS_SCHDLR_SSPND_CHNG_ONLN		(((erts_aint32_t) 1) << 2)
#define ERTS_SCHDLR_SSPND_CHNG_DCPU_ONLN	(((erts_aint32_t) 1) << 3)

typedef struct ErtsMultiSchedulingBlock_ {
    int ongoing;
    ErtsProcList *blckrs;
    ErtsProcList *chngq;
} ErtsMultiSchedulingBlock;

typedef struct ErtsSchedTypeCounters_ {
    Uint32 normal;
    Uint32 dirty_cpu;
    Uint32 dirty_io;
} ErtsSchedTypeCounters;

static struct ErtsSchedSuspend_ {
    erts_mtx_t mtx;
    ErtsSchedTypeCounters online;
    ErtsSchedTypeCounters curr_online;
    ErtsSchedTypeCounters active;
    erts_atomic32_t changing;
    ErtsProcList *chngq;
    Eterm changer;
    ErtsMultiSchedulingBlock nmsb; /* Normal multi Scheduling Block */
    ErtsMultiSchedulingBlock msb; /* Multi Scheduling Block */
    ErtsSchedType last_msb_dirty_type;
} schdlr_sspnd;

static void init_scheduler_suspend(void);

static ERTS_INLINE Uint32
schdlr_sspnd_eq_nscheds(ErtsSchedTypeCounters *val1p, ErtsSchedTypeCounters *val2p)
{
    int res = val1p->normal == val2p->normal;
    res &= val1p->dirty_cpu == val2p->dirty_cpu;
    res &= val1p->dirty_io == val2p->dirty_io;
    return res;
}

static ERTS_INLINE Uint32
schdlr_sspnd_get_nscheds(ErtsSchedTypeCounters *valp,
                         ErtsSchedType type)
{
    switch (type) {
    case ERTS_SCHED_NORMAL:
        return valp->normal;
    case ERTS_SCHED_DIRTY_CPU:
        return valp->dirty_cpu;
    case ERTS_SCHED_DIRTY_IO:
        return valp->dirty_io;
    default:
	ERTS_INTERNAL_ERROR("Invalid scheduler type");
	return 0;
    }
}

#ifdef DEBUG
static ERTS_INLINE Uint32
schdlr_sspnd_get_nscheds_tot(ErtsSchedTypeCounters *valp)
{
    Uint32 res = valp->normal;
    res += valp->dirty_cpu;
    res += valp->dirty_io;
    return res;
}
#endif

static ERTS_INLINE void
schdlr_sspnd_dec_nscheds(ErtsSchedTypeCounters *valp,
                         ErtsSchedType type)
{
    ASSERT(schdlr_sspnd_get_nscheds(valp, type) > 0);

    switch (type) {
    case ERTS_SCHED_NORMAL:
        valp->normal--;
	break;
    case ERTS_SCHED_DIRTY_CPU:
        valp->dirty_cpu--;
	break;
    case ERTS_SCHED_DIRTY_IO:
        valp->dirty_io--;
	break;
    default:
	ERTS_INTERNAL_ERROR("Invalid scheduler type");
    }
}

static ERTS_INLINE void
schdlr_sspnd_inc_nscheds(ErtsSchedTypeCounters *valp,
                         ErtsSchedType type)
{
    switch (type) {
    case ERTS_SCHED_NORMAL:
        valp->normal++;
	break;
    case ERTS_SCHED_DIRTY_CPU:
        valp->dirty_cpu++;
	break;
    case ERTS_SCHED_DIRTY_IO:
        valp->dirty_io++;
	break;
    default:
	ERTS_INTERNAL_ERROR("Invalid scheduler type");
    }
}

static ERTS_INLINE void
schdlr_sspnd_set_nscheds(ErtsSchedTypeCounters *valp,
                         ErtsSchedType type, Uint32 no)
{
    switch (type) {
    case ERTS_SCHED_NORMAL:
        valp->normal = no;
	break;
    case ERTS_SCHED_DIRTY_CPU:
        valp->dirty_cpu = no;
	break;
    case ERTS_SCHED_DIRTY_IO:
        valp->dirty_io = no;
	break;
    default:
	ERTS_INTERNAL_ERROR("Invalid scheduler type");
    }
}

static struct {
    erts_mtx_t update_mtx;
    erts_atomic32_t no_runqs;
    int last_active_runqs;
    int forced_check_balance;
    erts_atomic32_t checking_balance;
    int halftime;
    int full_reds_history_index;
    struct {
	int active_runqs;
	int reds;
	erts_aint32_t max_len;
    } prev_rise;
    Uint n;
} balance_info;

#define ERTS_BLNCE_SAVE_RISE(ACTIVE, MAX_LEN, REDS)	\
do {							\
    balance_info.prev_rise.active_runqs = (ACTIVE);	\
    balance_info.prev_rise.max_len = (MAX_LEN);		\
    balance_info.prev_rise.reds = (REDS);		\
} while (0)


erts_sched_stat_t erts_sched_stat;

static erts_tsd_key_t ERTS_WRITE_UNLIKELY(sched_data_key);

static erts_atomic32_t no_empty_run_queues;
long erts_runq_supervision_interval = 0;
static ethr_event runq_supervision_event;
static erts_tid_t runq_supervisor_tid;
static erts_atomic_t runq_supervisor_sleeping;

ErtsAlignedRunQueue * ERTS_WRITE_UNLIKELY(erts_aligned_run_queues);
Uint ERTS_WRITE_UNLIKELY(erts_no_run_queues);


struct {
    union {
        erts_atomic32_t active;
        char align__[ERTS_CACHE_LINE_SIZE];
    } cpu;
    union {
        erts_atomic32_t active;
        char align__[ERTS_CACHE_LINE_SIZE];
    } io;
} dirty_count erts_align_attribute(ERTS_CACHE_LINE_SIZE);


static ERTS_INLINE void
dirty_active(ErtsSchedulerData *esdp, erts_aint32_t add)
{
    erts_aint32_t val;
    erts_atomic32_t *ap;
    switch (esdp->type) {
    case ERTS_SCHED_DIRTY_CPU:
        ap = &dirty_count.cpu.active;
        break;
    case ERTS_SCHED_DIRTY_IO:
        ap = &dirty_count.io.active;
        break;
    default:
        ap = NULL;
        ERTS_INTERNAL_ERROR("Not a dirty scheduler");
        break;
    }

    /*
     * All updates done under run-queue lock, so
     * no inc or dec needed...
     */
    ERTS_LC_ASSERT(erts_lc_runq_is_locked(esdp->run_queue));

    val = erts_atomic32_read_nob(ap);
    val += add;
    erts_atomic32_set_nob(ap, val);
}

ErtsAlignedSchedulerData * ERTS_WRITE_UNLIKELY(erts_aligned_scheduler_data);
ErtsAlignedSchedulerData * ERTS_WRITE_UNLIKELY(erts_aligned_dirty_cpu_scheduler_data);
ErtsAlignedSchedulerData * ERTS_WRITE_UNLIKELY(erts_aligned_dirty_io_scheduler_data);
typedef union {
    Process dsp;
    char align[ERTS_ALC_CACHE_LINE_ALIGN_SIZE(sizeof(Process))];
} ErtsAlignedDirtyShadowProcess;

typedef union {
    ErtsSchedulerSleepInfo ssi;
    char align[ERTS_ALC_CACHE_LINE_ALIGN_SIZE(sizeof(ErtsSchedulerSleepInfo))];
} ErtsAlignedSchedulerSleepInfo;

static ErtsAlignedSchedulerSleepInfo *aligned_sched_sleep_info;
static ErtsAlignedSchedulerSleepInfo *aligned_dirty_cpu_sched_sleep_info;
static ErtsAlignedSchedulerSleepInfo *aligned_dirty_io_sched_sleep_info;
static ErtsAlignedSchedulerSleepInfo *aligned_poll_thread_sleep_info;

static Uint last_reductions;
static Uint last_exact_reductions;
Eterm ERTS_WRITE_UNLIKELY(erts_system_monitor);
Eterm ERTS_WRITE_UNLIKELY(erts_system_monitor_long_gc);
Uint ERTS_WRITE_UNLIKELY(erts_system_monitor_long_schedule);
Eterm ERTS_WRITE_UNLIKELY(erts_system_monitor_large_heap);
struct erts_system_monitor_flags_t erts_system_monitor_flags;

/* system performance monitor */
Eterm erts_system_profile;
struct erts_system_profile_flags_t erts_system_profile_flags;
int erts_system_profile_ts_type = ERTS_TRACE_FLG_NOW_TIMESTAMP;

#if ERTS_MAX_PROCESSES > 0x7fffffff
#error "Need to store process_count in another type"
#endif

typedef enum {
    ERTS_PSTT_GC_MAJOR,	/* Garbage Collect: Fullsweep */
    ERTS_PSTT_GC_MINOR,	/* Garbage Collect: Generational */
    ERTS_PSTT_CPC,	/* Check Process Code */
    ERTS_PSTT_CLA,	/* Copy Literal Area */
    ERTS_PSTT_COHMQ,    /* Change off heap message queue */
    ERTS_PSTT_FTMQ,     /* Flush trace msg queue */
    ERTS_PSTT_ETS_FREE_FIXATION,
    ERTS_PSTT_PRIO_SIG  /* Elevate prio on signal management */
} ErtsProcSysTaskType;

#define ERTS_MAX_PROC_SYS_TASK_ARGS 2

struct ErtsProcSysTask_ {
    ErtsProcSysTask *next;
    ErtsProcSysTask *prev;
    ErtsProcSysTaskType type;
    Eterm requester;
    Eterm reply_tag;
    Eterm req_id;
    Uint req_id_sz;
    Eterm arg[ERTS_MAX_PROC_SYS_TASK_ARGS];
    ErlOffHeap off_heap;
    Eterm heap[1];
};

#define ERTS_PROC_SYS_TASK_SIZE(HSz) \
    (sizeof(ErtsProcSysTask) - sizeof(Eterm) + sizeof(Eterm)*(HSz))

struct ErtsProcSysTaskQs_ {
    int qmask;
    int ncount;
    ErtsProcSysTask *q[ERTS_NO_PROC_PRIO_LEVELS];
};

ERTS_SCHED_PREF_QUICK_ALLOC_IMPL(proc_sys_task_queues,
				 ErtsProcSysTaskQs,
				 50,
				 ERTS_ALC_T_PROC_SYS_TSK_QS)

ERTS_SCHED_PREF_QUICK_ALLOC_IMPL(misc_op_list,
				 ErtsMiscOpList,
				 10,
				 ERTS_ALC_T_MISC_OP_LIST)

ERTS_SCHED_PREF_QUICK_ALLOC_IMPL(proclist,
				 ErtsProcList,
				 200,
				 ERTS_ALC_T_PROC_LIST)

#define ERTS_POLL_THREAD_SLEEP_INFO_IX(IX)                              \
        (ASSERT(0 <= ((int) (IX))                                       \
                && ((int) (IX)) < ((int) erts_no_poll_threads)),        \
         &aligned_poll_thread_sleep_info[(IX)].ssi)
#define ERTS_SCHED_SLEEP_INFO_IX(IX)					\
    (ASSERT(((int)-1) <= ((int) (IX))                 \
            && ((int) (IX)) < ((int) erts_no_schedulers)),		\
     &aligned_sched_sleep_info[(IX)].ssi)
#define ERTS_DIRTY_CPU_SCHED_SLEEP_INFO_IX(IX)				\
    (ASSERT(0 <= ((int) (IX))					        \
	    && ((int) (IX)) < ((int) erts_no_dirty_cpu_schedulers)),	\
     &aligned_dirty_cpu_sched_sleep_info[(IX)].ssi)
#define ERTS_DIRTY_IO_SCHED_SLEEP_INFO_IX(IX)				\
    (ASSERT(0 <= ((int) (IX))					        \
	    && ((int) (IX)) < ((int) erts_no_dirty_io_schedulers)),	\
     &aligned_dirty_io_sched_sleep_info[(IX)].ssi)

#define ERTS_FOREACH_RUNQ(RQVAR, DO)					\
do {									\
    ErtsRunQueue *RQVAR;						\
    int ix__;								\
    for (ix__ = 0; ix__ < erts_no_run_queues; ix__++) {			\
	RQVAR = ERTS_RUNQ_IX(ix__);					\
	erts_runq_lock(RQVAR);					\
	{ DO; }								\
	erts_runq_unlock(RQVAR);					\
    }									\
} while (0)

#define ERTS_FOREACH_OP_RUNQ(RQVAR, DO)					\
do {									\
    ErtsRunQueue *RQVAR;						\
    int ix__;								\
    int online__ = (int) schdlr_sspnd_get_nscheds(&schdlr_sspnd.online,	\
						  ERTS_SCHED_NORMAL);	\
    ERTS_LC_ASSERT(erts_lc_mtx_is_locked(&schdlr_sspnd.mtx));	\
    for (ix__ = 0; ix__ < online__; ix__++) {				\
	RQVAR = ERTS_RUNQ_IX(ix__);					\
	erts_runq_lock(RQVAR);					\
	{ DO; }								\
	erts_runq_unlock(RQVAR);					\
    }									\
} while (0)

#define ERTS_ATOMIC_FOREACH_RUNQ_X(RQVAR, NRQS, DO, DOX)		\
do {									\
    ErtsRunQueue *RQVAR;						\
    int nrqs = (NRQS);                                                  \
    int ix__;								\
    for (ix__ = 0; ix__ < nrqs; ix__++) {                               \
	RQVAR = ERTS_RUNQ_IX(ix__);					\
	erts_runq_lock(RQVAR);					\
	{ DO; }								\
    }									\
    { DOX; }								\
    for (ix__ = 0; ix__ < nrqs; ix__++)                                 \
	erts_runq_unlock(ERTS_RUNQ_IX(ix__));			\
} while (0)

#define ERTS_ATOMIC_FOREACH_RUNQ(RQVAR, DO)                             \
  ERTS_ATOMIC_FOREACH_RUNQ_X(RQVAR, erts_no_run_queues + ERTS_NUM_DIRTY_RUNQS, DO, )

#define ERTS_ATOMIC_FOREACH_NORMAL_RUNQ(RQVAR, DO)                      \
    ERTS_ATOMIC_FOREACH_RUNQ_X(RQVAR, erts_no_run_queues, DO, )


/*
 * Local functions.
 */

static void exec_misc_ops(ErtsRunQueue *);
static void print_function_from_pc(fmtfn_t to, void *to_arg, BeamInstr* x);
static int stack_element_dump(fmtfn_t to, void *to_arg, Eterm* sp, int yreg);

static void aux_work_timeout(void *unused);
static void aux_work_timeout_early_init(int no_schedulers);
static void setup_aux_work_timer(ErtsSchedulerData *esdp);

static int execute_sys_tasks(Process *c_p,
			     erts_aint32_t *statep,
			     int in_reds);
static int cleanup_sys_tasks(Process *c_p,
			     erts_aint32_t in_state,
			     int in_reds);


#if defined(DEBUG) || 0
#define ERTS_DBG_CHK_AUX_WORK_VAL(V) dbg_chk_aux_work_val((V))
static void
dbg_chk_aux_work_val(erts_aint32_t value)
{
    erts_aint32_t valid = 0;

    valid |= ERTS_SSI_AUX_WORK_SET_TMO;
    valid |= ERTS_SSI_AUX_WORK_MISC;
    valid |= ERTS_SSI_AUX_WORK_FIX_ALLOC_LOWER_LIM;
    valid |= ERTS_SSI_AUX_WORK_FIX_ALLOC_DEALLOC;
    valid |= ERTS_SSI_AUX_WORK_ASYNC_READY;
    valid |= ERTS_SSI_AUX_WORK_ASYNC_READY_CLEAN;
    valid |= ERTS_SSI_AUX_WORK_DELAYED_AW_WAKEUP;
    valid |= ERTS_SSI_AUX_WORK_MISC_THR_PRGR;
    valid |= ERTS_SSI_AUX_WORK_DD;
    valid |= ERTS_SSI_AUX_WORK_DD_THR_PRGR;
    valid |= ERTS_SSI_AUX_WORK_CNCLD_TMRS;
    valid |= ERTS_SSI_AUX_WORK_CNCLD_TMRS_THR_PRGR;
    valid |= ERTS_SSI_AUX_WORK_THR_PRGR_LATER_OP;
#if HAVE_ERTS_MSEG
    valid |= ERTS_SSI_AUX_WORK_MSEG_CACHE_CHECK;
#endif
#ifdef ERTS_SSI_AUX_WORK_REAP_PORTS
    valid |= ERTS_SSI_AUX_WORK_REAP_PORTS;
#endif
    valid |= ERTS_SSI_AUX_WORK_DEBUG_WAIT_COMPLETED;
    valid |= ERTS_SSI_AUX_WORK_YIELD;

    if (~valid & value)
	erts_exit(ERTS_ABORT_EXIT,
		 "Invalid aux_work value found: 0x%x\n",
		 ~valid & value);
}
#define ERTS_DBG_CHK_SSI_AUX_WORK(SSI) \
  ERTS_DBG_CHK_AUX_WORK_VAL(erts_atomic32_read_nob(&(SSI)->aux_work))
#else
#define ERTS_DBG_CHK_AUX_WORK_VAL(V)
#define ERTS_DBG_CHK_SSI_AUX_WORK(SSI)
#endif

static void wake_scheduler(ErtsRunQueue *rq);

#if defined(ERTS_ENABLE_LOCK_CHECK)
int
erts_lc_runq_is_locked(ErtsRunQueue *runq)
{
    return erts_lc_mtx_is_locked(&runq->mtx);
}
#endif


static ERTS_INLINE Uint64
ensure_later_proc_interval(Uint64 interval)
{
    return erts_ensure_later_interval_nob(erts_ptab_interval(&erts_proc), interval);
}

Uint64
erts_get_proc_interval(void)
{
    return erts_current_interval_nob(erts_ptab_interval(&erts_proc));
}

Uint64
erts_ensure_later_proc_interval(Uint64 interval)
{
    return ensure_later_proc_interval(interval);
}

Uint64
erts_step_proc_interval(void)
{
    return erts_step_interval_nob(erts_ptab_interval(&erts_proc));
}

void
erts_pre_init_process(void)
{
    erts_tsd_key_create(&sched_data_key, "erts_sched_data_key");

    erts_aux_work_flag_descr[ERTS_SSI_AUX_WORK_DELAYED_AW_WAKEUP_IX]
	= "DELAYED_AW_WAKEUP";
    erts_aux_work_flag_descr[ERTS_SSI_AUX_WORK_DD_IX]
	= "DD";
    erts_aux_work_flag_descr[ERTS_SSI_AUX_WORK_DD_THR_PRGR_IX]
	= "DD_THR_PRGR";
    erts_aux_work_flag_descr[ERTS_SSI_AUX_WORK_FIX_ALLOC_DEALLOC_IX]
	= "FIX_ALLOC_DEALLOC";
    erts_aux_work_flag_descr[ERTS_SSI_AUX_WORK_FIX_ALLOC_LOWER_LIM_IX]
	= "FIX_ALLOC_LOWER_LIM";
    erts_aux_work_flag_descr[ERTS_SSI_AUX_WORK_THR_PRGR_LATER_OP_IX]
	= "THR_PRGR_LATER_OP";
    erts_aux_work_flag_descr[ERTS_SSI_AUX_WORK_CNCLD_TMRS_IX]
	= "CNCLD_TMRS";
    erts_aux_work_flag_descr[ERTS_SSI_AUX_WORK_CNCLD_TMRS_THR_PRGR_IX]
	= "CNCLD_TMRS_THR_PRGR";
    erts_aux_work_flag_descr[ERTS_SSI_AUX_WORK_ASYNC_READY_IX]
	= "ASYNC_READY";
    erts_aux_work_flag_descr[ERTS_SSI_AUX_WORK_ASYNC_READY_CLEAN_IX]
	= "ASYNC_READY_CLEAN";
    erts_aux_work_flag_descr[ERTS_SSI_AUX_WORK_MISC_THR_PRGR_IX]
	= "MISC_THR_PRGR";
    erts_aux_work_flag_descr[ERTS_SSI_AUX_WORK_MISC_IX]
	= "MISC";
    erts_aux_work_flag_descr[ERTS_SSI_AUX_WORK_SET_TMO_IX]
	= "SET_TMO";
    erts_aux_work_flag_descr[ERTS_SSI_AUX_WORK_MSEG_CACHE_CHECK_IX]
	= "MSEG_CACHE_CHECK";
    erts_aux_work_flag_descr[ERTS_SSI_AUX_WORK_YIELD_IX]
	= "YIELD";
    erts_aux_work_flag_descr[ERTS_SSI_AUX_WORK_REAP_PORTS_IX]
	= "REAP_PORTS";
    erts_aux_work_flag_descr[ERTS_SSI_AUX_WORK_DEBUG_WAIT_COMPLETED_IX]
	= "DEBUG_WAIT_COMPLETED";

#ifdef ERTS_ENABLE_LOCK_CHECK

    erts_psd_required_locks[ERTS_PSD_ERROR_HANDLER].get_locks
	= ERTS_PSD_ERROR_HANDLER_BUF_GET_LOCKS;
    erts_psd_required_locks[ERTS_PSD_ERROR_HANDLER].set_locks
	= ERTS_PSD_ERROR_HANDLER_BUF_SET_LOCKS;

    erts_psd_required_locks[ERTS_PSD_SAVED_CALLS_BUF].get_locks
	= ERTS_PSD_SAVED_CALLS_BUF_GET_LOCKS;
    erts_psd_required_locks[ERTS_PSD_SAVED_CALLS_BUF].set_locks
	= ERTS_PSD_SAVED_CALLS_BUF_SET_LOCKS;

    erts_psd_required_locks[ERTS_PSD_SCHED_ID].get_locks
	= ERTS_PSD_SCHED_ID_GET_LOCKS;
    erts_psd_required_locks[ERTS_PSD_SCHED_ID].set_locks
	= ERTS_PSD_SCHED_ID_SET_LOCKS;

    erts_psd_required_locks[ERTS_PSD_CALL_TIME_BP].get_locks
	= ERTS_PSD_CALL_TIME_BP_GET_LOCKS;
    erts_psd_required_locks[ERTS_PSD_CALL_TIME_BP].set_locks
	= ERTS_PSD_CALL_TIME_BP_SET_LOCKS;

    erts_psd_required_locks[ERTS_PSD_DELAYED_GC_TASK_QS].get_locks
	= ERTS_PSD_DELAYED_GC_TASK_QS_GET_LOCKS;
    erts_psd_required_locks[ERTS_PSD_DELAYED_GC_TASK_QS].set_locks
	= ERTS_PSD_DELAYED_GC_TASK_QS_SET_LOCKS;

    erts_psd_required_locks[ERTS_PSD_NIF_TRAP_EXPORT].get_locks
	= ERTS_PSD_NIF_TRAP_EXPORT_GET_LOCKS;
    erts_psd_required_locks[ERTS_PSD_NIF_TRAP_EXPORT].set_locks
	= ERTS_PSD_NIF_TRAP_EXPORT_SET_LOCKS;

    erts_psd_required_locks[ERTS_PSD_ETS_OWNED_TABLES].get_locks
        = ERTS_PSD_ETS_OWNED_TABLES_GET_LOCKS;
    erts_psd_required_locks[ERTS_PSD_ETS_OWNED_TABLES].set_locks
        = ERTS_PSD_ETS_OWNED_TABLES_SET_LOCKS;

    erts_psd_required_locks[ERTS_PSD_ETS_FIXED_TABLES].get_locks
        = ERTS_PSD_ETS_FIXED_TABLES_GET_LOCKS;
    erts_psd_required_locks[ERTS_PSD_ETS_FIXED_TABLES].set_locks
        = ERTS_PSD_ETS_FIXED_TABLES_SET_LOCKS;

    erts_psd_required_locks[ERTS_PSD_DIST_ENTRY].get_locks
        = ERTS_PSD_DIST_ENTRY_GET_LOCKS;
    erts_psd_required_locks[ERTS_PSD_DIST_ENTRY].set_locks
        = ERTS_PSD_DIST_ENTRY_SET_LOCKS;

    erts_psd_required_locks[ERTS_PSD_PENDING_SUSPEND].get_locks
        = ERTS_PSD_PENDING_SUSPEND_GET_LOCKS;
    erts_psd_required_locks[ERTS_PSD_PENDING_SUSPEND].set_locks
        = ERTS_PSD_PENDING_SUSPEND_SET_LOCKS;
#endif
}

static void
release_process(void *vproc)
{
    erts_proc_dec_refc((Process *) vproc);
}

/* initialize the scheduler */
void
erts_init_process(int ncpu, int proc_tab_size, int legacy_proc_tab)
{

    erts_init_proc_lock(ncpu);

    init_proclist_alloc();

    erts_ptab_init_table(&erts_proc,
			 ERTS_ALC_T_PROC_TABLE,
			 release_process,
			 (ErtsPTabElementCommon *) &erts_invalid_process.common,
			 proc_tab_size,
			 sizeof(Process),
			 "process_table",
			 legacy_proc_tab,
			 1
	);

    last_reductions = 0;
    last_exact_reductions = 0;
}

void
erts_late_init_process(void)
{
    int ix;

    erts_spinlock_init(&erts_sched_stat.lock, "sched_stat", NIL,
        ERTS_LOCK_FLAGS_PROPERTY_STATIC | ERTS_LOCK_FLAGS_CATEGORY_SCHEDULER);

    for (ix = 0; ix < ERTS_NO_PRIO_LEVELS; ix++) {
	Eterm atom;
	char *atom_str;
	switch (ix) {
	case PRIORITY_MAX:
	    atom_str = "process_max";
	    break;
	case PRIORITY_HIGH:
	    atom_str = "process_high";
	    break;
	case PRIORITY_NORMAL:
	    atom_str = "process_normal";
	    break;
	case PRIORITY_LOW:
	    atom_str = "process_low";
	    break;
	case ERTS_PORT_PRIO_LEVEL:
	    atom_str = "port";
	    break;
	default:
	    atom_str = "bad_prio";
	    ASSERT(!"bad prio");
	    break;
	}
	atom = am_atom_put(atom_str, sys_strlen(atom_str));
	erts_sched_stat.prio[ix].name = atom;
	erts_sched_stat.prio[ix].total_executed = 0;
	erts_sched_stat.prio[ix].executed = 0;
	erts_sched_stat.prio[ix].total_migrated = 0;
	erts_sched_stat.prio[ix].migrated = 0;
    }

}

#define ERTS_SCHED_WTIME_IDLE ~((Uint64) 0)

static void
init_sched_wall_time(ErtsSchedulerData *esdp, Uint64 time_stamp)
{
    if (esdp->type != ERTS_SCHED_NORMAL) {
        erts_atomic32_init_nob(&esdp->sched_wall_time.u.mod, 0);
        esdp->sched_wall_time.enabled = 1;
        esdp->sched_wall_time.start = time_stamp;
        esdp->sched_wall_time.working.total = 0;
        esdp->sched_wall_time.working.start = ERTS_SCHED_WTIME_IDLE;
    }
    else
    {
        esdp->sched_wall_time.u.need = erts_sched_balance_util;
        esdp->sched_wall_time.enabled = 0;
        esdp->sched_wall_time.start = 0;
        esdp->sched_wall_time.working.total = 0;
        esdp->sched_wall_time.working.start = 0;
    }
}

static ERTS_INLINE Uint64
sched_wall_time_ts(void)
{
#ifdef ERTS_HAVE_OS_MONOTONIC_TIME_SUPPORT
    return (Uint64) erts_os_monotonic_time();
#else
    Uint64 res;
    SysTimeval tv;
    sys_gettimeofday(&tv);
    res = (Uint64) tv.tv_sec*1000000;
    res += (Uint64) tv.tv_usec;
    return res;
#endif
}

#if ERTS_HAVE_SCHED_UTIL_BALANCING_SUPPORT

static ERTS_INLINE Uint64
aschedtime_read(ErtsAtomicSchedTime *var)
{
    return (Uint64) erts_atomic64_read_nob((erts_atomic64_t *) var);
}

static ERTS_INLINE void
aschedtime_set(ErtsAtomicSchedTime *var, Uint64 val)
{
    erts_atomic64_set_nob((erts_atomic64_t *) var, (erts_aint64_t) val);
}

static ERTS_INLINE void
aschedtime_init(ErtsAtomicSchedTime *var)
{
    erts_atomic64_init_nob((erts_atomic64_t *) var, (erts_aint64_t) 0);
}

#define ERTS_GET_AVG_MAX_UNLOCKED_TRY 50
#define ERTS_SCHED_AVG_UTIL_WRITE_MARKER (~((Uint64) 0))

/* Intervals in nanoseconds */
#define ERTS_SCHED_UTIL_SHORT_INTERVAL ((Uint64) 1*1000*1000*1000)
#define ERTS_SCHED_UTIL_LONG_INTERVAL ((Uint64) 10*1000*1000*1000)


#define ERTS_SCHED_UTIL_IGNORE_IMBALANCE_DIFF 5000 /* ppm */

static ERTS_INLINE Uint64
calc_sched_worktime(int is_working, Uint64 now, Uint64 last,
		    Uint64 interval, Uint64 old_worktime)
{
    Uint64 worktime;
    Uint64 new;

    if (now <= last)
	return old_worktime;

    new = now - last;

    if (new >= interval)
	return is_working ? interval : (Uint64) 0;


    /*
     * Division by 1000 in order to avoid
     * overflow. If changed update assertions
     * in init_runq_sched_util().
     */
    worktime = old_worktime;
    worktime *= (interval - new)/1000;
    worktime /= (interval/1000);
    if (is_working)
	worktime += new;

    ASSERT(0 <= worktime && worktime <= interval);

    return worktime;
}

static ERTS_INLINE void
update_avg_sched_util(ErtsSchedulerData *esdp, Uint64 now, int is_working)
{
    ErtsRunQueue *rq;
    int worked;
    Uint64 swt, lwt, last;

    rq = esdp->run_queue;
    last = aschedtime_read(&rq->sched_util.last);

    if (now <= last) {
	ASSERT(last == ERTS_SCHED_AVG_UTIL_WRITE_MARKER);
	return;
    }

    ASSERT(now >= last);

    worked = rq->sched_util.is_working;

    swt = calc_sched_worktime(worked, now, last, ERTS_SCHED_UTIL_SHORT_INTERVAL,
			      rq->sched_util.worktime.short_interval);
    lwt = calc_sched_worktime(worked, now, last, ERTS_SCHED_UTIL_LONG_INTERVAL,
			      rq->sched_util.worktime.long_interval);

    aschedtime_set(&rq->sched_util.last, ERTS_SCHED_AVG_UTIL_WRITE_MARKER);
    ERTS_THR_WRITE_MEMORY_BARRIER;
    rq->sched_util.is_working = is_working;
    rq->sched_util.worktime.short_interval = swt;
    rq->sched_util.worktime.long_interval = lwt;
    ERTS_THR_WRITE_MEMORY_BARRIER;
    aschedtime_set(&rq->sched_util.last, now);
}

int
erts_get_sched_util(ErtsRunQueue *rq, int initially_locked, int short_interval)
{
    /* Average scheduler utilization in ppm */
    int util, is_working, try = 0, locked = initially_locked;
    Uint64 worktime, old_worktime, now, last, interval, *old_worktimep;

    if (short_interval) {
	old_worktimep = &rq->sched_util.worktime.short_interval;
	interval = ERTS_SCHED_UTIL_SHORT_INTERVAL;
    }
    else {
	old_worktimep = &rq->sched_util.worktime.long_interval;
	interval = ERTS_SCHED_UTIL_LONG_INTERVAL;
    }

    while (1) {
	Uint64 chk_last;
	last = aschedtime_read(&rq->sched_util.last);
	ERTS_THR_READ_MEMORY_BARRIER;
	is_working = rq->sched_util.is_working;
	old_worktime = *old_worktimep;
	ERTS_THR_READ_MEMORY_BARRIER;
	chk_last = aschedtime_read(&rq->sched_util.last);
	if (chk_last == last)
	    break;
	if (!locked) {
	    if (++try >= ERTS_GET_AVG_MAX_UNLOCKED_TRY) {
		/* Writer will eventually block on runq-lock */
		erts_runq_lock(rq);
		locked = 1;
	    }
	}
    }

    if (!initially_locked && locked)
	erts_runq_unlock(rq);

    now = sched_wall_time_ts();
    worktime = calc_sched_worktime(is_working, now, last, interval, old_worktime);

    util = (int) ((worktime * 1000000)/interval);

    ASSERT(0 <= util && util <= 1000000);

    return util;
}

static void
init_runq_sched_util(ErtsRunQueueSchedUtil *rqsu, int enabled)
{
    aschedtime_init(&rqsu->last);
    if (!enabled)
	aschedtime_set(&rqsu->last, ERTS_SCHED_AVG_UTIL_WRITE_MARKER);
    rqsu->is_working = 0;
    rqsu->worktime.short_interval = (Uint64) 0;
    rqsu->worktime.long_interval = (Uint64) 0;

#ifdef DEBUG
    {
	Uint64 intrvl;
	/*
	 * If one of these asserts fail we may have
	 * overflow in calc_sched_worktime(). Which
	 * have to be fixed either by shrinking
	 * interval size, or fix calculation of
	 * worktime in calc_sched_worktime().
	 */
	intrvl = ERTS_SCHED_UTIL_SHORT_INTERVAL;
	ASSERT(intrvl*(intrvl/1000) > intrvl);
	intrvl = ERTS_SCHED_UTIL_LONG_INTERVAL;
	ASSERT(intrvl*(intrvl/1000) > intrvl);
    }
#endif
}

#endif /* ERTS_HAVE_SCHED_UTIL_BALANCING_SUPPORT */


typedef struct {
    Uint64 working;
    Uint64 total;
} ErtsDirtySchedWallTime;

static void
read_dirty_sched_wall_time(ErtsSchedulerData *esdp, ErtsDirtySchedWallTime *info)
{
    erts_aint32_t mod1;
    Uint64 working, start, ts;

    mod1 = erts_atomic32_read_nob(&esdp->sched_wall_time.u.mod);

    while (1) {
        erts_aint32_t mod2;

        /* Spin until values are not written... */
        while (1) {
            if ((mod1 & 1) == 0)
                break;
            ERTS_SPIN_BODY;
            mod1 = erts_atomic32_read_nob(&esdp->sched_wall_time.u.mod);
        }

        ERTS_THR_READ_MEMORY_BARRIER;

        working = esdp->sched_wall_time.working.total;
        start = esdp->sched_wall_time.working.start;

        ERTS_THR_READ_MEMORY_BARRIER;

        mod2 = erts_atomic32_read_nob(&esdp->sched_wall_time.u.mod);
        if (mod1 == mod2)
            break;
        mod1 = mod2;
    }

    ts = sched_wall_time_ts();
    ts -= esdp->sched_wall_time.start;

    info->total = ts;

    if (start == ERTS_SCHED_WTIME_IDLE || ts < start)
        info->working = working;
    else
        info->working = working + (ts - start);

    if (info->working > info->total)
        info->working = info->total;
}



static void
dirty_sched_wall_time_change(ErtsSchedulerData *esdp, int working)
{
    erts_aint32_t mod;
    Uint64 ts = sched_wall_time_ts();

    ts -= esdp->sched_wall_time.start;

    /*
     * This thread is the only thread writing in
     * this sched_wall_time struct. We set 'mod' to
     * an odd value while writing...
     */
    mod = erts_atomic32_read_dirty(&esdp->sched_wall_time.u.mod);
    ASSERT((mod & 1) == 0);
    mod++;

    erts_atomic32_set_nob(&esdp->sched_wall_time.u.mod, mod);
    ERTS_THR_WRITE_MEMORY_BARRIER;

    if (working) {
        ASSERT(esdp->sched_wall_time.working.start
               == ERTS_SCHED_WTIME_IDLE);

        esdp->sched_wall_time.working.start = ts;

    }
    else {
        Uint64 total;

        ASSERT(esdp->sched_wall_time.working.start
               != ERTS_SCHED_WTIME_IDLE);

        total = esdp->sched_wall_time.working.total;
        total += ts - esdp->sched_wall_time.working.start;

        esdp->sched_wall_time.working.total = total;
        esdp->sched_wall_time.working.start = ERTS_SCHED_WTIME_IDLE;


    }

    ERTS_THR_WRITE_MEMORY_BARRIER;
    mod++;
    erts_atomic32_set_nob(&esdp->sched_wall_time.u.mod, mod);

    if (!working) {
        ERTS_MSACC_SET_STATE_X(ERTS_MSACC_STATE_BUSY_WAIT);
    } else {
        ERTS_MSACC_SET_STATE_X(ERTS_MSACC_STATE_OTHER);
    }
}


static void
sched_wall_time_change(ErtsSchedulerData *esdp, int working)
{
    if (esdp->sched_wall_time.u.need) {
	Uint64 ts = sched_wall_time_ts();
#if ERTS_HAVE_SCHED_UTIL_BALANCING_SUPPORT
        update_avg_sched_util(esdp, ts, working);
#endif
	if (esdp->sched_wall_time.enabled) {
	    if (working) {
                ASSERT(esdp->sched_wall_time.working.start
                       == ERTS_SCHED_WTIME_IDLE);
		ts -= esdp->sched_wall_time.start;
		esdp->sched_wall_time.working.start = ts;
	    }
	    else {
                ASSERT(esdp->sched_wall_time.working.start
                       != ERTS_SCHED_WTIME_IDLE);
		ts -= esdp->sched_wall_time.start;
		ts -= esdp->sched_wall_time.working.start;
		esdp->sched_wall_time.working.total += ts;
#ifdef DEBUG
                esdp->sched_wall_time.working.start
                    = ERTS_SCHED_WTIME_IDLE;
#endif
	    }
	}
    }
    if (!working) {
        ERTS_MSACC_SET_STATE_M_X(ERTS_MSACC_STATE_BUSY_WAIT);
    } else {
        ERTS_MSACC_SET_STATE_M_X(ERTS_MSACC_STATE_OTHER);
    }

}

typedef struct {
    int set;
    int enable;
    Process *proc;
    Eterm ref;
    Eterm ref_heap[ERTS_REF_THING_SIZE];
    Uint req_sched;
    erts_atomic32_t refc;
    int want_dirty_cpu;
    int want_dirty_io;
} ErtsSchedWallTimeReq;

typedef struct {
    Process *proc;
    Eterm ref;
    Eterm ref_heap[ERTS_REF_THING_SIZE];
    Uint req_sched;
    erts_atomic32_t refc;
} ErtsSystemCheckReq;


ERTS_SCHED_PREF_QUICK_ALLOC_IMPL(swtreq,
				 ErtsSchedWallTimeReq,
				 5,
				 ERTS_ALC_T_SCHED_WTIME_REQ)

ERTS_SCHED_PREF_QUICK_ALLOC_IMPL(screq,
				 ErtsSystemCheckReq,
				 5,
				 ERTS_ALC_T_SYS_CHECK_REQ)


static void
reply_sched_wall_time(void *vswtrp)
{
    Uint64 working = 0, total = 0;
    ErtsSchedulerData *esdp = erts_get_scheduler_data();
    ErtsSchedWallTimeReq *swtrp = (ErtsSchedWallTimeReq *) vswtrp;
    ErtsProcLocks rp_locks = (swtrp->req_sched == esdp->no
			      ? ERTS_PROC_LOCK_MAIN
			      : 0);
    Process *rp = swtrp->proc;
    Eterm ref_copy = NIL, msg;
    Eterm *hp = NULL;
    Eterm **hpp;
    Uint sz, *szp;
    ErlOffHeap *ohp = NULL;
    ErtsMessage *mp = NULL;

    ASSERT(esdp && !ERTS_SCHEDULER_IS_DIRTY(esdp));

    if (swtrp->set) {
	if (!swtrp->enable && esdp->sched_wall_time.enabled) {
	    esdp->sched_wall_time.u.need = erts_sched_balance_util;
	    esdp->sched_wall_time.enabled = 0;
	}
	else if (swtrp->enable && !esdp->sched_wall_time.enabled) {
	    Uint64 ts = sched_wall_time_ts();
	    esdp->sched_wall_time.u.need = 1;
	    esdp->sched_wall_time.enabled = 1;
	    esdp->sched_wall_time.start = ts;
	    esdp->sched_wall_time.working.total = 0;
	    esdp->sched_wall_time.working.start = 0;
	}
    }

    if (esdp->sched_wall_time.enabled) {
	Uint64 ts = sched_wall_time_ts();
        ASSERT(esdp->sched_wall_time.working.start
               != ERTS_SCHED_WTIME_IDLE);
	ts -= esdp->sched_wall_time.start;
	total = ts;
	ts -= esdp->sched_wall_time.working.start;
	working = esdp->sched_wall_time.working.total + ts;
    }

    sz = 0;
    hpp = NULL;
    szp = &sz;

    if (esdp->sched_wall_time.enabled
        && swtrp->req_sched == esdp->no
        && (swtrp->want_dirty_cpu || swtrp->want_dirty_io)) {
        /* Reply with info about this scheduler and all dirty schedulers... */
        ErtsDirtySchedWallTime *dswt;
        int ix, no_dirty_scheds, want_dcpu, want_dio, soffset;

        want_dcpu = swtrp->want_dirty_cpu;
        want_dio = swtrp->want_dirty_io;

        no_dirty_scheds = 0;
        if (want_dcpu)
            no_dirty_scheds += erts_no_dirty_cpu_schedulers;
        if (want_dio)
            no_dirty_scheds += erts_no_dirty_io_schedulers;

        ASSERT(no_dirty_scheds);

        dswt = erts_alloc(ERTS_ALC_T_TMP,
                          sizeof(ErtsDirtySchedWallTime)
                          * no_dirty_scheds);

        for (ix = 0; ix < no_dirty_scheds; ix++) {
            ErtsSchedulerData *esdp;
            if (want_dcpu && ix < erts_no_dirty_cpu_schedulers)
                esdp = &erts_aligned_dirty_cpu_scheduler_data[ix].esd;
            else {
                int dio_ix = ix - erts_no_dirty_cpu_schedulers;
                esdp = &erts_aligned_dirty_io_scheduler_data[dio_ix].esd;
            }
            read_dirty_sched_wall_time(esdp, &dswt[ix]);
        }

        soffset = erts_no_schedulers + 1;

        if (!want_dcpu) {
            ASSERT(want_dio);
            soffset += erts_no_dirty_cpu_schedulers;
        }

        while (1) {
            if (hpp)
                ref_copy = STORE_NC(hpp, ohp, swtrp->ref);
            else
                *szp += ERTS_REF_THING_SIZE;

            ASSERT(!swtrp->set);

            /* info about dirty schedulers... */
            msg = NIL;
            for (ix = no_dirty_scheds-1; ix >= 0; ix--) {
                msg = erts_bld_cons(hpp, szp,
                                    erts_bld_tuple(hpp, szp, 3,
                                                   make_small(ix+soffset),
                                                   erts_bld_uint64(hpp, szp,
                                                                   dswt[ix].working),
                                                   erts_bld_uint64(hpp, szp,
                                                                   dswt[ix].total)),
                                    msg);
            }
            /* info about this scheduler... */
            msg = erts_bld_cons(hpp, szp,
                                erts_bld_tuple(hpp, szp, 3,
                                               make_small(esdp->no),
                                               erts_bld_uint64(hpp, szp, working),
                                               erts_bld_uint64(hpp, szp, total)),
                                msg);

            msg = erts_bld_tuple(hpp, szp, 2, ref_copy, msg);

            if (hpp)
                break;

            mp = erts_alloc_message_heap(rp, &rp_locks, sz, &hp, &ohp);
            szp = NULL;
            hpp = &hp;
        }

        erts_free(ERTS_ALC_T_TMP, dswt);
    }
    else
    {
        /* Reply with info about this scheduler only... */

        while (1) {
            if (hpp)
                ref_copy = STORE_NC(hpp, ohp, swtrp->ref);
            else
                *szp += ERTS_REF_THING_SIZE;

            if (swtrp->set)
                msg = ref_copy;
            else {
                msg = (!esdp->sched_wall_time.enabled
                       ? am_undefined
                       : erts_bld_tuple(hpp, szp, 3,
                                        make_small(esdp->no),
                                        erts_bld_uint64(hpp, szp, working),
                                        erts_bld_uint64(hpp, szp, total)));

                msg = erts_bld_tuple(hpp, szp, 2, ref_copy, msg);
            }
            if (hpp)
                break;

            mp = erts_alloc_message_heap(rp, &rp_locks, sz, &hp, &ohp);
            szp = NULL;
            hpp = &hp;
        }
    }

    erts_queue_message(rp, rp_locks, mp, msg, am_system);

    if (swtrp->req_sched == esdp->no)
	rp_locks &= ~ERTS_PROC_LOCK_MAIN;
 
    if (rp_locks)
	erts_proc_unlock(rp, rp_locks);

    erts_proc_dec_refc(rp);

    if (erts_atomic32_dec_read_nob(&swtrp->refc) == 0)
	swtreq_free(vswtrp);
}

Eterm
erts_sched_wall_time_request(Process *c_p, int set, int enable,
                             int want_dirty_cpu, int want_dirty_io)
{
    ErtsSchedulerData *esdp = erts_proc_sched_data(c_p);
    Eterm ref;
    ErtsSchedWallTimeReq *swtrp;
    Eterm *hp;

    ASSERT(esdp && !ERTS_SCHEDULER_IS_DIRTY(esdp));

    if (!set && !esdp->sched_wall_time.enabled)
	return THE_NON_VALUE;

    swtrp = swtreq_alloc();
    ref = erts_make_ref(c_p);
    hp = &swtrp->ref_heap[0];

    swtrp->set = set;
    swtrp->enable = enable;
    swtrp->proc = c_p;
    swtrp->ref = STORE_NC(&hp, NULL, ref);
    swtrp->req_sched = esdp->no;
    swtrp->want_dirty_cpu = want_dirty_cpu;
    swtrp->want_dirty_io = want_dirty_io;
    erts_atomic32_init_nob(&swtrp->refc,
			       (erts_aint32_t) erts_no_schedulers);

    erts_proc_add_refc(c_p, (Sint32) erts_no_schedulers);

    if (erts_no_schedulers > 1)
	erts_schedule_multi_misc_aux_work(1,
					  erts_no_schedulers,
					  reply_sched_wall_time,
					  (void *) swtrp);

    reply_sched_wall_time((void *) swtrp);

    return ref;
}

static void
reply_system_check(void *vscrp)
{
    ErtsSchedulerData *esdp = erts_get_scheduler_data();
    ErtsSystemCheckReq *scrp = (ErtsSystemCheckReq *) vscrp;
    ErtsProcLocks rp_locks = (scrp->req_sched == esdp->no ? ERTS_PROC_LOCK_MAIN : 0);
    Process *rp = scrp->proc;
    Eterm msg;
    Eterm *hp = NULL;
    Eterm **hpp;
    Uint sz;
    ErlOffHeap *ohp = NULL;
    ErtsMessage *mp = NULL;

    ASSERT(esdp && !ERTS_SCHEDULER_IS_DIRTY(esdp));

    sz = ERTS_REF_THING_SIZE;
    mp = erts_alloc_message_heap(rp, &rp_locks, sz, &hp, &ohp);
    hpp = &hp;
    msg = STORE_NC(hpp, ohp, scrp->ref);

    erts_queue_message(rp, rp_locks, mp, msg, am_system);

    if (scrp->req_sched == esdp->no)
	rp_locks &= ~ERTS_PROC_LOCK_MAIN;

    if (rp_locks)
	erts_proc_unlock(rp, rp_locks);

    erts_proc_dec_refc(rp);

    if (erts_atomic32_dec_read_nob(&scrp->refc) == 0)
	screq_free(vscrp);
}


Eterm erts_system_check_request(Process *c_p) {
    ErtsSchedulerData *esdp = erts_proc_sched_data(c_p);
    Eterm ref;
    ErtsSystemCheckReq *scrp;
    Eterm *hp;

    scrp = screq_alloc();
    ref = erts_make_ref(c_p);
    hp = &scrp->ref_heap[0];

    scrp->proc = c_p;
    scrp->ref = STORE_NC(&hp, NULL, ref);
    scrp->req_sched = esdp->no;
    erts_atomic32_init_nob(&scrp->refc, (erts_aint32_t) erts_no_schedulers);

    erts_proc_add_refc(c_p, (Sint) erts_no_schedulers);

    if (erts_no_schedulers > 1)
	erts_schedule_multi_misc_aux_work(1,
					  erts_no_schedulers,
					  reply_system_check,
					  (void *) scrp);

    reply_system_check((void *) scrp);

    return ref;
}

static ERTS_INLINE ErtsProcList *
proclist_create(Process *p)
{
    ErtsProcList *plp = proclist_alloc();
    ensure_later_proc_interval(p->common.u.alive.started_interval);
    plp->pid = p->common.id;
    plp->started_interval = p->common.u.alive.started_interval;
    return plp;
}

static ERTS_INLINE ErtsProcList *
proclist_copy(ErtsProcList *plp0)
{
    ErtsProcList *plp1 = proclist_alloc();
    plp1->pid = plp0->pid;
    plp1->started_interval = plp0->started_interval;
    return plp1;
}

static ERTS_INLINE void
proclist_destroy(ErtsProcList *plp)
{
    proclist_free(plp);
}

ErtsProcList *
erts_proclist_create(Process *p)
{
    return proclist_create(p);
}

ErtsProcList *
erts_proclist_copy(ErtsProcList *plp)
{
    return proclist_copy(plp);
}

void
erts_proclist_destroy(ErtsProcList *plp)
{
    proclist_destroy(plp);
}

void
erts_proclist_dump(fmtfn_t to, void *to_arg, ErtsProcList *plp)
{
    ErtsProcList *first = plp;

    while (plp) {
        erts_print(to, to_arg, "%T", plp->pid);
        plp = plp->next;
        if (plp == first)
            break;
    }
    erts_print(to, to_arg, "\n");
}

void *
erts_psd_set_init(Process *p, int ix, void *data)
{
    void *old;
    ErtsPSD *psd, *new_psd;
    int i;

    new_psd = erts_alloc(ERTS_ALC_T_PSD, sizeof(ErtsPSD));
    for (i = 0; i < ERTS_PSD_SIZE; i++)
	new_psd->data[i] = NULL;

    psd = (ErtsPSD *) erts_atomic_cmpxchg_mb(&p->psd,
						 (erts_aint_t) new_psd,
						 (erts_aint_t) NULL);
    if (psd)
	erts_free(ERTS_ALC_T_PSD, new_psd);
    else
	psd = new_psd;
    old = psd->data[ix];
    psd->data[ix] = data;
    return old;
}


void
erts_sched_finish_poke(ErtsSchedulerSleepInfo *ssi,
                       erts_aint32_t flags)
{
    switch (flags & ERTS_SSI_FLGS_SLEEP_TYPE) {
    case ERTS_SSI_FLG_POLL_SLEEPING:
	erts_check_io_interrupt(ssi->psi, 1);
	break;
    case ERTS_SSI_FLG_POLL_SLEEPING|ERTS_SSI_FLG_TSE_SLEEPING:
	/*
	 * Thread progress blocking while poll sleeping; need
	 * to signal on both...
	 */
	erts_check_io_interrupt(ssi->psi, 1);
	/* fall through */
    case ERTS_SSI_FLG_TSE_SLEEPING:
	erts_tse_set(ssi->event);
	break;
    case 0:
	break;
    default:
	erts_exit(ERTS_ABORT_EXIT, "%s:%d: Internal error\n",
		 __FILE__, __LINE__);
	break;
    }
}


static ERTS_INLINE void
set_aux_work_flags_wakeup_nob(ErtsSchedulerSleepInfo *ssi,
			      erts_aint32_t flgs)
{
    erts_aint32_t old_flgs;

    ERTS_DBG_CHK_SSI_AUX_WORK(ssi);

    old_flgs = erts_atomic32_read_nob(&ssi->aux_work);
    if ((old_flgs & flgs) != flgs) {

	old_flgs = erts_atomic32_read_bor_nob(&ssi->aux_work, flgs);

	if ((old_flgs & flgs) != flgs) {
	    erts_sched_poke(ssi);
	}
    }
}

static ERTS_INLINE void
set_aux_work_flags_wakeup_relb(ErtsSchedulerSleepInfo *ssi,
			       erts_aint32_t flgs)
{
    erts_aint32_t old_flgs;

    ERTS_DBG_CHK_SSI_AUX_WORK(ssi);

    old_flgs = erts_atomic32_read_bor_relb(&ssi->aux_work, flgs);

    if ((old_flgs & flgs) != flgs) {
	erts_sched_poke(ssi);
    }
}

static ERTS_INLINE erts_aint32_t
set_aux_work_flags(ErtsSchedulerSleepInfo *ssi, erts_aint32_t flgs)
{
    return erts_atomic32_read_bor_nob(&ssi->aux_work, flgs);
}

static ERTS_INLINE erts_aint32_t
unset_aux_work_flags(ErtsSchedulerSleepInfo *ssi, erts_aint32_t flgs)
{
    return erts_atomic32_read_band_nob(&ssi->aux_work, ~flgs);
}


static ERTS_INLINE void
haw_chk_later_cleanup_op_wakeup(ErtsAuxWorkData *awdp, ErtsThrPrgrVal val)
{
    if (awdp->later_op.first
	&& erts_thr_progress_cmp(val, awdp->later_op.thr_prgr) >= 0) {
	awdp->later_op.size = thr_prgr_later_cleanup_op_threshold;
    }
}

static ERTS_INLINE void
haw_thr_prgr_wakeup(ErtsAuxWorkData *awdp, ErtsThrPrgrVal val)
{
    int cmp = erts_thr_progress_cmp(val, awdp->latest_wakeup);
    if (cmp != 0) {
	if (cmp > 0) {
	    awdp->latest_wakeup = val;
	    haw_chk_later_cleanup_op_wakeup(awdp, val);
	}
	erts_thr_progress_wakeup(awdp->esdp, val);
    }
}

static ERTS_INLINE void
haw_thr_prgr_soft_wakeup(ErtsAuxWorkData *awdp, ErtsThrPrgrVal val)
{
    if (erts_thr_progress_cmp(val, awdp->latest_wakeup) > 0) {
	awdp->latest_wakeup = val;
	haw_chk_later_cleanup_op_wakeup(awdp, val);
	erts_thr_progress_wakeup(awdp->esdp, val);
    }
}

static ERTS_INLINE void
haw_thr_prgr_later_cleanup_op_wakeup(ErtsAuxWorkData *awdp, ErtsThrPrgrVal val, UWord size)
{
    if (erts_thr_progress_cmp(val, awdp->latest_wakeup) > 0) {
	awdp->later_op.thr_prgr = val;
	if (awdp->later_op.size > size)
	    awdp->later_op.size -= size;
	else {
	    awdp->latest_wakeup = val;
	    awdp->later_op.size = thr_prgr_later_cleanup_op_threshold;
	    erts_thr_progress_wakeup(awdp->esdp, val);
	}
    }
}

static ERTS_INLINE void
haw_thr_prgr_current_reset(ErtsAuxWorkData *awdp)
{
    awdp->current_thr_prgr = ERTS_THR_PRGR_INVALID;
}

static ERTS_INLINE ErtsThrPrgrVal
haw_thr_prgr_current(ErtsAuxWorkData *awdp)
{
    ErtsThrPrgrVal current = awdp->current_thr_prgr;
    if (current == ERTS_THR_PRGR_INVALID) {
	current = erts_thr_progress_current();
	awdp->current_thr_prgr = current;
    }
    return current;
}

static ERTS_INLINE void
haw_thr_prgr_current_check_progress(ErtsAuxWorkData *awdp)
{
    ErtsThrPrgrVal current = awdp->current_thr_prgr;

    ASSERT(!awdp->esdp || !ERTS_SCHEDULER_IS_DIRTY(awdp->esdp));

    if (current != ERTS_THR_PRGR_INVALID
	&& !erts_thr_progress_equal(current, erts_thr_progress_current())) {
	/*
	 * We have used a previouly read current value that isn't the
	 * latest; need to poke ourselfs in order to guarantee no loss
	 * of wakeups.
	 */
	erts_sched_poke(awdp->ssi);
    }
}

static ERTS_INLINE erts_aint32_t
handle_delayed_aux_work_wakeup(ErtsAuxWorkData *awdp, erts_aint32_t aux_work, int waiting)
{
    int jix, max_jix;

    ASSERT(!awdp->esdp || !ERTS_SCHEDULER_IS_DIRTY(awdp->esdp));

    ASSERT(awdp->delayed_wakeup.next != ERTS_DELAYED_WAKEUP_INFINITY);

    if (!waiting && awdp->delayed_wakeup.next > awdp->esdp->reductions)
	return aux_work;

    unset_aux_work_flags(awdp->ssi, ERTS_SSI_AUX_WORK_DELAYED_AW_WAKEUP);

    ERTS_THR_MEMORY_BARRIER;

    max_jix = awdp->delayed_wakeup.jix;
    awdp->delayed_wakeup.jix = -1;
    for (jix = 0; jix <= max_jix; jix++) {
	int sched = awdp->delayed_wakeup.job[jix].sched;
	erts_aint32_t aux_work = awdp->delayed_wakeup.job[jix].aux_work;

	ASSERT(awdp->delayed_wakeup.sched2jix[sched] == jix);
	awdp->delayed_wakeup.sched2jix[sched] = -1;
	set_aux_work_flags_wakeup_nob(ERTS_SCHED_SLEEP_INFO_IX(sched-1),
				      aux_work);
    }
    awdp->delayed_wakeup.next = ERTS_DELAYED_WAKEUP_INFINITY;
    return aux_work & ~ERTS_SSI_AUX_WORK_DELAYED_AW_WAKEUP;
}

static ERTS_INLINE void
schedule_aux_work_wakeup(ErtsAuxWorkData *awdp,
			 int sched,
			 erts_aint32_t aux_work)
{
    int jix = awdp->delayed_wakeup.sched2jix[sched];
    if (jix >= 0) {
	ASSERT(awdp->delayed_wakeup.job[jix].sched == sched);
	awdp->delayed_wakeup.job[jix].aux_work |= aux_work;
    }
    else {
	jix = ++awdp->delayed_wakeup.jix;
	awdp->delayed_wakeup.sched2jix[sched] = jix;
	awdp->delayed_wakeup.job[jix].sched = sched;
	awdp->delayed_wakeup.job[jix].aux_work = aux_work;
    }

    if (awdp->delayed_wakeup.next != ERTS_DELAYED_WAKEUP_INFINITY) {
	ASSERT(erts_atomic32_read_nob(&awdp->ssi->aux_work)
	       & ERTS_SSI_AUX_WORK_DELAYED_AW_WAKEUP);
    }
    else {
	awdp->delayed_wakeup.next = (awdp->esdp->reductions
				     + ERTS_DELAYED_WAKEUP_REDUCTIONS);

	ASSERT(!(erts_atomic32_read_nob(&awdp->ssi->aux_work)
		 & ERTS_SSI_AUX_WORK_DELAYED_AW_WAKEUP));
	set_aux_work_flags_wakeup_nob(awdp->ssi,
				      ERTS_SSI_AUX_WORK_DELAYED_AW_WAKEUP);
    }
}


typedef struct erts_misc_aux_work_t_ erts_misc_aux_work_t;
struct erts_misc_aux_work_t_ {
    void (*func)(void *);
    void *arg;
};

ERTS_SCHED_PREF_QUICK_ALLOC_IMPL(misc_aux_work,
				 erts_misc_aux_work_t,
				 200,
				 ERTS_ALC_T_MISC_AUX_WORK)

typedef union {
    ErtsThrQ_t q;
    char align[ERTS_ALC_CACHE_LINE_ALIGN_SIZE(sizeof(ErtsThrQ_t))];
} erts_algnd_misc_aux_work_q_t;

static erts_algnd_misc_aux_work_q_t *misc_aux_work_queues;

static void
notify_aux_work(void *vssi)
{
    set_aux_work_flags_wakeup_nob((ErtsSchedulerSleepInfo *) vssi,
				  ERTS_SSI_AUX_WORK_MISC);
}

static void
init_misc_aux_work(void)
{
    int ix;
    ErtsThrQInit_t qinit = ERTS_THR_Q_INIT_DEFAULT;
    qinit.notify = notify_aux_work;

    init_misc_aux_work_alloc();

    misc_aux_work_queues = 
	erts_alloc_permanent_cache_aligned(ERTS_ALC_T_MISC_AUX_WORK_Q,
					   sizeof(erts_algnd_misc_aux_work_q_t)
					   * (erts_no_schedulers+1));

    ix = 0; /* aux_thread + schedulers */

    for (; ix <= erts_no_schedulers; ix++) {
	qinit.arg = (void *) ERTS_SCHED_SLEEP_INFO_IX(ix-1);
	erts_thr_q_initialize(&misc_aux_work_queues[ix].q, &qinit);
    }
}

static erts_aint32_t
misc_aux_work_clean(ErtsThrQ_t *q,
		    ErtsAuxWorkData *awdp,
		    erts_aint32_t aux_work)
{
    switch (erts_thr_q_clean(q)) {
    case ERTS_THR_Q_DIRTY:
	set_aux_work_flags(awdp->ssi, ERTS_SSI_AUX_WORK_MISC);
	return aux_work | ERTS_SSI_AUX_WORK_MISC;
    case ERTS_THR_Q_NEED_THR_PRGR:
	set_aux_work_flags(awdp->ssi, ERTS_SSI_AUX_WORK_MISC_THR_PRGR);
	haw_thr_prgr_soft_wakeup(awdp, erts_thr_q_need_thr_progress(q));
    case ERTS_THR_Q_CLEAN:
	break;
    }
    return aux_work;
}

static ERTS_INLINE erts_aint32_t
handle_misc_aux_work(ErtsAuxWorkData *awdp,
		     erts_aint32_t aux_work,
		     int waiting)
{
    ErtsThrQ_t *q = &misc_aux_work_queues[awdp->sched_id].q;

    unset_aux_work_flags(awdp->ssi, ERTS_SSI_AUX_WORK_MISC);
    while (1) {
	erts_misc_aux_work_t *mawp = erts_thr_q_dequeue(q);
	if (!mawp)
	    break;
	mawp->func(mawp->arg);
	misc_aux_work_free(mawp);
    }

    return misc_aux_work_clean(q, awdp, aux_work & ~ERTS_SSI_AUX_WORK_MISC);
}


static ERTS_INLINE erts_aint32_t
handle_misc_aux_work_thr_prgr(ErtsAuxWorkData *awdp,
			      erts_aint32_t aux_work,
			      int waiting)
{
    ASSERT(!awdp->esdp || !ERTS_SCHEDULER_IS_DIRTY(awdp->esdp));

    if (!erts_thr_progress_has_reached_this(haw_thr_prgr_current(awdp),
					    awdp->misc.thr_prgr))
	return aux_work & ~ERTS_SSI_AUX_WORK_MISC_THR_PRGR;

    unset_aux_work_flags(awdp->ssi, ERTS_SSI_AUX_WORK_MISC_THR_PRGR);

    return misc_aux_work_clean(&misc_aux_work_queues[awdp->sched_id].q,
			       awdp,
			       aux_work & ~ERTS_SSI_AUX_WORK_MISC_THR_PRGR);
}


static ERTS_INLINE void
schedule_misc_aux_work(int sched_id,
		       void (*func)(void *),
		       void *arg)
{
    ErtsThrQ_t *q;
    erts_misc_aux_work_t *mawp;

    ASSERT(0 <= sched_id && sched_id <= erts_no_schedulers);

    q = &misc_aux_work_queues[sched_id].q;
    mawp = misc_aux_work_alloc();
    mawp->func = func;
    mawp->arg = arg;
    erts_thr_q_enqueue(q, mawp);
}

void
erts_schedule_misc_aux_work(int sched_id,
			    void (*func)(void *),
			    void *arg)
{
    schedule_misc_aux_work(sched_id, func, arg);
}

void
erts_schedule_multi_misc_aux_work(int ignore_self,
				  int max_sched,
				  void (*func)(void *),
				  void *arg)
{
    int id, self = 0;

    if (ignore_self) {
        ErtsSchedulerData *esdp = erts_get_scheduler_data();

        /* ignore_self is meaningless on dirty schedulers since aux work can
         * only run on normal schedulers, and their ids do not translate. */
        if(esdp && !ERTS_SCHEDULER_IS_DIRTY(esdp)) {
            self = (int)esdp->no;
        }
    }

    ASSERT(0 < max_sched && max_sched <= erts_no_schedulers);

    for (id = 1; id <= max_sched; id++) {
	if (id == self)
	    continue;
	schedule_misc_aux_work(id, func, arg);
   }
}


void
erts_notify_check_async_ready_queue(void *vno)
{
    int ix = ((int) (SWord) vno) -1;
    set_aux_work_flags_wakeup_nob(ERTS_SCHED_SLEEP_INFO_IX(ix),
				  ERTS_SSI_AUX_WORK_ASYNC_READY);
}

static ERTS_INLINE erts_aint32_t
handle_async_ready(ErtsAuxWorkData *awdp,
		   erts_aint32_t aux_work,
		   int waiting)
{
    ErtsSchedulerSleepInfo *ssi = awdp->ssi;

    ASSERT(!awdp->esdp || !ERTS_SCHEDULER_IS_DIRTY(awdp->esdp));

    unset_aux_work_flags(ssi, ERTS_SSI_AUX_WORK_ASYNC_READY);
    if (erts_check_async_ready(awdp->async_ready.queue)) {
	if (set_aux_work_flags(ssi, ERTS_SSI_AUX_WORK_ASYNC_READY)
	    & ERTS_SSI_AUX_WORK_ASYNC_READY_CLEAN) {
	    unset_aux_work_flags(ssi, ERTS_SSI_AUX_WORK_ASYNC_READY_CLEAN);
	    aux_work &= ~ERTS_SSI_AUX_WORK_ASYNC_READY_CLEAN;
	}
	return aux_work;
    }
    awdp->async_ready.need_thr_prgr = 0;
    set_aux_work_flags(ssi, ERTS_SSI_AUX_WORK_ASYNC_READY_CLEAN);
    return ((aux_work & ~ERTS_SSI_AUX_WORK_ASYNC_READY)
	    | ERTS_SSI_AUX_WORK_ASYNC_READY_CLEAN);
}

static ERTS_INLINE erts_aint32_t
handle_async_ready_clean(ErtsAuxWorkData *awdp,
			 erts_aint32_t aux_work,
			 int waiting)
{
    void *thr_prgr_p;

    ASSERT(!awdp->esdp || !ERTS_SCHEDULER_IS_DIRTY(awdp->esdp));

    if (awdp->async_ready.need_thr_prgr
	&& !erts_thr_progress_has_reached_this(haw_thr_prgr_current(awdp),
					       awdp->async_ready.thr_prgr)) {
	return aux_work & ~ERTS_SSI_AUX_WORK_ASYNC_READY_CLEAN;
    }

    awdp->async_ready.need_thr_prgr = 0;
    thr_prgr_p = (void *) &awdp->async_ready.thr_prgr;

    switch (erts_async_ready_clean(awdp->async_ready.queue, thr_prgr_p)) {
    case ERTS_ASYNC_READY_CLEAN:
	unset_aux_work_flags(awdp->ssi, ERTS_SSI_AUX_WORK_ASYNC_READY_CLEAN);
	return aux_work & ~ERTS_SSI_AUX_WORK_ASYNC_READY_CLEAN;
    case ERTS_ASYNC_READY_NEED_THR_PRGR:
	haw_thr_prgr_soft_wakeup(awdp, awdp->async_ready.thr_prgr);
	awdp->async_ready.need_thr_prgr = 1;
	return aux_work & ~ERTS_SSI_AUX_WORK_ASYNC_READY_CLEAN;
    default:
	return aux_work;
    }
}



static ERTS_INLINE erts_aint32_t
handle_fix_alloc(ErtsAuxWorkData *awdp, erts_aint32_t aux_work, int waiting)
{
    ErtsSchedulerSleepInfo *ssi = awdp->ssi;
    erts_aint32_t res;

    ASSERT(!awdp->esdp || !ERTS_SCHEDULER_IS_DIRTY(awdp->esdp));

    unset_aux_work_flags(ssi, (ERTS_SSI_AUX_WORK_FIX_ALLOC_LOWER_LIM
			       | ERTS_SSI_AUX_WORK_FIX_ALLOC_DEALLOC));
    aux_work &= ~(ERTS_SSI_AUX_WORK_FIX_ALLOC_LOWER_LIM
		  | ERTS_SSI_AUX_WORK_FIX_ALLOC_DEALLOC);
    res = erts_alloc_fix_alloc_shrink(awdp->sched_id, aux_work);
    if (res) {
	set_aux_work_flags(ssi, res);
	aux_work |= res;
    }

    return aux_work;
}


void
erts_alloc_notify_delayed_dealloc(int ix)
{
    ErtsSchedulerData *esdp = erts_get_scheduler_data();
    if (esdp && !ERTS_SCHEDULER_IS_DIRTY(esdp))
	schedule_aux_work_wakeup(&esdp->aux_work_data,
				 ix,
				 ERTS_SSI_AUX_WORK_DD);
    else
	set_aux_work_flags_wakeup_relb(ERTS_SCHED_SLEEP_INFO_IX(ix-1),
				       ERTS_SSI_AUX_WORK_DD);
}

void
erts_alloc_ensure_handle_delayed_dealloc_call(int ix)
{
#ifdef DEBUG
    ErtsSchedulerData *esdp = erts_get_scheduler_data();
    ASSERT(!esdp || (ERTS_SCHEDULER_IS_DIRTY(esdp) || ix == (int) esdp->no));
#endif
    set_aux_work_flags_wakeup_nob(ERTS_SCHED_SLEEP_INFO_IX(ix-1),
				  ERTS_SSI_AUX_WORK_DD);
}

static ERTS_INLINE erts_aint32_t
handle_delayed_dealloc(ErtsAuxWorkData *awdp, erts_aint32_t aux_work, int waiting)
{
    ErtsSchedulerSleepInfo *ssi = awdp->ssi;
    int need_thr_progress = 0;
    ErtsThrPrgrVal wakeup = ERTS_THR_PRGR_INVALID;
    int more_work = 0;
    ERTS_MSACC_PUSH_STATE_M_X();

    ASSERT(!awdp->esdp || !ERTS_SCHEDULER_IS_DIRTY(awdp->esdp));

    unset_aux_work_flags(ssi, ERTS_SSI_AUX_WORK_DD);
    ERTS_MSACC_SET_STATE_CACHED_M_X(ERTS_MSACC_STATE_ALLOC);
    erts_alloc_scheduler_handle_delayed_dealloc((void *) awdp->esdp,
						&need_thr_progress,
						&wakeup,
						&more_work);
    ERTS_MSACC_POP_STATE_M_X();
    if (more_work) {
	if (set_aux_work_flags(ssi, ERTS_SSI_AUX_WORK_DD)
	    & ERTS_SSI_AUX_WORK_DD_THR_PRGR) {
	    unset_aux_work_flags(ssi, ERTS_SSI_AUX_WORK_DD_THR_PRGR);
	    aux_work &= ~ERTS_SSI_AUX_WORK_DD_THR_PRGR;
	}
	return aux_work;
    }

    if (need_thr_progress) {
	if (wakeup == ERTS_THR_PRGR_INVALID)
	    wakeup = erts_thr_progress_later(awdp->esdp);
	awdp->dd.thr_prgr = wakeup;
	set_aux_work_flags(ssi, ERTS_SSI_AUX_WORK_DD_THR_PRGR);
	awdp->dd.thr_prgr = wakeup;
	haw_thr_prgr_soft_wakeup(awdp, wakeup);
    }
    return aux_work & ~ERTS_SSI_AUX_WORK_DD;
}

static ERTS_INLINE erts_aint32_t
handle_delayed_dealloc_thr_prgr(ErtsAuxWorkData *awdp, erts_aint32_t aux_work, int waiting)
{
    ErtsSchedulerSleepInfo *ssi;
    int need_thr_progress;
    int more_work;
    ErtsThrPrgrVal wakeup = ERTS_THR_PRGR_INVALID;
    ErtsThrPrgrVal current = haw_thr_prgr_current(awdp);

    ASSERT(!awdp->esdp || !ERTS_SCHEDULER_IS_DIRTY(awdp->esdp));

    if (!erts_thr_progress_has_reached_this(current, awdp->dd.thr_prgr))
	return aux_work & ~ERTS_SSI_AUX_WORK_DD_THR_PRGR;

    ssi = awdp->ssi;
    need_thr_progress = 0;
    more_work = 0;

    erts_alloc_scheduler_handle_delayed_dealloc((void *) awdp->esdp,
						&need_thr_progress,
						&wakeup,
						&more_work);
    if (more_work) {
	set_aux_work_flags(ssi, ERTS_SSI_AUX_WORK_DD);
	unset_aux_work_flags(ssi, ERTS_SSI_AUX_WORK_DD_THR_PRGR);
	return ((aux_work & ~ERTS_SSI_AUX_WORK_DD_THR_PRGR)
		| ERTS_SSI_AUX_WORK_DD);
    }

    if (need_thr_progress) {
	if (wakeup == ERTS_THR_PRGR_INVALID)
	    wakeup = erts_thr_progress_later(awdp->esdp);
	awdp->dd.thr_prgr = wakeup;
	haw_thr_prgr_soft_wakeup(awdp, wakeup);
    }
    else {
	unset_aux_work_flags(ssi, ERTS_SSI_AUX_WORK_DD_THR_PRGR);
    }

    return aux_work & ~ERTS_SSI_AUX_WORK_DD_THR_PRGR;
}

/*
 * Canceled timers
 */

void
erts_notify_canceled_timer(ErtsSchedulerData *esdp, int rsid)
{
    ASSERT(esdp && esdp == erts_get_scheduler_data());
    if (esdp && !ERTS_SCHEDULER_IS_DIRTY(esdp))
	schedule_aux_work_wakeup(&esdp->aux_work_data,
				 rsid,
				 ERTS_SSI_AUX_WORK_CNCLD_TMRS);
    else
	set_aux_work_flags_wakeup_relb(ERTS_SCHED_SLEEP_INFO_IX(rsid-1),
				       ERTS_SSI_AUX_WORK_CNCLD_TMRS);
}

static ERTS_INLINE erts_aint32_t
handle_canceled_timers(ErtsAuxWorkData *awdp, erts_aint32_t aux_work, int waiting)
{
    ErtsSchedulerSleepInfo *ssi = awdp->ssi;
    int need_thr_progress = 0;
    ErtsThrPrgrVal wakeup = ERTS_THR_PRGR_INVALID;
    int more_work = 0;

    ASSERT(!awdp->esdp || !ERTS_SCHEDULER_IS_DIRTY(awdp->esdp));

    unset_aux_work_flags(ssi, ERTS_SSI_AUX_WORK_CNCLD_TMRS);
    erts_handle_canceled_timers((void *) awdp->esdp,
				&need_thr_progress,
				&wakeup,
				&more_work);
    if (more_work) {
	if (set_aux_work_flags(ssi, ERTS_SSI_AUX_WORK_CNCLD_TMRS)
	    & ERTS_SSI_AUX_WORK_CNCLD_TMRS_THR_PRGR) {
	    unset_aux_work_flags(ssi, ERTS_SSI_AUX_WORK_CNCLD_TMRS_THR_PRGR);
	    aux_work &= ~ERTS_SSI_AUX_WORK_CNCLD_TMRS_THR_PRGR;
	}
	return aux_work;
    }

    if (need_thr_progress) {
	if (wakeup == ERTS_THR_PRGR_INVALID)
	    wakeup = erts_thr_progress_later(awdp->esdp);
	awdp->cncld_tmrs.thr_prgr = wakeup;
	set_aux_work_flags(ssi, ERTS_SSI_AUX_WORK_CNCLD_TMRS_THR_PRGR);
	haw_thr_prgr_soft_wakeup(awdp, wakeup);
    }
    return aux_work & ~ERTS_SSI_AUX_WORK_CNCLD_TMRS;
}

static ERTS_INLINE erts_aint32_t
handle_canceled_timers_thr_prgr(ErtsAuxWorkData *awdp, erts_aint32_t aux_work, int waiting)
{
    ErtsSchedulerSleepInfo *ssi;
    int need_thr_progress;
    int more_work;
    ErtsThrPrgrVal wakeup = ERTS_THR_PRGR_INVALID;
    ErtsThrPrgrVal current = haw_thr_prgr_current(awdp);

    ASSERT(!awdp->esdp || !ERTS_SCHEDULER_IS_DIRTY(awdp->esdp));

    if (!erts_thr_progress_has_reached_this(current, awdp->cncld_tmrs.thr_prgr))
	return aux_work & ~ERTS_SSI_AUX_WORK_CNCLD_TMRS_THR_PRGR;

    ssi = awdp->ssi;
    need_thr_progress = 0;
    more_work = 0;

    erts_handle_canceled_timers((void *) awdp->esdp,
				&need_thr_progress,
				&wakeup,
				&more_work);
    if (more_work) {
	set_aux_work_flags(ssi, ERTS_SSI_AUX_WORK_CNCLD_TMRS);
	unset_aux_work_flags(ssi, ERTS_SSI_AUX_WORK_CNCLD_TMRS_THR_PRGR);
	return ((aux_work & ~ERTS_SSI_AUX_WORK_CNCLD_TMRS_THR_PRGR)
		| ERTS_SSI_AUX_WORK_CNCLD_TMRS);
    }

    if (need_thr_progress) {
	if (wakeup == ERTS_THR_PRGR_INVALID)
	    wakeup = erts_thr_progress_later(awdp->esdp);
	awdp->cncld_tmrs.thr_prgr = wakeup;
	haw_thr_prgr_soft_wakeup(awdp, wakeup);
    }
    else {
	unset_aux_work_flags(ssi, ERTS_SSI_AUX_WORK_CNCLD_TMRS_THR_PRGR);
    }

    return aux_work & ~ERTS_SSI_AUX_WORK_CNCLD_TMRS_THR_PRGR;
}

/*
 * Handle scheduled thread progress later operations.
 */
#define ERTS_MAX_THR_PRGR_LATER_OPS 50

static ERTS_INLINE erts_aint32_t
handle_thr_prgr_later_op(ErtsAuxWorkData *awdp, erts_aint32_t aux_work, int waiting)
{
    int lops;
    ErtsThrPrgrVal current = haw_thr_prgr_current(awdp);

    ASSERT(!awdp->esdp || !ERTS_SCHEDULER_IS_DIRTY(awdp->esdp));

    for (lops = 0; lops < ERTS_MAX_THR_PRGR_LATER_OPS; lops++) {
	ErtsThrPrgrLaterOp *lop = awdp->later_op.first;

	if (!erts_thr_progress_has_reached_this(current, lop->later))
	    return aux_work & ~ERTS_SSI_AUX_WORK_THR_PRGR_LATER_OP;
	awdp->later_op.first = lop->next;
	if (!awdp->later_op.first) {
	    awdp->later_op.last = NULL;
	}
	lop->func(lop->data);
	if (!awdp->later_op.first) {
	    awdp->later_op.size = thr_prgr_later_cleanup_op_threshold;
	    awdp->later_op.last = NULL;
	    unset_aux_work_flags(awdp->ssi,
				 ERTS_SSI_AUX_WORK_THR_PRGR_LATER_OP);
	    return aux_work & ~ERTS_SSI_AUX_WORK_THR_PRGR_LATER_OP;
	}
    }

    return aux_work;
}

static ERTS_INLINE ErtsThrPrgrVal
enqueue_later_op(ErtsSchedulerData *esdp,
		 void (*later_func)(void *),
		 void *later_data,
		 ErtsThrPrgrLaterOp *lop)
{
    ErtsThrPrgrVal later = erts_thr_progress_later(esdp);
    ASSERT(esdp && !ERTS_SCHEDULER_IS_DIRTY(esdp));

    lop->func = later_func;
    lop->data = later_data;
    lop->later = later;
    lop->next = NULL;
    if (!esdp->aux_work_data.later_op.last)
	esdp->aux_work_data.later_op.first = lop;
    else
	esdp->aux_work_data.later_op.last->next = lop;
    esdp->aux_work_data.later_op.last = lop;
    set_aux_work_flags_wakeup_nob(esdp->ssi,
				  ERTS_SSI_AUX_WORK_THR_PRGR_LATER_OP);
    return later;
}


void
erts_schedule_thr_prgr_later_op(void (*later_func)(void *),
				void *later_data,
				ErtsThrPrgrLaterOp *lop)
{
    ErtsSchedulerData *esdp = erts_get_scheduler_data();
    ErtsThrPrgrVal later = enqueue_later_op(esdp, later_func, later_data, lop);
    haw_thr_prgr_wakeup(&esdp->aux_work_data, later);
}

void
erts_schedule_thr_prgr_later_cleanup_op(void (*later_func)(void *),
					void *later_data,
					ErtsThrPrgrLaterOp *lop,
					UWord size)
{
    ErtsSchedulerData *esdp = erts_get_scheduler_data();
    ErtsThrPrgrVal later = enqueue_later_op(esdp, later_func, later_data, lop);
    haw_thr_prgr_later_cleanup_op_wakeup(&esdp->aux_work_data, later, size);
}

static ERTS_INLINE erts_aint32_t
handle_debug_wait_completed(ErtsAuxWorkData *awdp, erts_aint32_t aux_work, int waiting)
{
    ErtsSchedulerSleepInfo *ssi = awdp->ssi;
    erts_aint32_t saved_aux_work, flags;

    ASSERT(!awdp->esdp || !ERTS_SCHEDULER_IS_DIRTY(awdp->esdp));

    flags = awdp->debug.wait_completed.flags;

    if (aux_work & flags)
	return aux_work;

    saved_aux_work = erts_atomic32_read_acqb(&ssi->aux_work);

    if (saved_aux_work & flags)
	return aux_work & ~ERTS_SSI_AUX_WORK_DEBUG_WAIT_COMPLETED;

    awdp->debug.wait_completed.callback(awdp->debug.wait_completed.arg);

    awdp->debug.wait_completed.flags = 0;
    awdp->debug.wait_completed.callback = NULL;
    awdp->debug.wait_completed.arg = NULL;

    unset_aux_work_flags(ssi, ERTS_SSI_AUX_WORK_DEBUG_WAIT_COMPLETED);

    return aux_work & ~ERTS_SSI_AUX_WORK_DEBUG_WAIT_COMPLETED;
}

static erts_atomic32_t debug_wait_completed_count;
static int debug_wait_completed_flags;

static void
thr_debug_wait_completed(void *vproc)
{
    if (erts_atomic32_dec_read_mb(&debug_wait_completed_count) == 0) {
	erts_resume((Process *) vproc, (ErtsProcLocks) 0);
	erts_proc_dec_refc((Process *) vproc);
    }
}

static void
setup_thr_debug_wait_completed(void *vproc)
{
    ErtsSchedulerData *esdp = erts_get_scheduler_data();
    ErtsAuxWorkData *awdp;
    erts_aint32_t wait_flags, aux_work_flags;
    awdp = esdp ? &esdp->aux_work_data : aux_thread_aux_work_data;

    wait_flags = 0;
    aux_work_flags = ERTS_SSI_AUX_WORK_DEBUG_WAIT_COMPLETED;

    if (debug_wait_completed_flags & ERTS_DEBUG_WAIT_COMPLETED_DEALLOCATIONS) {
	erts_alloc_fix_alloc_shrink(awdp->sched_id, 0);
	wait_flags |= (ERTS_SSI_AUX_WORK_DD
		       | ERTS_SSI_AUX_WORK_DD_THR_PRGR);
	aux_work_flags |= ERTS_SSI_AUX_WORK_DD;
    }

    if (debug_wait_completed_flags & ERTS_DEBUG_WAIT_COMPLETED_TIMER_CANCELLATIONS) {
	wait_flags |= (ERTS_SSI_AUX_WORK_CNCLD_TMRS
		       | ERTS_SSI_AUX_WORK_CNCLD_TMRS_THR_PRGR);
	if (awdp->esdp && !ERTS_SCHEDULER_IS_DIRTY(awdp->esdp))
	    aux_work_flags |= ERTS_SSI_AUX_WORK_CNCLD_TMRS;
    }

    set_aux_work_flags_wakeup_nob(awdp->ssi, aux_work_flags);

    awdp->debug.wait_completed.flags = wait_flags;
    awdp->debug.wait_completed.callback = thr_debug_wait_completed;
    awdp->debug.wait_completed.arg = vproc;
}

struct debug_lop {
    ErtsThrPrgrLaterOp lop;
    Process *proc;
};

static void later_thr_debug_wait_completed(void *vlop)
{
    struct debug_lop *lop = vlop;
    erts_aint32_t count = (erts_aint32_t) erts_no_schedulers;
    count += 1; /* aux thread */
    if (erts_atomic32_dec_read_mb(&debug_wait_completed_count) == count) {
        /* scheduler threads */
        erts_schedule_multi_misc_aux_work(0,
                                          erts_no_schedulers,
                                          setup_thr_debug_wait_completed,
                                          lop->proc);
        /* aux_thread */
        erts_schedule_misc_aux_work(0,
                                    setup_thr_debug_wait_completed,
                                    lop->proc);
    }
    erts_free(ERTS_ALC_T_DEBUG, lop);
}


static void
init_thr_debug_wait_completed(void *vproc)
{
    struct debug_lop* lop = erts_alloc(ERTS_ALC_T_DEBUG,
                                       sizeof(struct debug_lop));
    lop->proc = vproc;
    erts_schedule_thr_prgr_later_op(later_thr_debug_wait_completed, lop, &lop->lop);
}


int
erts_debug_wait_completed(Process *c_p, int flags)
{
    /* Only one process at a time can do this */
    erts_aint32_t count = (erts_aint32_t) (2*erts_no_schedulers);
    count += 1; /* aux thread */
    if (0 == erts_atomic32_cmpxchg_mb(&debug_wait_completed_count,
				      count,
				      0)) {
	debug_wait_completed_flags = flags;
	erts_suspend(c_p, ERTS_PROC_LOCK_MAIN, NULL);
	erts_proc_inc_refc(c_p);

        /* First flush later-ops on all scheduler threads */
	erts_schedule_multi_misc_aux_work(0,
					  erts_no_schedulers,
					  init_thr_debug_wait_completed,
					  (void *) c_p);
	return 1;
    }
    return 0;
}


static void
notify_reap_ports_relb(void)
{
    int i;
    for (i = 0; i < erts_no_schedulers; i++) {
	set_aux_work_flags_wakeup_relb(ERTS_SCHED_SLEEP_INFO_IX(i),
				       ERTS_SSI_AUX_WORK_REAP_PORTS);
    }
}

erts_atomic32_t erts_halt_progress;
int erts_halt_code;

static ERTS_INLINE erts_aint32_t
handle_reap_ports(ErtsAuxWorkData *awdp, erts_aint32_t aux_work, int waiting)
{
    unset_aux_work_flags(awdp->ssi, ERTS_SSI_AUX_WORK_REAP_PORTS);
    ERTS_RUNQ_FLGS_SET(awdp->esdp->run_queue, ERTS_RUNQ_FLG_HALTING);

    if (erts_atomic32_dec_read_acqb(&erts_halt_progress) == 0) {
	int i, max = erts_ptab_max(&erts_port);
	erts_atomic32_set_nob(&erts_halt_progress, 1);
	for (i = 0; i < max; i++) {
	    erts_aint32_t state;
	    Port *prt = erts_pix2port(i);
	    if (!prt)
		continue;
	    state = erts_atomic32_read_acqb(&prt->state);
	    if (state & (ERTS_PORT_SFLGS_INVALID_DRIVER_LOOKUP
			 | ERTS_PORT_SFLG_HALT))
		continue;

	    /* We need to set the halt flag - get the port lock */

	    erts_port_lock(prt);

	    state = erts_atomic32_read_nob(&prt->state);
	    if (!(state & (ERTS_PORT_SFLGS_INVALID_DRIVER_LOOKUP
			   | ERTS_PORT_SFLG_HALT))) {
		state = erts_atomic32_read_bor_relb(&prt->state,
						    ERTS_PORT_SFLG_HALT);
		erts_atomic32_inc_nob(&erts_halt_progress);
		if (!(state & (ERTS_PORT_SFLG_EXITING|ERTS_PORT_SFLG_CLOSING)))
		    erts_deliver_port_exit(prt, prt->common.id, am_killed, 0, 1);
	    }

	    erts_port_release(prt);
	}
	if (erts_atomic32_dec_read_nob(&erts_halt_progress) == 0) {
	    erts_flush_async_exit(erts_halt_code, "");
	}
    }
    return aux_work & ~ERTS_SSI_AUX_WORK_REAP_PORTS;
}

void
erts_notify_new_aux_yield_work(ErtsSchedulerData *esdp)
{
    ASSERT(esdp == erts_get_scheduler_data());
    /* Always called by the scheduler itself... */
    set_aux_work_flags_wakeup_nob(esdp->ssi, ERTS_SSI_AUX_WORK_YIELD);
}

static ERTS_INLINE erts_aint32_t
handle_yield(ErtsAuxWorkData *awdp, erts_aint32_t aux_work, int waiting)
{
    int yield = 0;
    /*
     * Yield operations are always requested by the scheduler itself.
     *
     * The following handlers should *not* set the ERTS_SSI_AUX_WORK_YIELD
     * flag in order to indicate more work. They should instead return
     * information so this "main handler" can manipulate the flag...
     *
     * The following handlers should be able to handle being called
     * even though no work is to be done...
     */

    /* Various yielding operations... */

    yield |= erts_handle_yielded_ets_all_request(awdp->esdp,
                                                 &awdp->yield.ets_all);
    yield |= erts_handle_yielded_alcu_blockscan(awdp->esdp,
                                                &awdp->yield.alcu_blockscan);

    /*
     * Other yielding operations...
     *
     */

    if (!yield) {
        unset_aux_work_flags(awdp->ssi, ERTS_SSI_AUX_WORK_YIELD);
        return aux_work & ~ERTS_SSI_AUX_WORK_YIELD;
    }

    return aux_work;
}


#if HAVE_ERTS_MSEG

static ERTS_INLINE erts_aint32_t
handle_mseg_cache_check(ErtsAuxWorkData *awdp, erts_aint32_t aux_work, int waiting)
{
    unset_aux_work_flags(awdp->ssi, ERTS_SSI_AUX_WORK_MSEG_CACHE_CHECK);
    erts_mseg_cache_check();
    return aux_work & ~ERTS_SSI_AUX_WORK_MSEG_CACHE_CHECK;
}

#endif


static ERTS_INLINE erts_aint32_t
handle_setup_aux_work_timer(ErtsAuxWorkData *awdp, erts_aint32_t aux_work, int waiting)
{
    unset_aux_work_flags(awdp->ssi, ERTS_SSI_AUX_WORK_SET_TMO);
    setup_aux_work_timer(awdp->esdp);
    return aux_work & ~ERTS_SSI_AUX_WORK_SET_TMO;
}

static erts_aint32_t
handle_aux_work(ErtsAuxWorkData *awdp, erts_aint32_t orig_aux_work, int waiting)
{
#undef HANDLE_AUX_WORK
#define HANDLE_AUX_WORK(FLG, HNDLR) \
    ignore |= FLG; \
    if (aux_work & FLG) { \
	aux_work = HNDLR(awdp, aux_work, waiting);   \
	ERTS_DBG_CHK_AUX_WORK_VAL(aux_work); \
	if (!(aux_work & ~ignore)) { \
	    ERTS_DBG_CHK_AUX_WORK_VAL(aux_work); \
            ERTS_MSACC_UPDATE_CACHE();       \
            ERTS_MSACC_POP_STATE_M();              \
	    return aux_work; \
	} \
    }

    erts_aint32_t aux_work = orig_aux_work;
    erts_aint32_t ignore = 0;
    ERTS_MSACC_PUSH_AND_SET_STATE_M(ERTS_MSACC_STATE_AUX);

    ASSERT(!awdp->esdp || !ERTS_SCHEDULER_IS_DIRTY(awdp->esdp));
    haw_thr_prgr_current_reset(awdp);

    ERTS_DBG_CHK_AUX_WORK_VAL(aux_work);
    ASSERT(aux_work);

    /*
     * Handlers are *only* allowed to modify flags in return value
     * and ssi flags that are explicity handled by the handler.
     * Handlers are, e.g., not allowed to read the ssi flag field and
     * then unconditionally return that value.
     *
     * Flag field returned should only contain flags for work that
     * can continue immediately.
     */

    /*
     * Keep ERTS_SSI_AUX_WORK flags in expected frequency order relative
     * eachother. Most frequent first.
     */
    HANDLE_AUX_WORK(ERTS_SSI_AUX_WORK_DELAYED_AW_WAKEUP,
		    handle_delayed_aux_work_wakeup);
    HANDLE_AUX_WORK(ERTS_SSI_AUX_WORK_DD,
		    handle_delayed_dealloc);
    /* DD must be before DD_THR_PRGR */
    HANDLE_AUX_WORK(ERTS_SSI_AUX_WORK_DD_THR_PRGR,
		    handle_delayed_dealloc_thr_prgr);

    HANDLE_AUX_WORK((ERTS_SSI_AUX_WORK_FIX_ALLOC_LOWER_LIM
		     | ERTS_SSI_AUX_WORK_FIX_ALLOC_DEALLOC),
		    handle_fix_alloc);

    HANDLE_AUX_WORK(ERTS_SSI_AUX_WORK_THR_PRGR_LATER_OP,
		    handle_thr_prgr_later_op);
    HANDLE_AUX_WORK(ERTS_SSI_AUX_WORK_CNCLD_TMRS,
		    handle_canceled_timers);
    /* CNCLD_TMRS must be before CNCLD_TMRS_THR_PRGR */
    HANDLE_AUX_WORK(ERTS_SSI_AUX_WORK_CNCLD_TMRS_THR_PRGR,
		    handle_canceled_timers_thr_prgr);

    HANDLE_AUX_WORK(ERTS_SSI_AUX_WORK_ASYNC_READY,
		    handle_async_ready);
    /* ASYNC_READY must be before ASYNC_READY_CLEAN */
    HANDLE_AUX_WORK(ERTS_SSI_AUX_WORK_ASYNC_READY_CLEAN,
		    handle_async_ready_clean);

    HANDLE_AUX_WORK(ERTS_SSI_AUX_WORK_MISC_THR_PRGR,
		    handle_misc_aux_work_thr_prgr);
    /* MISC_THR_PRGR must be before MISC */
    HANDLE_AUX_WORK(ERTS_SSI_AUX_WORK_MISC,
		    handle_misc_aux_work);

    HANDLE_AUX_WORK(ERTS_SSI_AUX_WORK_SET_TMO,
		    handle_setup_aux_work_timer);

#if HAVE_ERTS_MSEG
    HANDLE_AUX_WORK(ERTS_SSI_AUX_WORK_MSEG_CACHE_CHECK,
		    handle_mseg_cache_check);
#endif

    HANDLE_AUX_WORK(ERTS_SSI_AUX_WORK_YIELD,
		    handle_yield);

    HANDLE_AUX_WORK(ERTS_SSI_AUX_WORK_REAP_PORTS,
		    handle_reap_ports);

    /*
     * ERTS_SSI_AUX_WORK_DEBUG_WAIT_COMPLETED *need* to be
     * the last flag checked!
     */

    HANDLE_AUX_WORK(ERTS_SSI_AUX_WORK_DEBUG_WAIT_COMPLETED,
		    handle_debug_wait_completed);

    ERTS_DBG_CHK_AUX_WORK_VAL(aux_work);

    if (waiting && !aux_work)
	haw_thr_prgr_current_check_progress(awdp);

    ERTS_MSACC_UPDATE_CACHE();
    ERTS_MSACC_POP_STATE_M();
    return aux_work;

#undef HANDLE_AUX_WORK

}

typedef struct {
    union {
	ErtsTWheelTimer data;
	char align__[ERTS_ALC_CACHE_LINE_ALIGN_SIZE(sizeof(ErtsTWheelTimer))];
    } timer;

    int initialized;
    erts_atomic32_t refc;
#ifdef DEBUG
    erts_atomic32_t used;
#endif
    erts_atomic32_t type[1];
} ErtsAuxWorkTmo;

static ErtsAuxWorkTmo *aux_work_tmo;

static ERTS_INLINE void
start_aux_work_timer(ErtsSchedulerData *esdp)
{
    ErtsMonotonicTime tmo = erts_get_monotonic_time(esdp);
#ifdef DEBUG
    Uint no = (Uint) erts_atomic32_xchg_mb(&aux_work_tmo->used,
                                           (erts_aint32_t) esdp->no);
    ASSERT(esdp->type == ERTS_SCHED_NORMAL);
    ASSERT(!no);
#endif

    tmo = ERTS_MONOTONIC_TO_CLKTCKS(tmo-1);
    tmo += ERTS_MSEC_TO_CLKTCKS(1000) + 1;
    erts_twheel_init_timer(&aux_work_tmo->timer.data);
    ASSERT(esdp);
    erts_twheel_set_timer(esdp->timer_wheel,
			  &aux_work_tmo->timer.data,
			  aux_work_timeout,
			  (void *) esdp,
			  tmo);
}

static void
aux_work_timeout_early_init(int no_schedulers)
{
    int i;
    UWord p;

    /*
     * This is done really early. Our own allocators have
     * not been started yet.
     */

    p = (UWord) malloc((sizeof(ErtsAuxWorkTmo)
			+ sizeof(erts_atomic32_t)*(no_schedulers+1))
		       + ERTS_CACHE_LINE_SIZE-1);
    if (!p) {
        ERTS_INTERNAL_ERROR("malloc failed to allocate memory!");
    }
    if (p & ERTS_CACHE_LINE_MASK)
	p = (p & ~ERTS_CACHE_LINE_MASK) + ERTS_CACHE_LINE_SIZE;
    ASSERT((p & ERTS_CACHE_LINE_MASK) == 0);

    aux_work_tmo = (ErtsAuxWorkTmo *) p;
    aux_work_tmo->initialized = 0;
    erts_atomic32_init_nob(&aux_work_tmo->refc, 0);
#ifdef DEBUG
    erts_atomic32_init_nob(&aux_work_tmo->used, 0);
#endif
    for (i = 0; i <= no_schedulers; i++)
	erts_atomic32_init_nob(&aux_work_tmo->type[i], 0);
}

void
erts_aux_work_timeout_late_init(ErtsSchedulerData *esdp)
{
    aux_work_tmo->initialized = 1;
    if (erts_atomic32_read_acqb(&aux_work_tmo->refc))
	start_aux_work_timer(esdp);
}

static void
aux_work_timeout(void *vesdp)
{
    erts_aint32_t refc;
    int i;
#ifdef DEBUG
    ErtsSchedulerData *esdp = erts_get_scheduler_data();
    Uint no = (Uint) erts_atomic32_xchg_mb(&aux_work_tmo->used, 0);
    ASSERT(no == esdp->no);
    ASSERT(esdp == (ErtsSchedulerData *) vesdp);
#endif

    i = 0;

    for (; i <= erts_no_schedulers; i++) {
	erts_aint32_t type;
	type = erts_atomic32_read_acqb(&aux_work_tmo->type[i]);
	if (type)
	    set_aux_work_flags_wakeup_nob(ERTS_SCHED_SLEEP_INFO_IX(i-1),
					  type);
    }

    refc = erts_atomic32_read_nob(&aux_work_tmo->refc);
    ASSERT(refc >= 1);
    if (refc != 1
	|| 1 != erts_atomic32_cmpxchg_relb(&aux_work_tmo->refc, 0, 1)) {
	/* Setup next timeout... */
	start_aux_work_timer((ErtsSchedulerData *) vesdp);
    }
}

static void
setup_aux_work_timer(ErtsSchedulerData *esdp)
{
    if (!esdp || !esdp->timer_wheel)
	set_aux_work_flags_wakeup_nob(ERTS_SCHED_SLEEP_INFO_IX(0),
				      ERTS_SSI_AUX_WORK_SET_TMO);
    else
	start_aux_work_timer(esdp);
}

erts_aint32_t
erts_set_aux_work_timeout(int ix, erts_aint32_t type, int enable)
{
    erts_aint32_t old, refc;


    ERTS_DBG_CHK_AUX_WORK_VAL(type);
    ERTS_DBG_CHK_AUX_WORK_VAL(erts_atomic32_read_nob(&aux_work_tmo->type[ix]));
    /* erts_fprintf(stderr, "t(%d, 0x%x, %d)\n", ix, type, enable); */

    if (!enable) {
	old = erts_atomic32_read_band_mb(&aux_work_tmo->type[ix], ~type);
	ERTS_DBG_CHK_AUX_WORK_VAL(erts_atomic32_read_nob(&aux_work_tmo->type[ix]));
	if (old != 0 && (old & ~type) == 0)
	    erts_atomic32_dec_relb(&aux_work_tmo->refc);
	return old;
    }

    old = erts_atomic32_read_bor_mb(&aux_work_tmo->type[ix], type);
    ERTS_DBG_CHK_AUX_WORK_VAL(erts_atomic32_read_nob(&aux_work_tmo->type[ix]));
    if (old == 0 && type != 0) {
	refc = erts_atomic32_inc_read_acqb(&aux_work_tmo->refc);
	if (refc == 1) {
	    erts_atomic32_inc_acqb(&aux_work_tmo->refc);
	    if (aux_work_tmo->initialized) 
		setup_aux_work_timer(erts_get_scheduler_data());
	}
    }
    return old;
}

Uint
erts_active_schedulers(void)
{
    Uint as = erts_no_schedulers;

    ERTS_ATOMIC_FOREACH_NORMAL_RUNQ(rq, as -= abs(rq->waiting));

    return as;
}

static ERTS_INLINE void
sched_waiting(Uint no, ErtsRunQueue *rq)
{
    ERTS_LC_ASSERT(erts_lc_runq_is_locked(rq));
    (void) ERTS_RUNQ_FLGS_SET(rq, (ERTS_RUNQ_FLG_OUT_OF_WORK
				   | ERTS_RUNQ_FLG_HALFTIME_OUT_OF_WORK));
    if (rq->waiting < 0)
	rq->waiting--;
    else
	rq->waiting++;
    rq->woken = 0;
    if (!ERTS_RUNQ_IX_IS_DIRTY(rq->ix) && erts_system_profile_flags.scheduler)
	profile_scheduler(make_small(no), am_inactive);
}

static ERTS_INLINE void
sched_active(Uint no, ErtsRunQueue *rq)
{
    ERTS_LC_ASSERT(erts_lc_runq_is_locked(rq));
    if (rq->waiting < 0)
	rq->waiting++;
    else
	rq->waiting--;
    if (!ERTS_RUNQ_IX_IS_DIRTY(rq->ix) && erts_system_profile_flags.scheduler)
	profile_scheduler(make_small(no), am_active);
}

static ERTS_INLINE void
empty_runq_aux(ErtsRunQueue *rq, Uint32 old_flags)
{
    if (!ERTS_RUNQ_IX_IS_DIRTY(rq->ix) && old_flags & ERTS_RUNQ_FLG_NONEMPTY) {
#ifdef DEBUG
	erts_aint32_t empty = erts_atomic32_read_nob(&no_empty_run_queues);
	/*
	 * For a short period of time no_empty_run_queues may have
	 * been increased twice for a specific run queue.
	 */
	ASSERT(0 <= empty && empty < 2*erts_no_run_queues);
#endif
	if (!erts_runq_supervision_interval)
	    erts_atomic32_inc_relb(&no_empty_run_queues);
	else {
	    erts_atomic32_inc_mb(&no_empty_run_queues);
	    if (erts_atomic_read_nob(&runq_supervisor_sleeping))
		ethr_event_set(&runq_supervision_event);
	}
    }
}

static ERTS_INLINE void
empty_runq(ErtsRunQueue *rq)
{
    Uint32 old_flags = ERTS_RUNQ_FLGS_UNSET(rq, ERTS_RUNQ_FLG_NONEMPTY|ERTS_RUNQ_FLG_PROTECTED);
    empty_runq_aux(rq, old_flags);
}

static ERTS_INLINE Uint32
empty_protected_runq(ErtsRunQueue *rq)
{
    Uint32 old_flags = ERTS_RUNQ_FLGS_BSET(rq,
					   ERTS_RUNQ_FLG_NONEMPTY|ERTS_RUNQ_FLG_PROTECTED,
					   ERTS_RUNQ_FLG_PROTECTED);
    empty_runq_aux(rq, old_flags);
    return old_flags;
}

static ERTS_INLINE void
non_empty_runq(ErtsRunQueue *rq)
{
    Uint32 old_flags = ERTS_RUNQ_FLGS_SET(rq, ERTS_RUNQ_FLG_NONEMPTY);
    if (!ERTS_RUNQ_IX_IS_DIRTY(rq->ix) && (!(old_flags & ERTS_RUNQ_FLG_NONEMPTY))) {
#ifdef DEBUG
	erts_aint32_t empty = erts_atomic32_read_nob(&no_empty_run_queues);
	/*
	 * For a short period of time no_empty_run_queues may have
	 * been increased twice for a specific run queue.
	 */
	ASSERT(0 < empty && empty <= 2*erts_no_run_queues);
#endif
	if (!erts_runq_supervision_interval)
	    erts_atomic32_dec_relb(&no_empty_run_queues);
	else {
	    erts_aint32_t no;
	    no = erts_atomic32_dec_read_mb(&no_empty_run_queues);
	    if (no > 0 && erts_atomic_read_nob(&runq_supervisor_sleeping))
		ethr_event_set(&runq_supervision_event);
	}
    }
}

void
erts_empty_runq(ErtsRunQueue *rq)
{
    empty_runq(rq);
}

void
erts_non_empty_runq(ErtsRunQueue *rq)
{
    non_empty_runq(rq);
}

static erts_aint32_t
sched_prep_spin_wait(ErtsSchedulerSleepInfo *ssi)
{
    erts_aint32_t oflgs;
    erts_aint32_t nflgs;
    erts_aint32_t xflgs = 0;

    do {
        nflgs = (xflgs & ERTS_SSI_FLG_MSB_EXEC);
        nflgs |= ERTS_SSI_FLG_SLEEPING|ERTS_SSI_FLG_WAITING;
	oflgs = erts_atomic32_cmpxchg_acqb(&ssi->flags, nflgs, xflgs);
	if (oflgs == xflgs)
	    return nflgs;
	xflgs = oflgs;
    } while (!(oflgs & ERTS_SSI_FLG_SUSPENDED));
    return oflgs;
}

static erts_aint32_t
sched_prep_cont_spin_wait(ErtsSchedulerSleepInfo *ssi)
{
    erts_aint32_t oflgs;
    erts_aint32_t nflgs = (ERTS_SSI_FLG_SLEEPING
			   | ERTS_SSI_FLG_WAITING);
    erts_aint32_t xflgs = ERTS_SSI_FLG_WAITING;

    do {
	oflgs = erts_atomic32_cmpxchg_acqb(&ssi->flags, nflgs, xflgs);
	if (oflgs == xflgs)
	    return nflgs;
	xflgs = oflgs;
	nflgs |= oflgs & (ERTS_SSI_FLG_SUSPENDED|ERTS_SSI_FLG_MSB_EXEC);
    } while (oflgs & ERTS_SSI_FLG_WAITING);
    return oflgs;
}

static erts_aint32_t
sched_spin_wait(ErtsSchedulerSleepInfo *ssi, int spincount)
{
    int until_yield = ERTS_SCHED_SPIN_UNTIL_YIELD;
    int sc = spincount;
    erts_aint32_t flgs;

    do {
	flgs = erts_atomic32_read_acqb(&ssi->flags);
	if ((flgs & (ERTS_SSI_FLG_SLEEPING|ERTS_SSI_FLG_WAITING))
	    != (ERTS_SSI_FLG_SLEEPING|ERTS_SSI_FLG_WAITING)) {
	    break;
	}
	ERTS_SPIN_BODY;
	if (--until_yield == 0) {
	    until_yield = ERTS_SCHED_SPIN_UNTIL_YIELD;
	    erts_thr_yield();
	}
    } while (--sc > 0);
    return flgs;
}

static erts_aint32_t
sched_set_sleeptype(ErtsSchedulerSleepInfo *ssi, erts_aint32_t sleep_type)
{
    erts_aint32_t oflgs;
    erts_aint32_t nflgs = ERTS_SSI_FLG_SLEEPING|ERTS_SSI_FLG_WAITING|sleep_type;
    erts_aint32_t xflgs = ERTS_SSI_FLG_SLEEPING|ERTS_SSI_FLG_WAITING;

    if (sleep_type == ERTS_SSI_FLG_TSE_SLEEPING)
	erts_tse_reset(ssi->event);
    else {
	ASSERT(sleep_type == ERTS_SSI_FLG_POLL_SLEEPING);
        erts_check_io_interrupt(ssi->psi, 0);
    }

    while (1) {
	oflgs = erts_atomic32_cmpxchg_acqb(&ssi->flags, nflgs, xflgs);
	if (oflgs == xflgs)
	    return nflgs;
	if ((oflgs & (ERTS_SSI_FLG_SLEEPING|ERTS_SSI_FLG_WAITING))
	    != (ERTS_SSI_FLG_SLEEPING|ERTS_SSI_FLG_WAITING)) {
	    return oflgs;
	}
	xflgs = oflgs;
	nflgs |= oflgs & (ERTS_SSI_FLG_SUSPENDED|ERTS_SSI_FLG_MSB_EXEC);
    }
}

#define ERTS_SCHED_WAIT_WOKEN(FLGS)				\
  (((FLGS) & (ERTS_SSI_FLG_WAITING|ERTS_SSI_FLG_SUSPENDED))	\
   != ERTS_SSI_FLG_WAITING)


static void
thr_prgr_wakeup(void *vssi)
{
    erts_sched_poke((ErtsSchedulerSleepInfo *) vssi);
}

static void
thr_prgr_prep_wait(void *vssi)
{
    ErtsSchedulerSleepInfo *ssi = (ErtsSchedulerSleepInfo *) vssi;
    erts_atomic32_read_bor_acqb(&ssi->flags,
				    ERTS_SSI_FLG_SLEEPING);
}

static void
thr_prgr_wait(void *vssi)
{
    ErtsSchedulerSleepInfo *ssi = (ErtsSchedulerSleepInfo *) vssi;
    erts_aint32_t xflgs = ERTS_SSI_FLG_SLEEPING;

    erts_tse_reset(ssi->event);

    while (1) {
	erts_aint32_t aflgs, nflgs;
	nflgs = xflgs | ERTS_SSI_FLG_TSE_SLEEPING;
	aflgs = erts_atomic32_cmpxchg_acqb(&ssi->flags, nflgs, xflgs);
	if (aflgs == xflgs) {
	    erts_tse_wait(ssi->event);
	    break;
	}
	if ((aflgs & ERTS_SSI_FLG_SLEEPING) == 0)
	    break;
	xflgs = aflgs;
    }
}

static void
thr_prgr_fin_wait(void *vssi)
{
    ErtsSchedulerSleepInfo *ssi = (ErtsSchedulerSleepInfo *) vssi;
    erts_atomic32_read_band_nob(&ssi->flags,
				    ~(ERTS_SSI_FLG_SLEEPING
				      | ERTS_SSI_FLG_TSE_SLEEPING));
}

static void init_aux_work_data(ErtsAuxWorkData *awdp, ErtsSchedulerData *esdp, char *dawwp);

void
erts_aux_thread_poke()
{
    erts_sched_poke(ERTS_SCHED_SLEEP_INFO_IX(-1));
}

static void *
aux_thread(void *unused)
{
    ErtsAuxWorkData *awdp = aux_thread_aux_work_data;
    ErtsSchedulerSleepInfo *ssi = ERTS_SCHED_SLEEP_INFO_IX(-1);
    erts_aint32_t aux_work;
    ErtsThrPrgrCallbacks callbacks;
    int thr_prgr_active = 1;
    ERTS_MSACC_DECLARE_CACHE();

#ifdef ERTS_ENABLE_LOCK_CHECK
    {
	char buf[] = "aux_thread";
	erts_lc_set_thread_name(buf);
    }
#endif

    erts_port_task_pre_alloc_init_thread();
    ssi->event = erts_tse_fetch();

    erts_msacc_init_thread("aux", 1, 1);

    callbacks.arg = (void *) ssi;
    callbacks.wakeup = thr_prgr_wakeup;
    callbacks.prepare_wait = thr_prgr_prep_wait;
    callbacks.wait = thr_prgr_wait;
    callbacks.finalize_wait = thr_prgr_fin_wait;

    erts_thr_progress_register_managed_thread(NULL, &callbacks, 1);
    init_aux_work_data(awdp, NULL, NULL);
    awdp->ssi = ssi;

#if ERTS_POLL_USE_FALLBACK
    ssi->psi = erts_create_pollset_thread(-1);
#endif

    sched_prep_spin_wait(ssi);

    ERTS_MSACC_SET_STATE_CACHED(ERTS_MSACC_STATE_OTHER);

    while (1) {
	erts_aint32_t flgs;

	aux_work = erts_atomic32_read_acqb(&ssi->aux_work);
	if (aux_work) {
	    if (!thr_prgr_active)
		erts_thr_progress_active(NULL, thr_prgr_active = 1);
	    aux_work = handle_aux_work(awdp, aux_work, 1);
            ERTS_MSACC_UPDATE_CACHE();
	    if (aux_work && erts_thr_progress_update(NULL))
		erts_thr_progress_leader_update(NULL);
	}

	if (!aux_work) {

#ifdef ERTS_BREAK_REQUESTED
            if (ERTS_BREAK_REQUESTED)
                erts_do_break_handling();
#endif

	    if (thr_prgr_active)
		erts_thr_progress_active(NULL, thr_prgr_active = 0);

#if ERTS_POLL_USE_FALLBACK

	    flgs = sched_spin_wait(ssi, 0);

	    if (flgs & ERTS_SSI_FLG_SLEEPING) {
		ASSERT(flgs & ERTS_SSI_FLG_WAITING);
		flgs = sched_set_sleeptype(ssi, ERTS_SSI_FLG_POLL_SLEEPING);
		if (flgs & ERTS_SSI_FLG_SLEEPING) {
		    ASSERT(flgs & ERTS_SSI_FLG_POLL_SLEEPING);
		    ASSERT(flgs & ERTS_SSI_FLG_WAITING);
                    erts_check_io(ssi->psi);
		}
            }
#else
            erts_thr_progress_prepare_wait(NULL);

	    flgs = sched_spin_wait(ssi, 0);

	    if (flgs & ERTS_SSI_FLG_SLEEPING) {
		flgs = sched_set_sleeptype(ssi, ERTS_SSI_FLG_TSE_SLEEPING);
		if (flgs & ERTS_SSI_FLG_SLEEPING) {
                    int res;
		    ASSERT(flgs & ERTS_SSI_FLG_TSE_SLEEPING);
		    ASSERT(flgs & ERTS_SSI_FLG_WAITING);
                    ERTS_MSACC_SET_STATE_CACHED(ERTS_MSACC_STATE_SLEEP);
                    do {
                        res = erts_tse_wait(ssi->event);
                    } while (res == EINTR);
                    ERTS_MSACC_SET_STATE_CACHED(ERTS_MSACC_STATE_OTHER);
		}
            }
            erts_thr_progress_finalize_wait(NULL);
#endif
	}

	flgs = sched_prep_spin_wait(ssi);
    }
    return NULL;
}

static void *
poll_thread(void *arg)
{
    int id = (int)(UWord)arg;
    ErtsAuxWorkData *awdp = poll_thread_aux_work_data+id;
    ErtsSchedulerSleepInfo *ssi = ERTS_POLL_THREAD_SLEEP_INFO_IX(id);
    erts_aint32_t aux_work;
    ErtsThrPrgrCallbacks callbacks;
    int thr_prgr_active = 1;
    struct erts_poll_thread *psi = erts_create_pollset_thread(id);
    ERTS_MSACC_DECLARE_CACHE();

#ifdef ERTS_ENABLE_LOCK_CHECK
    {
	char buf[] = "poll_thread";
	erts_lc_set_thread_name(buf);
    }
#endif

    erts_port_task_pre_alloc_init_thread();
    ssi->event = erts_tse_fetch();

    erts_msacc_init_thread("poll", id, 0);

    callbacks.arg = (void *) ssi;
    callbacks.wakeup = thr_prgr_wakeup;
    callbacks.prepare_wait = thr_prgr_prep_wait;
    callbacks.wait = thr_prgr_wait;
    callbacks.finalize_wait = thr_prgr_fin_wait;

    erts_thr_progress_register_managed_thread(NULL, &callbacks, 0);
    init_aux_work_data(awdp, NULL, NULL);
    awdp->ssi = ssi;
    ssi->psi = psi;

    sched_prep_spin_wait(ssi);

    ERTS_MSACC_SET_STATE_CACHED(ERTS_MSACC_STATE_OTHER);

    while (1) {
	erts_aint32_t flgs;

	aux_work = erts_atomic32_read_acqb(&ssi->aux_work);
	if (aux_work) {
	    if (!thr_prgr_active)
		erts_thr_progress_active(NULL, thr_prgr_active = 1);
	    aux_work = handle_aux_work(awdp, aux_work, 1);
            ERTS_MSACC_UPDATE_CACHE();
	    if (aux_work && erts_thr_progress_update(NULL))
		erts_thr_progress_leader_update(NULL);
	}

	if (!aux_work) {
	    if (thr_prgr_active)
		erts_thr_progress_active(NULL, thr_prgr_active = 0);

	    flgs = sched_spin_wait(ssi, 0);

	    if (flgs & ERTS_SSI_FLG_SLEEPING) {
		ASSERT(flgs & ERTS_SSI_FLG_WAITING);
		flgs = sched_set_sleeptype(ssi, ERTS_SSI_FLG_POLL_SLEEPING);
		if (flgs & ERTS_SSI_FLG_SLEEPING) {
		    ASSERT(flgs & ERTS_SSI_FLG_POLL_SLEEPING);
		    ASSERT(flgs & ERTS_SSI_FLG_WAITING);
                    erts_check_io(psi);
		}
	    }
	}

	flgs = sched_prep_spin_wait(ssi);
    }
    return NULL;
}

static void
scheduler_wait(int *fcalls, ErtsSchedulerData *esdp, ErtsRunQueue *rq)
{
    int working = 1;
    ErtsSchedulerSleepInfo *ssi = esdp->ssi;
    int spincount;
    erts_aint32_t aux_work = 0;
    int thr_prgr_active = 1;
    erts_aint32_t flgs;
    ERTS_MSACC_PUSH_STATE();

    ERTS_LC_ASSERT(erts_lc_runq_is_locked(rq));

    if (ERTS_RUNQ_IX_IS_DIRTY(rq->ix))
	erts_spin_lock(&rq->sleepers.lock);
    flgs = sched_prep_spin_wait(ssi);
    if (flgs & ERTS_SSI_FLG_SUSPENDED) {
	/* Go suspend instead... */
	if (ERTS_RUNQ_IX_IS_DIRTY(rq->ix))
	    erts_spin_unlock(&rq->sleepers.lock);
	return;
    }

    if (ERTS_RUNQ_IX_IS_DIRTY(rq->ix)) {
	ssi->prev = NULL;
	ssi->next = rq->sleepers.list;
	if (rq->sleepers.list)
	    rq->sleepers.list->prev = ssi;
	rq->sleepers.list = ssi;
	erts_spin_unlock(&rq->sleepers.lock);
        dirty_active(esdp, -1);
    }

    sched_waiting(esdp->no, rq);

    erts_runq_unlock(rq);

    spincount = sched_get_busy_wait_params(esdp)->tse;

    if (ERTS_SCHEDULER_IS_DIRTY(esdp))
        dirty_sched_wall_time_change(esdp, working = 0);
    else if (thr_prgr_active != working)
        sched_wall_time_change(esdp, working = thr_prgr_active);

    while (1) {
        ErtsMonotonicTime current_time = 0;

        aux_work = erts_atomic32_read_acqb(&ssi->aux_work);
        if (aux_work && !ERTS_SCHEDULER_IS_DIRTY(esdp)) {
            if (!thr_prgr_active) {
                erts_thr_progress_active(esdp, thr_prgr_active = 1);
                sched_wall_time_change(esdp, 1);
            }
            aux_work = handle_aux_work(&esdp->aux_work_data, aux_work, 1);
            ERTS_MSACC_UPDATE_CACHE();
            if (aux_work && erts_thr_progress_update(esdp))
                erts_thr_progress_leader_update(esdp);
        }

        if (aux_work) {
            if (!ERTS_SCHEDULER_IS_DIRTY(esdp)) {
                flgs = erts_atomic32_read_acqb(&ssi->flags);
                current_time = erts_get_monotonic_time(esdp);
                if (current_time >= erts_next_timeout_time(esdp->next_tmo_ref)) {
                    if (!thr_prgr_active) {
                        erts_thr_progress_active(esdp, thr_prgr_active = 1);
                        sched_wall_time_change(esdp, 1);
                    }
                    erts_bump_timers(esdp->timer_wheel, current_time);
                }
            }
        }
        else {
            ErtsMonotonicTime timeout_time;
            int do_timeout = 0;
            if (!ERTS_SCHEDULER_IS_DIRTY(esdp)) {
                timeout_time = erts_check_next_timeout_time(esdp);
                current_time = erts_get_monotonic_time(esdp);
                do_timeout = (current_time >= timeout_time);
            } else {
                current_time = 0;
                timeout_time = ERTS_MONOTONIC_TIME_MAX;
            }
            if (do_timeout) {
                if (!thr_prgr_active) {
                    erts_thr_progress_active(esdp, thr_prgr_active = 1);
                    sched_wall_time_change(esdp, 1);
                }
            }
            else {
                if (!ERTS_SCHEDULER_IS_DIRTY(esdp)) {
                    if (thr_prgr_active) {
                        erts_thr_progress_active(esdp, thr_prgr_active = 0);
                        sched_wall_time_change(esdp, 0);
                    }
                    erts_thr_progress_prepare_wait(esdp);
                }

                flgs = sched_spin_wait(ssi, spincount);
                if (flgs & ERTS_SSI_FLG_SLEEPING) {
                    ASSERT(flgs & ERTS_SSI_FLG_WAITING);
                    flgs = sched_set_sleeptype(ssi, ERTS_SSI_FLG_TSE_SLEEPING);
                    if (flgs & ERTS_SSI_FLG_SLEEPING) {
                        int res;
                        ASSERT(flgs & ERTS_SSI_FLG_TSE_SLEEPING);
                        ASSERT(flgs & ERTS_SSI_FLG_WAITING);
                        current_time = ERTS_SCHEDULER_IS_DIRTY(esdp) ? 0 :
                            erts_get_monotonic_time(esdp);
                        do {
                            Sint64 timeout;
                            if (current_time >= timeout_time)
                                break;
                            if (!ERTS_SCHEDULER_IS_DIRTY(esdp)) {
                                timeout = ERTS_MONOTONIC_TO_NSEC(timeout_time
                                                                 - current_time
                                                                 - 1) + 1;
                            } else
                                timeout = -1;
                            ERTS_MSACC_SET_STATE_CACHED(ERTS_MSACC_STATE_SLEEP);
                            res = erts_tse_twait(ssi->event, timeout);
                            ERTS_MSACC_POP_STATE();
                            current_time = ERTS_SCHEDULER_IS_DIRTY(esdp) ? 0 :
                                erts_get_monotonic_time(esdp);
                        } while (res == EINTR);
                    }
                }
                if (!ERTS_SCHEDULER_IS_DIRTY(esdp))
                    erts_thr_progress_finalize_wait(esdp);
            }
            if (!ERTS_SCHEDULER_IS_DIRTY(esdp) && current_time >= timeout_time)
                erts_bump_timers(esdp->timer_wheel, current_time);
        }

        if (!(flgs & ERTS_SSI_FLG_WAITING)) {
            ASSERT(!(flgs & ERTS_SSI_FLG_SLEEPING));
            break;
        }

        flgs = sched_prep_cont_spin_wait(ssi);
        spincount = sched_get_busy_wait_params(esdp)->aux_work;

        if (!(flgs & ERTS_SSI_FLG_WAITING)) {
            ASSERT(!(flgs & ERTS_SSI_FLG_SLEEPING));
            break;
        }

    }

    if (flgs & ~(ERTS_SSI_FLG_SUSPENDED|ERTS_SSI_FLG_MSB_EXEC))
        erts_atomic32_read_band_nob(&ssi->flags,
                                        (ERTS_SSI_FLG_SUSPENDED
                                         | ERTS_SSI_FLG_MSB_EXEC));

    if (ERTS_SCHEDULER_IS_DIRTY(esdp))
        dirty_sched_wall_time_change(esdp, working = 1);
    else if (!thr_prgr_active) {
        erts_thr_progress_active(esdp, thr_prgr_active = 1);
        sched_wall_time_change(esdp, 1);
    }

    erts_runq_lock(rq);
    sched_active(esdp->no, rq);

    if (ERTS_SCHEDULER_IS_DIRTY(esdp))
        dirty_active(esdp, 1);

    ERTS_LC_ASSERT(erts_lc_runq_is_locked(rq));
}


static ERTS_INLINE erts_aint32_t
ssi_flags_set_wake(ErtsSchedulerSleepInfo *ssi)
{
    /* reset all flags but suspended */
    erts_aint32_t oflgs;
    erts_aint32_t nflgs = 0;
    erts_aint32_t xflgs = ERTS_SSI_FLG_SLEEPING|ERTS_SSI_FLG_WAITING;
    while (1) {
	oflgs = erts_atomic32_cmpxchg_relb(&ssi->flags, nflgs, xflgs);
	if (oflgs == xflgs)
	    return oflgs;
	nflgs = oflgs & (ERTS_SSI_FLG_SUSPENDED|ERTS_SSI_FLG_MSB_EXEC);
	xflgs = oflgs;
    }
}

static ERTS_INLINE void
ssi_wake(ErtsSchedulerSleepInfo *ssi)
{
    erts_sched_finish_poke(ssi, ssi_flags_set_wake(ssi));
}


static void
dcpu_sched_ix_suspend_wake(Uint ix)
{
    ErtsSchedulerSleepInfo* ssi = ERTS_DIRTY_CPU_SCHED_SLEEP_INFO_IX(ix);
    erts_atomic32_read_bor_nob(&ssi->flags, ERTS_SSI_FLG_SUSPENDED);
    ssi_wake(ssi);
}

static void
dio_sched_ix_suspend_wake(Uint ix)
{
    ErtsSchedulerSleepInfo* ssi = ERTS_DIRTY_IO_SCHED_SLEEP_INFO_IX(ix);
    erts_atomic32_read_bor_nob(&ssi->flags, ERTS_SSI_FLG_SUSPENDED);
    ssi_wake(ssi);
}

static void
dcpu_sched_ix_wake(Uint ix)
{
    ssi_wake(ERTS_DIRTY_CPU_SCHED_SLEEP_INFO_IX(ix));
}

#if 0
static void
dio_sched_ix_wake(Uint ix)
{
    ssi_wake(ERTS_DIRTY_IO_SCHED_SLEEP_INFO_IX(ix));
}
#endif


static void
wake_scheduler(ErtsRunQueue *rq)
{
    /*
     * The unlocked run queue is not strictly necessary
     * from a thread safety or deadlock prevention
     * perspective. It will, however, cost us performance
     * if it is locked during wakup of another scheduler,
     * so all code *should* handle this without having
     * the lock on the run queue.
     */
    ERTS_LC_ASSERT(!erts_lc_runq_is_locked(rq)
		       || ERTS_RUNQ_IX_IS_DIRTY(rq->ix));

    ssi_wake(rq->scheduler->ssi);
}

static void
wake_dirty_schedulers(ErtsRunQueue *rq, int one)
{
    ErtsSchedulerSleepInfo *ssi;
    ErtsSchedulerSleepList *sl;

    ASSERT(ERTS_RUNQ_IX_IS_DIRTY(rq->ix));

    sl = &rq->sleepers;
    erts_spin_lock(&sl->lock);
    ssi = sl->list;
    if (!ssi) {
	erts_spin_unlock(&sl->lock);
	if (one)
	    wake_scheduler(rq);
    } else if (one) {
	erts_aint32_t flgs;
	if (ssi->prev)
	    ssi->prev->next = ssi->next;
	else {
	    ASSERT(sl->list == ssi);
	    sl->list = ssi->next;
	}
	if (ssi->next)
	    ssi->next->prev = ssi->prev;

	erts_spin_unlock(&sl->lock);

	ERTS_THR_MEMORY_BARRIER;
	flgs = ssi_flags_set_wake(ssi);
	erts_sched_finish_poke(ssi, flgs);
    } else {
	sl->list = NULL;
	erts_spin_unlock(&sl->lock);

	ERTS_THR_MEMORY_BARRIER;
	do {
	    ErtsSchedulerSleepInfo *wake_ssi = ssi;
	    ssi = ssi->next;
	    erts_sched_finish_poke(wake_ssi, ssi_flags_set_wake(wake_ssi));
	} while (ssi);
    }
}

static void
wake_dirty_scheduler(ErtsRunQueue *rq)
{
    wake_dirty_schedulers(rq, 1);
}


#define ERTS_NO_USED_RUNQS_SHIFT 16
#define ERTS_NO_RUNQS_MASK 0xffffU

#if ERTS_MAX_NO_OF_SCHEDULERS > ERTS_NO_RUNQS_MASK
#  error "Too large amount of schedulers allowed"
#endif

static ERTS_INLINE void
init_no_runqs(int active, int used)
{
    erts_aint32_t no_runqs = (erts_aint32_t) (active & ERTS_NO_RUNQS_MASK);
    no_runqs |= (erts_aint32_t) ((used & ERTS_NO_RUNQS_MASK) << ERTS_NO_USED_RUNQS_SHIFT);
    erts_atomic32_init_nob(&balance_info.no_runqs, no_runqs);
}

static ERTS_INLINE void
get_no_runqs(int *active, int *used)
{
    erts_aint32_t no_runqs = erts_atomic32_read_nob(&balance_info.no_runqs);
    if (active)
	*active = (int) (no_runqs & ERTS_NO_RUNQS_MASK);
    if (used)
	*used = (int) ((no_runqs >> ERTS_NO_USED_RUNQS_SHIFT) & ERTS_NO_RUNQS_MASK);
}

static ERTS_INLINE void
set_no_used_runqs(int used)
{
    erts_aint32_t exp = erts_atomic32_read_nob(&balance_info.no_runqs);
    while (1) {
	erts_aint32_t act, new;
	new = (used & ERTS_NO_RUNQS_MASK) << ERTS_NO_USED_RUNQS_SHIFT;
	new |= exp & ERTS_NO_RUNQS_MASK;
	act = erts_atomic32_cmpxchg_nob(&balance_info.no_runqs, new, exp);
	if (act == exp)
	    break;
	exp = act;
    }
}

static ERTS_INLINE void
set_no_active_runqs(int active)
{
    erts_aint32_t exp = erts_atomic32_read_nob(&balance_info.no_runqs);
    while (1) {
	erts_aint32_t act, new;
	if ((exp & ERTS_NO_RUNQS_MASK) == active)
	    break;
	new = exp & (ERTS_NO_RUNQS_MASK << ERTS_NO_USED_RUNQS_SHIFT);
	new |= active & ERTS_NO_RUNQS_MASK;
	act = erts_atomic32_cmpxchg_nob(&balance_info.no_runqs, new, exp);
	if (act == exp)
	    break;
	exp = act;
    }
}

static ERTS_INLINE int
try_inc_no_active_runqs(int active)
{
    erts_aint32_t exp = erts_atomic32_read_nob(&balance_info.no_runqs);
    if (((exp >> ERTS_NO_USED_RUNQS_SHIFT) & ERTS_NO_RUNQS_MASK) < active)
	return 0;
    if ((exp & ERTS_NO_RUNQS_MASK) + 1 == active) {
	erts_aint32_t new, act;
	new = exp & (ERTS_NO_RUNQS_MASK << ERTS_NO_USED_RUNQS_SHIFT);
	new |= active & ERTS_NO_RUNQS_MASK;
	act = erts_atomic32_cmpxchg_nob(&balance_info.no_runqs, new, exp);
	if (act == exp)
	    return 1;
    }
    return 0;
}

static ERTS_INLINE int
chk_wake_sched(ErtsRunQueue *crq, int ix, int activate)
{
    Uint32 flags;
    ErtsRunQueue *wrq;
    if (crq->ix == ix)
	return 0;
    wrq = ERTS_RUNQ_IX(ix);
    flags = ERTS_RUNQ_FLGS_GET(wrq);
    if (activate && !(flags & ERTS_RUNQ_FLG_SUSPENDED)) {
	if (try_inc_no_active_runqs(ix+1))
	    (void) ERTS_RUNQ_FLGS_UNSET(wrq, ERTS_RUNQ_FLG_INACTIVE);
    }
    if (!(flags & (ERTS_RUNQ_FLG_SUSPENDED|ERTS_RUNQ_FLG_NONEMPTY))) {
	wake_scheduler(wrq);
	return 1;
    }
    return 0;
}

static void
wake_scheduler_on_empty_runq(ErtsRunQueue *crq)
{
    int ix = crq->ix;
    int stop_ix = ix;
    int active_ix, balance_ix;

    get_no_runqs(&active_ix, &balance_ix);

    if (active_ix > balance_ix)
	active_ix = balance_ix;

    if (ix >= active_ix)
	stop_ix = ix = active_ix;

    /* Try to wake a scheduler on an active run queue */
    while (1) {
	ix--;
	if (ix < 0) {
	    if (active_ix == stop_ix)
		break;
	    ix = active_ix - 1;
	}
	if (ix == stop_ix)
	    break;
	if (chk_wake_sched(crq, ix, 0))
	    return;
    }

    if (active_ix < balance_ix) {
	/* Try to activate a new run queue and wake its scheduler */
	(void) chk_wake_sched(crq, active_ix, 1);
    }
}


static ERTS_INLINE void
smp_notify_inc_runq(ErtsRunQueue *runq)
{
    if (runq) {
	if (ERTS_RUNQ_IX_IS_DIRTY(runq->ix))
	    wake_dirty_scheduler(runq);
	else
	    wake_scheduler(runq);
    }
}

void
erts_notify_inc_runq(ErtsRunQueue *runq)
{
    smp_notify_inc_runq(runq);
}

void
erts_sched_notify_check_cpu_bind(void)
{
    int ix;
    for (ix = 0; ix < erts_no_run_queues; ix++) {
	ErtsRunQueue *rq = ERTS_RUNQ_IX(ix);
	(void) ERTS_RUNQ_FLGS_SET(rq, ERTS_RUNQ_FLG_CHK_CPU_BIND);
	wake_scheduler(rq);
    }
}


static ERTS_INLINE void
enqueue_process(ErtsRunQueue *runq, int prio, Process *p)
{
    ErtsRunPrioQueue *rpq;

    ERTS_LC_ASSERT(erts_lc_runq_is_locked(runq));

    erts_inc_runq_len(runq, &runq->procs.prio_info[prio], prio);

    if (prio == PRIORITY_LOW) {
	p->schedule_count = RESCHEDULE_LOW;
	rpq = &runq->procs.prio[PRIORITY_NORMAL];
    }
    else {
	p->schedule_count = 1;
	rpq = &runq->procs.prio[prio];
    }

    p->next = NULL;
    if (rpq->last)
	rpq->last->next = p;
    else
	rpq->first = p;
    rpq->last = p;
}


static ERTS_INLINE void
unqueue_process(ErtsRunQueue *runq,
		ErtsRunPrioQueue *rpq,
		ErtsRunQueueInfo *rqi,
		int prio,
		Process *prev_proc,
		Process *proc)
{
    ERTS_LC_ASSERT(erts_lc_runq_is_locked(runq));

    if (prev_proc)
	prev_proc->next = proc->next;
    else
	rpq->first = proc->next;
    if (!proc->next)
	rpq->last = prev_proc;

    if (!rpq->first)
	rpq->last = NULL;

    erts_dec_runq_len(runq, rqi, prio);
}


static ERTS_INLINE Process *
dequeue_process(ErtsRunQueue *runq, int prio_q, erts_aint32_t *statep)
{
    erts_aint32_t state;
    int prio;
    ErtsRunPrioQueue *rpq;
    ErtsRunQueueInfo *rqi;
    Process *p;

    ERTS_LC_ASSERT(erts_lc_runq_is_locked(runq));

    ASSERT(PRIORITY_NORMAL == prio_q
	   || PRIORITY_HIGH == prio_q
	   || PRIORITY_MAX == prio_q);

    rpq = &runq->procs.prio[prio_q];
    p = rpq->first;
    if (!p)
	return NULL;

    ERTS_THR_DATA_DEPENDENCY_READ_MEMORY_BARRIER;

<<<<<<< HEAD
    state = erts_atomic32_read_nob(&p->state);
=======
    state = erts_smp_atomic32_read_nob(&p->state);
    ASSERT(state & ERTS_PSFLG_IN_RUNQ);

>>>>>>> 8ca58cf8
    if (statep)
	*statep = state;

    prio = (int) ERTS_PSFLGS_GET_PRQ_PRIO(state);

    rqi = &runq->procs.prio_info[prio];

    unqueue_process(runq, rpq, rqi, prio, NULL, p);

    return p;
}

static ERTS_INLINE int
check_requeue_process(ErtsRunQueue *rq, int prio_q)
{
    ErtsRunPrioQueue *rpq = &rq->procs.prio[prio_q];
    Process *p = rpq->first;
    if (--p->schedule_count > 0 && p != rpq->last) {
	/* reschedule */
	rpq->first = p->next;
	rpq->last->next = p;
	rpq->last = p;
	p->next = NULL;
	return 1;
    }
    return 0;
}

static ERTS_INLINE void
free_proxy_proc(Process *proxy)
{
    ASSERT(erts_atomic32_read_nob(&proxy->state) & ERTS_PSFLG_PROXY);
    erts_free(ERTS_ALC_T_PROC, proxy);
}


static ErtsRunQueue *
check_immigration_need(ErtsRunQueue *c_rq, ErtsMigrationPath *mp, int prio)
{
    int len;
    Uint32 f_flags, f_rq_flags;
    ErtsRunQueue *f_rq;

    f_flags = mp->prio[prio].flags;

    ASSERT(ERTS_CHK_RUNQ_FLG_IMMIGRATE(mp->flags, prio));

    f_rq = mp->prio[prio].runq;
    if (!f_rq)
	return NULL;

#if ERTS_HAVE_SCHED_UTIL_BALANCING_SUPPORT
    if (mp->sched_util)
	return NULL;
#endif

    f_rq_flags = ERTS_RUNQ_FLGS_GET(f_rq);
    if (f_rq_flags & ERTS_RUNQ_FLG_PROTECTED)
	return NULL;

    if (ERTS_CHK_RUNQ_FLG_EVACUATE(f_flags, prio))
	return f_rq;

    if (f_rq_flags & ERTS_RUNQ_FLG_INACTIVE)
	return f_rq;

    if (prio == ERTS_PORT_PRIO_LEVEL)
	len = RUNQ_READ_LEN(&c_rq->ports.info.len);
    else
	len = RUNQ_READ_LEN(&c_rq->procs.prio_info[prio].len);

    if (len < mp->prio[prio].limit.this) {
	if (prio == ERTS_PORT_PRIO_LEVEL)
	    len = RUNQ_READ_LEN(&f_rq->ports.info.len);
	else
	    len = RUNQ_READ_LEN(&f_rq->procs.prio_info[prio].len);

	if (len > mp->prio[prio].limit.other)
	    return f_rq;
    }
    return NULL;
}

static void
immigrate(ErtsRunQueue *c_rq, ErtsMigrationPath *mp)
{
    Uint32 iflags, iflag;
    erts_runq_unlock(c_rq);

    ASSERT(erts_thr_progress_is_managed_thread());

    iflags = mp->flags & ERTS_RUNQ_FLGS_IMMIGRATE_QMASK;

    iflag = iflags & -iflags;

    while (iflag) {
	ErtsRunQueue *rq;
	int prio;

	switch (iflag) {
	case (MAX_BIT << ERTS_RUNQ_FLGS_IMMIGRATE_SHFT):
	    prio = PRIORITY_MAX;
	    break;
	case (HIGH_BIT << ERTS_RUNQ_FLGS_IMMIGRATE_SHFT):
	    prio = PRIORITY_HIGH;
	    break;
	case (NORMAL_BIT << ERTS_RUNQ_FLGS_IMMIGRATE_SHFT):
	    prio = PRIORITY_NORMAL;
	    break;
	case (LOW_BIT << ERTS_RUNQ_FLGS_IMMIGRATE_SHFT):
	    prio = PRIORITY_LOW;
	    break;
	case (PORT_BIT << ERTS_RUNQ_FLGS_IMMIGRATE_SHFT):
	    prio = ERTS_PORT_PRIO_LEVEL;
	    break;
	default:
	    erts_exit(ERTS_ABORT_EXIT,
		     "%s:%d:%s(): Invalid immigrate queue mask",
		     __FILE__, __LINE__, __func__);
	    prio = 0;
	    break;
	}

	iflags &= ~iflag;
	iflag = iflags & -iflags;

	rq = check_immigration_need(c_rq, mp, prio);
	if (rq) {
	    erts_runq_lock(rq);
	    if (prio == ERTS_PORT_PRIO_LEVEL) {
		Port *prt;
		prt = erts_dequeue_port(rq);
		if (prt)
                    erts_set_runq_port(prt, c_rq);
		erts_runq_unlock(rq);
		if (prt) {
		    rq = erts_port_runq(prt);
                    if (rq != c_rq)
                        ERTS_INTERNAL_ERROR("Unexpected run-queue");
                    erts_enqueue_port(c_rq, prt);
                    if (!iflag)
                        return; /* done */
                    erts_runq_unlock(c_rq);
		}
	    }
	    else {
		ErtsRunPrioQueue *rpq = &rq->procs.prio[prio == PRIORITY_LOW
							? PRIORITY_NORMAL
							: prio];
		Process *prev_proc = NULL;
		Process *proc = rpq->first;
		int rq_locked = 1;

		while (proc) {
		    erts_aint32_t state;
		    state = erts_atomic32_read_acqb(&proc->state);
		    if (prio == (int) ERTS_PSFLGS_GET_PRQ_PRIO(state)
                        && erts_try_change_runq_proc(proc, c_rq)) {
			ErtsRunQueueInfo *rqi = &rq->procs.prio_info[prio];
			unqueue_process(rq, rpq, rqi, prio, prev_proc, proc);
			erts_runq_unlock(rq);
			rq_locked = 0;

			erts_runq_lock(c_rq);
			enqueue_process(c_rq, prio, proc);
			if (!iflag)
			    return; /* done */
			erts_runq_unlock(c_rq);
			break;
		    }
		    prev_proc = proc;
		    proc = proc->next;
		}
		if (rq_locked)
		    erts_runq_unlock(rq);
	    }
	}
    }

    erts_runq_lock(c_rq);
}

static ERTS_INLINE void
suspend_run_queue(ErtsRunQueue *rq)
{
    erts_atomic32_read_bor_nob(&rq->scheduler->ssi->flags,
				   ERTS_SSI_FLG_SUSPENDED);
    (void) ERTS_RUNQ_FLGS_SET(rq, ERTS_RUNQ_FLG_SUSPENDED);

    wake_scheduler(rq);
}

static void nrml_sched_ix_resume_wake(Uint ix);

static ERTS_INLINE void
resume_run_queue(ErtsRunQueue *rq)
{
    int pix;
    Uint32 oflgs;

    ASSERT(!ERTS_RUNQ_IX_IS_DIRTY(rq->ix));

    erts_runq_lock(rq);

    oflgs = ERTS_RUNQ_FLGS_READ_BSET(rq,
				     (ERTS_RUNQ_FLG_OUT_OF_WORK
				      | ERTS_RUNQ_FLG_HALFTIME_OUT_OF_WORK
				      | ERTS_RUNQ_FLG_SUSPENDED
                                      | ERTS_RUNQ_FLG_MSB_EXEC),
				     (ERTS_RUNQ_FLG_OUT_OF_WORK
				      | ERTS_RUNQ_FLG_HALFTIME_OUT_OF_WORK));

    if (oflgs & (ERTS_RUNQ_FLG_SUSPENDED|ERTS_RUNQ_FLG_MSB_EXEC)) {
	erts_aint32_t len;

	rq->check_balance_reds = ERTS_RUNQ_CALL_CHECK_BALANCE_REDS;
	for (pix = 0; pix < ERTS_NO_PROC_PRIO_LEVELS; pix++) {
	    len = erts_atomic32_read_dirty(&rq->procs.prio_info[pix].len);
	    rq->procs.prio_info[pix].max_len = len;
	    rq->procs.prio_info[pix].reds = 0;
	}
	len = erts_atomic32_read_dirty(&rq->ports.info.len);
	rq->ports.info.max_len = len;
	rq->ports.info.reds = 0;
	len = erts_atomic32_read_dirty(&rq->len);
	rq->max_len = len;

    }

    erts_runq_unlock(rq);

    nrml_sched_ix_resume_wake(rq->ix);
}

typedef struct {
    Process *first;
    Process *last;
} ErtsStuckBoundProcesses;

static void
schedule_bound_processes(ErtsRunQueue *rq,
			 ErtsStuckBoundProcesses *sbpp)
{
    Process *proc, *next;
    ERTS_LC_ASSERT(erts_lc_runq_is_locked(rq));

    proc = sbpp->first;
    while (proc) {
	erts_aint32_t state = erts_atomic32_read_acqb(&proc->state);
	next = proc->next;
	enqueue_process(rq, (int) ERTS_PSFLGS_GET_PRQ_PRIO(state), proc);
	proc = next;
    }
}


static ERTS_INLINE void
clear_proc_dirty_queue_bit(Process *p, ErtsRunQueue *rq, int prio_bit)
{
#ifdef DEBUG
    erts_aint32_t old;
#endif
    erts_aint32_t qb = prio_bit;
    if (rq == ERTS_DIRTY_CPU_RUNQ)
	qb <<= ERTS_PDSFLGS_IN_CPU_PRQ_MASK_OFFSET;
    else {
	ASSERT(rq == ERTS_DIRTY_IO_RUNQ);
	qb <<= ERTS_PDSFLGS_IN_IO_PRQ_MASK_OFFSET;
    }
#ifdef DEBUG
    old = (int)
#else
	(void)
#endif
	erts_atomic32_read_band_mb(&p->dirty_state, ~qb);
    ASSERT(old & qb);
}



static void
evacuate_run_queue(ErtsRunQueue *rq,
		   ErtsStuckBoundProcesses *sbpp)
{
    int prio_q;
    ErtsRunQueue *to_rq;
    ErtsMigrationPaths *mps;
    ErtsMigrationPath *mp;

    ERTS_LC_ASSERT(erts_lc_runq_is_locked(rq));

    (void) ERTS_RUNQ_FLGS_UNSET(rq, ERTS_RUNQ_FLG_PROTECTED);

    ASSERT(!ERTS_RUNQ_IX_IS_DIRTY(rq->ix));

    mps = erts_get_migration_paths_managed();
    mp = &mps->mpath[rq->ix];

    /* Evacuate scheduled misc ops */

    if (rq->misc.start) {
	ErtsMiscOpList *start, *end;

	to_rq = mp->misc_evac_runq;
	if (!to_rq)
	    return;

	start = rq->misc.start;
	end = rq->misc.end;
	rq->misc.start = NULL;
	rq->misc.end = NULL;
        ERTS_RUNQ_FLGS_UNSET_NOB(rq, ERTS_RUNQ_FLG_MISC_OP);
	erts_runq_unlock(rq);

	erts_runq_lock(to_rq);
	if (to_rq->misc.end)
	    to_rq->misc.end->next = start;
	else
	    to_rq->misc.start = start;

	to_rq->misc.end = end;

	non_empty_runq(to_rq);

	erts_runq_unlock(to_rq);
	smp_notify_inc_runq(to_rq);
<<<<<<< HEAD
	erts_runq_lock(to_rq);
=======
	erts_smp_runq_lock(rq);
>>>>>>> 8ca58cf8
    }

    if (rq->ports.start) {
	Port *prt;

	to_rq = mp->prio[ERTS_PORT_PRIO_LEVEL].runq;
	if (!to_rq)
	    return;

	/* Evacuate scheduled ports */
	prt = rq->ports.start;
	while (prt) {
	    ErtsRunQueue *prt_rq;
	    prt = erts_dequeue_port(rq);
            erts_set_runq_port(prt, to_rq);
	    erts_runq_unlock(rq);
	    prt_rq = erts_port_runq(prt);
            if (prt_rq != to_rq)
                ERTS_INTERNAL_ERROR("Unexpected run-queue");
            erts_enqueue_port(to_rq, prt);
            erts_runq_unlock(to_rq);
	    erts_runq_lock(rq);
	    prt = rq->ports.start;
	}
	smp_notify_inc_runq(to_rq);
    }

    /* Evacuate scheduled processes */
    for (prio_q = 0; prio_q < ERTS_NO_PROC_PRIO_QUEUES; prio_q++) {
	erts_aint32_t state;
	Process *proc;

        if (!mp->prio[prio_q].runq)
            return;
        if (prio_q == PRIORITY_NORMAL && !mp->prio[PRIORITY_LOW].runq)
            return;

	proc = dequeue_process(rq, prio_q, &state);
	while (proc) {
	    Process *real_proc;
	    int prio;
	    erts_aint32_t max_qbit, qbit;

	    prio = ERTS_PSFLGS_GET_PRQ_PRIO(state);
	    qbit = ((erts_aint32_t) 1) << prio;

	    if (!(state & ERTS_PSFLG_PROXY)) {
		real_proc = proc;
	    }
	    else {
		real_proc = erts_proc_lookup_raw(proc->common.id);
		if (!real_proc) {
		    free_proxy_proc(proc);
		    goto handle_next_proc;
		}
	    }

	    max_qbit = (state >> ERTS_PSFLGS_IN_PRQ_MASK_OFFSET);
	    max_qbit &= ERTS_PSFLGS_QMASK;
	    max_qbit |= 1 << ERTS_PSFLGS_QMASK_BITS;
	    max_qbit &= -max_qbit;

	    if (qbit > max_qbit) {
		/* Process already queued with higher prio; drop it... */
		if (real_proc != proc)
		    free_proxy_proc(proc);
		else {
		    erts_aint32_t clr_bits;

		    clr_bits = ERTS_PSFLG_IN_RUNQ;
		    clr_bits |= qbit << ERTS_PSFLGS_IN_PRQ_MASK_OFFSET;

<<<<<<< HEAD
#ifdef DEBUG
		    old =
#else
			(void)
#endif
			erts_atomic32_read_band_mb(&proc->state,
						       ~clr_bits);
			ASSERT((old & clr_bits) == clr_bits);
=======
                    state = erts_smp_atomic32_read_band_mb(&proc->state, ~clr_bits);
                    ASSERT((state & clr_bits) == clr_bits);
>>>>>>> 8ca58cf8

                    if (state & ERTS_PSFLG_FREE) {
                        /* free and not queued by proxy */
                        erts_proc_dec_refc(proc);
		    }
		}

		goto handle_next_proc;
	    }

            prio = (int) ERTS_PSFLGS_GET_PRQ_PRIO(state);
            to_rq = mp->prio[prio].runq;

            if (!to_rq)
                goto handle_next_proc;

	    if (!erts_try_change_runq_proc(proc, to_rq)) {
		/* Bound processes get stuck here... */
		proc->next = NULL;
		if (sbpp->last)
		    sbpp->last->next = proc;
		else
		    sbpp->first = proc;
		sbpp->last = proc;
	    }
	    else {
		erts_runq_unlock(rq);

		erts_runq_lock(to_rq);
		enqueue_process(to_rq, prio, proc);
		erts_runq_unlock(to_rq);

                smp_notify_inc_runq(to_rq);

		erts_runq_lock(rq);
	    }

	handle_next_proc:
	    proc = dequeue_process(rq, prio_q, &state);
	}

    }
}

static int
try_steal_task_from_victim(ErtsRunQueue *rq, int *rq_lockedp, ErtsRunQueue *vrq, Uint32 flags)
{
    Uint32 procs_qmask = flags & ERTS_RUNQ_FLGS_PROCS_QMASK;
    int max_prio_bit;
    ErtsRunPrioQueue *rpq;

    if (*rq_lockedp) {
	erts_runq_unlock(rq);
	*rq_lockedp = 0;
    }

    ERTS_LC_ASSERT(!erts_lc_runq_is_locked(rq));

    erts_runq_lock(vrq);

    if (ERTS_RUNQ_FLGS_GET_NOB(rq) & ERTS_RUNQ_FLG_HALTING)
	goto no_procs;

    /*
     * Check for a runnable process to steal...
     */

    while (procs_qmask) {
	Process *prev_proc;
	Process *proc;

	max_prio_bit = procs_qmask & -procs_qmask;
	switch (max_prio_bit) {
	case MAX_BIT:
	    rpq = &vrq->procs.prio[PRIORITY_MAX];
	    break;
	case HIGH_BIT:
	    rpq = &vrq->procs.prio[PRIORITY_HIGH];
	    break;
	case NORMAL_BIT:
	case LOW_BIT:
	    rpq = &vrq->procs.prio[PRIORITY_NORMAL];
	    break;
	case 0:
	    goto no_procs;
	default:
	    ASSERT(!"Invalid queue mask");
	    goto no_procs;
	}

	prev_proc = NULL;
	proc = rpq->first;

	while (proc) {
	    if (erts_try_change_runq_proc(proc, rq)) {
                erts_aint32_t state = erts_atomic32_read_acqb(&proc->state);
		/* Steal process */
		int prio = (int) ERTS_PSFLGS_GET_PRQ_PRIO(state);
		ErtsRunQueueInfo *rqi = &vrq->procs.prio_info[prio];
		unqueue_process(vrq, rpq, rqi, prio, prev_proc, proc);
		erts_runq_unlock(vrq);

		erts_runq_lock(rq);
		*rq_lockedp = 1;
		enqueue_process(rq, prio, proc);
		return !0;
	    }
	    prev_proc = proc;
	    proc = proc->next;
	}

	procs_qmask &= ~max_prio_bit;
    }

no_procs:

    ERTS_LC_ASSERT(erts_lc_runq_is_locked(vrq));

    /*
     * Check for a runnable port to steal...
     */

    if (vrq->ports.start) {
	ErtsRunQueue *prt_rq;
	Port *prt = erts_dequeue_port(vrq);
	erts_set_runq_port(prt, rq);
	erts_runq_unlock(vrq);
	prt_rq = erts_port_runq(prt);
        if (prt_rq != rq)
            ERTS_INTERNAL_ERROR("Unexpected run-queue");
        *rq_lockedp = 1;
        erts_enqueue_port(rq, prt);
        return !0;
    }

    erts_runq_unlock(vrq);

    return 0;
}


static ERTS_INLINE int
check_possible_steal_victim(ErtsRunQueue *rq, int *rq_lockedp, int vix)
{
    ErtsRunQueue *vrq = ERTS_RUNQ_IX(vix);
    Uint32 flags = ERTS_RUNQ_FLGS_GET(vrq);
    if (runq_got_work_to_execute_flags(flags) & (!(flags & ERTS_RUNQ_FLG_PROTECTED)))
	return try_steal_task_from_victim(rq, rq_lockedp, vrq, flags);
    else
	return 0;
}


static int
try_steal_task(ErtsRunQueue *rq)
{
    int res, rq_locked, vix, active_rqs, blnc_rqs;
    Uint32 flags;

    /* Protect jobs we steal from getting stolen from us... */
    flags = empty_protected_runq(rq);
    if (flags & ERTS_RUNQ_FLG_SUSPENDED)
	return 0; /* go suspend instead... */

    res = 0;
    rq_locked = 1;

    ERTS_LC_CHK_RUNQ_LOCK(rq, rq_locked);

    get_no_runqs(&active_rqs, &blnc_rqs);

    if (active_rqs > blnc_rqs)
	active_rqs = blnc_rqs;

    if (rq->ix < active_rqs) {

	/* First try to steal from an inactive run queue... */
	if (active_rqs < blnc_rqs) {
	    int no = blnc_rqs - active_rqs;
	    int stop_ix = vix = active_rqs + rq->ix % no;
	    while (erts_atomic32_read_acqb(&no_empty_run_queues) < blnc_rqs) {
		res = check_possible_steal_victim(rq, &rq_locked, vix);
		if (res)
		    goto done;
		vix++;
		if (vix >= blnc_rqs)
		    vix = active_rqs;
		if (vix == stop_ix)
		    break;
	    }
	}

	vix = rq->ix;

	/* ... then try to steal a job from another active queue... */
	while (erts_atomic32_read_acqb(&no_empty_run_queues) < blnc_rqs) {
	    vix++;
	    if (vix >= active_rqs)
		vix = 0;
	    if (vix == rq->ix)
		break;

	    res = check_possible_steal_victim(rq, &rq_locked, vix);
	    if (res)
		goto done;
	}

    }

 done:

    if (!rq_locked)
	erts_runq_lock(rq);

    if (res)
        return res;
    return runq_got_work_to_execute(rq);
}

/* Run queue balancing */

typedef struct {
    Uint32 flags;
    struct {
	int max_len;
	int avail;
	int reds;
	int migration_limit;
	int emigrate_to;
	int immigrate_from;
    } prio[ERTS_NO_PRIO_LEVELS];
    int reds;
    int full_reds;
    int full_reds_history_sum;
    int full_reds_history_change;
    int oowc;
    int max_len;
#if ERTS_HAVE_SCHED_UTIL_BALANCING_SUPPORT
    int sched_util;
#endif
} ErtsRunQueueBalance;
static ErtsRunQueueBalance *run_queue_info;

typedef struct {
    int qix;
    int len;
} ErtsRunQueueCompare;
static ErtsRunQueueCompare *run_queue_compare;

static int
rqc_len_cmp(const void *x, const void *y)
{
    return ((ErtsRunQueueCompare *) x)->len - ((ErtsRunQueueCompare *) y)->len;
}

#define ERTS_PERCENT(X, Y) \
  ((Y) == 0 \
   ? ((X) == 0 ? 100 : INT_MAX) \
   : ((100*(X))/(Y)))

#define ERTS_UPDATE_FULL_REDS(QIX, LAST_REDS)				\
do {									\
    run_queue_info[(QIX)].full_reds					\
	= run_queue_info[(QIX)].full_reds_history_sum;			\
    run_queue_info[(QIX)].full_reds += (LAST_REDS);			\
    run_queue_info[(QIX)].full_reds					\
	>>= ERTS_FULL_REDS_HISTORY_AVG_SHFT;				\
    run_queue_info[(QIX)].full_reds_history_sum				\
	-= run_queue_info[(QIX)].full_reds_history_change;		\
    run_queue_info[(QIX)].full_reds_history_sum += (LAST_REDS);		\
    run_queue_info[(QIX)].full_reds_history_change = (LAST_REDS);	\
} while (0)

#define ERTS_DBG_CHK_FULL_REDS_HISTORY(RQ)				\
do {									\
    int sum__ = 0;							\
    int rix__;								\
    for (rix__ = 0; rix__ < ERTS_FULL_REDS_HISTORY_SIZE; rix__++)	\
	sum__ += (RQ)->full_reds_history[rix__];			\
    ASSERT(sum__ == (RQ)->full_reds_history_sum);			\
} while (0);

#define ERTS_PRE_ALLOCED_MPATHS 8

erts_atomic_t erts_migration_paths;

static struct {
    size_t size;
    ErtsMigrationPaths *freelist;
    struct {
	ErtsMigrationPaths *first;
	ErtsMigrationPaths *last;
    } retired;
} mpaths;

static void
init_migration_paths(void)
{
    int qix, i;
    char *p;
    ErtsMigrationPaths *mps;

    mpaths.size = sizeof(ErtsMigrationPaths);
    mpaths.size += sizeof(ErtsMigrationPath)*(erts_no_schedulers-1);
    mpaths.size = ERTS_ALC_CACHE_LINE_ALIGN_SIZE(mpaths.size);

    p = erts_alloc_permanent_cache_aligned(ERTS_ALC_T_LL_MPATHS,
					   (mpaths.size
					    * ERTS_PRE_ALLOCED_MPATHS));
    mpaths.freelist = NULL;
    for (i = 0; i < ERTS_PRE_ALLOCED_MPATHS-1; i++) {
	mps = (ErtsMigrationPaths *) p;
	mps->next = mpaths.freelist;
	mpaths.freelist = mps;
	p += mpaths.size;
    }

    mps = (ErtsMigrationPaths *) p;
    mps->block = NULL;
    for (qix = 0; qix < erts_no_run_queues; qix++) {
	int pix;
	mps->mpath[qix].flags = 0;
	mps->mpath[qix].misc_evac_runq = NULL;
	for (pix = 0; pix < ERTS_NO_PRIO_LEVELS; pix++) {
	    mps->mpath[qix].prio[pix].limit.this = -1;
	    mps->mpath[qix].prio[pix].limit.other = -1;
	    mps->mpath[qix].prio[pix].runq = NULL;
	    mps->mpath[qix].prio[pix].flags = 0;
	}
    }
    erts_atomic_init_wb(&erts_migration_paths, (erts_aint_t) mps);
}

static ERTS_INLINE ErtsMigrationPaths *
alloc_mpaths(void)
{
    void *block;
    ErtsMigrationPaths *res;
    ERTS_LC_ASSERT(erts_lc_mtx_is_locked(&balance_info.update_mtx));

    res = mpaths.freelist;
    if (res) {
	mpaths.freelist = res->next;
	res->block = NULL;
	return res;
    }
    res = erts_alloc(ERTS_ALC_T_SL_MPATHS,
		     mpaths.size+ERTS_CACHE_LINE_SIZE);
    block = (void *) res;
    if (((UWord) res) & ERTS_CACHE_LINE_MASK)
	res = (ErtsMigrationPaths *) ((((UWord) res) & ~ERTS_CACHE_LINE_MASK)
				      + ERTS_CACHE_LINE_SIZE);
    res->block = block;
    return res;
}

static ERTS_INLINE void
retire_mpaths(ErtsMigrationPaths *mps)
{
    ErtsThrPrgrVal current;

    ERTS_LC_ASSERT(erts_lc_mtx_is_locked(&balance_info.update_mtx));

    current = erts_thr_progress_current();

    while (mpaths.retired.first) {
	ErtsMigrationPaths *tmp = mpaths.retired.first;
	if (!erts_thr_progress_has_reached_this(current, tmp->thr_prgr))
	    break;
	mpaths.retired.first = tmp->next;
	if (tmp->block) {
	    erts_free(ERTS_ALC_T_SL_MPATHS, tmp->block);
	}
	else {
	    tmp->next = mpaths.freelist;
	    mpaths.freelist = tmp;
	}
    }

    if (!mpaths.retired.first)
	mpaths.retired.last = NULL;

    mps->thr_prgr = erts_thr_progress_later(NULL);
    mps->next = NULL;

    if (mpaths.retired.last)
	mpaths.retired.last->next = mps;
    else
	mpaths.retired.first = mps;
    mpaths.retired.last = mps;
}

static void
check_balance(ErtsRunQueue *c_rq)
{
#if ERTS_MAX_PROCESSES >= (1 << 27)
#  error check_balance() assumes ERTS_MAX_PROCESS < (1 << 27)
#endif
    ErtsMigrationPaths *new_mpaths, *old_mpaths;
    ErtsRunQueueBalance avg = {0};
    Sint64 scheds_reds, full_scheds_reds;
    int forced, active, current_active, oowc, half_full_scheds, full_scheds,
	mmax_len, blnc_no_rqs, qix, pix, freds_hist_ix;
#if ERTS_HAVE_SCHED_UTIL_BALANCING_SUPPORT
    int sched_util_balancing;
#endif

    if (erts_atomic32_xchg_nob(&balance_info.checking_balance, 1)) {
	c_rq->check_balance_reds = INT_MAX;
	return;
    }

    get_no_runqs(NULL, &blnc_no_rqs);
    if (blnc_no_rqs == 1) {
	c_rq->check_balance_reds = INT_MAX;
	erts_atomic32_set_nob(&balance_info.checking_balance, 0);
	return;
    }

    erts_runq_unlock(c_rq);

    if (balance_info.halftime) {	
	balance_info.halftime = 0;
	erts_atomic32_set_nob(&balance_info.checking_balance, 0);
	ERTS_FOREACH_RUNQ(rq,
	{
	    if (rq->waiting)
		(void) ERTS_RUNQ_FLGS_SET(rq, ERTS_RUNQ_FLG_HALFTIME_OUT_OF_WORK);
	    else
		(void) ERTS_RUNQ_FLGS_UNSET(rq, ERTS_RUNQ_FLG_HALFTIME_OUT_OF_WORK);
	    rq->check_balance_reds = ERTS_RUNQ_CALL_CHECK_BALANCE_REDS;
	});

	erts_runq_lock(c_rq);
	return;
    }

    /*
     * check_balance() is never called in more threads
     * than one at a time, i.e., we will normally never
     * get any conflicts on the balance_info.update_mtx.
     * However, when blocking multi scheduling (which performance
     * critical applications do *not* do) migration information
     * is manipulated. Such updates of the migration information
     * might clash with balancing.
     */
    erts_mtx_lock(&balance_info.update_mtx);

    forced = balance_info.forced_check_balance;
    balance_info.forced_check_balance = 0;

    get_no_runqs(&current_active, &blnc_no_rqs);

    if (blnc_no_rqs == 1) {
	erts_mtx_unlock(&balance_info.update_mtx);
	erts_runq_lock(c_rq);
	c_rq->check_balance_reds = INT_MAX;
	erts_atomic32_set_nob(&balance_info.checking_balance, 0);
	return;
    }

#if ERTS_HAVE_SCHED_UTIL_BALANCING_SUPPORT
    sched_util_balancing = 0;
#endif

    freds_hist_ix = balance_info.full_reds_history_index;
    balance_info.full_reds_history_index++;
    if (balance_info.full_reds_history_index >= ERTS_FULL_REDS_HISTORY_SIZE)
	balance_info.full_reds_history_index = 0;

    /* Read balance information for all run queues */
    for (qix = 0; qix < blnc_no_rqs; qix++) {
	ErtsRunQueue *rq = ERTS_RUNQ_IX(qix);
	erts_runq_lock(rq);

	run_queue_info[qix].flags = ERTS_RUNQ_FLGS_GET_NOB(rq);
	for (pix = 0; pix < ERTS_NO_PROC_PRIO_LEVELS; pix++) {
	    run_queue_info[qix].prio[pix].max_len
		= rq->procs.prio_info[pix].max_len;
	    run_queue_info[qix].prio[pix].reds
		= rq->procs.prio_info[pix].reds;
	}
	run_queue_info[qix].prio[ERTS_PORT_PRIO_LEVEL].max_len
	    = rq->ports.info.max_len;
	run_queue_info[qix].prio[ERTS_PORT_PRIO_LEVEL].reds
	    = rq->ports.info.reds;

	run_queue_info[qix].full_reds_history_sum
	    = rq->full_reds_history_sum;
	run_queue_info[qix].full_reds_history_change
	    = rq->full_reds_history[freds_hist_ix];

	run_queue_info[qix].oowc = rq->out_of_work_count;
	run_queue_info[qix].max_len = rq->max_len;
	rq->check_balance_reds = INT_MAX;

#if ERTS_HAVE_SCHED_UTIL_BALANCING_SUPPORT
	if (erts_sched_balance_util)
	    run_queue_info[qix].sched_util = erts_get_sched_util(rq, 1, 0);
#endif

	erts_runq_unlock(rq);
    }

    full_scheds = 0;
    half_full_scheds = 0;
    full_scheds_reds = 0;
    scheds_reds = 0;
    oowc = 0;
    mmax_len = 0;

    /* Calculate availability for each priority in each run queues */
    for (qix = 0; qix < blnc_no_rqs; qix++) {
	int treds = 0;

	if (run_queue_info[qix].flags & ERTS_RUNQ_FLG_OUT_OF_WORK) {
	    for (pix = 0; pix < ERTS_NO_PRIO_LEVELS; pix++) {
		run_queue_info[qix].prio[pix].avail = 100;
		treds += run_queue_info[qix].prio[pix].reds;
	    }
	    if (!(run_queue_info[qix].flags & ERTS_RUNQ_FLG_HALFTIME_OUT_OF_WORK))
		half_full_scheds++;
	    ERTS_UPDATE_FULL_REDS(qix, ERTS_RUNQ_CHECK_BALANCE_REDS_PER_SCHED);
	}
	else {
	    ASSERT(!(run_queue_info[qix].flags & ERTS_RUNQ_FLG_HALFTIME_OUT_OF_WORK));
	    for (pix = 0; pix < ERTS_NO_PRIO_LEVELS; pix++)
		treds += run_queue_info[qix].prio[pix].reds;
	    if (treds == 0) {
		for (pix = 0; pix < ERTS_NO_PRIO_LEVELS; pix++)
		    run_queue_info[qix].prio[pix].avail = 0;
	    }
	    else {
		Sint64 xreds = 0;
		Sint64 procreds = treds;
		procreds -= 
		    ((Sint64)
		     run_queue_info[qix].prio[ERTS_PORT_PRIO_LEVEL].reds);

		for (pix = 0; pix < ERTS_NO_PROC_PRIO_LEVELS; pix++) {
		    Sint64 av;

		    if (xreds == 0)
			av = 100;
		    else if (procreds == xreds)
			av = 0;
		    else {
			av = (100*(procreds - xreds)) / procreds;
			if (av == 0)
			    av = 1;
		    }
		    run_queue_info[qix].prio[pix].avail = (int) av;
		    ASSERT(run_queue_info[qix].prio[pix].avail >= 0);
		    if (pix < PRIORITY_NORMAL) /* ie., max or high */
			xreds += (Sint64) run_queue_info[qix].prio[pix].reds;
		}
		run_queue_info[qix].prio[ERTS_PORT_PRIO_LEVEL].avail = 100;
	    }
	    ERTS_UPDATE_FULL_REDS(qix, treds);
	    full_scheds_reds += run_queue_info[qix].full_reds;
	    full_scheds++;
	    half_full_scheds++;
	}
	run_queue_info[qix].reds = treds;
	scheds_reds += treds;
	oowc += run_queue_info[qix].oowc;
	if (mmax_len < run_queue_info[qix].max_len)
	    mmax_len = run_queue_info[qix].max_len;
    }

    if (!erts_sched_compact_load) {
#if ERTS_HAVE_SCHED_UTIL_BALANCING_SUPPORT
	if (erts_sched_balance_util && full_scheds < blnc_no_rqs) {
	    int avg_util = 0;

	    for (qix = 0; qix < blnc_no_rqs; qix++)
		avg_util += run_queue_info[qix].sched_util;

	    avg_util /= blnc_no_rqs; /* in ppm */

	    sched_util_balancing = 1;
	    /*
	     * In order to avoid renaming a large amount of fields
	     * we write utilization values instead of length values
	     * in the 'max_len' and 'migration_limit' fields...
	     */
	    for (qix = 0; qix < blnc_no_rqs; qix++) {
		run_queue_info[qix].flags = 0; /* Reset for later use... */
		for (pix = 0; pix < ERTS_NO_PRIO_LEVELS; pix++) {
		    run_queue_info[qix].prio[pix].emigrate_to = -1;
		    run_queue_info[qix].prio[pix].immigrate_from = -1;
		    run_queue_info[qix].prio[pix].avail = 100;
		    run_queue_info[qix].prio[pix].max_len = run_queue_info[qix].sched_util;
		    run_queue_info[qix].prio[pix].migration_limit = avg_util;
		}
	    }
	    active = blnc_no_rqs;
	    goto setup_migration_paths;
	}
#endif
	goto all_active;
    }

    if (!forced && half_full_scheds != blnc_no_rqs) {
	int min = 1;
	if (min < half_full_scheds)
	    min = half_full_scheds;
	if (full_scheds) {
	    active = (scheds_reds - 1)/ERTS_RUNQ_CHECK_BALANCE_REDS_PER_SCHED+1;
	}
	else {
	    active = balance_info.last_active_runqs - 1;
	}

	if (balance_info.last_active_runqs < current_active) {
	    ERTS_BLNCE_SAVE_RISE(current_active, mmax_len, scheds_reds);
	    active = current_active;
	}
	else if (active < balance_info.prev_rise.active_runqs) {
	    if (ERTS_PERCENT(mmax_len,
			     balance_info.prev_rise.max_len) >= 90
		&& ERTS_PERCENT(scheds_reds,
				balance_info.prev_rise.reds) >= 90) {
		active = balance_info.prev_rise.active_runqs;
	    }
	}

	if (active < min)
	    active = min;
	else if (active > blnc_no_rqs)
	    active = blnc_no_rqs;

	if (active == blnc_no_rqs)
	    goto all_active;

	for (qix = 0; qix < active; qix++) {
	    run_queue_info[qix].flags = 0;
	    for (pix = 0; pix < ERTS_NO_PRIO_LEVELS; pix++) {
		run_queue_info[qix].prio[pix].emigrate_to = -1;
		run_queue_info[qix].prio[pix].immigrate_from = -1;
		run_queue_info[qix].prio[pix].migration_limit = 0;
	    }
	}
	for (qix = active; qix < blnc_no_rqs; qix++) {
	    run_queue_info[qix].flags = ERTS_RUNQ_FLG_INACTIVE;
	    for (pix = 0; pix < ERTS_NO_PRIO_LEVELS; pix++) {
		int tix = qix % active;
		ERTS_SET_RUNQ_FLG_EMIGRATE(run_queue_info[qix].flags, pix);
		run_queue_info[qix].prio[pix].emigrate_to = tix;
		run_queue_info[qix].prio[pix].immigrate_from = -1;
		run_queue_info[qix].prio[pix].migration_limit = 0;
	    }
	}
    }
    else {
	if (balance_info.last_active_runqs < current_active)
	    ERTS_BLNCE_SAVE_RISE(current_active, mmax_len, scheds_reds);
    all_active:

	active = blnc_no_rqs;

	for (qix = 0; qix < blnc_no_rqs; qix++) {

	    if (full_scheds_reds > 0) {
		/* Calculate availability compared to other schedulers */
		if (!(run_queue_info[qix].flags & ERTS_RUNQ_FLG_OUT_OF_WORK)) {
		    Sint64 tmp = ((Sint64) run_queue_info[qix].full_reds
				  * (Sint64) full_scheds);
		    for (pix = 0; pix < ERTS_NO_PRIO_LEVELS; pix++) {
			Sint64 avail = run_queue_info[qix].prio[pix].avail;
			avail = (avail*tmp)/full_scheds_reds;
			ASSERT(avail >= 0);
			run_queue_info[qix].prio[pix].avail = (int) avail;
		    }
		}
	    }

	    /* Calculate average max length */
	    for (pix = 0; pix < ERTS_NO_PRIO_LEVELS; pix++) {
		run_queue_info[qix].prio[pix].emigrate_to = -1;
		run_queue_info[qix].prio[pix].immigrate_from = -1;
		avg.prio[pix].max_len += run_queue_info[qix].prio[pix].max_len;
		avg.prio[pix].avail += run_queue_info[qix].prio[pix].avail;
	    }

	}

	for (pix = 0; pix < ERTS_NO_PRIO_LEVELS; pix++) {
	    int max_len = avg.prio[pix].max_len;
	    if (max_len != 0) {
		int avail = avg.prio[pix].avail;
		if (avail != 0) {
		    max_len = (int) ((100*((Sint64) max_len) - 1)
				     / ((Sint64) avail)) + 1;
		    avg.prio[pix].max_len = max_len;
		    ASSERT(max_len >= 0);
		}
	    }
	}

	/* Calculate migration limits for all priority queues in all
	   run queues */
	for (qix = 0; qix < blnc_no_rqs; qix++) {
	    run_queue_info[qix].flags = 0; /* Reset for later use... */
	    for (pix = 0; pix < ERTS_NO_PRIO_LEVELS; pix++) {
		int limit;
		if (avg.prio[pix].max_len == 0
		    || run_queue_info[qix].prio[pix].avail == 0)
		    limit = 0;
		else
		    limit = (int) (((((Sint64) avg.prio[pix].max_len)
				     * ((Sint64) run_queue_info[qix].prio[pix].avail))
				    - 1)
				   / 100 + 1);
		run_queue_info[qix].prio[pix].migration_limit = limit;
	    }
	}

#if ERTS_HAVE_SCHED_UTIL_BALANCING_SUPPORT
    setup_migration_paths:
#endif

	/* Setup migration paths for all priorities */
	for (pix = 0; pix < ERTS_NO_PRIO_LEVELS; pix++) {
	    int low = 0, high = 0;
	    for (qix = 0; qix < blnc_no_rqs; qix++) {
		int len_diff = run_queue_info[qix].prio[pix].max_len;
		len_diff -= run_queue_info[qix].prio[pix].migration_limit;

#ifdef DBG_PRINT
if (pix == 2) erts_fprintf(stderr, "%d ", len_diff);
#endif

#if ERTS_HAVE_SCHED_UTIL_BALANCING_SUPPORT
		if (sched_util_balancing
		    && -ERTS_SCHED_UTIL_IGNORE_IMBALANCE_DIFF <= len_diff
		    && len_diff <= ERTS_SCHED_UTIL_IGNORE_IMBALANCE_DIFF) {
		    /* ignore minor imbalance */
		    len_diff = 0;
		}
#endif
		    
		run_queue_compare[qix].qix = qix;
		run_queue_compare[qix].len = len_diff;
		if (len_diff != 0) {
		    if (len_diff < 0)
			low++;
		    else
			high++;
		}
	    }
#ifdef DBG_PRINT
if (pix == 2) erts_fprintf(stderr, "\n");
#endif
	    if (low && high) {
		int from_qix;
		int to_qix;
		int eof = 0;
		int eot = 0;
		int tix = 0;
		int fix = blnc_no_rqs-1;
		qsort(run_queue_compare,
		      blnc_no_rqs,
		      sizeof(ErtsRunQueueCompare),
		      rqc_len_cmp);

		while (1) {
		    if (run_queue_compare[fix].len <= 0)
			eof = 1;
		    if (run_queue_compare[tix].len >= 0)
			eot = 1;
		    if (eof || eot)
			break;
		    from_qix = run_queue_compare[fix].qix;
		    to_qix = run_queue_compare[tix].qix;
		    if (run_queue_info[from_qix].prio[pix].avail == 0) {
			ERTS_SET_RUNQ_FLG_EVACUATE(run_queue_info[from_qix].flags,
						   pix);
			ERTS_SET_RUNQ_FLG_EVACUATE(run_queue_info[to_qix].flags,
						   pix);
		    }
		    ERTS_SET_RUNQ_FLG_EMIGRATE(run_queue_info[from_qix].flags, pix);
		    ERTS_SET_RUNQ_FLG_IMMIGRATE(run_queue_info[to_qix].flags, pix);
		    run_queue_info[from_qix].prio[pix].emigrate_to = to_qix;
		    run_queue_info[to_qix].prio[pix].immigrate_from = from_qix;
		    tix++;
		    fix--;

#ifdef DBG_PRINT
if (pix == 2) erts_fprintf(stderr, "%d >--> %d\n", from_qix, to_qix);
#endif
		}

		if (!eot && eof) {
		    if (fix < blnc_no_rqs-1)
			fix++;

		    if (run_queue_compare[fix].len > 0) {
			int fix2 = -1;
			while (tix < fix) {
			    if (run_queue_compare[tix].len >= 0)
				break;
			    if (fix2 < fix)
				fix2 = blnc_no_rqs-1;
			    from_qix = run_queue_compare[fix2].qix;
			    to_qix = run_queue_compare[tix].qix;
			    ASSERT(to_qix != from_qix);
			    if (run_queue_info[from_qix].prio[pix].avail == 0)
				ERTS_SET_RUNQ_FLG_EVACUATE(run_queue_info[to_qix].flags,
							   pix);
			    ERTS_SET_RUNQ_FLG_IMMIGRATE(run_queue_info[to_qix].flags, pix);
			    run_queue_info[to_qix].prio[pix].immigrate_from = from_qix;
			    tix++;
			    fix2--;
#ifdef DBG_PRINT
if (pix == 2) erts_fprintf(stderr, "%d  --> %d\n", from_qix, to_qix);
#endif
			}
		    }
		}
		else if (!eof && eot) {
		    if (tix > 0)
			tix--;
		    if (run_queue_compare[tix].len < 0) {
			int tix2 = 0;
			while (tix < fix) {
			    if (run_queue_compare[fix].len <= 0)
				break;
			    if (tix2 > tix)
				tix2 = 0;
			    from_qix = run_queue_compare[fix].qix;
			    to_qix = run_queue_compare[tix2].qix;
			    ASSERT(to_qix != from_qix);
			    if (run_queue_info[from_qix].prio[pix].avail == 0)
				ERTS_SET_RUNQ_FLG_EVACUATE(run_queue_info[from_qix].flags,
							   pix);
			    ERTS_SET_RUNQ_FLG_EMIGRATE(run_queue_info[from_qix].flags, pix);
			    run_queue_info[from_qix].prio[pix].emigrate_to = to_qix;
			    fix--;
			    tix2++;
#ifdef DBG_PRINT
if (pix == 2) erts_fprintf(stderr, "%d >--  %d\n", from_qix, to_qix);
#endif

			}
		    }
		}
	    }
	}

#ifdef DBG_PRINT
erts_fprintf(stderr, "--------------------------------\n");
#endif
    }

    balance_info.last_active_runqs = active;
    set_no_active_runqs(active);

    balance_info.halftime = 1;
    new_mpaths = alloc_mpaths();

    /* Write migration paths */

    for (qix = 0; qix < blnc_no_rqs; qix++) {
	int mqix;
	Uint32 flags = run_queue_info[qix].flags;
	ErtsMigrationPath *mp = &new_mpaths->mpath[qix];

#if ERTS_HAVE_SCHED_UTIL_BALANCING_SUPPORT
	mp->sched_util = sched_util_balancing;
#endif
	mp->flags = flags;
	mp->misc_evac_runq = NULL;

	for (pix = 0; pix < ERTS_NO_PRIO_LEVELS; pix++) {
	    if (!(ERTS_CHK_RUNQ_FLG_EMIGRATE(flags, pix)
		  | ERTS_CHK_RUNQ_FLG_IMMIGRATE(flags, pix))) {
		ASSERT(run_queue_info[qix].prio[pix].immigrate_from < 0);
		ASSERT(run_queue_info[qix].prio[pix].emigrate_to < 0);
		mp->prio[pix].limit.this = -1;
		mp->prio[pix].limit.other = -1;
		mp->prio[pix].runq = NULL;
		mp->prio[pix].flags = 0;
	    }
	    else if (ERTS_CHK_RUNQ_FLG_EMIGRATE(flags, pix)) {
		ASSERT(!ERTS_CHK_RUNQ_FLG_IMMIGRATE(flags, pix));
		ASSERT(run_queue_info[qix].prio[pix].immigrate_from < 0);
		ASSERT(run_queue_info[qix].prio[pix].emigrate_to >= 0);

		mqix = run_queue_info[qix].prio[pix].emigrate_to;
		mp->prio[pix].limit.this
		    = run_queue_info[qix].prio[pix].migration_limit;
		mp->prio[pix].limit.other
		    = run_queue_info[mqix].prio[pix].migration_limit;
		mp->prio[pix].runq = ERTS_RUNQ_IX(mqix);
		mp->prio[pix].flags = run_queue_info[mqix].flags;
	    }
	    else {
		ASSERT(ERTS_CHK_RUNQ_FLG_IMMIGRATE(flags, pix));
		ASSERT(run_queue_info[qix].prio[pix].emigrate_to < 0);
		ASSERT(run_queue_info[qix].prio[pix].immigrate_from >= 0);

		mqix = run_queue_info[qix].prio[pix].immigrate_from;
		mp->prio[pix].limit.this
		    = run_queue_info[qix].prio[pix].migration_limit;
		mp->prio[pix].limit.other
		    = run_queue_info[mqix].prio[pix].migration_limit;
		mp->prio[pix].runq = ERTS_RUNQ_IX(mqix);
		mp->prio[pix].flags = run_queue_info[mqix].flags;
	    }
	}
    }

    old_mpaths = erts_get_migration_paths_managed();

    /* Keep offline run-queues as is */
    for (qix = blnc_no_rqs; qix < erts_no_schedulers; qix++) {
	ErtsMigrationPath *nmp = &new_mpaths->mpath[qix];
	ErtsMigrationPath *omp = &old_mpaths->mpath[qix];

	nmp->flags = omp->flags;
	nmp->misc_evac_runq = omp->misc_evac_runq;

	for (pix = 0; pix < ERTS_NO_PRIO_LEVELS; pix++) {
	    nmp->prio[pix].limit.this = omp->prio[pix].limit.this;
	    nmp->prio[pix].limit.other = omp->prio[pix].limit.other;
	    nmp->prio[pix].runq = omp->prio[pix].runq;
	    nmp->prio[pix].flags = omp->prio[pix].flags;
	}
    }


    /* Publish new migration paths... */
    erts_atomic_set_wb(&erts_migration_paths, (erts_aint_t) new_mpaths);

    /* Reset balance statistics in all online queues */
    for (qix = 0; qix < blnc_no_rqs; qix++) {
	Uint32 flags = run_queue_info[qix].flags;
	ErtsRunQueue *rq = ERTS_RUNQ_IX(qix);

	erts_runq_lock(rq);
	ASSERT(!(flags & ERTS_RUNQ_FLG_OUT_OF_WORK));
	if (rq->waiting)
	    flags |= ERTS_RUNQ_FLG_OUT_OF_WORK;

	rq->full_reds_history_sum
	    = run_queue_info[qix].full_reds_history_sum;
	rq->full_reds_history[freds_hist_ix]
	    = run_queue_info[qix].full_reds_history_change;

	ERTS_DBG_CHK_FULL_REDS_HISTORY(rq);

	rq->out_of_work_count = 0;
	(void) ERTS_RUNQ_FLGS_READ_BSET(rq, ERTS_RUNQ_FLGS_MIGRATION_INFO, flags);

	rq->max_len = erts_atomic32_read_dirty(&rq->len);
	for (pix = 0; pix < ERTS_NO_PRIO_LEVELS; pix++) {
	    ErtsRunQueueInfo *rqi;
	    rqi = (pix == ERTS_PORT_PRIO_LEVEL
		   ? &rq->ports.info
		   : &rq->procs.prio_info[pix]);
	    erts_reset_max_len(rq, rqi);
	    rqi->reds = 0;
	}

	rq->check_balance_reds = ERTS_RUNQ_CALL_CHECK_BALANCE_REDS;
	erts_runq_unlock(rq);
    }

    erts_atomic32_set_nob(&balance_info.checking_balance, 0);

    balance_info.n++;
    retire_mpaths(old_mpaths);
    erts_mtx_unlock(&balance_info.update_mtx);

    erts_runq_lock(c_rq);
}

static void
change_no_used_runqs(int used)
{
    ErtsMigrationPaths *new_mpaths, *old_mpaths;
    int qix;
    erts_mtx_lock(&balance_info.update_mtx);
    set_no_used_runqs(used);

    old_mpaths = erts_get_migration_paths_managed();
    new_mpaths = alloc_mpaths();

    /* Write migration paths... */

    for (qix = 0; qix < used; qix++) {
	int pix;
	ErtsMigrationPath *omp = &old_mpaths->mpath[qix];
	ErtsMigrationPath *nmp = &new_mpaths->mpath[qix];

	nmp->flags = omp->flags & ~ERTS_RUNQ_FLGS_MIGRATION_QMASKS;
	nmp->misc_evac_runq = NULL;

	for (pix = 0; pix < ERTS_NO_PRIO_LEVELS; pix++) {
	    nmp->prio[pix].limit.this = -1;
	    nmp->prio[pix].limit.other = -1;
	    nmp->prio[pix].runq = NULL;
	    nmp->prio[pix].flags = 0;
	}
    }
    for (qix = used; qix < erts_no_run_queues; qix++) {
	int pix;
	ErtsRunQueue *to_rq = ERTS_RUNQ_IX(qix % used);
	ErtsMigrationPath *nmp = &new_mpaths->mpath[qix];

	nmp->flags = (ERTS_RUNQ_FLGS_EMIGRATE_QMASK
		      | ERTS_RUNQ_FLGS_EVACUATE_QMASK);
	nmp->misc_evac_runq = to_rq;
	for (pix = 0; pix < ERTS_NO_PRIO_LEVELS; pix++) {
	    nmp->prio[pix].limit.this = -1;
	    nmp->prio[pix].limit.other = -1;
	    nmp->prio[pix].runq = to_rq;
	    nmp->prio[pix].flags = 0;
	}
    }

    /* ... and publish them. */
    erts_atomic_set_wb(&erts_migration_paths, (erts_aint_t) new_mpaths);

    retire_mpaths(old_mpaths);

    /* Make sure that we balance soon... */
    balance_info.forced_check_balance = 1;

    erts_mtx_unlock(&balance_info.update_mtx);

    erts_runq_lock(ERTS_RUNQ_IX(0));
    ERTS_RUNQ_IX(0)->check_balance_reds = 0;
    erts_runq_unlock(ERTS_RUNQ_IX(0));
}



Uint
erts_debug_nbalance(void)
{
    Uint n;
    erts_mtx_lock(&balance_info.update_mtx);
    n = balance_info.n;
    erts_mtx_unlock(&balance_info.update_mtx);
    return n;
}

/* Wakeup other schedulers */

typedef enum {
    ERTS_SCHED_WAKEUP_OTHER_THRESHOLD_VERY_HIGH,
    ERTS_SCHED_WAKEUP_OTHER_THRESHOLD_HIGH,
    ERTS_SCHED_WAKEUP_OTHER_THRESHOLD_MEDIUM,
    ERTS_SCHED_WAKEUP_OTHER_THRESHOLD_LOW,
    ERTS_SCHED_WAKEUP_OTHER_THRESHOLD_VERY_LOW
} ErtsSchedWakeupOtherThreshold;

typedef enum {
    ERTS_SCHED_WAKEUP_OTHER_TYPE_DEFAULT,
    ERTS_SCHED_WAKEUP_OTHER_TYPE_LEGACY
} ErtsSchedWakeupOtherType;

/* Default */

#define ERTS_WAKEUP_OTHER_LIMIT_VERY_HIGH (200*CONTEXT_REDS)
#define ERTS_WAKEUP_OTHER_LIMIT_HIGH (50*CONTEXT_REDS)
#define ERTS_WAKEUP_OTHER_LIMIT_MEDIUM (10*CONTEXT_REDS)
#define ERTS_WAKEUP_OTHER_LIMIT_LOW (CONTEXT_REDS)
#define ERTS_WAKEUP_OTHER_LIMIT_VERY_LOW (CONTEXT_REDS/10)

#define ERTS_WAKEUP_OTHER_DEC_SHIFT_VERY_HIGH 3
#define ERTS_WAKEUP_OTHER_DEC_SHIFT_HIGH 1
#define ERTS_WAKEUP_OTHER_DEC_SHIFT_MEDIUM 0
#define ERTS_WAKEUP_OTHER_DEC_SHIFT_LOW -2
#define ERTS_WAKEUP_OTHER_DEC_SHIFT_VERY_LOW -5 

#define ERTS_WAKEUP_OTHER_DEC_SHIFT 2
#define ERTS_WAKEUP_OTHER_FIXED_INC (CONTEXT_REDS/10)

/* Legacy */

#define ERTS_WAKEUP_OTHER_LIMIT_VERY_HIGH_LEGACY (200*CONTEXT_REDS)
#define ERTS_WAKEUP_OTHER_LIMIT_HIGH_LEGACY (50*CONTEXT_REDS)
#define ERTS_WAKEUP_OTHER_LIMIT_MEDIUM_LEGACY (10*CONTEXT_REDS)
#define ERTS_WAKEUP_OTHER_LIMIT_LOW_LEGACY (CONTEXT_REDS)
#define ERTS_WAKEUP_OTHER_LIMIT_VERY_LOW_LEGACY (CONTEXT_REDS/10)

#define ERTS_WAKEUP_OTHER_DEC_LEGACY 10
#define ERTS_WAKEUP_OTHER_FIXED_INC_LEGACY (CONTEXT_REDS/10)


typedef struct {
    ErtsSchedWakeupOtherThreshold threshold;
    ErtsSchedWakeupOtherType type;
    int limit;
    int dec_shift;
    int dec_mask;
    void (*check)(ErtsRunQueue *rq, Uint32 flags);
} ErtsWakeupOtherParams;

static ErtsWakeupOtherParams sched_wakeup_other_params[ERTS_SCHED_TYPE_LAST + 1];

static ERTS_INLINE ErtsWakeupOtherParams *
runq_get_wakeup_other_params(ErtsRunQueue *rq)
{
    ErtsSchedulerData *esdp = rq->scheduler;
    return &sched_wakeup_other_params[esdp->type];
}

static void
wakeup_other_check(ErtsRunQueue *rq, Uint32 flags)
{
    ErtsWakeupOtherParams *wo_params = runq_get_wakeup_other_params(rq);
    int wo_reds = rq->wakeup_other_reds;

    if (wo_reds) {
	int left_len = erts_atomic32_read_dirty(&rq->len) - 1;
	if (left_len < 1) {
	    int wo_reduce = wo_reds << wo_params->dec_shift;
	    wo_reduce &= wo_params->dec_mask;
	    rq->wakeup_other -= wo_reduce;
	    if (rq->wakeup_other < 0)
		rq->wakeup_other = 0;
	}
	else {
	    rq->wakeup_other += (left_len*wo_reds
				 + ERTS_WAKEUP_OTHER_FIXED_INC);
	    if (rq->wakeup_other > wo_params->limit) {
		if (ERTS_RUNQ_IX_IS_DIRTY(rq->ix)) {
		    if (rq->waiting) {
			wake_dirty_scheduler(rq);
		    }
		} else
		{
		    int empty_rqs =
			erts_atomic32_read_acqb(&no_empty_run_queues);
		    if (flags & ERTS_RUNQ_FLG_PROTECTED)
			(void) ERTS_RUNQ_FLGS_UNSET(rq, ERTS_RUNQ_FLG_PROTECTED);
		    if (empty_rqs != 0)
			wake_scheduler_on_empty_runq(rq);
		    rq->wakeup_other = 0;
		}
	    }
	}
	rq->wakeup_other_reds = 0;
    }
}

static void
wakeup_other_set_limit(ErtsWakeupOtherParams *params)
{
    switch (params->threshold) {
    case ERTS_SCHED_WAKEUP_OTHER_THRESHOLD_VERY_HIGH:
	params->limit = ERTS_WAKEUP_OTHER_LIMIT_VERY_HIGH;
	params->dec_shift = ERTS_WAKEUP_OTHER_DEC_SHIFT_VERY_HIGH;
	break;
    case ERTS_SCHED_WAKEUP_OTHER_THRESHOLD_HIGH:
	params->limit = ERTS_WAKEUP_OTHER_LIMIT_HIGH;
	params->dec_shift = ERTS_WAKEUP_OTHER_DEC_SHIFT_HIGH;
	break;
    case ERTS_SCHED_WAKEUP_OTHER_THRESHOLD_MEDIUM:
	params->limit = ERTS_WAKEUP_OTHER_LIMIT_MEDIUM;
	params->dec_shift = ERTS_WAKEUP_OTHER_DEC_SHIFT_MEDIUM;
	break;
    case ERTS_SCHED_WAKEUP_OTHER_THRESHOLD_LOW:
	params->limit = ERTS_WAKEUP_OTHER_LIMIT_LOW;
	params->dec_shift = ERTS_WAKEUP_OTHER_DEC_SHIFT_LOW;
	break;
    case ERTS_SCHED_WAKEUP_OTHER_THRESHOLD_VERY_LOW:
	params->limit = ERTS_WAKEUP_OTHER_LIMIT_VERY_LOW;
	params->dec_shift = ERTS_WAKEUP_OTHER_DEC_SHIFT_VERY_LOW;
	break;
    }

    if (params->dec_shift < 0)
	params->dec_mask = (1 << (sizeof(params->dec_mask)*8
				  + params->dec_shift)) - 1;
    else {
	params->dec_mask = 0;
	params->dec_mask = ~params->dec_mask;
    }
}

static void
wakeup_other_check_legacy(ErtsRunQueue *rq, Uint32 flags)
{
    ErtsWakeupOtherParams *wo_params = runq_get_wakeup_other_params(rq);
    int wo_reds = rq->wakeup_other_reds;
    if (wo_reds) {
	erts_aint32_t len = erts_atomic32_read_dirty(&rq->len);
	if (len < 2) {
	    rq->wakeup_other -= ERTS_WAKEUP_OTHER_DEC_LEGACY*wo_reds;
	    if (rq->wakeup_other < 0)
		rq->wakeup_other = 0;
	}
	else if (rq->wakeup_other < wo_params->limit)
	    rq->wakeup_other += len*wo_reds + ERTS_WAKEUP_OTHER_FIXED_INC_LEGACY;
	else {
	    if (flags & ERTS_RUNQ_FLG_PROTECTED)
		(void) ERTS_RUNQ_FLGS_UNSET(rq, ERTS_RUNQ_FLG_PROTECTED);
	    if (erts_atomic32_read_acqb(&no_empty_run_queues) != 0) {
		wake_scheduler_on_empty_runq(rq);
		rq->wakeup_other = 0;
	    }
	    rq->wakeup_other = 0;
	}
    }
    rq->wakeup_other_reds = 0;
}

static void
wakeup_other_set_limit_legacy(ErtsWakeupOtherParams *params)
{
    switch (params->threshold) {
    case ERTS_SCHED_WAKEUP_OTHER_THRESHOLD_VERY_HIGH:
	params->limit = ERTS_WAKEUP_OTHER_LIMIT_VERY_HIGH_LEGACY;
	break;
    case ERTS_SCHED_WAKEUP_OTHER_THRESHOLD_HIGH:
	params->limit = ERTS_WAKEUP_OTHER_LIMIT_HIGH_LEGACY;
	break;
    case ERTS_SCHED_WAKEUP_OTHER_THRESHOLD_MEDIUM:
	params->limit = ERTS_WAKEUP_OTHER_LIMIT_MEDIUM_LEGACY;
	break;
    case ERTS_SCHED_WAKEUP_OTHER_THRESHOLD_LOW:
	params->limit = ERTS_WAKEUP_OTHER_LIMIT_LOW_LEGACY;
	break;
    case ERTS_SCHED_WAKEUP_OTHER_THRESHOLD_VERY_LOW:
	params->limit = ERTS_WAKEUP_OTHER_LIMIT_VERY_LOW_LEGACY;
	break;
    }
}

static void
set_wakeup_other_data(void)
{
    ErtsSchedType type;

    for (type = ERTS_SCHED_TYPE_FIRST; type <= ERTS_SCHED_TYPE_LAST; type++) {
        ErtsWakeupOtherParams *params = &sched_wakeup_other_params[type];

        switch (params->type) {
        case ERTS_SCHED_WAKEUP_OTHER_TYPE_DEFAULT:
            params->check = wakeup_other_check;
            wakeup_other_set_limit(params);
            break;
        case ERTS_SCHED_WAKEUP_OTHER_TYPE_LEGACY:
            params->check = wakeup_other_check_legacy;
            wakeup_other_set_limit_legacy(params);
            break;
        }
    }
}

static int
no_runqs_to_supervise(void)
{
    int used;
    erts_aint32_t nerq = erts_atomic32_read_acqb(&no_empty_run_queues);
    if (nerq <= 0)
	return 0;
    get_no_runqs(NULL, &used);
    if (nerq >= used)
	return 0;
    return used;
}

static void *
runq_supervisor(void *unused)
{
    while (1) {
	int ix, no_rqs;

	erts_milli_sleep(erts_runq_supervision_interval);
	no_rqs = no_runqs_to_supervise();
	if (!no_rqs) {
	    erts_atomic_set_nob(&runq_supervisor_sleeping, 1);
	    while (1) {
		ethr_event_reset(&runq_supervision_event);
		no_rqs = no_runqs_to_supervise();
		if (no_rqs) {
		    erts_atomic_set_nob(&runq_supervisor_sleeping, 0);
		    break;
		}
		ethr_event_wait(&runq_supervision_event);
	    }
	}

	for (ix = 0; ix < no_rqs; ix++) {
	    ErtsRunQueue *rq = ERTS_RUNQ_IX(ix);
	    if (ERTS_RUNQ_FLGS_GET(rq) & ERTS_RUNQ_FLG_NONEMPTY) {
		erts_runq_lock(rq);
		if (erts_atomic32_read_dirty(&rq->len) != 0)
		    wake_scheduler_on_empty_runq(rq); /* forced wakeup... */
		erts_runq_unlock(rq);
	    }
	}
    }
    return NULL;
}


void
erts_early_init_scheduling(int no_schedulers)
{
    ErtsSchedType type;

    aux_work_timeout_early_init(no_schedulers);

    for (type = ERTS_SCHED_TYPE_FIRST; type <= ERTS_SCHED_TYPE_LAST; type++) {
        erts_sched_set_wakeup_other_threshold(type, "medium");
        erts_sched_set_wakeup_other_type(type, "default");

        erts_sched_set_busy_wait_threshold(type, "medium");
    }

    erts_sched_set_busy_wait_threshold(ERTS_SCHED_DIRTY_CPU, "short");
    erts_sched_set_busy_wait_threshold(ERTS_SCHED_DIRTY_IO, "short");
}

int
erts_sched_set_wakeup_other_threshold(ErtsSchedType sched_type, char *str)
{
    ErtsWakeupOtherParams *params = &sched_wakeup_other_params[sched_type];

    if (sys_strcmp(str, "very_high") == 0) {
        params->threshold = ERTS_SCHED_WAKEUP_OTHER_THRESHOLD_VERY_HIGH;
    } else if (sys_strcmp(str, "high") == 0) {
        params->threshold = ERTS_SCHED_WAKEUP_OTHER_THRESHOLD_HIGH;
    } else if (sys_strcmp(str, "medium") == 0) {
        params->threshold = ERTS_SCHED_WAKEUP_OTHER_THRESHOLD_MEDIUM;
    } else if (sys_strcmp(str, "low") == 0) {
        params->threshold = ERTS_SCHED_WAKEUP_OTHER_THRESHOLD_LOW;
    } else if (sys_strcmp(str, "very_low") == 0) {
        params->threshold = ERTS_SCHED_WAKEUP_OTHER_THRESHOLD_VERY_LOW;
    } else {
        return EINVAL;
    }

    return 0;
}

int
erts_sched_set_wakeup_other_type(ErtsSchedType sched_type, char *str)
{
    ErtsWakeupOtherParams *params = &sched_wakeup_other_params[sched_type];

    if (sys_strcmp(str, "default") == 0) {
        params->type = ERTS_SCHED_WAKEUP_OTHER_TYPE_DEFAULT;
    } else if (sys_strcmp(str, "legacy") == 0) {
        params->type = ERTS_SCHED_WAKEUP_OTHER_TYPE_LEGACY;
    } else {
        return EINVAL;
    }

    return 0;
}

int
erts_sched_set_busy_wait_threshold(ErtsSchedType sched_type, char *str)
{
    ErtsBusyWaitParams *params = &sched_busy_wait_params[sched_type];
    int aux_work_fact, sys_sched;

    if (sys_strcmp(str, "very_long") == 0) {
	sys_sched = ERTS_SCHED_SYS_SLEEP_SPINCOUNT_VERY_LONG;
	aux_work_fact = ERTS_SCHED_AUX_WORK_SLEEP_SPINCOUNT_FACT_VERY_LONG;
    }
    else if (sys_strcmp(str, "long") == 0) {
	sys_sched = ERTS_SCHED_SYS_SLEEP_SPINCOUNT_LONG;
	aux_work_fact = ERTS_SCHED_AUX_WORK_SLEEP_SPINCOUNT_FACT_LONG;
    }
    else if (sys_strcmp(str, "medium") == 0) {
	sys_sched = ERTS_SCHED_SYS_SLEEP_SPINCOUNT_MEDIUM;
	aux_work_fact = ERTS_SCHED_AUX_WORK_SLEEP_SPINCOUNT_FACT_MEDIUM;
    }
    else if (sys_strcmp(str, "short") == 0) {
	sys_sched = ERTS_SCHED_SYS_SLEEP_SPINCOUNT_SHORT;
	aux_work_fact = ERTS_SCHED_AUX_WORK_SLEEP_SPINCOUNT_FACT_SHORT;
    }
    else if (sys_strcmp(str, "very_short") == 0) {
	sys_sched = ERTS_SCHED_SYS_SLEEP_SPINCOUNT_VERY_SHORT;
	aux_work_fact = ERTS_SCHED_AUX_WORK_SLEEP_SPINCOUNT_FACT_VERY_SHORT;
    }
    else if (sys_strcmp(str, "none") == 0) {
	sys_sched = ERTS_SCHED_SYS_SLEEP_SPINCOUNT_NONE;
	aux_work_fact = ERTS_SCHED_AUX_WORK_SLEEP_SPINCOUNT_FACT_NONE;
    }
    else {
	return EINVAL;
    }

    params->sys_schedule = sys_sched;
    params->tse = sys_sched * ERTS_SCHED_TSE_SLEEP_SPINCOUNT_FACT;
    params->aux_work = sys_sched * aux_work_fact;

    return 0;
}

int
erts_sched_set_wake_cleanup_threshold(char *str)
{
    if (sys_strcmp(str, "very_lazy") == 0)
	thr_prgr_later_cleanup_op_threshold = ERTS_THR_PRGR_LATER_CLEANUP_OP_THRESHOLD_VERY_LAZY;
    else if (sys_strcmp(str, "lazy") == 0)
	thr_prgr_later_cleanup_op_threshold = ERTS_THR_PRGR_LATER_CLEANUP_OP_THRESHOLD_LAZY;
    else if (sys_strcmp(str, "medium") == 0)
	thr_prgr_later_cleanup_op_threshold = ERTS_THR_PRGR_LATER_CLEANUP_OP_THRESHOLD_MEDIUM;
    else if (sys_strcmp(str, "eager") == 0)
	thr_prgr_later_cleanup_op_threshold = ERTS_THR_PRGR_LATER_CLEANUP_OP_THRESHOLD_EAGER;
    else if (sys_strcmp(str, "very_eager") == 0)
	thr_prgr_later_cleanup_op_threshold = ERTS_THR_PRGR_LATER_CLEANUP_OP_THRESHOLD_VERY_EAGER;
    else
	return EINVAL;
    return 0;
}

static void
init_aux_work_data(ErtsAuxWorkData *awdp, ErtsSchedulerData *esdp, char *dawwp)
{
    int id = 0;
    if (esdp) {
        switch (esdp->type) {
        case ERTS_SCHED_NORMAL:
            id = (int) esdp->no;
            break;
        case ERTS_SCHED_DIRTY_CPU:
            id = (int) erts_no_schedulers;
            id += (int) esdp->dirty_no;
            break;
        case ERTS_SCHED_DIRTY_IO:
            id = (int) erts_no_schedulers;
            id += (int) erts_no_dirty_cpu_schedulers;
            id += (int) esdp->dirty_no;
            break;
        default:
            ERTS_INTERNAL_ERROR("Invalid scheduler type");
            break;
        }
    }

    awdp->sched_id = id;
    awdp->esdp = esdp;
    awdp->ssi = esdp ? esdp->ssi : NULL;
    awdp->latest_wakeup = ERTS_THR_PRGR_VAL_FIRST;
    awdp->misc.thr_prgr = ERTS_THR_PRGR_VAL_WAITING;
    awdp->dd.thr_prgr = ERTS_THR_PRGR_VAL_WAITING;
    awdp->cncld_tmrs.thr_prgr = ERTS_THR_PRGR_VAL_WAITING;
    awdp->later_op.thr_prgr = ERTS_THR_PRGR_VAL_FIRST;
    awdp->later_op.size = 0;
    awdp->later_op.first = NULL;
    awdp->later_op.last = NULL;
    awdp->async_ready.need_thr_prgr = 0;
    awdp->async_ready.thr_prgr = ERTS_THR_PRGR_VAL_WAITING;
    awdp->async_ready.queue = NULL;
    awdp->delayed_wakeup.next = ERTS_DELAYED_WAKEUP_INFINITY;
    if (!dawwp) {
	awdp->delayed_wakeup.job = NULL;
	awdp->delayed_wakeup.sched2jix = NULL;
	awdp->delayed_wakeup.jix = -1;
    }
    else {
	int i;
	awdp->delayed_wakeup.job = (ErtsDelayedAuxWorkWakeupJob *) dawwp;
	dawwp += sizeof(ErtsDelayedAuxWorkWakeupJob)*(erts_no_schedulers+1);
	awdp->delayed_wakeup.sched2jix = (int *) dawwp;
	awdp->delayed_wakeup.jix = -1;
	for (i = 0; i <= erts_no_schedulers; i++)
	    awdp->delayed_wakeup.sched2jix[i] = -1;
    }
    awdp->debug.wait_completed.flags = 0;
    awdp->debug.wait_completed.callback = NULL;
    awdp->debug.wait_completed.arg = NULL;
}

static void
init_scheduler_data(ErtsSchedulerData* esdp, int num,
		    ErtsSchedulerSleepInfo* ssi,
		    ErtsRunQueue* runq,
		    char** daww_ptr, size_t daww_sz,
		    Process *shadow_proc,
                    Uint64 time_stamp)
{
    esdp->timer_wheel = NULL;
    erts_bits_init_state(&esdp->erl_bits_state);
    esdp->match_pseudo_process = NULL;
    esdp->free_process = NULL;
    esdp->x_reg_array =
	erts_alloc_permanent_cache_aligned(ERTS_ALC_T_BEAM_REGISTER,
					   ERTS_X_REGS_ALLOCATED *
					   sizeof(Eterm));
    esdp->f_reg_array =
	erts_alloc_permanent_cache_aligned(ERTS_ALC_T_BEAM_REGISTER,
					   MAX_REG * sizeof(FloatDef));
    esdp->run_queue = runq;
    if (ERTS_RUNQ_IX_IS_DIRTY(runq->ix)) {
	esdp->no = 0;
        if (runq == ERTS_DIRTY_CPU_RUNQ)
            esdp->type = ERTS_SCHED_DIRTY_CPU;
        else {
            ASSERT(runq == ERTS_DIRTY_IO_RUNQ);
            esdp->type = ERTS_SCHED_DIRTY_IO;
        }
        esdp->dirty_no = (Uint) num;
        if (num == 1) {
            /*
             * Multi-scheduling block functionality depends
             * on finding dirty scheduler number 1 here...
             */
            runq->scheduler = esdp;
        }
    }
    else {
        esdp->type = ERTS_SCHED_NORMAL;
	esdp->no = (Uint) num;
	esdp->dirty_no = 0;
        runq->scheduler = esdp;
    }
    esdp->dirty_shadow_process = shadow_proc;
    if (shadow_proc) {
	erts_init_empty_process(shadow_proc);
	erts_atomic32_init_nob(&shadow_proc->state,
				   (ERTS_PSFLG_ACTIVE
				    | ERTS_PSFLG_DIRTY_RUNNING
				    | ERTS_PSFLG_PROXY));
	shadow_proc->static_flags = ERTS_STC_FLG_SHADOW_PROC;
    }

    ssi->esdp = esdp;
    esdp->ssi = ssi;
    esdp->current_process = NULL;
    esdp->current_port = NULL;
    esdp->current_nif = NULL;

    esdp->virtual_reds = 0;
    esdp->cpu_id = -1;

    erts_init_atom_cache_map(&esdp->atom_cache_map);

    esdp->last_monotonic_time = 0;
    esdp->check_time_reds = 0;

    esdp->thr_id = (Uint32) num;
    erts_sched_bif_unique_init(esdp);

    esdp->io.out = (Uint64) 0;
    esdp->io.in = (Uint64) 0;

    esdp->pending_signal.sig = NULL;
    esdp->pending_signal.to = THE_NON_VALUE;
#ifdef DEBUG
    esdp->pending_signal.dbg_from = NULL;
#endif

    if (daww_ptr) {
	init_aux_work_data(&esdp->aux_work_data, esdp, *daww_ptr);
	*daww_ptr += daww_sz;
    }

    esdp->reductions = 0;

    init_sched_wall_time(esdp, time_stamp);
    erts_port_task_handle_init(&esdp->nosuspend_port_task_handle);
}

void
erts_init_scheduling(int no_schedulers, int no_schedulers_online, int no_poll_threads,
		     int no_dirty_cpu_schedulers, int no_dirty_cpu_schedulers_online,
		     int no_dirty_io_schedulers
		     )
{
    int ix, n, no_ssi, tot_rqs;
    char *daww_ptr;
    size_t daww_sz;
    size_t size_runqs;
    erts_aint32_t set_schdlr_sspnd_change_flags;

    init_misc_op_list_alloc();
    init_proc_sys_task_queues_alloc();

    set_wakeup_other_data();

#if ERTS_HAVE_SCHED_UTIL_BALANCING_SUPPORT
    if (erts_sched_balance_util)
	erts_sched_compact_load = 0;
#endif

    ASSERT(no_schedulers_online <= no_schedulers);
    ASSERT(no_schedulers_online >= 1);
    ASSERT(no_schedulers >= 1);
    ASSERT(no_dirty_cpu_schedulers <= no_schedulers);
    ASSERT(no_dirty_cpu_schedulers >= 1);
    ASSERT(no_dirty_cpu_schedulers_online <= no_schedulers_online);
    ASSERT(no_dirty_cpu_schedulers_online >= 1);
    ASSERT(erts_no_poll_threads == no_poll_threads);

    /* Create and initialize run queues */

    n = no_schedulers;
    tot_rqs = (n + ERTS_NUM_DIRTY_RUNQS);
    size_runqs = sizeof(ErtsAlignedRunQueue) * tot_rqs;
    erts_aligned_run_queues =
	erts_alloc_permanent_cache_aligned(ERTS_ALC_T_RUNQS, size_runqs);
    erts_atomic32_init_nob(&no_empty_run_queues, 0);

    erts_no_run_queues = n;

    for (ix = 0; ix < tot_rqs; ix++) {
	int pix, rix;
	ErtsRunQueue *rq = ERTS_RUNQ_IX(ix);

	rq->ix = ix;

	/* make sure that the "extra" id correponds to the schedulers
	 * id if the esdp->no <-> ix+1 mapping change.
	 */

	erts_mtx_init(&rq->mtx, "run_queue", make_small(ix + 1),
        ERTS_LOCK_FLAGS_PROPERTY_STATIC | ERTS_LOCK_FLAGS_CATEGORY_SCHEDULER);
	erts_cnd_init(&rq->cnd);

        if (ERTS_RUNQ_IX_IS_DIRTY(ix)) {
            erts_spinlock_init(&rq->sleepers.lock, "dirty_run_queue_sleep_list",
                make_small(ix + 1),
                ERTS_LOCK_FLAGS_PROPERTY_STATIC | ERTS_LOCK_FLAGS_CATEGORY_SCHEDULER);
        }
	rq->sleepers.list = NULL;

	rq->waiting = 0;
	rq->woken = 0;
	ERTS_RUNQ_FLGS_INIT(rq, ERTS_RUNQ_FLG_NONEMPTY);
	rq->check_balance_reds = ERTS_RUNQ_CALL_CHECK_BALANCE_REDS;
	rq->full_reds_history_sum = 0;
	for (rix = 0; rix < ERTS_FULL_REDS_HISTORY_SIZE; rix++) {
	    rq->full_reds_history_sum += ERTS_RUNQ_CHECK_BALANCE_REDS_PER_SCHED;
	    rq->full_reds_history[rix] = ERTS_RUNQ_CHECK_BALANCE_REDS_PER_SCHED;
	}
	rq->out_of_work_count = 0;
	rq->max_len = 0;
	erts_atomic32_set_nob(&rq->len, 0);
	rq->wakeup_other = 0;
	rq->wakeup_other_reds = 0;

	rq->procs.context_switches = 0;
	rq->procs.reductions = 0;

	for (pix = 0; pix < ERTS_NO_PROC_PRIO_LEVELS; pix++) {
	    erts_atomic32_init_nob(&rq->procs.prio_info[pix].len, 0);
	    rq->procs.prio_info[pix].max_len = 0;
	    rq->procs.prio_info[pix].reds = 0;
	    if (pix < ERTS_NO_PROC_PRIO_LEVELS - 1) {
		rq->procs.prio[pix].first = NULL;
		rq->procs.prio[pix].last = NULL;
	    }
	}

	rq->misc.start = NULL;
	rq->misc.end = NULL;

	erts_atomic32_init_nob(&rq->ports.info.len, 0);
	rq->ports.info.max_len = 0;
	rq->ports.info.reds = 0;
	rq->ports.start = NULL;
	rq->ports.end = NULL;

#if ERTS_HAVE_SCHED_UTIL_BALANCING_SUPPORT
	init_runq_sched_util(&rq->sched_util, erts_sched_balance_util);
#endif

    }


    if (erts_no_run_queues != 1) {
	run_queue_info = erts_alloc(ERTS_ALC_T_RUNQ_BLNS,
				    (sizeof(ErtsRunQueueBalance)
				    * erts_no_run_queues));
	run_queue_compare = erts_alloc(ERTS_ALC_T_RUNQ_BLNS,
				       (sizeof(ErtsRunQueueCompare)
					* erts_no_run_queues));
    }


    n = (int) no_schedulers;
    erts_no_schedulers = n;
    erts_no_total_schedulers = n;
    erts_no_dirty_cpu_schedulers = no_dirty_cpu_schedulers;
    erts_no_total_schedulers += no_dirty_cpu_schedulers;
    erts_no_dirty_io_schedulers = no_dirty_io_schedulers;
    erts_no_total_schedulers += no_dirty_io_schedulers;

    /* Create and initialize scheduler sleep info */
    no_ssi = n + 1 /* aux thread */;
    aligned_sched_sleep_info =
	erts_alloc_permanent_cache_aligned(
	    ERTS_ALC_T_SCHDLR_SLP_INFO,
	    no_ssi*sizeof(ErtsAlignedSchedulerSleepInfo));
    for (ix = 0; ix < no_ssi; ix++) {
	ErtsSchedulerSleepInfo *ssi = &aligned_sched_sleep_info[ix].ssi;
#if 0 /* no need to initialize these... */
	ssi->next = NULL;
	ssi->prev = NULL;
#endif
        ssi->esdp = NULL;
	erts_atomic32_init_nob(&ssi->flags, 0);
	ssi->event = NULL; /* initialized in sched_thread_func */
	erts_atomic32_init_nob(&ssi->aux_work, 0);
    }

    aligned_sched_sleep_info += 1 /* aux thread */;

    aligned_dirty_cpu_sched_sleep_info =
	erts_alloc_permanent_cache_aligned(
	    ERTS_ALC_T_SCHDLR_SLP_INFO,
	    no_dirty_cpu_schedulers*sizeof(ErtsAlignedSchedulerSleepInfo));
    for (ix = 0; ix < no_dirty_cpu_schedulers; ix++) {
	ErtsSchedulerSleepInfo *ssi = &aligned_dirty_cpu_sched_sleep_info[ix].ssi;
	erts_atomic32_init_nob(&ssi->flags, 0);
	ssi->event = NULL; /* initialized in sched_dirty_cpu_thread_func */
	erts_atomic32_init_nob(&ssi->aux_work, 0);
    }
    aligned_dirty_io_sched_sleep_info =
	erts_alloc_permanent_cache_aligned(
	    ERTS_ALC_T_SCHDLR_SLP_INFO,
	    no_dirty_io_schedulers*sizeof(ErtsAlignedSchedulerSleepInfo));
    for (ix = 0; ix < no_dirty_io_schedulers; ix++) {
	ErtsSchedulerSleepInfo *ssi = &aligned_dirty_io_sched_sleep_info[ix].ssi;
	erts_atomic32_init_nob(&ssi->flags, 0);
	ssi->event = NULL; /* initialized in sched_dirty_io_thread_func */
	erts_atomic32_init_nob(&ssi->aux_work, 0);
    }

    aligned_poll_thread_sleep_info =
        erts_alloc_permanent_cache_aligned(
	    ERTS_ALC_T_SCHDLR_SLP_INFO,
	    no_poll_threads*sizeof(ErtsAlignedSchedulerSleepInfo));
    for (ix = 0; ix < no_poll_threads; ix++) {
        ErtsSchedulerSleepInfo *ssi = &aligned_poll_thread_sleep_info[ix].ssi;
        ssi->esdp = NULL;
	erts_atomic32_init_nob(&ssi->flags, 0);
	ssi->event = NULL; /* initialized in poll_thread */
	erts_atomic32_init_nob(&ssi->aux_work, 0);
    }

    /* Create and initialize scheduler specific data */

    daww_sz = ERTS_ALC_CACHE_LINE_ALIGN_SIZE((sizeof(ErtsDelayedAuxWorkWakeupJob)
					      + sizeof(int))*(n+1));
    daww_ptr = erts_alloc_permanent_cache_aligned(ERTS_ALC_T_SCHDLR_DATA,
						  daww_sz*n);

    erts_aligned_scheduler_data = 
	erts_alloc_permanent_cache_aligned(ERTS_ALC_T_SCHDLR_DATA,
					   n*sizeof(ErtsAlignedSchedulerData));

    for (ix = 0; ix < n; ix++) {
	ErtsSchedulerData *esdp = ERTS_SCHEDULER_IX(ix);
	init_scheduler_data(esdp, ix+1, ERTS_SCHED_SLEEP_INFO_IX(ix),
			    ERTS_RUNQ_IX(ix), &daww_ptr, daww_sz,
			    NULL, 0);
    }

    {
        Uint64 ts = sched_wall_time_ts();
	int dirty_scheds = no_dirty_cpu_schedulers + no_dirty_io_schedulers;
	int adspix = 0;
	ErtsAlignedDirtyShadowProcess *adsp =
	    erts_alloc_permanent_cache_aligned(
		ERTS_ALC_T_SCHDLR_DATA,
		dirty_scheds * sizeof(ErtsAlignedDirtyShadowProcess));
						   
	erts_aligned_dirty_cpu_scheduler_data =
	    erts_alloc_permanent_cache_aligned(
		ERTS_ALC_T_SCHDLR_DATA,
		dirty_scheds * sizeof(ErtsAlignedSchedulerData));

	erts_aligned_dirty_io_scheduler_data =
	    &erts_aligned_dirty_cpu_scheduler_data[no_dirty_cpu_schedulers];

	for (ix = 0; ix < no_dirty_cpu_schedulers; ix++) {
	    ErtsSchedulerData *esdp = ERTS_DIRTY_CPU_SCHEDULER_IX(ix);
	    init_scheduler_data(esdp, ix+1, ERTS_DIRTY_CPU_SCHED_SLEEP_INFO_IX(ix),
				ERTS_DIRTY_CPU_RUNQ, NULL, 0,
				&adsp[adspix++].dsp, ts);
	}
	for (ix = 0; ix < no_dirty_io_schedulers; ix++) {
	    ErtsSchedulerData *esdp = ERTS_DIRTY_IO_SCHEDULER_IX(ix);
	    init_scheduler_data(esdp, ix+1, ERTS_DIRTY_IO_SCHED_SLEEP_INFO_IX(ix),
				ERTS_DIRTY_IO_RUNQ, NULL, 0,
				&adsp[adspix++].dsp, ts);
	}
    }

    init_misc_aux_work();
    init_swtreq_alloc();
    init_screq_alloc();

    erts_atomic32_init_nob(&debug_wait_completed_count, 0); /* debug only */
    debug_wait_completed_flags = 0;

    aux_thread_aux_work_data =
	erts_alloc_permanent_cache_aligned(ERTS_ALC_T_SCHDLR_DATA,
					   sizeof(ErtsAuxWorkData));

    poll_thread_aux_work_data =
	erts_alloc_permanent_cache_aligned(ERTS_ALC_T_SCHDLR_DATA,
					   no_poll_threads * sizeof(ErtsAuxWorkData));

    init_no_runqs(no_schedulers_online, no_schedulers_online);
    balance_info.last_active_runqs = no_schedulers;
    erts_mtx_init(&balance_info.update_mtx, "migration_info_update", NIL,
        ERTS_LOCK_FLAGS_PROPERTY_STATIC | ERTS_LOCK_FLAGS_CATEGORY_SCHEDULER);
    balance_info.forced_check_balance = 0;
    balance_info.halftime = 1;
    balance_info.full_reds_history_index = 0;
    erts_atomic32_init_nob(&balance_info.checking_balance, 0);
    balance_info.prev_rise.active_runqs = 0;
    balance_info.prev_rise.max_len = 0;
    balance_info.prev_rise.reds = 0;
    balance_info.n = 0;

    init_migration_paths();

    init_scheduler_suspend();

    set_schdlr_sspnd_change_flags = 0;

    schdlr_sspnd_set_nscheds(&schdlr_sspnd.online,
			     ERTS_SCHED_NORMAL,
			     no_schedulers_online);
    schdlr_sspnd_set_nscheds(&schdlr_sspnd.curr_online,
			     ERTS_SCHED_NORMAL,
			     no_schedulers);
    schdlr_sspnd_set_nscheds(&schdlr_sspnd.active,
			     ERTS_SCHED_NORMAL,
			     no_schedulers);

    if (no_schedulers_online != no_schedulers) {
	ASSERT(no_schedulers_online < no_schedulers);
	set_schdlr_sspnd_change_flags |= ERTS_SCHDLR_SSPND_CHNG_ONLN;
	schdlr_sspnd.changer = am_init;
	change_no_used_runqs(no_schedulers_online);
	for (ix = no_schedulers_online; ix < erts_no_run_queues; ix++)
	    suspend_run_queue(ERTS_RUNQ_IX(ix));
    }


    schdlr_sspnd_set_nscheds(&schdlr_sspnd.online,
			     ERTS_SCHED_DIRTY_CPU,
			     no_dirty_cpu_schedulers_online);
    schdlr_sspnd_set_nscheds(&schdlr_sspnd.curr_online,
			     ERTS_SCHED_DIRTY_CPU,
			     no_dirty_cpu_schedulers);
    schdlr_sspnd_set_nscheds(&schdlr_sspnd.active,
			     ERTS_SCHED_DIRTY_CPU,
			     no_dirty_cpu_schedulers);

    if (no_dirty_cpu_schedulers_online != no_dirty_cpu_schedulers) {
	ASSERT(no_dirty_cpu_schedulers_online < no_dirty_cpu_schedulers);
	set_schdlr_sspnd_change_flags |= ERTS_SCHDLR_SSPND_CHNG_DCPU_ONLN;
	for (ix = no_dirty_cpu_schedulers_online; ix < no_dirty_cpu_schedulers; ix++) {
	    ErtsSchedulerData* esdp = ERTS_DIRTY_CPU_SCHEDULER_IX(ix);
	    erts_atomic32_read_bor_nob(&esdp->ssi->flags, ERTS_SSI_FLG_SUSPENDED);
	}
    }

    schdlr_sspnd_set_nscheds(&schdlr_sspnd.online,
			     ERTS_SCHED_DIRTY_IO,
			     no_dirty_io_schedulers);
    schdlr_sspnd_set_nscheds(&schdlr_sspnd.curr_online,
			     ERTS_SCHED_DIRTY_IO,
			     no_dirty_io_schedulers);
    schdlr_sspnd_set_nscheds(&schdlr_sspnd.active,
			     ERTS_SCHED_DIRTY_IO,
			     no_dirty_io_schedulers);

    erts_atomic32_init_nob(&dirty_count.cpu.active,
                               (erts_aint32_t) no_dirty_cpu_schedulers);
    erts_atomic32_init_nob(&dirty_count.io.active,
                               (erts_aint32_t) no_dirty_io_schedulers);


    if (set_schdlr_sspnd_change_flags)
	erts_atomic32_set_nob(&schdlr_sspnd.changing,
				  set_schdlr_sspnd_change_flags);

    init_misc_aux_work();


    /* init port tasks */
    erts_port_task_init();


    erts_atomic32_init_relb(&erts_halt_progress, -1);
    erts_halt_code = 0;


}

ErtsRunQueue *
erts_schedid2runq(Uint id)
{
    int ix;
    ix = (int) id - 1;
    ASSERT(0 <= ix && ix < erts_no_run_queues);
    return ERTS_RUNQ_IX(ix);
}


ErtsSchedulerData *
erts_get_scheduler_data(void)
{
    return (ErtsSchedulerData *) erts_tsd_get(sched_data_key);
}


static Process *
make_proxy_proc(Process *prev_proxy, Process *proc, erts_aint32_t prio)
{
    erts_aint32_t state;
    Process *proxy;
    int bound;
    ErtsRunQueue *rq = erts_get_runq_proc(proc, &bound);

    state = (ERTS_PSFLG_PROXY
	     | ERTS_PSFLG_IN_RUNQ
	     | (((erts_aint32_t) 1) << (prio + ERTS_PSFLGS_IN_PRQ_MASK_OFFSET))
	     | (prio << ERTS_PSFLGS_PRQ_PRIO_OFFSET)
	     | (prio << ERTS_PSFLGS_USR_PRIO_OFFSET)
	     | (prio << ERTS_PSFLGS_ACT_PRIO_OFFSET));

    if (prev_proxy) {
	proxy = prev_proxy;
	ASSERT(erts_atomic32_read_nob(&proxy->state) & ERTS_PSFLG_PROXY);
	erts_atomic32_set_nob(&proxy->state, state);
        (void) erts_set_runq_proc(proxy, rq, &bound);
    }
    else {
	proxy = erts_alloc(ERTS_ALC_T_PROC, sizeof(Process));
#ifdef DEBUG
	{
	    int i;
	    Uint32 *ui32 = (Uint32 *) (char *) proxy;
	    for (i = 0; i < sizeof(Process)/sizeof(Uint32); i++)
		ui32[i] = (Uint32) 0xdeadbeef;
	}
#endif
	erts_atomic32_init_nob(&proxy->state, state);
        erts_init_runq_proc(proxy, rq, bound);
    }

    proxy->common.id = proc->common.id;

    return proxy;
}

#define ERTS_ENQUEUE_NOT 0
#define ERTS_ENQUEUE_NORMAL_QUEUE 1
#define ERTS_ENQUEUE_DIRTY_CPU_QUEUE 2
#define ERTS_ENQUEUE_DIRTY_IO_QUEUE 3


static int
check_dirty_enqueue_in_prio_queue(Process *c_p,
				  erts_aint32_t *newp,
				  erts_aint32_t actual,
				  erts_aint32_t aprio,
				  erts_aint32_t qbit)
{
    int queue;
    erts_aint32_t dact, max_qbit;

    /* Do not enqueue free process... */
    if (actual & ERTS_PSFLG_FREE) {
	*newp &= ~ERTS_PSFLGS_DIRTY_WORK;
        return ERTS_ENQUEUE_NOT;
    }

    /* Termination should be done on an ordinary scheduler */
    if ((*newp) & ERTS_PSFLG_EXITING) {
	*newp &= ~ERTS_PSFLGS_DIRTY_WORK;
	return ERTS_ENQUEUE_NORMAL_QUEUE;
    }

    /*
     * If we have system tasks, we enqueue on ordinary run-queue
     * and take care of those system tasks first.
     */
    if ((*newp) & ERTS_PSFLG_ACTIVE_SYS)
	return ERTS_ENQUEUE_NORMAL_QUEUE;

    dact = erts_atomic32_read_mb(&c_p->dirty_state);
    if (actual & (ERTS_PSFLG_DIRTY_ACTIVE_SYS
		  | ERTS_PSFLG_DIRTY_CPU_PROC)) {
	max_qbit = ((dact >> ERTS_PDSFLGS_IN_CPU_PRQ_MASK_OFFSET)
		    & ERTS_PDSFLGS_QMASK);
	queue = ERTS_ENQUEUE_DIRTY_CPU_QUEUE;
    }
    else {
	ASSERT(actual & ERTS_PSFLG_DIRTY_IO_PROC);
	max_qbit = ((dact >> ERTS_PDSFLGS_IN_IO_PRQ_MASK_OFFSET)
		    & ERTS_PDSFLGS_QMASK);
	queue = ERTS_ENQUEUE_DIRTY_IO_QUEUE;
    }

    max_qbit |= 1 << ERTS_PSFLGS_QMASK_BITS;
    max_qbit &= -max_qbit;

    if (qbit >= max_qbit)
	return ERTS_ENQUEUE_NOT; /* Already queued in higher or equal prio */
    if ((actual & (ERTS_PSFLG_IN_RUNQ|ERTS_PSFLGS_USR_PRIO_MASK))
	!= (aprio << ERTS_PSFLGS_USR_PRIO_OFFSET)) {
	/*
	 * Process struct already enqueued, or actual prio not
	 * equal to user prio, i.e., enqueue using proxy.
	 */
	return -1*queue;
    }

    /*
     * Enqueue using process struct.
     */
    *newp &= ~ERTS_PSFLGS_PRQ_PRIO_MASK;
    *newp |= ERTS_PSFLG_IN_RUNQ | (aprio << ERTS_PSFLGS_PRQ_PRIO_OFFSET);
    return queue;
}

static ERTS_INLINE int
fin_dirty_enq_s_change(Process *p,
		       int pstruct_reserved,
		       erts_aint32_t enq_prio,
		       int qmask_offset)
{
    erts_aint32_t qbit = 1 << enq_prio;
    qbit <<= qmask_offset;

    if (qbit & erts_atomic32_read_bor_mb(&p->dirty_state, qbit)) {
	/* Already enqueue by someone else... */
	if (pstruct_reserved) {
	    /* We reserved process struct for enqueue; clear it... */
<<<<<<< HEAD
#ifdef DEBUG
	    erts_aint32_t old =
#else
		(void)
#endif
		erts_atomic32_read_band_nob(&p->state, ~ERTS_PSFLG_IN_RUNQ);
	    ASSERT(old & ERTS_PSFLG_IN_RUNQ);
=======
	    erts_aint32_t state;

            state = erts_smp_atomic32_read_band_nob(&p->state, ~ERTS_PSFLG_IN_RUNQ);
            ASSERT(state & ERTS_PSFLG_IN_RUNQ);

            if (state & ERTS_PSFLG_FREE) {
                erts_proc_dec_refc(p);
            }
>>>>>>> 8ca58cf8
	}
	return 0;
    }

    return !0;
}


static ERTS_INLINE int
check_enqueue_in_prio_queue(Process *c_p,
			    erts_aint32_t *prq_prio_p,
			    erts_aint32_t *newp,
			    erts_aint32_t actual)
{
    erts_aint32_t aprio, qbit, max_qbit;

    aprio = (actual >> ERTS_PSFLGS_ACT_PRIO_OFFSET) & ERTS_PSFLGS_PRIO_MASK;
    qbit = 1 << aprio;

    *prq_prio_p = aprio;

    if (actual & ERTS_PSFLGS_DIRTY_WORK) {
	int res = check_dirty_enqueue_in_prio_queue(c_p, newp, actual,
						    aprio, qbit);
	if (res != ERTS_ENQUEUE_NORMAL_QUEUE)
	    return res;
    }

    max_qbit = (actual >> ERTS_PSFLGS_IN_PRQ_MASK_OFFSET) & ERTS_PSFLGS_QMASK;
    max_qbit |= 1 << ERTS_PSFLGS_QMASK_BITS;
    max_qbit &= -max_qbit;
    /*
     * max_qbit now either contain bit set for highest prio queue or a bit
     * out of range (which will have a value larger than valid range).
     */

    if (qbit >= max_qbit)
	return ERTS_ENQUEUE_NOT; /* Already queued in higher or equal prio */

    /* Need to enqueue (if already enqueued, it is in lower prio) */
    *newp |= qbit << ERTS_PSFLGS_IN_PRQ_MASK_OFFSET;

    if ((actual & (ERTS_PSFLG_IN_RUNQ|ERTS_PSFLGS_USR_PRIO_MASK))
	!= (aprio << ERTS_PSFLGS_USR_PRIO_OFFSET)) {
	/*
	 * Process struct already enqueued, or actual prio not
	 * equal to user prio, i.e., enqueue using proxy.
	 */
	return -ERTS_ENQUEUE_NORMAL_QUEUE;
    }

    /*
     * Enqueue using process struct.
     */
    *newp &= ~ERTS_PSFLGS_PRQ_PRIO_MASK;
    *newp |= ERTS_PSFLG_IN_RUNQ | (aprio << ERTS_PSFLGS_PRQ_PRIO_OFFSET);
    return ERTS_ENQUEUE_NORMAL_QUEUE;
}

static ERTS_INLINE ErtsRunQueue *
select_enqueue_run_queue(int enqueue, int enq_prio, Process *p, erts_aint32_t state)
{

    switch (enqueue) {

    case ERTS_ENQUEUE_NOT:

	return NULL;


    case ERTS_ENQUEUE_DIRTY_CPU_QUEUE:
    case -ERTS_ENQUEUE_DIRTY_CPU_QUEUE:

	if (fin_dirty_enq_s_change(p, enqueue > 0, enq_prio,
				   ERTS_PDSFLGS_IN_CPU_PRQ_MASK_OFFSET))
	    return ERTS_DIRTY_CPU_RUNQ;

	return NULL;


    case ERTS_ENQUEUE_DIRTY_IO_QUEUE:
    case -ERTS_ENQUEUE_DIRTY_IO_QUEUE:

	if (fin_dirty_enq_s_change(p, enqueue > 0, enq_prio,
				   ERTS_PDSFLGS_IN_IO_PRQ_MASK_OFFSET))
	    return ERTS_DIRTY_IO_RUNQ;

	return NULL;


    default: {
	ErtsRunQueue* runq;
        int bound;

	ASSERT(enqueue == ERTS_ENQUEUE_NORMAL_QUEUE
	       || enqueue == -ERTS_ENQUEUE_NORMAL_QUEUE);

	runq = erts_get_runq_proc(p, &bound);

	if (!bound) {
	    ErtsRunQueue *new_runq = erts_check_emigration_need(runq, enq_prio);
            if (new_runq) {
                if (erts_try_change_runq_proc(p, new_runq))
                    runq = new_runq;
                else
                    runq = erts_get_runq_proc(p, NULL);
            }
	}

	ASSERT(runq);

	return runq;
    }
    }
}


/*
 * schedule_out_process() return with c_rq locked.
 *
 * Return non-zero value if caller should decrease
 * reference count on the process when done with it...
 */
static ERTS_INLINE int
schedule_out_process(ErtsRunQueue *c_rq, erts_aint32_t state, Process *p,
		     Process *proxy, int is_normal_sched)
{
    erts_aint32_t a, e, n, enq_prio = -1, running_flgs;
    int enqueue; /* < 0 -> use proxy */
    ErtsRunQueue* runq;

    ASSERT(!(state & (ERTS_PSFLG_DIRTY_IO_PROC
                      |ERTS_PSFLG_DIRTY_CPU_PROC))
           || (BeamIsOpCode(*p->i, op_call_nif)
               || BeamIsOpCode(*p->i, op_apply_bif)));

    a = state;

    /* Clear activ-sys if needed... */
    while (1) {
        n = e = a;
        if (a & ERTS_PSFLG_ACTIVE_SYS) {
            if (a & (ERTS_PSFLG_SIG_Q
                     | ERTS_PSFLG_SIG_IN_Q
                     | ERTS_PSFLG_SYS_TASKS))
                break;
            /* Clear active-sys */
            n &= ~ERTS_PSFLG_ACTIVE_SYS;
        }
        a = erts_atomic32_cmpxchg_nob(&p->state, n, e);
        if (a == e) {
            a = n;
            break;
        }
    }

    if (!is_normal_sched)
	running_flgs = ERTS_PSFLG_DIRTY_RUNNING|ERTS_PSFLG_DIRTY_RUNNING_SYS;
    else {
	running_flgs = ERTS_PSFLG_RUNNING|ERTS_PSFLG_RUNNING_SYS;
        if ((a & ERTS_PSFLG_DIRTY_ACTIVE_SYS)
            && (p->flags & (F_DELAY_GC|F_DISABLE_GC))) {
            /*
             * Delay dirty GC; will be enabled automatically
             * again by next GC...
             */

            /*
             * No normal execution until dirty CLA or hibernat has
             * been handled...
             */
            ASSERT(!(p->flags & (F_DIRTY_CLA | F_DIRTY_GC_HIBERNATE)));

            a = erts_atomic32_read_band_nob(&p->state,
                                            ~ERTS_PSFLG_DIRTY_ACTIVE_SYS);
            a &= ~ERTS_PSFLG_DIRTY_ACTIVE_SYS;
        }
    }

    while (1) {
	n = e = a;

	ASSERT(a & running_flgs);

	enqueue = ERTS_ENQUEUE_NOT;

        ASSERT(((a & (ERTS_PSFLG_EXITING|ERTS_PSFLG_FREE))
                != ERTS_PSFLG_EXITING)
               || ((a & (ERTS_PSFLG_ACTIVE|ERTS_PSFLG_SUSPENDED))
                   == ERTS_PSFLG_ACTIVE));

	n &= ~running_flgs;
	if ((!!(a & (ERTS_PSFLG_ACTIVE_SYS|ERTS_PSFLG_DIRTY_ACTIVE_SYS))
	    | ((a & (ERTS_PSFLG_ACTIVE|ERTS_PSFLG_SUSPENDED)) == ERTS_PSFLG_ACTIVE))
            & !(a & ERTS_PSFLG_FREE)) {
	    enqueue = check_enqueue_in_prio_queue(p, &enq_prio, &n, a);
	}
	a = erts_atomic32_cmpxchg_mb(&p->state, n, e);
	if (a == e)
	    break;
    }

    runq = select_enqueue_run_queue(enqueue, enq_prio, p, n);

    if (!runq) {

	if (erts_system_profile_flags.runnable_procs) {

	    /* Status lock prevents out of order "runnable proc" trace msgs */
	    ERTS_LC_ASSERT(ERTS_PROC_LOCK_STATUS & erts_proc_lc_my_proc_locks(p));

	    if (!(a & (ERTS_PSFLG_ACTIVE_SYS|ERTS_PSFLG_DIRTY_ACTIVE_SYS))
		&& (!(a & ERTS_PSFLG_ACTIVE) || (a & ERTS_PSFLG_SUSPENDED))) {
		/* Process inactive */
		profile_runnable_proc(p, am_inactive);
	    }
	}

	if (proxy)
	    free_proxy_proc(proxy);

	erts_runq_lock(c_rq);

        /* Decrement refc if scheduled out from dirty scheduler... */
	return !is_normal_sched;
    }
    else {
	Process* sched_p;

        ASSERT(!(n & ERTS_PSFLG_FREE));
	ASSERT(!(n & ERTS_PSFLG_SUSPENDED) || (n & (ERTS_PSFLG_ACTIVE_SYS
						    | ERTS_PSFLG_DIRTY_ACTIVE_SYS)));

	if (enqueue < 0)
	    sched_p = make_proxy_proc(proxy, p, enq_prio);
	else {
	    sched_p = p;
	    if (proxy)
		free_proxy_proc(proxy);
	}

	ASSERT(runq);

	erts_runq_lock(runq);

        if (is_normal_sched && sched_p == p && ERTS_RUNQ_IX_IS_DIRTY(runq->ix))
            erts_proc_inc_refc(p); /* Needs to be done before enqueue_process() */

	/* Enqueue the process */
	enqueue_process(runq, (int) enq_prio, sched_p);

	if (runq == c_rq)
	    return 0;

	erts_runq_unlock(runq);

	smp_notify_inc_runq(runq);

	erts_runq_lock(c_rq);

        /*
         * Decrement refc if process is scheduled out by a
         * dirty scheduler, and we have not just scheduled
         * the process using the ordinary process struct
         * on a dirty run-queue again...
         */
        return !is_normal_sched && (sched_p != p
                                    || !ERTS_RUNQ_IX_IS_DIRTY(runq->ix));
    }
}

static ERTS_INLINE void
add2runq(int enqueue, erts_aint32_t prio,
	 Process *proc, erts_aint32_t state,
	 Process **proxy)
{
    ErtsRunQueue *runq;

    runq = select_enqueue_run_queue(enqueue, prio, proc, state);

    if (runq) {
	Process *sched_p;

	if (enqueue > 0) {
	    sched_p = proc;
	    /*
	     * Refc on process struct (i.e. true struct,
	     * not proxy-struct) increased while in a
	     * dirty run-queue or executing on a dirty
	     * scheduler.
	     */
            if (ERTS_RUNQ_IX_IS_DIRTY(runq->ix))
                erts_proc_inc_refc(proc);
        }
	else {
	    Process *pxy;

	    if (!proxy)
		pxy = NULL;
	    else {
		pxy = *proxy;
		*proxy = NULL;
	    }
	    sched_p = make_proxy_proc(pxy, proc, prio);
	}

	erts_runq_lock(runq);

	/* Enqueue the process */
	enqueue_process(runq, (int) prio, sched_p);

	erts_runq_unlock(runq);
	smp_notify_inc_runq(runq);
    }
}

static ERTS_INLINE int
change_proc_schedule_state(Process *p,
			   erts_aint32_t clear_state_flags,
			   erts_aint32_t set_state_flags,
			   erts_aint32_t *statep,
			   erts_aint32_t *enq_prio_p,
			   ErtsProcLocks locks)
{
    /*
     * NOTE: ERTS_PSFLG_RUNNING, ERTS_PSFLG_RUNNING_SYS,
     *       ERTS_PSFLG_DIRTY_RUNNING, ERTS_PSFLG_DIRTY_RUNNING_SYS
     *       and ERTS_PSFLG_ACTIVE_SYS are not allowed to be
     *       altered by this function!
     */
    erts_aint32_t a = *statep, n;
    int enqueue; /* < 0 -> use proxy */
    unsigned int prof_runnable_procs = erts_system_profile_flags.runnable_procs;
    unsigned int lock_status = (prof_runnable_procs
				&& !(locks & ERTS_PROC_LOCK_STATUS));

    ERTS_LC_ASSERT(locks == erts_proc_lc_my_proc_locks(p));

    ASSERT(!(a & ERTS_PSFLG_PROXY));
    ASSERT((clear_state_flags & (ERTS_PSFLG_RUNNING
				 | ERTS_PSFLG_RUNNING_SYS
				 | ERTS_PSFLG_DIRTY_RUNNING
				 | ERTS_PSFLG_DIRTY_RUNNING_SYS
				 | ERTS_PSFLG_ACTIVE_SYS)) == 0);
    ASSERT((set_state_flags & (ERTS_PSFLG_RUNNING
			       | ERTS_PSFLG_RUNNING_SYS
			       | ERTS_PSFLG_DIRTY_RUNNING
			       | ERTS_PSFLG_DIRTY_RUNNING_SYS
			       | ERTS_PSFLG_ACTIVE_SYS)) == 0);

    if (lock_status)
	erts_proc_lock(p, ERTS_PROC_LOCK_STATUS);

    while (1) {
	erts_aint32_t e;
	n = e = a;

	enqueue = ERTS_ENQUEUE_NOT;

	if (a & ERTS_PSFLG_FREE)
	    break; /* We don't want to schedule free processes... */

	if (clear_state_flags)
	    n &= ~clear_state_flags;

	if (set_state_flags)
	    n |= set_state_flags;

	if ((n & (ERTS_PSFLG_SUSPENDED
		  | ERTS_PSFLG_RUNNING
		  | ERTS_PSFLG_RUNNING_SYS
		  | ERTS_PSFLG_DIRTY_RUNNING
		  | ERTS_PSFLG_DIRTY_RUNNING_SYS
		  | ERTS_PSFLG_IN_RUNQ
		  | ERTS_PSFLG_ACTIVE)) == ERTS_PSFLG_ACTIVE
	    || (n & (ERTS_PSFLG_RUNNING
		     | ERTS_PSFLG_RUNNING_SYS
		     | ERTS_PSFLG_EXITING)) == ERTS_PSFLG_EXITING
	    ) {
	    /*
	     * Active and seemingly need to be enqueued, but
	     * process may be in a run queue via proxy, need
	     * further inspection...
	     */
	    enqueue = check_enqueue_in_prio_queue(p, enq_prio_p, &n, a);
	}

	a = erts_atomic32_cmpxchg_mb(&p->state, n, e);
	if (a == e)
	    break;
	if (enqueue == ERTS_ENQUEUE_NOT && n == a)
	    break;
    }

    if (prof_runnable_procs) {

	/* Status lock prevents out of order "runnable proc" trace msgs */

	if (((n & (ERTS_PSFLG_SUSPENDED
		   | ERTS_PSFLG_ACTIVE)) == ERTS_PSFLG_ACTIVE)
            & ((a & (ERTS_PSFLG_SUSPENDED
                     | ERTS_PSFLG_ACTIVE)) != ERTS_PSFLG_ACTIVE)
	    & !(a & (ERTS_PSFLG_ACTIVE_SYS
                     | ERTS_PSFLG_RUNNING
                     | ERTS_PSFLG_RUNNING_SYS
                     | ERTS_PSFLG_DIRTY_RUNNING
                     | ERTS_PSFLG_DIRTY_RUNNING_SYS))) {
	    /* We activated a prevously inactive process */
	    profile_runnable_proc(p, am_active);
	}

	if (lock_status)
	    erts_proc_unlock(p, ERTS_PROC_LOCK_STATUS);
    }


    *statep = n;

    return enqueue;
}

static ERTS_INLINE void
schedule_process(Process *p, erts_aint32_t in_state, ErtsProcLocks locks)
{
    erts_aint32_t enq_prio  = -1;
    erts_aint32_t state = in_state;
    int enqueue = change_proc_schedule_state(p,
					     0,
					     ERTS_PSFLG_ACTIVE,
					     &state,
					     &enq_prio,
					     locks);
    add2runq(enqueue, enq_prio, p, state, NULL);
}

void
erts_schedule_process(Process *p, erts_aint32_t state, ErtsProcLocks locks)
{
    schedule_process(p, state, locks);
}

<<<<<<< HEAD
static ERTS_INLINE erts_aint32_t
active_sys_enqueue(Process *p, erts_aint32_t state,
                   erts_aint32_t enable_flags, int status_locked)
{
    /*
     * This function may or may not be called with status locke held.
     * It always returns without the status lock held!
     */
    unsigned int prof_runnable_procs = erts_system_profile_flags.runnable_procs;
    erts_aint32_t n, a = state, enq_prio = -1;
    int slocked = status_locked;
    int enqueue; /* < 0 -> use proxy */

    /* Status lock prevents out of order "runnable proc" trace msgs */
    ERTS_LC_ASSERT(slocked || !(ERTS_PROC_LOCK_STATUS & erts_proc_lc_my_proc_locks(p)));
    ERTS_LC_ASSERT(!slocked || (ERTS_PROC_LOCK_STATUS & erts_proc_lc_my_proc_locks(p)));

    if (!prof_runnable_procs) {
        if (slocked) {
            erts_proc_unlock(p, ERTS_PROC_LOCK_STATUS);
            slocked = 0;
        }
    }
    else {
        if (!slocked) {
            erts_proc_lock(p, ERTS_PROC_LOCK_STATUS);
            slocked = !0;
        }
    }

    ASSERT(!(state & ERTS_PSFLG_PROXY));

    while (1) {
	erts_aint32_t e;
	n = e = a;

	if (a & ERTS_PSFLG_FREE)
	    goto cleanup; /* We don't want to schedule free processes... */

	enqueue = ERTS_ENQUEUE_NOT;
        n |= enable_flags;
	n |= ERTS_PSFLG_ACTIVE_SYS;
	if (!(a & (ERTS_PSFLG_RUNNING
		   | ERTS_PSFLG_RUNNING_SYS
		   | ERTS_PSFLG_DIRTY_RUNNING
		   | ERTS_PSFLG_DIRTY_RUNNING_SYS)))
	    enqueue = check_enqueue_in_prio_queue(p, &enq_prio, &n, a);
	a = erts_atomic32_cmpxchg_mb(&p->state, n, e);
	if (a == e)
	    break;
	if (a == n && enqueue == ERTS_ENQUEUE_NOT)
	    goto cleanup;
    }

    if (prof_runnable_procs) {

	if (!(a & (ERTS_PSFLG_ACTIVE_SYS
		   | ERTS_PSFLG_RUNNING
		   | ERTS_PSFLG_RUNNING_SYS
		   | ERTS_PSFLG_DIRTY_RUNNING
		   | ERTS_PSFLG_DIRTY_RUNNING_SYS))
	    && (!(a & ERTS_PSFLG_ACTIVE) || (a & ERTS_PSFLG_SUSPENDED))) {
	    /* We activated a prevously inactive process */
	    profile_runnable_proc(p, am_active);
	}

	erts_proc_unlock(p, ERTS_PROC_LOCK_STATUS);
	slocked = 0;
    }

    add2runq(enqueue, enq_prio, p, n, NULL);

cleanup:

    if (slocked)
	erts_proc_unlock(p, ERTS_PROC_LOCK_STATUS);

    ERTS_LC_ASSERT(!(ERTS_PROC_LOCK_STATUS & erts_proc_lc_my_proc_locks(p)));

    return n;
}

erts_aint32_t
erts_proc_sys_schedule(Process *p, erts_aint32_t state, erts_aint32_t enable_flag)
{
    /* We are not allowed to call this function with status lock held... */
    return active_sys_enqueue(p, state, enable_flag, 0);
}

static int
schedule_process_sys_task(Process *p, erts_aint32_t prio, ErtsProcSysTask *st,
			  erts_aint32_t *fail_state_p)
{
    int res;
    int locked;
    ErtsProcSysTaskQs *stqs, *free_stqs;
    erts_aint32_t fail_state, state;
=======
/* Enqueues the given sys task on the process and schedules it. The task may be
 * NULL if only scheduling is desired. */
static ERTS_INLINE erts_aint32_t
active_sys_enqueue(Process *p, ErtsProcSysTask *sys_task,
                   erts_aint32_t task_prio, erts_aint32_t enable_flags,
                   erts_aint32_t state, erts_aint32_t *fail_state_p)
{
    int runnable_procs = erts_system_profile_flags.runnable_procs;
    erts_aint32_t n, a, enq_prio, fail_state;
    int already_scheduled;
    int status_locked;
    int enqueue; /* < 0 -> use proxy */
>>>>>>> 8ca58cf8

    enable_flags |= ERTS_PSFLG_ACTIVE_SYS;
    fail_state = *fail_state_p;
<<<<<<< HEAD

    res = 1; /* prepare for success */
    st->next = st->prev = st; /* Prep for empty prio queue */
    state = erts_atomic32_read_nob(&p->state);
    locked = 0;
    free_stqs = NULL;
    if (state & ERTS_PSFLG_SYS_TASKS)
	stqs = NULL;
    else {
    alloc_qs:
	stqs = proc_sys_task_queues_alloc();
	stqs->qmask = 1 << prio;
	stqs->ncount = 0;
	stqs->q[PRIORITY_MAX] = NULL;
	stqs->q[PRIORITY_HIGH] = NULL;
	stqs->q[PRIORITY_NORMAL] = NULL;
	stqs->q[PRIORITY_LOW] = NULL;
	stqs->q[prio] = st;
    }

    if (!locked) {
	locked = 1;
	erts_proc_lock(p, ERTS_PROC_LOCK_STATUS);

	state = erts_atomic32_read_nob(&p->state);
	if (state & fail_state) {
            erts_proc_unlock(p, ERTS_PROC_LOCK_STATUS);
	    *fail_state_p = (state & fail_state);
	    free_stqs = stqs;
	    res = 0;
	    goto cleanup;
	}
    }

    if (!p->sys_task_qs) {
	if (stqs)
	    p->sys_task_qs = stqs;
	else
	    goto alloc_qs;
    }
    else {
	free_stqs = stqs;
	stqs = p->sys_task_qs;
	if (!stqs->q[prio]) {
	    stqs->q[prio] = st;
	    stqs->qmask |= 1 << prio;
	}
	else {
	    st->next = stqs->q[prio];
	    st->prev = stqs->q[prio]->prev;
	    st->next->prev = st;
	    st->prev->next = st;
	    ASSERT(stqs->qmask & (1 << prio));
	}
    }

    if (ERTS_PSFLGS_GET_ACT_PRIO(state) > prio) {
	erts_aint32_t n, a, e;
	/* Need to elevate actual prio */

	a = state;
	do {
	    if (ERTS_PSFLGS_GET_ACT_PRIO(a) <= prio) {
		n = a;
		break;
	    }
	    n = e = a;
	    n &= ~ERTS_PSFLGS_ACT_PRIO_MASK;
	    n |= (prio << ERTS_PSFLGS_ACT_PRIO_OFFSET);
	    a = erts_atomic32_cmpxchg_nob(&p->state, n, e);
	} while (a != e);
	state = n;
    }

    /* active_sys_enqueue() always return with status lock unlocked */
    (void) active_sys_enqueue(p, state, ERTS_PSFLG_SYS_TASKS, locked);
=======
    already_scheduled = 0;
    status_locked = 0;
    enq_prio = -1;
    a = state;

    ERTS_SMP_LC_ASSERT(!(ERTS_PROC_LOCK_STATUS & erts_proc_lc_my_proc_locks(p)));
    ASSERT(fail_state & (ERTS_PSFLG_EXITING | ERTS_PSFLG_FREE));
    ASSERT(!(fail_state & enable_flags));
    ASSERT(!(state & ERTS_PSFLG_PROXY));

    /* When runnable_procs is enabled, we need to take the status lock to
     * prevent trace messages from being sent in the wrong order. The lock must
     * be held over the call to add2runq.
     *
     * Otherwise, we only need to take it when we're enqueuing a task and can
     * safely release it before add2runq. */
    if (sys_task || runnable_procs) {
        erts_smp_proc_lock(p, ERTS_PROC_LOCK_STATUS);
        status_locked = 1;
    }

    while (1) {
	erts_aint32_t e;
	n = e = a;

	if (a & fail_state) {
            *fail_state_p = a & fail_state;
	    goto cleanup;
        }

	enqueue = ERTS_ENQUEUE_NOT;
	n |= enable_flags;

	if (!(a & (ERTS_PSFLG_RUNNING
		   | ERTS_PSFLG_RUNNING_SYS
		   | ERTS_PSFLG_DIRTY_RUNNING
		   | ERTS_PSFLG_DIRTY_RUNNING_SYS))) {
	    enqueue = check_enqueue_in_prio_queue(p, &enq_prio, &n, a);
        }

	a = erts_smp_atomic32_cmpxchg_mb(&p->state, n, e);
	if (a == e) {
	    break;
	}
        else if (a == n && enqueue == ERTS_ENQUEUE_NOT) {
	    already_scheduled = 1;
            break;
        }
    }

    if (!already_scheduled && runnable_procs) {
	if (!(a & (ERTS_PSFLG_ACTIVE_SYS
		   | ERTS_PSFLG_RUNNING
		   | ERTS_PSFLG_RUNNING_SYS
		   | ERTS_PSFLG_DIRTY_RUNNING
		   | ERTS_PSFLG_DIRTY_RUNNING_SYS))
	    && (!(a & ERTS_PSFLG_ACTIVE) || (a & ERTS_PSFLG_SUSPENDED))) {
	    /* We activated a prevously inactive process */
	    profile_runnable_proc(p, am_active);
	}
    }

    if (sys_task) {
        ErtsProcSysTaskQs *stqs = p->sys_task_qs;

        if (!stqs) {
            sys_task->next = sys_task->prev = sys_task;

            stqs = proc_sys_task_queues_alloc();

            stqs->qmask = 1 << task_prio;
            stqs->ncount = 0;
            stqs->q[PRIORITY_MAX] = NULL;
            stqs->q[PRIORITY_HIGH] = NULL;
            stqs->q[PRIORITY_NORMAL] = NULL;
            stqs->q[PRIORITY_LOW] = NULL;
            stqs->q[task_prio] = sys_task;

            p->sys_task_qs = stqs;
        }
        else {
            if (!stqs->q[task_prio]) {
                sys_task->next = sys_task->prev = sys_task;

                stqs->q[task_prio] = sys_task;
                stqs->qmask |= 1 << task_prio;
            }
            else {
                sys_task->next = stqs->q[task_prio];
                sys_task->prev = stqs->q[task_prio]->prev;
                sys_task->next->prev = sys_task;
                sys_task->prev->next = sys_task;
                ASSERT(stqs->qmask & (1 << task_prio));
            }
        }
    }

    if (status_locked && !runnable_procs) {
        erts_smp_proc_unlock(p, ERTS_PROC_LOCK_STATUS);
        status_locked = 0;
    }

    if (!already_scheduled) {
        add2runq(enqueue, enq_prio, p, n, NULL);
    }
>>>>>>> 8ca58cf8

cleanup:
    if (status_locked) {
        erts_smp_proc_unlock(p, ERTS_PROC_LOCK_STATUS);
    }

<<<<<<< HEAD
    if (free_stqs)
	proc_sys_task_queues_free(free_stqs);

    return res;
=======
    return n;
}

static int
schedule_process_sys_task(Process *p, erts_aint32_t prio, ErtsProcSysTask *st,
			  erts_aint32_t *fail_state_p)
{
    erts_aint32_t fail_state, state;

    /* Elevate priority if needed. */
    state = erts_smp_atomic32_read_nob(&p->state);
    if (ERTS_PSFLGS_GET_ACT_PRIO(state) > prio) {
        erts_aint32_t n, a, e;

        a = state;
        do {
            if (ERTS_PSFLGS_GET_ACT_PRIO(a) <= prio) {
                n = a;
                break;
            }
            n = e = a;
            n &= ~ERTS_PSFLGS_ACT_PRIO_MASK;
            n |= (prio << ERTS_PSFLGS_ACT_PRIO_OFFSET);
            a = erts_smp_atomic32_cmpxchg_nob(&p->state, n, e);
        } while (a != e);

        state = n;
    }

    fail_state = *fail_state_p;

    return !(active_sys_enqueue(p, st, prio, 0, state, fail_state_p) & fail_state);
>>>>>>> 8ca58cf8
}

static ERTS_INLINE int
suspend_process(Process *c_p, Process *p)
{
    erts_aint32_t state;
    int suspended = 0;
    ERTS_LC_ASSERT(ERTS_PROC_LOCK_STATUS & erts_proc_lc_my_proc_locks(p));

    state = erts_atomic32_read_acqb(&p->state);

    if ((state & ERTS_PSFLG_SUSPENDED))
	suspended = -1;
    else {
	if (c_p == p) {
	    state = erts_atomic32_read_bor_relb(&p->state,
						    ERTS_PSFLG_SUSPENDED);
	    ASSERT(state & (ERTS_PSFLG_RUNNING
			    | ERTS_PSFLG_RUNNING_SYS
			    | ERTS_PSFLG_DIRTY_RUNNING
			    | ERTS_PSFLG_DIRTY_RUNNING_SYS));
	    suspended = (state & ERTS_PSFLG_SUSPENDED) ? -1: 1;
	}
	else {
	    while (!(state & (ERTS_PSFLG_RUNNING
			      | ERTS_PSFLG_DIRTY_RUNNING
			      | ERTS_PSFLG_EXITING))) {
		erts_aint32_t n, e;

		n = e = state;
		n |= ERTS_PSFLG_SUSPENDED;
		state = erts_atomic32_cmpxchg_relb(&p->state, n, e);
		if (state == e) {
		    suspended = 1;
		    break;
		}
		if (state & ERTS_PSFLG_SUSPENDED) {
		    suspended = -1;
		    break;
		}
	    }
	}
    }

    if (suspended) {

	if (suspended > 0 && erts_system_profile_flags.runnable_procs) {

	    /* 'state' is before our change... */

	    if ((state & (ERTS_PSFLG_ACTIVE
			  | ERTS_PSFLG_ACTIVE_SYS
			  | ERTS_PSFLG_DIRTY_ACTIVE_SYS
			  | ERTS_PSFLG_RUNNING
			  | ERTS_PSFLG_RUNNING_SYS
			  | ERTS_PSFLG_DIRTY_RUNNING
			  | ERTS_PSFLG_DIRTY_RUNNING_SYS
			  | ERTS_PSFLG_SUSPENDED)) == ERTS_PSFLG_ACTIVE) {
		/* We made process inactive */
		profile_runnable_proc(p, am_inactive);
	    }

	}

	p->rcount++;  /* count number of suspend */
    }

    return suspended;
}

static ERTS_INLINE void
resume_process(Process *p, ErtsProcLocks locks)
{
    erts_aint32_t state, enq_prio = -1;
    int enqueue;

    ERTS_LC_ASSERT(ERTS_PROC_LOCK_STATUS & erts_proc_lc_my_proc_locks(p));

    ASSERT(p->rcount > 0);

    if (--p->rcount > 0)  /* multiple suspend */
	return;

    state = erts_atomic32_read_nob(&p->state);
    enqueue = change_proc_schedule_state(p,
					 ERTS_PSFLG_SUSPENDED,
					 0,
					 &state,
					 &enq_prio,
					 locks);
    add2runq(enqueue, enq_prio, p, state, NULL);
}


static ERTS_INLINE void
sched_resume_wake__(ErtsSchedulerSleepInfo *ssi)
{
    erts_aint32_t xflgs = (ERTS_SSI_FLG_SLEEPING
			   | ERTS_SSI_FLG_TSE_SLEEPING
			   | ERTS_SSI_FLG_WAITING
			   | ERTS_SSI_FLG_SUSPENDED);
    erts_aint32_t oflgs;
    do {
	oflgs = erts_atomic32_cmpxchg_relb(&ssi->flags, 0, xflgs);
	if (oflgs == xflgs) {
	    erts_sched_finish_poke(ssi, oflgs);
	    break;
	}
	xflgs = oflgs;
    } while (oflgs & (ERTS_SSI_FLG_MSB_EXEC|ERTS_SSI_FLG_SUSPENDED));
}

static void
nrml_sched_ix_resume_wake(Uint ix)
{
    sched_resume_wake__(ERTS_SCHED_SLEEP_INFO_IX(ix));
}


static void
dcpu_sched_ix_resume_wake(Uint ix)
{
    sched_resume_wake__(ERTS_DIRTY_CPU_SCHED_SLEEP_INFO_IX(ix));
}

static void
dio_sched_ix_resume_wake(Uint ix)
{
    sched_resume_wake__(ERTS_DIRTY_IO_SCHED_SLEEP_INFO_IX(ix));
}


static erts_aint32_t
sched_prep_spin_suspended(ErtsSchedulerSleepInfo *ssi, erts_aint32_t xpct)
{
    erts_aint32_t oflgs;
    erts_aint32_t nflgs = (ERTS_SSI_FLG_SLEEPING
			   | ERTS_SSI_FLG_WAITING
			   | ERTS_SSI_FLG_SUSPENDED);
    erts_aint32_t xflgs = xpct;

    do {
	oflgs = erts_atomic32_cmpxchg_acqb(&ssi->flags, nflgs, xflgs);
	if (oflgs == xflgs)
	    return nflgs;
	xflgs = oflgs;
    } while (oflgs & ERTS_SSI_FLG_SUSPENDED);

    return oflgs;
}

static erts_aint32_t
sched_spin_suspended(ErtsSchedulerSleepInfo *ssi, int spincount)
{
    int until_yield = ERTS_SCHED_SPIN_UNTIL_YIELD;
    int sc = spincount;
    erts_aint32_t flgs;

    do {
	flgs = erts_atomic32_read_acqb(&ssi->flags);
	if ((flgs & (ERTS_SSI_FLG_SLEEPING
		     | ERTS_SSI_FLG_WAITING
		     | ERTS_SSI_FLG_SUSPENDED))
	    != (ERTS_SSI_FLG_SLEEPING
		| ERTS_SSI_FLG_WAITING
		| ERTS_SSI_FLG_SUSPENDED)) {
	    break;
	}
	ERTS_SPIN_BODY;
	if (--until_yield == 0) {
	    until_yield = ERTS_SCHED_SPIN_UNTIL_YIELD;
	    erts_thr_yield();
	}
    } while (--sc > 0);
    return flgs;
}

static erts_aint32_t
sched_set_suspended_sleeptype(ErtsSchedulerSleepInfo *ssi,
                              erts_aint32_t sleep_type)
{
    erts_aint32_t oflgs;
    erts_aint32_t nflgs = ((ERTS_SSI_FLG_SLEEPING
                            | ERTS_SSI_FLG_WAITING
                            | ERTS_SSI_FLG_SUSPENDED)
                           | sleep_type);
    erts_aint32_t xflgs = (ERTS_SSI_FLG_SLEEPING
			   | ERTS_SSI_FLG_WAITING
			   | ERTS_SSI_FLG_SUSPENDED);

    ASSERT(sleep_type == ERTS_SSI_FLG_TSE_SLEEPING);
    erts_tse_reset(ssi->event);

    while (1) {
	oflgs = erts_atomic32_cmpxchg_acqb(&ssi->flags, nflgs, xflgs);
	if (oflgs == xflgs)
	    return nflgs;
	if ((oflgs & (ERTS_SSI_FLG_SLEEPING
		      | ERTS_SSI_FLG_WAITING
		      | ERTS_SSI_FLG_SUSPENDED))
	    != (ERTS_SSI_FLG_SLEEPING
		| ERTS_SSI_FLG_WAITING
		| ERTS_SSI_FLG_SUSPENDED)) {
	    return oflgs;
	}
	xflgs = oflgs;
    }
}

static void
init_scheduler_suspend(void)
{
    erts_mtx_init(&schdlr_sspnd.mtx, "schdlr_sspnd", NIL,
        ERTS_LOCK_FLAGS_PROPERTY_STATIC | ERTS_LOCK_FLAGS_CATEGORY_SCHEDULER);
    schdlr_sspnd.online.normal = 1;
    schdlr_sspnd.curr_online.normal = 1;
    schdlr_sspnd.active.normal = 1;
    schdlr_sspnd.online.dirty_cpu = 0;
    schdlr_sspnd.curr_online.dirty_cpu = 0;
    schdlr_sspnd.active.dirty_cpu = 0;
    schdlr_sspnd.online.dirty_io = 0;
    schdlr_sspnd.curr_online.dirty_io = 0;
    schdlr_sspnd.active.dirty_io = 0;
    schdlr_sspnd.last_msb_dirty_type = ERTS_SCHED_DIRTY_IO;
    erts_atomic32_init_nob(&schdlr_sspnd.changing, 0);
    schdlr_sspnd.chngq = NULL;
    schdlr_sspnd.changer = am_false;
    schdlr_sspnd.nmsb.ongoing = 0;
    schdlr_sspnd.nmsb.blckrs = NULL;
    schdlr_sspnd.nmsb.chngq = NULL;
    schdlr_sspnd.msb.ongoing = 0;
    schdlr_sspnd.msb.blckrs = NULL;
    schdlr_sspnd.msb.chngq = NULL;
}

typedef struct {
    struct {
	Eterm chngr;
	Eterm nxt;
    } onln;
    struct {
	ErtsProcList *chngrs;
    } msb;
} ErtsSchdlrSspndResume;

static void
schdlr_sspnd_resume_proc(ErtsSchedType sched_type, Eterm pid)
{
    Process *p;
    p = erts_pid2proc_opt(NULL, 0, pid, ERTS_PROC_LOCK_STATUS,
                          (sched_type != ERTS_SCHED_NORMAL
                           ? ERTS_P2P_FLG_INC_REFC
                           : 0));
    if (p) {
	resume_process(p, ERTS_PROC_LOCK_STATUS);
	erts_proc_unlock(p, ERTS_PROC_LOCK_STATUS);
        if (sched_type != ERTS_SCHED_NORMAL)
            erts_proc_dec_refc(p);
    }
}

static ERTS_INLINE void
schdlr_sspnd_resume_procs(ErtsSchedType sched_type,
			  ErtsSchdlrSspndResume *resume)
{
    if (is_internal_pid(resume->onln.chngr)) {
	schdlr_sspnd_resume_proc(sched_type,
                                 resume->onln.chngr);
	resume->onln.chngr = NIL;
    }
    if (is_internal_pid(resume->onln.nxt)) {
	schdlr_sspnd_resume_proc(sched_type,
                                 resume->onln.nxt);
	resume->onln.nxt = NIL;
    }
    while (resume->msb.chngrs) {
	ErtsProcList *plp = resume->msb.chngrs;
	resume->msb.chngrs = plp->next;
	schdlr_sspnd_resume_proc(sched_type,
                                 plp->pid);
	proclist_destroy(plp);
    }
}


static ERTS_INLINE int
have_dirty_work(void)
{
    return !(ERTS_EMPTY_RUNQ(ERTS_DIRTY_CPU_RUNQ)
             | ERTS_EMPTY_RUNQ(ERTS_DIRTY_IO_RUNQ));
}

#define ERTS_MSB_NONE_PRIO_BIT PORT_BIT

static ERTS_INLINE Uint32
msb_runq_prio_bit(Uint32 flgs)
{
    int pbit;

    pbit = (int) (flgs & ERTS_RUNQ_FLGS_PROCS_QMASK);
    if (flgs & PORT_BIT) {
        /* rate ports as proc prio high */
        pbit |= HIGH_BIT;
    }
    if (flgs & ERTS_RUNQ_FLG_MISC_OP) {
        /* rate misc ops as proc prio normal */
        pbit |= NORMAL_BIT;
    }
    if (flgs & LOW_BIT) {
        /* rate low prio as normal (avoid starvation) */
        pbit |= NORMAL_BIT;
    }
    if (!pbit)
        pbit = (int) ERTS_MSB_NONE_PRIO_BIT;
    else
        pbit &= -pbit; /* least significant bit set... */
    ASSERT(pbit);

    /* High prio low value; low prio high value... */
    return (Uint32) pbit;
}

static ERTS_INLINE void
msb_runq_prio_bits(Uint32 *nrmlp, Uint32 *dcpup, Uint32 *diop)
{
    Uint32 flgs = ERTS_RUNQ_FLGS_GET(ERTS_RUNQ_IX(0));
    if (flgs & ERTS_RUNQ_FLG_HALTING) {
        /*
         * Emulator is halting; only execute port jobs
         * on normal scheduler. Ensure that we switch
         * to the normal scheduler.
         */
        *nrmlp = HIGH_BIT;
        *dcpup = ERTS_MSB_NONE_PRIO_BIT;
        *diop = ERTS_MSB_NONE_PRIO_BIT;
    }
    else {
        *nrmlp = msb_runq_prio_bit(flgs);

        flgs = ERTS_RUNQ_FLGS_GET(ERTS_DIRTY_CPU_RUNQ);
        *dcpup = msb_runq_prio_bit(flgs);

        flgs = ERTS_RUNQ_FLGS_GET(ERTS_DIRTY_IO_RUNQ);
        *diop = msb_runq_prio_bit(flgs);
    }
}

static int
msb_scheduler_type_switch(ErtsSchedType sched_type,
                          ErtsSchedulerData *esdp,
                          long no)
{
    Uint32 nrml_prio, dcpu_prio, dio_prio;
    ErtsSchedType exec_type;
    ErtsRunQueue *exec_rq;
#ifdef DEBUG
    erts_aint32_t dbg_val;
#endif

    ASSERT(schdlr_sspnd.msb.ongoing);

    /*
     * This function determines how to switch
     * between scheduler types when multi-scheduling
     * is blocked.
     *
     * If no dirty work exist, we always select
     * execution of normal scheduler. If nothing
     * executes, normal scheduler 1 should be waiting
     * in sys_schedule(), otherwise we cannot react
     * on I/O events.
     *
     * We unconditionally switch back to normal
     * scheduler after executing dirty in order to
     * make sure we check for I/O...
     */

    msb_runq_prio_bits(&nrml_prio, &dcpu_prio, &dio_prio);

    exec_type = ERTS_SCHED_NORMAL;
    if (sched_type == ERTS_SCHED_NORMAL) {

        /*
         * Check priorities of work in the
         * different run-queues and determine
         * run-queue with highest prio job...
         */

        if ((dcpu_prio == ERTS_MSB_NONE_PRIO_BIT)
            & (dio_prio == ERTS_MSB_NONE_PRIO_BIT)) {
            /*
             * No dirty work exist; continue on normal
             * scheduler...
             */
            return 0;
        }

        if (dcpu_prio < nrml_prio) {
            exec_type = ERTS_SCHED_DIRTY_CPU;
            if (dio_prio < dcpu_prio)
                exec_type = ERTS_SCHED_DIRTY_IO;
        }
        else {
            if (dio_prio < nrml_prio)
                exec_type = ERTS_SCHED_DIRTY_IO;
        }

        /*
         * Make sure to alternate between dirty types
         * inbetween normal execution if highest 
         * priorities are equal.
         */

        if (exec_type == ERTS_SCHED_NORMAL) {
            if (dcpu_prio == nrml_prio)
                exec_type = ERTS_SCHED_DIRTY_CPU;
            else if (dio_prio == nrml_prio)
                exec_type = ERTS_SCHED_DIRTY_IO;
            else {
                /*
                 * Normal work has higher prio than
                 * dirty work; continue on normal
                 * scheduler...
                 */
                return 0;
            }
        }

        ASSERT(exec_type != ERTS_SCHED_NORMAL);
        if (dio_prio == dcpu_prio) {
            /* Alter between dirty types... */
            if (schdlr_sspnd.last_msb_dirty_type == ERTS_SCHED_DIRTY_IO)
                exec_type = ERTS_SCHED_DIRTY_CPU;
            else
                exec_type = ERTS_SCHED_DIRTY_IO;
        }
    }

    ASSERT(sched_type != exec_type);

    if (exec_type != ERTS_SCHED_NORMAL)
        schdlr_sspnd.last_msb_dirty_type = exec_type;
    else {

        if ((nrml_prio == ERTS_MSB_NONE_PRIO_BIT)
            & ((dcpu_prio != ERTS_MSB_NONE_PRIO_BIT)
               | (dio_prio != ERTS_MSB_NONE_PRIO_BIT))) {
            /*
             * We have dirty work, but an empty
             * normal run-queue.
             *
             * Since the normal run-queue is
             * empty, the normal scheduler will
             * go to sleep when selected for
             * execution. We have dirty work to
             * do, so we only want it to check
             * I/O, and then come back here and
             * switch to dirty execution.
             *
             * To prevent the scheduler from going
             * to sleep we trick it into believing
             * it has work to do...
             */
            ERTS_RUNQ_FLGS_SET_NOB(ERTS_RUNQ_IX(0),
                                   ERTS_RUNQ_FLG_MISC_OP);
        }
    }

    /*
     * Suspend this scheduler and wake up scheduler
     * number one of another type...
     */
#ifdef DEBUG
    dbg_val =
#else
    (void)
#endif
        erts_atomic32_read_bset_mb(&esdp->ssi->flags,
                                       (ERTS_SSI_FLG_SUSPENDED
                                        | ERTS_SSI_FLG_MSB_EXEC),
                                       ERTS_SSI_FLG_SUSPENDED);
    ASSERT(dbg_val & ERTS_SSI_FLG_MSB_EXEC);

    switch (exec_type) {
    case ERTS_SCHED_NORMAL:
        exec_rq = ERTS_RUNQ_IX(0);
        break;
    case ERTS_SCHED_DIRTY_CPU:
        exec_rq = ERTS_DIRTY_CPU_RUNQ;
        break;
    case ERTS_SCHED_DIRTY_IO:
        exec_rq = ERTS_DIRTY_IO_RUNQ;
        break;
    default:
        ERTS_INTERNAL_ERROR("Invalid scheduler type");
        exec_rq = NULL;
        break;
    }

#ifdef DEBUG
    dbg_val =
#else
    (void)
#endif
        erts_atomic32_read_bset_mb(&exec_rq->scheduler->ssi->flags,
                                       (ERTS_SSI_FLG_SUSPENDED
                                        | ERTS_SSI_FLG_MSB_EXEC),
                                       ERTS_SSI_FLG_MSB_EXEC);
    ASSERT(dbg_val & ERTS_SSI_FLG_SUSPENDED);

    wake_scheduler(exec_rq);

    return 1; /* suspend this scheduler... */

}

static ERTS_INLINE void
suspend_normal_scheduler_sleep(ErtsSchedulerData *esdp)
{
    ErtsSchedulerSleepInfo *ssi = esdp->ssi;
    erts_aint32_t flgs = sched_spin_suspended(ssi,
                                              ERTS_SCHED_SUSPEND_SLEEP_SPINCOUNT);
    if (flgs == (ERTS_SSI_FLG_SLEEPING
                 | ERTS_SSI_FLG_WAITING
                 | ERTS_SSI_FLG_SUSPENDED)) {
        flgs = sched_set_suspended_sleeptype(ssi, ERTS_SSI_FLG_TSE_SLEEPING);
        if (flgs == (ERTS_SSI_FLG_SLEEPING
                     | ERTS_SSI_FLG_TSE_SLEEPING
                     | ERTS_SSI_FLG_WAITING
                     | ERTS_SSI_FLG_SUSPENDED)) {
            int res;

            do {
                res = erts_tse_wait(ssi->event);
            } while (res == EINTR);
        }
    }
}

static ERTS_INLINE void
suspend_dirty_scheduler_sleep(ErtsSchedulerData *esdp)
{
    suspend_normal_scheduler_sleep(esdp);
}

static void
suspend_scheduler(ErtsSchedulerData *esdp)
{
    erts_aint32_t flgs;
    erts_aint32_t changing;
    long no;
    ErtsSchedulerSleepInfo *ssi = esdp->ssi;
    int curr_online = 1;
    ErtsSchdlrSspndResume resume = {{NIL, NIL}, {NULL}};
    erts_aint32_t aux_work;
    int thr_prgr_active = 1;
    ErtsStuckBoundProcesses sbp = {NULL, NULL};
    ErtsSchedType sched_type;
    erts_aint32_t online_flag;

    /*
     * Schedulers may be suspended in two different ways:
     * - A scheduler may be suspended since it is not online.
     * - Multi scheduling is blocked. All schedulers except the
     *   scheduler with scheduler id 1 are suspended, and all
     *   dirty CPU and dirty I/O schedulers are suspended.
     *
     * Regardless of why a scheduler is suspended, it ends up here.
     */



    sched_type = esdp->type;
    switch (sched_type) {
    case ERTS_SCHED_NORMAL:
        online_flag = ERTS_SCHDLR_SSPND_CHNG_ONLN;
        no = esdp->no;
        break;
    case ERTS_SCHED_DIRTY_CPU:
        online_flag = ERTS_SCHDLR_SSPND_CHNG_DCPU_ONLN;
        no = esdp->dirty_no;
        break;
    case ERTS_SCHED_DIRTY_IO:
        online_flag = 0;
	no = esdp->dirty_no;
        break;
    default:
        ERTS_INTERNAL_ERROR("Invalid scheduler type");
        return;
    }

    if (erts_atomic32_read_nob(&ssi->flags) & ERTS_SSI_FLG_MSB_EXEC) {
        ASSERT(no == 1);
        if (!msb_scheduler_type_switch(sched_type, esdp, no))
            return;
        /* Suspend and let scheduler 1 of another type execute... */
    }


    if (sched_type != ERTS_SCHED_NORMAL) {
        dirty_active(esdp, -1);
	erts_runq_unlock(esdp->run_queue);
        dirty_sched_wall_time_change(esdp, 0);
    }
    else {
        if (no != 1)
            evacuate_run_queue(esdp->run_queue, &sbp);

	erts_runq_unlock(esdp->run_queue);

	erts_sched_check_cpu_bind_prep_suspend(esdp);

	if (erts_system_profile_flags.scheduler)
	    profile_scheduler(make_small(esdp->no), am_inactive);
    }

    erts_mtx_lock(&schdlr_sspnd.mtx);

    flgs = sched_prep_spin_suspended(ssi, ERTS_SSI_FLG_SUSPENDED);
    if (flgs & ERTS_SSI_FLG_SUSPENDED) {

	schdlr_sspnd_dec_nscheds(&schdlr_sspnd.active, sched_type);

	changing = erts_atomic32_read_nob(&schdlr_sspnd.changing);

	while (1) {

	    if (changing & (ERTS_SCHDLR_SSPND_CHNG_NMSB
			    | ERTS_SCHDLR_SSPND_CHNG_MSB)) {
		int i = 0;
		ErtsMultiSchedulingBlock *msb[3] = {0};
		if (changing & ERTS_SCHDLR_SSPND_CHNG_NMSB)
		    msb[i++] = &schdlr_sspnd.nmsb;
		if (changing & ERTS_SCHDLR_SSPND_CHNG_MSB)
		    msb[i++] = &schdlr_sspnd.msb;

		for (i = 0; msb[i]; i++) {
		    erts_aint32_t clr_flg = 0;

		    if (msb[i] == &schdlr_sspnd.nmsb
			&& schdlr_sspnd_get_nscheds(&schdlr_sspnd.active,
						    ERTS_SCHED_NORMAL) == 1) {
			clr_flg = ERTS_SCHDLR_SSPND_CHNG_NMSB;
		    }
		    else if (schdlr_sspnd_get_nscheds(&schdlr_sspnd.active,
                                                      ERTS_SCHED_NORMAL) == 1
                             && schdlr_sspnd_get_nscheds(&schdlr_sspnd.active,
                                                         ERTS_SCHED_DIRTY_CPU) == 0
                             && schdlr_sspnd_get_nscheds(&schdlr_sspnd.active,
                                                         ERTS_SCHED_DIRTY_IO) == 0) {
                        clr_flg = ERTS_SCHDLR_SSPND_CHNG_MSB;
		    }

		    if (clr_flg) {
			ErtsProcList *plp, *end_plp;
			changing = erts_atomic32_read_band_nob(&schdlr_sspnd.changing,
								   ~clr_flg);
			changing &= ~clr_flg;
			(void) erts_proclist_fetch(&msb[i]->chngq, &end_plp);
			/* resume processes that initiated the multi scheduling block... */
			plp = msb[i]->chngq;
			if (plp) {
                            ASSERT(end_plp);
                            ASSERT(msb[i]->ongoing);
                            do {
                                erts_proclist_store_last(&msb[i]->blckrs,
                                                         proclist_copy(plp));
                                plp = plp->next;
                            } while (plp);
			    end_plp->next = resume.msb.chngrs;
                            resume.msb.chngrs = msb[i]->chngq;
                            msb[i]->chngq = NULL;
                        }
		    }
		}
	    }

	    if (changing & online_flag) {
		int changed = 0;
		Uint32 st_online;

		st_online = schdlr_sspnd_get_nscheds(&schdlr_sspnd.online,
						     sched_type);
		if (no > st_online && curr_online) {
		    schdlr_sspnd_dec_nscheds(&schdlr_sspnd.curr_online,
					     sched_type);
		    curr_online = 0;
		    changed = 1;
		}
		else if (no <= st_online && !curr_online) {
		    schdlr_sspnd_inc_nscheds(&schdlr_sspnd.curr_online,
					     sched_type);
		    curr_online = 1;
		    changed = 1;
		}
		if (changed
		    && (schdlr_sspnd_get_nscheds(&schdlr_sspnd.online,
						 sched_type)
			== schdlr_sspnd_get_nscheds(&schdlr_sspnd.curr_online,
						    sched_type))) {
		    ErtsProcList *plp;
		    changing = erts_atomic32_read_band_nob(&schdlr_sspnd.changing,
							       ~online_flag);
		    changing &= ~online_flag;
		    if (sched_type == ERTS_SCHED_NORMAL) {
			ASSERT(is_internal_pid(schdlr_sspnd.changer)
			       || schdlr_sspnd.changer == am_init);
			/* resume process that initiated this change... */
			resume.onln.chngr = schdlr_sspnd.changer;
			plp = erts_proclist_peek_first(schdlr_sspnd.chngq);
			if (!plp)
			    schdlr_sspnd.changer = am_false;
			else {
			    schdlr_sspnd.changer = am_true; /* change right in transit */
			    /* resume process that is queued for next change... */
			    resume.onln.nxt = plp->pid;
			    ASSERT(is_internal_pid(resume.onln.nxt));
			}
		    }
		}
	    }

	    if (curr_online) {
		flgs = erts_atomic32_read_acqb(&ssi->flags);
		if (!(flgs & ERTS_SSI_FLG_SUSPENDED))
		    break;
	    }
	    erts_mtx_unlock(&schdlr_sspnd.mtx);

	    schdlr_sspnd_resume_procs(sched_type, &resume);

	    while (1) {
		if (sched_type != ERTS_SCHED_NORMAL)
                    suspend_dirty_scheduler_sleep(esdp);
		else
                {
                    ErtsMonotonicTime current_time, timeout_time;
                    int evacuate = no == 1 ? 0 : !ERTS_EMPTY_RUNQ(esdp->run_queue);

		    ASSERT(sched_type == ERTS_SCHED_NORMAL);

		    aux_work = erts_atomic32_read_acqb(&ssi->aux_work);

		    if (aux_work|evacuate) {
			if (!thr_prgr_active) {
			    erts_thr_progress_active(esdp, thr_prgr_active = 1);
			    sched_wall_time_change(esdp, 1);
			}
			if (aux_work)
			    aux_work = handle_aux_work(&esdp->aux_work_data,
						       aux_work,
						       1);

			if (aux_work && erts_thr_progress_update(esdp))
			    erts_thr_progress_leader_update(esdp);
			if (evacuate) {
			    erts_runq_lock(esdp->run_queue);
			    evacuate_run_queue(esdp->run_queue, &sbp);
			    erts_runq_unlock(esdp->run_queue);
			}
		    }


                    if (aux_work)
                        timeout_time = erts_next_timeout_time(esdp->next_tmo_ref);
                    else
                        timeout_time = erts_check_next_timeout_time(esdp);

                    current_time = erts_get_monotonic_time(esdp);

                    if (!aux_work && current_time < timeout_time) {
                        /* go to sleep... */
                        if (thr_prgr_active) {
                            erts_thr_progress_active(esdp, thr_prgr_active = 0);
                            sched_wall_time_change(esdp, 0);
                        }
                        erts_thr_progress_prepare_wait(NULL);
                        suspend_normal_scheduler_sleep(esdp);
                        erts_thr_progress_finalize_wait(NULL);
                        current_time = erts_get_monotonic_time(esdp);
                    }

                    if (current_time >= timeout_time) {
                        if (!thr_prgr_active) {
                            erts_thr_progress_active(esdp, thr_prgr_active = 1);
                            sched_wall_time_change(esdp, 1);
                        }
                        erts_bump_timers(esdp->timer_wheel, current_time);
                    }
                }

		flgs = sched_prep_spin_suspended(ssi, (ERTS_SSI_FLG_WAITING
						       | ERTS_SSI_FLG_SUSPENDED));
		if (!(flgs & ERTS_SSI_FLG_SUSPENDED))
		    break;
		changing = erts_atomic32_read_nob(&schdlr_sspnd.changing);
		if (changing)
		    break;
	    }

	    erts_mtx_lock(&schdlr_sspnd.mtx);
	    changing = erts_atomic32_read_nob(&schdlr_sspnd.changing);
	}

	schdlr_sspnd_inc_nscheds(&schdlr_sspnd.active, sched_type);
	changing = erts_atomic32_read_nob(&schdlr_sspnd.changing);
        if (changing) {
            if ((changing & ERTS_SCHDLR_SSPND_CHNG_MSB)
                && !schdlr_sspnd.msb.ongoing
                && schdlr_sspnd_eq_nscheds(&schdlr_sspnd.online,
                                           &schdlr_sspnd.active)) {
                erts_atomic32_read_band_nob(&schdlr_sspnd.changing,
                                                ~ERTS_SCHDLR_SSPND_CHNG_MSB);
            }
            if ((changing & ERTS_SCHDLR_SSPND_CHNG_NMSB)
                && !schdlr_sspnd.nmsb.ongoing
                && (schdlr_sspnd_get_nscheds(&schdlr_sspnd.online,
                                             ERTS_SCHED_NORMAL)
                    == schdlr_sspnd_get_nscheds(&schdlr_sspnd.active,
                                                ERTS_SCHED_NORMAL))) {
                erts_atomic32_read_band_nob(&schdlr_sspnd.changing,
                                                ~ERTS_SCHDLR_SSPND_CHNG_NMSB);
            }
        }
	ASSERT(no <= schdlr_sspnd_get_nscheds(&schdlr_sspnd.online, sched_type));
    }

    erts_mtx_unlock(&schdlr_sspnd.mtx);

    schdlr_sspnd_resume_procs(sched_type, &resume);

    ASSERT(curr_online);

    if (sched_type != ERTS_SCHED_NORMAL)
        dirty_sched_wall_time_change(esdp, 1);
    else {
        (void) erts_get_monotonic_time(esdp);
        if (erts_system_profile_flags.scheduler)
            profile_scheduler(make_small(esdp->no), am_active);

        if (!thr_prgr_active) {
            erts_thr_progress_active(esdp, thr_prgr_active = 1);
            sched_wall_time_change(esdp, 1);
        }
    }

    erts_runq_lock(esdp->run_queue);
    non_empty_runq(esdp->run_queue);

    if (sched_type != ERTS_SCHED_NORMAL)
        dirty_active(esdp, 1);
    else {
	schedule_bound_processes(esdp->run_queue, &sbp);

	erts_sched_check_cpu_bind_post_suspend(esdp);
    }
}

void
erts_schedulers_state(Uint *total,
		      Uint *online,
		      Uint *active,
		      Uint *dirty_cpu,
		      Uint *dirty_cpu_online,
		      Uint *dirty_cpu_active,
		      Uint *dirty_io,
		      Uint *dirty_io_active)
{
    if (active || online || dirty_cpu_online
	|| dirty_cpu_active || dirty_io_active) {
	erts_mtx_lock(&schdlr_sspnd.mtx);
	if (active)
	    *active = schdlr_sspnd_get_nscheds(&schdlr_sspnd.active,
					       ERTS_SCHED_NORMAL);
	if (online)
	    *online = schdlr_sspnd_get_nscheds(&schdlr_sspnd.curr_online,
					       ERTS_SCHED_NORMAL);
	if (dirty_cpu_active)
	    *dirty_cpu_active = schdlr_sspnd_get_nscheds(&schdlr_sspnd.active,
							 ERTS_SCHED_DIRTY_CPU);
	if (dirty_cpu_online)
	    *dirty_cpu_online = schdlr_sspnd_get_nscheds(&schdlr_sspnd.curr_online,
							 ERTS_SCHED_DIRTY_CPU);
	if (dirty_io_active)
	    *dirty_io_active = schdlr_sspnd_get_nscheds(&schdlr_sspnd.active,
							ERTS_SCHED_DIRTY_IO);
	erts_mtx_unlock(&schdlr_sspnd.mtx);
    }

    if (total)
	*total = erts_no_schedulers;
    if (dirty_cpu)
	*dirty_cpu = erts_no_dirty_cpu_schedulers;
    if (dirty_io)
	*dirty_io = erts_no_dirty_io_schedulers;
}

static void
abort_sched_onln_chng_waitq(Process *p)
{
    Eterm resume = NIL;

    erts_mtx_lock(&schdlr_sspnd.mtx);

#ifdef DEBUG
    {
	int found_it = 0;
	ErtsProcList *plp = erts_proclist_peek_first(schdlr_sspnd.chngq);
	while (plp) {
	    if (erts_proclist_same(plp, p))
		found_it++;
	    plp = erts_proclist_peek_next(schdlr_sspnd.chngq, plp);
	}
	ASSERT(found_it == !!(p->flags & F_SCHDLR_ONLN_WAITQ));
    }
#endif

    if (p->flags & F_SCHDLR_ONLN_WAITQ) {
	ErtsProcList *plp = NULL;

	plp = erts_proclist_peek_first(schdlr_sspnd.chngq);
	if (plp) {
	    if (erts_proclist_same(plp, p)
		&& schdlr_sspnd.changer == am_true) {
		p->flags &= ~F_SCHDLR_ONLN_WAITQ;
		/*
		 * Change right was in transit to us;
		 * transfer it to the next process by
		 * resuming it...
		 */
		erts_proclist_remove(&schdlr_sspnd.chngq, plp);
		proclist_destroy(plp);
		plp = erts_proclist_peek_first(schdlr_sspnd.chngq);
		if (plp)
		    resume = plp->pid;
		else
		    schdlr_sspnd.changer = am_false;
	    }
	    else {
		do {
		    if (erts_proclist_same(plp, p)) {
			p->flags &= ~F_SCHDLR_ONLN_WAITQ;
			erts_proclist_remove(&schdlr_sspnd.chngq, plp);
			proclist_destroy(plp);
			break;
		    }
		    plp = erts_proclist_peek_next(schdlr_sspnd.chngq, plp);
		} while (plp);
	    }
	}
    }

    erts_mtx_unlock(&schdlr_sspnd.mtx);

    if (is_internal_pid(resume))
	schdlr_sspnd_resume_proc(ERTS_SCHED_NORMAL, resume);
}

ErtsSchedSuspendResult
erts_set_schedulers_online(Process *p,
			   ErtsProcLocks plocks,
			   Sint new_no,
			   Sint *old_no,
			   int dirty_only)
{
    int resume_proc, ix, res = -1, no, have_unlocked_plocks;
    erts_aint32_t changing = 0, change_flags;
    int online, increase;
    ErtsProcList *plp;
    int dirty_no, change_dirty, dirty_online;

    if (new_no < 1)
	return ERTS_SCHDLR_SSPND_EINVAL;
    else if (dirty_only && erts_no_dirty_cpu_schedulers < new_no)
	return ERTS_SCHDLR_SSPND_EINVAL;
    else if (erts_no_schedulers < new_no)
	return ERTS_SCHDLR_SSPND_EINVAL;

    if (dirty_only)
	resume_proc = 0;
    else
    {
	resume_proc = 1;
	/*
	 * If we suspend current process we need to suspend before
	 * requesting the change; otherwise, we got a resume/suspend
	 * race...
	 */
	if (!(plocks & ERTS_PROC_LOCK_STATUS))
	    erts_proc_lock(p, ERTS_PROC_LOCK_STATUS);
	suspend_process(p, p);
	if (!(plocks & ERTS_PROC_LOCK_STATUS))
	    erts_proc_unlock(p, ERTS_PROC_LOCK_STATUS);
    }

    erts_mtx_lock(&schdlr_sspnd.mtx);

    change_flags = 0;
    have_unlocked_plocks = 0;
    no = (int) new_no;

    if (!dirty_only)
    {
	changing = erts_atomic32_read_nob(&schdlr_sspnd.changing);
	if (changing & ERTS_SCHDLR_SSPND_CHNG_ONLN) {
	enqueue_wait:
	    p->flags |= F_SCHDLR_ONLN_WAITQ;
	    plp = proclist_create(p);
	    erts_proclist_store_last(&schdlr_sspnd.chngq, plp);
	    resume_proc = 0;
	    res = ERTS_SCHDLR_SSPND_YIELD_RESTART;
	    goto done;
	}
	plp = erts_proclist_peek_first(schdlr_sspnd.chngq);
	if (!plp) {
	    ASSERT(schdlr_sspnd.changer == am_false);
	}
	else {
	    ASSERT(schdlr_sspnd.changer == am_true);
	    if (!erts_proclist_same(plp, p))
		goto enqueue_wait;
	    p->flags &= ~F_SCHDLR_ONLN_WAITQ;
	    erts_proclist_remove(&schdlr_sspnd.chngq, plp);
	    proclist_destroy(plp);
	}
    }

    *old_no = online = schdlr_sspnd_get_nscheds(&schdlr_sspnd.online,
						ERTS_SCHED_NORMAL);
    dirty_online = schdlr_sspnd_get_nscheds(&schdlr_sspnd.online,
					    ERTS_SCHED_DIRTY_CPU);
    if (dirty_only)
	*old_no = dirty_online;

    ASSERT(dirty_online <= erts_no_dirty_cpu_schedulers);

    if (dirty_only) {
	if (no > online) {
	    res = ERTS_SCHDLR_SSPND_EINVAL;
	    goto done;
	}
	dirty_no = no;
	if (dirty_no == dirty_online) {
	    res = ERTS_SCHDLR_SSPND_DONE;
	    goto done;
	}
	change_dirty = 1;
    } else {
	/*
	 * Adjust the number of dirty CPU schedulers online relative to the
	 * adjustment made to the number of normal schedulers online.
	 */
	int total_pct = erts_no_dirty_cpu_schedulers*100/erts_no_schedulers;
	int onln_pct = no*total_pct/online;
	dirty_no = dirty_online*onln_pct/100;
	if (dirty_no == 0)
	    dirty_no = 1;
	ASSERT(dirty_no <= erts_no_dirty_cpu_schedulers);

	if (no != online)
	    change_dirty = (dirty_no != dirty_online);
	else {
	    dirty_only = 1;
	    if (dirty_no == dirty_online) {
		res = ERTS_SCHDLR_SSPND_DONE;
		goto done;
	    }
	    change_dirty = 1;
	}
    }
    if (change_dirty) {
	change_flags |= ERTS_SCHDLR_SSPND_CHNG_DCPU_ONLN;
	schdlr_sspnd_set_nscheds(&schdlr_sspnd.online,
				 ERTS_SCHED_DIRTY_CPU,
				 dirty_no);
    }

    if (dirty_only)
	increase = (dirty_no > dirty_online);
    else
    {
	change_flags |= ERTS_SCHDLR_SSPND_CHNG_ONLN;
	schdlr_sspnd_set_nscheds(&schdlr_sspnd.online,
				 ERTS_SCHED_NORMAL,
				 no);
	increase = (no > online);
    }

    erts_atomic32_read_bor_nob(&schdlr_sspnd.changing, change_flags);

    res = ERTS_SCHDLR_SSPND_DONE;
    if (increase) {
	int ix;
	if (change_dirty) {
	    ErtsSchedulerSleepInfo* ssi;
	    if (schdlr_sspnd.msb.ongoing) {
		for (ix = dirty_online; ix < dirty_no; ix++) {
		    ssi = ERTS_DIRTY_CPU_SCHED_SLEEP_INFO_IX(ix);
		    erts_sched_poke(ssi);
		}
	    } else {
		for (ix = dirty_online; ix < dirty_no; ix++)
		    dcpu_sched_ix_resume_wake(ix);
	    }
	}
	if (!dirty_only)
	{
	    if (schdlr_sspnd.msb.ongoing|schdlr_sspnd.nmsb.ongoing) {
		for (ix = online; ix < no; ix++)
		    erts_sched_poke(ERTS_SCHED_SLEEP_INFO_IX(ix));
	    }
	    else {
		if (plocks) {
		    have_unlocked_plocks = 1;
		    erts_proc_unlock(p, plocks);
		}
		change_no_used_runqs(no);

		for (ix = online; ix < no; ix++)
		    resume_run_queue(ERTS_RUNQ_IX(ix));

		for (ix = no; ix < erts_no_run_queues; ix++)
		    suspend_run_queue(ERTS_RUNQ_IX(ix));
	    }
	}
    }
    else /* if decrease */ {
	if (change_dirty) {
	    if (schdlr_sspnd.msb.ongoing) {
		for (ix = dirty_no; ix < dirty_online; ix++)
		    erts_sched_poke(ERTS_DIRTY_CPU_SCHED_SLEEP_INFO_IX(ix));
	    }
            else {
		for (ix = dirty_no; ix < dirty_online; ix++)
                    dcpu_sched_ix_suspend_wake(ix);
                /*
                 * Newly suspended scheduler may have just been
                 * about to handle a task. Make sure someone takes
                 * care of such a task...
                 */
                dcpu_sched_ix_wake(0);
	    }
	}
	if (!dirty_only)
	{
	    if (schdlr_sspnd.msb.ongoing|schdlr_sspnd.nmsb.ongoing) {
		for (ix = no; ix < online; ix++)
		    erts_sched_poke(ERTS_SCHED_SLEEP_INFO_IX(ix));
	    }
	    else {
		if (plocks) {
		    have_unlocked_plocks = 1;
		    erts_proc_unlock(p, plocks);
		}

		change_no_used_runqs(no);
		for (ix = no; ix < erts_no_run_queues; ix++)
		    suspend_run_queue(ERTS_RUNQ_IX(ix));

		for (ix = no; ix < online; ix++) {
		    ErtsRunQueue *rq = ERTS_RUNQ_IX(ix);
		    wake_scheduler(rq);
		}
	    }
	}
    }

    if (change_flags & ERTS_SCHDLR_SSPND_CHNG_ONLN) {
	/* Suspend and wait for requested change to complete... */
	schdlr_sspnd.changer = p->common.id;
	resume_proc = 0;
	res = ERTS_SCHDLR_SSPND_YIELD_DONE;
    }

done:

    ASSERT(schdlr_sspnd_get_nscheds(&schdlr_sspnd.online,
				    ERTS_SCHED_DIRTY_CPU)
	   <= schdlr_sspnd_get_nscheds(&schdlr_sspnd.online,
				       ERTS_SCHED_NORMAL));

    erts_mtx_unlock(&schdlr_sspnd.mtx);

    if (have_unlocked_plocks)
	erts_proc_lock(p, plocks);

    if (resume_proc) {
	if (!(plocks & ERTS_PROC_LOCK_STATUS))
	    erts_proc_lock(p, ERTS_PROC_LOCK_STATUS);
	resume_process(p, plocks|ERTS_PROC_LOCK_STATUS);
	if (!(plocks & ERTS_PROC_LOCK_STATUS))
	    erts_proc_unlock(p, ERTS_PROC_LOCK_STATUS);
    }

    return res;
}

ErtsSchedSuspendResult
erts_block_multi_scheduling(Process *p, ErtsProcLocks plocks, int on, int normal, int all)
{
    int resume_proc, ix, res, have_unlocked_plocks = 0;
    ErtsProcList *plp;
    ErtsMultiSchedulingBlock *msbp;
    erts_aint32_t chng_flg;
    int have_blckd_flg;

    if (normal) {
	chng_flg = ERTS_SCHDLR_SSPND_CHNG_NMSB;
	have_blckd_flg = F_HAVE_BLCKD_NMSCHED;
	msbp = &schdlr_sspnd.nmsb;
    }
    else {
	chng_flg = ERTS_SCHDLR_SSPND_CHNG_MSB;
	have_blckd_flg = F_HAVE_BLCKD_MSCHED;
	msbp = &schdlr_sspnd.msb;
    }

    /*
     * If we suspend current process we need to suspend before
     * requesting the change; otherwise, we got a resume/suspend
     * race...
     */
    if (!on) {
	/* We never suspend current process when unblocking... */
	resume_proc = 0;
    }
    else {
	resume_proc = 1;
	if (!(plocks & ERTS_PROC_LOCK_STATUS))
	    erts_proc_lock(p, ERTS_PROC_LOCK_STATUS);
	suspend_process(p, p);
	if (!(plocks & ERTS_PROC_LOCK_STATUS))
	    erts_proc_unlock(p, ERTS_PROC_LOCK_STATUS);
    }

    erts_mtx_lock(&schdlr_sspnd.mtx);
    if (on) { /* ------ BLOCK ------ */
	if (msbp->chngq) {
	    ASSERT(msbp->ongoing);
	    p->flags |= have_blckd_flg;
	    goto wait_until_msb;
	}
	else if (msbp->blckrs || (normal && erts_no_schedulers == 1)) {
	    ASSERT(!msbp->blckrs || msbp->ongoing);
	    msbp->ongoing = 1;
	    plp = proclist_create(p);
	    erts_proclist_store_last(&msbp->blckrs, plp);
	    p->flags |= have_blckd_flg;
	    ASSERT(normal
                   ? 1 == schdlr_sspnd_get_nscheds(&schdlr_sspnd.active,
                                                   ERTS_SCHED_NORMAL)
                   : schdlr_sspnd_get_nscheds_tot(&schdlr_sspnd.active) == 1);
	    ASSERT(erts_proc_sched_data(p)->no == 1);
	    if (schdlr_sspnd.msb.ongoing)
		res = ERTS_SCHDLR_SSPND_DONE_MSCHED_BLOCKED;
	    else
		res = ERTS_SCHDLR_SSPND_DONE_NMSCHED_BLOCKED;
	}
        else {
	    int online = (int) schdlr_sspnd_get_nscheds(&schdlr_sspnd.online,
							ERTS_SCHED_NORMAL);
	    ASSERT(!msbp->ongoing);
	    p->flags |= have_blckd_flg;
	    if (plocks) {
		have_unlocked_plocks = 1;
		erts_proc_unlock(p, plocks);
	    }
	    ASSERT(!msbp->ongoing);
	    msbp->ongoing = 1;

            erts_atomic32_read_bor_nob(&schdlr_sspnd.changing,
                                           chng_flg);
            change_no_used_runqs(1);
            for (ix = 1; ix < erts_no_run_queues; ix++)
                suspend_run_queue(ERTS_RUNQ_IX(ix));

            for (ix = 1; ix < online; ix++) {
                ErtsRunQueue *rq = ERTS_RUNQ_IX(ix);
                wake_scheduler(rq);
            }

            if (!normal) {
                ERTS_RUNQ_FLGS_SET_NOB(ERTS_RUNQ_IX(0), ERTS_RUNQ_FLG_MSB_EXEC);
                erts_atomic32_read_bor_nob(&ERTS_RUNQ_IX(0)->scheduler->ssi->flags,
                                               ERTS_SSI_FLG_MSB_EXEC);
                for (ix = 0; ix < erts_no_dirty_cpu_schedulers; ix++)
                    dcpu_sched_ix_suspend_wake(ix);
                for (ix = 0; ix < erts_no_dirty_io_schedulers; ix++)
                    dio_sched_ix_suspend_wake(ix);
            }

        wait_until_msb:

            ASSERT(chng_flg & erts_atomic32_read_nob(&schdlr_sspnd.changing));

            plp = proclist_create(p);
            erts_proclist_store_last(&msbp->chngq, plp);
            resume_proc = 0;
            if (schdlr_sspnd.msb.ongoing)
                res = ERTS_SCHDLR_SSPND_YIELD_DONE_MSCHED_BLOCKED;
            else
                res = ERTS_SCHDLR_SSPND_YIELD_DONE_NMSCHED_BLOCKED;
	    ASSERT(erts_proc_sched_data(p));
	}
    }
    else if (!msbp->ongoing) {
	ASSERT(!msbp->blckrs);
	goto unblock_res;
    }
    else {  /* ------ UNBLOCK ------ */
	if (p->flags & have_blckd_flg) {
	    ErtsProcList **plpps[3] = {0};
	    ErtsProcList *plp;

            plpps[0] = &msbp->blckrs;
            if (all)
                plpps[1] = &msbp->chngq;

	    for (ix = 0; plpps[ix]; ix++) {
                plp = erts_proclist_peek_first(*plpps[ix]);
		while (plp) {
		    ErtsProcList *tmp_plp = plp;
		    plp = erts_proclist_peek_next(*plpps[ix], plp);
		    if (erts_proclist_same(tmp_plp, p)) {
			erts_proclist_remove(plpps[ix], tmp_plp);
			proclist_destroy(tmp_plp);
			if (!all)
			    break;
		    }
		}
	    }
	}
	if (!msbp->blckrs && !msbp->chngq) {
	    int online;
	    erts_atomic32_read_bor_nob(&schdlr_sspnd.changing,
					   chng_flg);
	    p->flags &= ~have_blckd_flg;
	    msbp->ongoing = 0;
            if (!(schdlr_sspnd.msb.ongoing|schdlr_sspnd.nmsb.ongoing)) {
                if (plocks) {
		    have_unlocked_plocks = 1;
		    erts_proc_unlock(p, plocks);
		}

                online = (int) schdlr_sspnd_get_nscheds(&schdlr_sspnd.online,
							ERTS_SCHED_NORMAL);
		change_no_used_runqs(online);

		/* Resume all online run queues */
		for (ix = 1; ix < online; ix++)
		    resume_run_queue(ERTS_RUNQ_IX(ix));

		for (ix = online; ix < erts_no_run_queues; ix++)
		    suspend_run_queue(ERTS_RUNQ_IX(ix));
	    }
            if (!schdlr_sspnd.msb.ongoing) {
                /* Get rid of msb-exec flag in run-queue of scheduler 1 */
                resume_run_queue(ERTS_RUNQ_IX(0));
		online = (int) schdlr_sspnd_get_nscheds(&schdlr_sspnd.online,
							ERTS_SCHED_DIRTY_CPU);
		for (ix = 0; ix < online; ix++)
		    dcpu_sched_ix_resume_wake(ix);
		for (ix = 0; ix < erts_no_dirty_io_schedulers; ix++)
		    dio_sched_ix_resume_wake(ix);
	    }
	}

    unblock_res:
	if (schdlr_sspnd.msb.ongoing)
	    res = ERTS_SCHDLR_SSPND_DONE_MSCHED_BLOCKED;
	else if (schdlr_sspnd.nmsb.ongoing)
	    res = ERTS_SCHDLR_SSPND_DONE_NMSCHED_BLOCKED;
	else
	    res = ERTS_SCHDLR_SSPND_DONE;
    }

    erts_mtx_unlock(&schdlr_sspnd.mtx);

    if (have_unlocked_plocks)
	erts_proc_lock(p, plocks);

    if (resume_proc) {
	if (!(plocks & ERTS_PROC_LOCK_STATUS))
	    erts_proc_lock(p, ERTS_PROC_LOCK_STATUS);
	resume_process(p, plocks|ERTS_PROC_LOCK_STATUS);
	if (!(plocks & ERTS_PROC_LOCK_STATUS))
	    erts_proc_unlock(p, ERTS_PROC_LOCK_STATUS);
    }

    return res;
}

int
erts_is_multi_scheduling_blocked(void)
{
    int res;
    erts_mtx_lock(&schdlr_sspnd.mtx);
    if (schdlr_sspnd.msb.blckrs)
	res = 1;
    else if (schdlr_sspnd.nmsb.blckrs)
	res = -1;
    else
	res = 0;
    erts_mtx_unlock(&schdlr_sspnd.mtx);
    return res;
}

Eterm
erts_multi_scheduling_blockers(Process *p, int normal)
{
    Eterm res = NIL;
    ErtsMultiSchedulingBlock *msbp;

    msbp = normal ? &schdlr_sspnd.nmsb : &schdlr_sspnd.msb;

    erts_mtx_lock(&schdlr_sspnd.mtx);
    if (!erts_proclist_is_empty(msbp->blckrs)) {
	Eterm *hp, *hp_end;
	ErtsProcList *plp1, *plp2;
	Uint max_size = 0;

	for (plp1 = erts_proclist_peek_first(msbp->blckrs);
	     plp1;
	     plp1 = erts_proclist_peek_next(msbp->blckrs, plp1)) {
	    max_size += 2;
	}
	ASSERT(max_size);
	hp = HAlloc(p, max_size);
	hp_end = hp + max_size;
	for (plp1 = erts_proclist_peek_first(msbp->blckrs);
	     plp1;
	     plp1 = erts_proclist_peek_next(msbp->blckrs, plp1)) {
	    for (plp2 = erts_proclist_peek_first(msbp->blckrs);
		 plp2->pid != plp1->pid;
		 plp2 = erts_proclist_peek_next(msbp->blckrs, plp2));
	    if (plp2 == plp1) {
		res = CONS(hp, plp1->pid, res);
		hp += 2;
	    }
	    /* else: already in result list */
	}
	HRelease(p, hp_end, hp);
    }
    erts_mtx_unlock(&schdlr_sspnd.mtx);
    return res;
}

static void *
sched_thread_func(void *vesdp)
{
    ErtsThrPrgrCallbacks callbacks;
    ErtsSchedulerData *esdp = vesdp;
    Uint no = esdp->no;
    erts_tse_t *tse;

    erts_port_task_pre_alloc_init_thread();
    erts_sched_init_time_sup(esdp);

    if (no == 1)
        erts_aux_work_timeout_late_init(esdp);

    (void) ERTS_RUNQ_FLGS_SET_NOB(esdp->run_queue,
				  ERTS_RUNQ_FLG_EXEC);

    tse = erts_tse_fetch();
    erts_tse_prepare_timed(tse);
    ERTS_SCHED_SLEEP_INFO_IX(no - 1)->event = tse;
    callbacks.arg = (void *) esdp->ssi;
    callbacks.wakeup = thr_prgr_wakeup;
    callbacks.prepare_wait = thr_prgr_prep_wait;
    callbacks.wait = thr_prgr_wait;
    callbacks.finalize_wait = thr_prgr_fin_wait;

    erts_msacc_init_thread("scheduler", no, 1);

    erts_thr_progress_register_managed_thread(esdp, &callbacks, 0);
    erts_alloc_register_scheduler(vesdp);
#ifdef ERTS_ENABLE_LOCK_CHECK
    {
	char buf[31];
	erts_snprintf(&buf[0], 31, "scheduler %beu", no);
	erts_lc_set_thread_name(&buf[0]);
    }
#endif
    erts_tsd_set(sched_data_key, vesdp);
#if HAVE_ERTS_MSEG
    erts_mseg_late_init();
#endif
    esdp->aux_work_data.async_ready.queue = erts_get_async_ready_queue(no);

    erts_sched_init_check_cpu_bind(esdp);

    erts_proc_lock_prepare_proc_lock_waiter();

#ifdef HIPE
    hipe_thread_signal_init();
#endif
    erts_thread_init_float();

#ifdef ERTS_DO_VERIFY_UNUSED_TEMP_ALLOC
    esdp->verify_unused_temp_alloc
	= erts_alloc_get_verify_unused_temp_alloc(
	    &esdp->verify_unused_temp_alloc_data);
    ERTS_VERIFY_UNUSED_TEMP_ALLOC(NULL);
#endif

    erts_alcu_sched_spec_data_init(esdp);
    erts_ets_sched_spec_data_init(esdp);

    process_main(esdp->x_reg_array, esdp->f_reg_array);

    /* No schedulers should *ever* terminate */
    erts_exit(ERTS_ABORT_EXIT,
	     "Scheduler thread number %beu terminated\n",
	     no);
    return NULL;
}

static void*
sched_dirty_cpu_thread_func(void *vesdp)
{
    ErtsThrPrgrCallbacks callbacks;
    ErtsSchedulerData *esdp = vesdp;
    Uint no = esdp->dirty_no;
    ASSERT(no != 0);
    ERTS_DIRTY_CPU_SCHED_SLEEP_INFO_IX(no-1)->event = erts_tse_fetch();
    callbacks.arg = (void *) esdp->ssi;
    callbacks.wakeup = thr_prgr_wakeup;
    callbacks.prepare_wait = NULL;
    callbacks.wait = NULL;
    callbacks.finalize_wait = NULL;

    dirty_sched_wall_time_change(esdp, 1);

    esdp->thr_id += erts_no_schedulers;

    erts_msacc_init_thread("dirty_cpu_scheduler", no, 0);

    erts_thr_progress_register_unmanaged_thread(&callbacks);
#ifdef ERTS_ENABLE_LOCK_CHECK
    {
	char buf[31];
	erts_snprintf(&buf[0], 31, "dirty cpu scheduler %beu", no);
	erts_lc_set_thread_name(&buf[0]);
    }
#endif
    erts_tsd_set(sched_data_key, vesdp);
    esdp->aux_work_data.async_ready.queue = NULL;

    erts_proc_lock_prepare_proc_lock_waiter();

#ifdef HIPE
    hipe_thread_signal_init();
#endif
    erts_thread_init_float();

    erts_dirty_process_main(esdp);
    /* No schedulers should *ever* terminate */
    erts_exit(ERTS_ABORT_EXIT,
	     "Dirty CPU scheduler thread number %beu terminated\n",
	     no);
    return NULL;
}

static void*
sched_dirty_io_thread_func(void *vesdp)
{
    ErtsThrPrgrCallbacks callbacks;
    ErtsSchedulerData *esdp = vesdp;
    Uint no = esdp->dirty_no;
    ASSERT(no != 0);
    ERTS_DIRTY_IO_SCHED_SLEEP_INFO_IX(no-1)->event = erts_tse_fetch();
    callbacks.arg = (void *) esdp->ssi;
    callbacks.wakeup = thr_prgr_wakeup;
    callbacks.prepare_wait = NULL;
    callbacks.wait = NULL;
    callbacks.finalize_wait = NULL;

    dirty_sched_wall_time_change(esdp, 1);

    esdp->thr_id += erts_no_schedulers + erts_no_dirty_cpu_schedulers;

    erts_msacc_init_thread("dirty_io_scheduler", no, 0);

    erts_thr_progress_register_unmanaged_thread(&callbacks);
#ifdef ERTS_ENABLE_LOCK_CHECK
    {
	char buf[31];
	erts_snprintf(&buf[0], 31, "dirty io scheduler %beu", no);
	erts_lc_set_thread_name(&buf[0]);
    }
#endif
    erts_tsd_set(sched_data_key, vesdp);
    esdp->aux_work_data.async_ready.queue = NULL;

    erts_proc_lock_prepare_proc_lock_waiter();

#ifdef HIPE
    hipe_thread_signal_init();
#endif
    erts_thread_init_float();

    erts_dirty_process_main(esdp);
    /* No schedulers should *ever* terminate */
    erts_exit(ERTS_ABORT_EXIT,
	     "Dirty I/O scheduler thread number %beu terminated\n",
	     no);
    return NULL;
}

void
erts_start_schedulers(void)
{
    ethr_tid tid;
    int res = 0;
    Uint actual;
    Uint wanted = erts_no_schedulers;
    Uint wanted_no_schedulers = erts_no_schedulers;
    char name[16];
    ethr_thr_opts opts = ETHR_THR_OPTS_DEFAULT_INITER;
    int ix;

    opts.detached = 1;

    opts.name = name;

    if (erts_runq_supervision_interval) {
	opts.suggested_stack_size = 16;
        erts_snprintf(opts.name, 16, "runq_supervisor");
	erts_atomic_init_nob(&runq_supervisor_sleeping, 0);
	if (0 != ethr_event_init(&runq_supervision_event))
	    erts_exit(ERTS_ERROR_EXIT, "Failed to create run-queue supervision event\n");
        res = ethr_thr_create(&runq_supervisor_tid,
                              runq_supervisor,
                              NULL,
                              &opts);
	if (0 != res)
	    erts_exit(ERTS_ERROR_EXIT, "Failed to create run-queue supervision thread, "
                      "error = %d\n", res);

    }

    opts.suggested_stack_size = erts_sched_thread_suggested_stack_size;

    if (wanted < 1)
	wanted = 1;
    if (wanted > ERTS_MAX_NO_OF_SCHEDULERS) {
	wanted = ERTS_MAX_NO_OF_SCHEDULERS;
	res = ENOTSUP;
    }

    for (actual = 0; actual < wanted; actual++) {
	ErtsSchedulerData *esdp = ERTS_SCHEDULER_IX(actual);

	ASSERT(actual == esdp->no - 1);

	erts_snprintf(opts.name, 16, "%lu_scheduler", actual + 1);

	res = ethr_thr_create(&esdp->tid, sched_thread_func, (void*)esdp, &opts);

	if (res != 0) {
           break;
	}
    }
    erts_no_schedulers = actual;

    {
	for (ix = 0; ix < erts_no_dirty_cpu_schedulers; ix++) {
	    ErtsSchedulerData *esdp = ERTS_DIRTY_CPU_SCHEDULER_IX(ix);
	    erts_snprintf(opts.name, 16, "%d_dirty_cpu_scheduler", ix + 1);
            opts.suggested_stack_size = erts_dcpu_sched_thread_suggested_stack_size;
	    res = ethr_thr_create(&esdp->tid,sched_dirty_cpu_thread_func,(void*)esdp,&opts);
	    if (res != 0)
		erts_exit(ERTS_ERROR_EXIT, "Failed to create dirty cpu scheduler thread %d, error = %d\n", ix, res);
	}
	for (ix = 0; ix < erts_no_dirty_io_schedulers; ix++) {
	    ErtsSchedulerData *esdp = ERTS_DIRTY_IO_SCHEDULER_IX(ix);
	    erts_snprintf(opts.name, 16, "%d_dirty_io_scheduler", ix + 1);
            opts.suggested_stack_size = erts_dio_sched_thread_suggested_stack_size;
	    res = ethr_thr_create(&esdp->tid,sched_dirty_io_thread_func,(void*)esdp,&opts);
	    if (res != 0)
		erts_exit(ERTS_ERROR_EXIT, "Failed to create dirty io scheduler thread %d, error = %d\n", ix, res);
	}
    }

    ERTS_THR_MEMORY_BARRIER;

    erts_snprintf(opts.name, 16, "aux");

    res = ethr_thr_create(&tid, aux_thread, NULL, &opts);
    if (res != 0)
	erts_exit(ERTS_ERROR_EXIT, "Failed to create aux thread, error = %d\n", res);

    for (ix = 0; ix < erts_no_poll_threads; ix++) {
        erts_snprintf(opts.name, 16, "%d_poller", ix);

        res = ethr_thr_create(&tid, poll_thread, (void*)(UWord)ix, &opts);
        if (res != 0)
            erts_exit(ERTS_ERROR_EXIT, "Failed to create poll thread\n");
    }

    if (actual < 1)
	erts_exit(ERTS_ERROR_EXIT,
		 "Failed to create any scheduler-threads: %s (%d)\n",
		 erl_errno_id(res),
		 res);
    if (res != 0) {
	erts_dsprintf_buf_t *dsbufp = erts_create_logger_dsbuf();
	ASSERT(actual != wanted_no_schedulers);
	erts_dsprintf(dsbufp,
		      "Failed to create %beu scheduler-threads (%s:%d); "
		      "only %beu scheduler-thread%s created.\n",
		      wanted_no_schedulers, erl_errno_id(res), res,
		      actual, actual == 1 ? " was" : "s were");
	erts_send_error_to_logger_nogl(dsbufp);
    }
}

BIF_RETTYPE
erts_internal_suspend_process_2(BIF_ALIST_2)
{
    Eterm res;
    Eterm reply_tag = THE_NON_VALUE;
    Eterm reply_res = THE_NON_VALUE;
    int suspend;
    int sync = 0;
    int async = 0;
    int unless_suspending = 0;
    erts_aint_t mstate;
    ErtsMonitorSuspend *msp;
    ErtsMonitorData *mdp;

    if (BIF_P->common.id == BIF_ARG_1)
	BIF_RET(am_badarg); /* We are not allowed to suspend ourselves */

    if (is_not_nil(BIF_ARG_2)) {
	/* Parse option list */
	Eterm arg = BIF_ARG_2;

	while (is_list(arg)) {
	    Eterm *lp = list_val(arg);
	    arg = CAR(lp);
	    switch (arg) {
	    case am_unless_suspending:
		unless_suspending = 1;
		break;
	    case am_asynchronous:
		async = 1;
		break;
	    default: {
                if (is_tuple_arity(arg, 2)) {
                    Eterm *tp = tuple_val(arg);
                    if (tp[1] == am_asynchronous) {
                        async = 1;
                        reply_tag = tp[2];
                        break;
                    }
                }
                BIF_RET(am_badarg);
	    }
            }
	    arg = CDR(lp);
        }
	if (is_not_nil(arg))
            BIF_RET(am_badarg);
    }

    if (!unless_suspending) {
        ErtsMonitor *mon;
        mon = erts_monitor_tree_lookup_create(&ERTS_P_MONITORS(BIF_P),
                                              &suspend,
                                              ERTS_MON_TYPE_SUSPEND,
                                              BIF_P->common.id,
                                              BIF_ARG_1);
        ASSERT(mon->other.item == BIF_ARG_1);

        mdp = erts_monitor_to_data(mon);
        msp = (ErtsMonitorSuspend *) mdp;

        mstate = erts_atomic_inc_read_relb(&msp->state);
        ASSERT(suspend || (mstate & ERTS_MSUSPEND_STATE_COUNTER_MASK) > 1);
        sync = !async & !suspend & !(mstate & ERTS_MSUSPEND_STATE_FLG_ACTIVE);
        suspend = !!suspend; /* ensure 0|1 */
        res = am_true;
    }
    else {
        ErtsMonitor *mon;
        mon = erts_monitor_tree_lookup(ERTS_P_MONITORS(BIF_P),
                                       BIF_ARG_1);
        if (mon) {
            ASSERT(mon->type == ERTS_MON_TYPE_SUSPEND);
            mdp = erts_monitor_to_data(mon);
            msp = (ErtsMonitorSuspend *) mdp;
            mstate = erts_atomic_read_nob(&msp->state);
            ASSERT((mstate & ERTS_MSUSPEND_STATE_COUNTER_MASK) > 0);
            mdp = NULL;
            sync = !async & !(mstate & ERTS_MSUSPEND_STATE_FLG_ACTIVE);
            suspend = 0;
            res = am_false;
        }
        else {
            mdp = erts_monitor_create(ERTS_MON_TYPE_SUSPEND, NIL,
                                      BIF_P->common.id,
                                      BIF_ARG_1, NIL);
            mon = &mdp->origin;
            erts_monitor_tree_insert(&ERTS_P_MONITORS(BIF_P), mon);
            msp = (ErtsMonitorSuspend *) mdp;
            mstate = erts_atomic_inc_read_relb(&msp->state);
            ASSERT(!(mstate & ERTS_MSUSPEND_STATE_FLG_ACTIVE));
            suspend = !0;
            res = am_true;
        }
    }

    if (suspend) {
        erts_aint32_t state;
        Process *rp;
        int send_sig = 0;

        /* fail state... */
        state = (ERTS_PSFLG_EXITING
                 | ERTS_PSFLG_RUNNING
                 | ERTS_PSFLG_RUNNING_SYS
                 | ERTS_PSFLG_DIRTY_RUNNING
                 | ERTS_PSFLG_DIRTY_RUNNING_SYS);

        rp = erts_try_lock_sig_free_proc(BIF_ARG_1,
                                         ERTS_PROC_LOCK_MAIN|ERTS_PROC_LOCK_STATUS,
                                         &state);
        if (!rp)
            goto noproc;
        if (rp == ERTS_PROC_LOCK_BUSY)
            send_sig = !0;
        else {
            send_sig = !suspend_process(BIF_P, rp);
            if (!send_sig) {
                erts_monitor_list_insert(&ERTS_P_LT_MONITORS(rp), &mdp->target);
                erts_atomic_read_bor_relb(&msp->state,
                                          ERTS_MSUSPEND_STATE_FLG_ACTIVE);
            }
            erts_proc_unlock(rp, ERTS_PROC_LOCK_MAIN|ERTS_PROC_LOCK_STATUS);
        }
        if (send_sig) {
            if (erts_proc_sig_send_monitor(&mdp->target, BIF_ARG_1))
                sync = !async;
            else {
            noproc:
                erts_monitor_tree_delete(&ERTS_P_MONITORS(BIF_P), &mdp->origin);
                erts_monitor_release_both(mdp);
                if (!async)
                    res = am_badarg;
            }
        }
    }

    if (sync) {
        ASSERT(is_non_value(reply_tag));
        reply_res = res;
        reply_tag = res = erts_make_ref(BIF_P);
        ERTS_RECV_MARK_SAVE(BIF_P);
        ERTS_RECV_MARK_SET(BIF_P);
    }

    if (is_value(reply_tag))
        erts_proc_sig_send_sync_suspend(BIF_P, BIF_ARG_1, reply_tag, reply_res);

    BIF_RET(res);
}

/*
 * The erlang:resume_process/1 BIF
 */

BIF_RETTYPE
resume_process_1(BIF_ALIST_1)
{
    ErtsMonitor *mon;
    ErtsMonitorSuspend *msp;
    erts_aint_t mstate;
 
    if (BIF_P->common.id == BIF_ARG_1)
	BIF_ERROR(BIF_P, BADARG);

    mon = erts_monitor_tree_lookup(ERTS_P_MONITORS(BIF_P),
                                   BIF_ARG_1);
    if (!mon) {
	/* No previous suspend or dead suspendee */
        BIF_ERROR(BIF_P, BADARG);
    }

    ASSERT(mon->type == ERTS_MON_TYPE_SUSPEND);
    msp = (ErtsMonitorSuspend *) erts_monitor_to_data(mon);

    mstate = erts_atomic_dec_read_relb(&msp->state);

    ASSERT((mstate & ERTS_MSUSPEND_STATE_COUNTER_MASK) >= 0);

    if ((mstate & ERTS_MSUSPEND_STATE_COUNTER_MASK) == 0) {
        erts_monitor_tree_delete(&ERTS_P_MONITORS(BIF_P), mon);
        erts_proc_sig_send_demonitor(mon);
    }

    BIF_RET(am_true);
}

BIF_RETTYPE
erts_internal_is_process_executing_dirty_1(BIF_ALIST_1)
{
    if (is_not_internal_pid(BIF_ARG_1))
	BIF_ERROR(BIF_P, BADARG);
    else {
	Process *rp = erts_proc_lookup(BIF_ARG_1);
	if (rp) {
	    erts_aint32_t state = erts_atomic32_read_nob(&rp->state);
	    if (state & (ERTS_PSFLG_DIRTY_RUNNING
			 |ERTS_PSFLG_DIRTY_RUNNING_SYS)) {
		BIF_RET(am_true);
	    }
	}
    }
    BIF_RET(am_false);
}

static ERTS_INLINE void
run_queues_len_aux(ErtsRunQueue *rq, Uint *tot_len, Uint *qlen, int *ip, int incl_active_sched, int locked)
{
    Sint rq_len;

    if (locked)
        rq_len = (Sint) erts_atomic32_read_dirty(&rq->len);
    else
        rq_len = (Sint) erts_atomic32_read_nob(&rq->len);
    ASSERT(rq_len >= 0);

    if (incl_active_sched) {
        if (ERTS_RUNQ_IX_IS_DIRTY(rq->ix)) {
            erts_aint32_t dcnt;
            if (ERTS_RUNQ_IS_DIRTY_CPU_RUNQ(rq)) {
                dcnt = erts_atomic32_read_nob(&dirty_count.cpu.active);
                ASSERT(0 <= dcnt && dcnt <= erts_no_dirty_cpu_schedulers);
            }
            else {
                ASSERT(ERTS_RUNQ_IS_DIRTY_IO_RUNQ(rq));
                dcnt = erts_atomic32_read_nob(&dirty_count.io.active);
                ASSERT(0 <= dcnt && dcnt <= erts_no_dirty_io_schedulers);
            }
            rq_len += (Sint) dcnt;
        }
        else
        {
            if (ERTS_RUNQ_FLGS_GET_NOB(rq) & ERTS_RUNQ_FLG_EXEC)
                rq_len++;
        }
    }
    if (qlen)
        qlen[(*ip)++] = rq_len;
    *tot_len += (Uint) rq_len;
}

Uint
erts_run_queues_len(Uint *qlen, int atomic_queues_read, int incl_active_sched,
                    int incl_dirty_io)
{
    int i = 0, j = 0;
    Uint len = 0;
    int no_rqs = erts_no_run_queues;

    if (incl_dirty_io)
        no_rqs += ERTS_NUM_DIRTY_RUNQS;
    else
        no_rqs += ERTS_NUM_DIRTY_CPU_RUNQS;

    if (atomic_queues_read) {
        ERTS_ATOMIC_FOREACH_RUNQ_X(rq, no_rqs,
                                   run_queues_len_aux(rq, &len, qlen, &j,
                                                      incl_active_sched, 1),
                                   /* Nothing... */);
    }
    else {
	for (i = 0; i < no_rqs; i++) {
	    ErtsRunQueue *rq = ERTS_RUNQ_IX(i);
            run_queues_len_aux(rq, &len, qlen, &j, incl_active_sched, 0);
	}

    }
    return len;
}

Eterm
erts_process_state2status(erts_aint32_t state)
{
    if (state & ERTS_PSFLG_FREE)
	return am_free;

    if (state & ERTS_PSFLG_EXITING)
	return am_exiting;

    if (state & ERTS_PSFLG_GC)
	return am_garbage_collecting;

    if (state & ERTS_PSFLG_SUSPENDED)
	return am_suspended;

    if (state & (ERTS_PSFLG_RUNNING
		 | ERTS_PSFLG_RUNNING_SYS
		 | ERTS_PSFLG_DIRTY_RUNNING
		 | ERTS_PSFLG_DIRTY_RUNNING_SYS))
	return am_running;

    if (state & (ERTS_PSFLG_ACTIVE
		 | ERTS_PSFLG_ACTIVE_SYS
		 | ERTS_PSFLG_DIRTY_ACTIVE_SYS))
	return am_runnable;

    return am_waiting;
}

Eterm
erts_process_status(Process *rp, Eterm rpid)
{
    Eterm res = am_undefined;
    Process *p = rp ? rp : erts_proc_lookup_raw(rpid);

    if (p) {
	erts_aint32_t state = erts_atomic32_read_acqb(&p->state);
	res = erts_process_state2status(state);
    }
    else {
	int i;
	ErtsSchedulerData *esdp;

	for (i = 0; i < erts_no_schedulers; i++) {
	    esdp = ERTS_SCHEDULER_IX(i);
	    erts_runq_lock(esdp->run_queue);
	    if (esdp->free_process
		&& esdp->free_process->common.id == rpid) {
		res = am_free;
		erts_runq_unlock(esdp->run_queue);
		break;
	    }
	    erts_runq_unlock(esdp->run_queue);
	}
    }
    return res;
}

/*
** Suspend a currently executing process 
** If we are to suspend on a port the busy_port is the thing
** otherwise busy_port is NIL
*/

void
erts_suspend(Process* c_p, ErtsProcLocks c_p_locks, Port *busy_port)
{
    int suspend;

    ASSERT(c_p == erts_get_current_process());
    ERTS_LC_ASSERT(c_p_locks == erts_proc_lc_my_proc_locks(c_p));
    if (!(c_p_locks & ERTS_PROC_LOCK_STATUS))
	erts_proc_lock(c_p, ERTS_PROC_LOCK_STATUS);

    if (busy_port)
	suspend = erts_save_suspend_process_on_port(busy_port, c_p);
    else
	suspend = 1;

    if (suspend) {
#ifdef DEBUG
	int res =
#endif
	    suspend_process(c_p, c_p);
	ASSERT(res);
    }

    if (!(c_p_locks & ERTS_PROC_LOCK_STATUS))
	erts_proc_unlock(c_p, ERTS_PROC_LOCK_STATUS);

    if (suspend && busy_port && erts_system_monitor_flags.busy_port)
	monitor_generic(c_p, am_busy_port, busy_port->common.id);
}

void
erts_resume(Process* process, ErtsProcLocks process_locks)
{
    ERTS_LC_ASSERT(process_locks == erts_proc_lc_my_proc_locks(process));
    if (!(process_locks & ERTS_PROC_LOCK_STATUS))
	erts_proc_lock(process, ERTS_PROC_LOCK_STATUS);
    resume_process(process, process_locks|ERTS_PROC_LOCK_STATUS);
    if (!(process_locks & ERTS_PROC_LOCK_STATUS))
	erts_proc_unlock(process, ERTS_PROC_LOCK_STATUS);
}

int
erts_resume_processes(ErtsProcList *list)
{
    /* 'list' is expected to have been fetched (i.e. not a ring anymore) */
    int nresumed = 0;
    ErtsProcList *plp = list;

    while (plp) {
	Process *proc;
	ErtsProcList *fplp;
	ASSERT(is_internal_pid(plp->pid));
	proc = erts_pid2proc(NULL, 0, plp->pid, ERTS_PROC_LOCK_STATUS);
	if (proc) {
	    if (erts_proclist_same(plp, proc)) {
		resume_process(proc, ERTS_PROC_LOCK_STATUS);
		nresumed++;
	    }
	    erts_proc_unlock(proc, ERTS_PROC_LOCK_STATUS);
	}
	fplp = plp;
	plp = plp->next;
	proclist_destroy(fplp);
    }
    return nresumed;
}

Eterm
erts_get_process_priority(erts_aint32_t state)
{
    switch (ERTS_PSFLGS_GET_USR_PRIO(state)) {
    case PRIORITY_MAX:		return am_max;
    case PRIORITY_HIGH:		return am_high;
    case PRIORITY_NORMAL:	return am_normal;
    case PRIORITY_LOW:		return am_low;
    default: ASSERT(0);		return am_undefined;
    }
}

Eterm
erts_set_process_priority(Process *p, Eterm value)
{
    erts_aint32_t a, oprio, nprio;

    switch (value) {
    case am_max:	nprio = (erts_aint32_t) PRIORITY_MAX;		break;
    case am_high:	nprio = (erts_aint32_t) PRIORITY_HIGH;		break;
    case am_normal:	nprio = (erts_aint32_t) PRIORITY_NORMAL;	break;
    case am_low:	nprio = (erts_aint32_t) PRIORITY_LOW;		break;
    default:		return THE_NON_VALUE;				break;
    }

    a = erts_atomic32_read_nob(&p->state);
    if (nprio == ERTS_PSFLGS_GET_USR_PRIO(a))
	oprio = nprio;
    else {
	int slocked = 0;
	erts_aint32_t e, n, aprio;

	if (a & ERTS_PSFLG_ACTIVE_SYS) {
	    erts_proc_lock(p, ERTS_PROC_LOCK_STATUS);
	    slocked = 1;
	}

	do {
	    oprio = ERTS_PSFLGS_GET_USR_PRIO(a);
	    n = e = a;

	    if (!(a & (ERTS_PSFLG_ACTIVE_SYS|ERTS_PSFLG_DELAYED_SYS)))
		aprio = nprio;
	    else {
		int max_qbit;

		if (!slocked) {
		    erts_proc_lock(p, ERTS_PROC_LOCK_STATUS);
		    slocked = 1;
		}

		max_qbit = 0;
                ASSERT((a & ERTS_PSFLG_SYS_TASKS)
                       ? !!p->sys_task_qs
                       : !p->sys_task_qs);
		if (a & ERTS_PSFLG_SYS_TASKS)
		    max_qbit |= p->sys_task_qs->qmask;
		if (a & ERTS_PSFLG_DELAYED_SYS) {
		    ErtsProcSysTaskQs *qs;
		    qs = ERTS_PROC_GET_DELAYED_GC_TASK_QS(p);
		    ASSERT(qs);
		    max_qbit |= qs->qmask;
		}
		max_qbit &= -max_qbit;
		switch (max_qbit) {
		case MAX_BIT:
		    aprio = PRIORITY_MAX;
		    break;
		case HIGH_BIT:
		    aprio = PRIORITY_HIGH;
		    break;
		case NORMAL_BIT:
		    aprio = PRIORITY_NORMAL;
		    break;
		case LOW_BIT:
		    aprio = PRIORITY_LOW;
		    break;
		default:
                    aprio = nprio;
                    break;
		}

		if (aprio > nprio) /* low value -> high prio */
		    aprio = nprio;
	    }

	    n &= ~(ERTS_PSFLGS_USR_PRIO_MASK
		   | ERTS_PSFLGS_ACT_PRIO_MASK);
	    n |= ((nprio << ERTS_PSFLGS_USR_PRIO_OFFSET)
		  | (aprio << ERTS_PSFLGS_ACT_PRIO_OFFSET));

	    a = erts_atomic32_cmpxchg_mb(&p->state, n, e);
	} while (a != e);

        if (slocked)
            erts_proc_unlock(p, ERTS_PROC_LOCK_STATUS);

    }

    switch (oprio) {
    case PRIORITY_MAX:		return am_max;
    case PRIORITY_HIGH:		return am_high;
    case PRIORITY_NORMAL:	return am_normal;
    case PRIORITY_LOW:		return am_low;
    default: ASSERT(0);		return am_undefined;
    }
}

#ifdef __WIN32__
Sint64
erts_time2reds(ErtsMonotonicTime start, ErtsMonotonicTime end)
{
    return ERTS_TIME2REDS_IMPL__(start, end);
}
#endif

static int
scheduler_gc_proc(Process *c_p, int reds_left)
{
    int fcalls, reds;
    if (!ERTS_PROC_GET_SAVED_CALLS_BUF(c_p))
	fcalls = reds_left;
    else
	fcalls = reds_left - CONTEXT_REDS;
    reds = erts_garbage_collect_nobump(c_p, 0, c_p->arg_reg, c_p->arity, fcalls);
    ASSERT(reds_left >= reds);
    return reds;
}

static void
unlock_lock_rq(int pre_free, void *vrq)
{
    ErtsRunQueue *rq = vrq;
    if (pre_free)
        erts_runq_unlock(rq);
    else
        erts_runq_lock(rq);
}


/*
 * schedule() is called from BEAM (process_main()) or HiPE
 * (hipe_mode_switch()) when the current process is to be
 * replaced by a new process. 'calls' is the number of reduction
 * steps the current process consumed.
 * schedule() returns the new process, and the new process'
 * ->fcalls field is initialised with its allowable number of
 * reduction steps.
 *
 * When no process is runnable, or when sufficiently many reduction
 * steps have been made, schedule() calls erl_sys_schedule() to
 * schedule system-level activities.
 *
 * We use the same queue for normal and low prio processes.
 * We reschedule low prio processes a certain number of times 
 * so that normal processes get to run more frequently. 
 */

Process *erts_schedule(ErtsSchedulerData *esdp, Process *p, int calls)
{
    Process *proxy_p = NULL;
    ErtsRunQueue *rq;
    int context_reds;
    int fcalls;
    int actual_reds;
    int reds;
    Uint32 flags;
    erts_aint32_t state = 0; /* Supress warning... */
    int is_normal_sched;

    ERTS_MSACC_DECLARE_CACHE();

#ifdef USE_VM_PROBES
    if (p != NULL && DTRACE_ENABLED(process_unscheduled)) {
        DTRACE_CHARBUF(process_buf, DTRACE_TERM_BUF_SIZE);

        dtrace_proc_str(p, process_buf);
        DTRACE1(process_unscheduled, process_buf);
    }
#endif

    if (ERTS_USE_MODIFIED_TIMING()) {
	context_reds = ERTS_MODIFIED_TIMING_CONTEXT_REDS;
    }
    else {
	context_reds = CONTEXT_REDS;
    }

    ERTS_LC_ASSERT(ERTS_SCHEDULER_IS_DIRTY(erts_get_scheduler_data())
		       || !erts_thr_progress_is_blocking());

    /*
     * Clean up after the process being scheduled out.
     */
    if (!p) {	/* NULL in the very first schedule() call */
	is_normal_sched = !esdp;
	if (is_normal_sched) {
	    esdp = erts_get_scheduler_data();
	    ASSERT(!ERTS_SCHEDULER_IS_DIRTY(esdp));
	}
	else {
	    ASSERT(ERTS_SCHEDULER_IS_DIRTY(esdp));
	}
	rq = erts_get_runq_current(esdp);
	ASSERT(esdp);
	actual_reds = reds = 0;
	erts_runq_lock(rq);
    } else {
	is_normal_sched = !esdp;
	if (is_normal_sched) {
            esdp = p->scheduler_data;
	    ASSERT(!ERTS_SCHEDULER_IS_DIRTY(esdp));

            if (esdp->pending_signal.sig) {
                ASSERT(esdp->pending_signal.dbg_from == p);
                erts_proc_sig_send_pending(esdp);
            }
	}
	else {
	    ASSERT(ERTS_SCHEDULER_IS_DIRTY(esdp));
	}
	ASSERT(esdp->current_process == p
	       || esdp->free_process == p);


	reds = actual_reds = calls - esdp->virtual_reds;

    internal_sched_out_proc:

	ERTS_CHK_HAVE_ONLY_MAIN_PROC_LOCK(p);
        ASSERT(p->scheduler_data || ERTS_SCHEDULER_IS_DIRTY(esdp));

	ASSERT(actual_reds >= 0);
	if (reds < ERTS_PROC_MIN_CONTEXT_SWITCH_REDS_COST)
	    reds = ERTS_PROC_MIN_CONTEXT_SWITCH_REDS_COST;
	esdp->virtual_reds = 0;

	ASSERT(esdp && esdp == erts_get_scheduler_data());

	rq = erts_get_runq_current(esdp);

	p->reds += actual_reds;

	state = erts_atomic32_read_nob(&p->state);

	if (IS_TRACED(p)) {
	    if (IS_TRACED_FL(p, F_TRACE_CALLS) && !(state & ERTS_PSFLG_FREE))
		erts_schedule_time_break(p, ERTS_BP_CALL_TIME_SCHEDULE_OUT);
	    if ((state & (ERTS_PSFLG_FREE|ERTS_PSFLG_EXITING)) == ERTS_PSFLG_EXITING) {
		if (ARE_TRACE_FLAGS_ON(p, F_TRACE_SCHED_EXIT))
		    trace_sched(p, ERTS_PROC_LOCK_MAIN,
                                ((state & ERTS_PSFLG_FREE)
                                 ? am_out_exited
                                 : am_out_exiting));
	    }
	    else {
		if (ARE_TRACE_FLAGS_ON(p, F_TRACE_SCHED) ||
                    ARE_TRACE_FLAGS_ON(p, F_TRACE_SCHED_PROCS))
		    trace_sched(p, ERTS_PROC_LOCK_MAIN, am_out);
	    }
	}

	erts_proc_lock(p, ERTS_PROC_LOCK_STATUS|ERTS_PROC_LOCK_TRACE);

        if (p->trace_msg_q) {
	    erts_proc_unlock(p, ERTS_PROC_LOCK_STATUS|ERTS_PROC_LOCK_TRACE);
            erts_schedule_flush_trace_messages(p, 1);
	    erts_proc_lock(p, ERTS_PROC_LOCK_STATUS|ERTS_PROC_LOCK_TRACE);
	}

        /* have to re-read state after taking lock */
        state = erts_atomic32_read_nob(&p->state);

	esdp->reductions += reds;

        {
            int dec_refc;

            /* schedule_out_process() returns with rq locked! */
            dec_refc = schedule_out_process(rq, state, p,
                                            proxy_p, is_normal_sched);
            proxy_p = NULL;

            ERTS_PROC_REDUCTIONS_EXECUTED(esdp, rq,
                                          (int) ERTS_PSFLGS_GET_USR_PRIO(state),
                                          reds,
                                          actual_reds);

            esdp->current_process = NULL;
            if (is_normal_sched)
                p->scheduler_data = NULL;

            erts_proc_unlock(p, (ERTS_PROC_LOCK_MAIN
                                     | ERTS_PROC_LOCK_STATUS
                                     | ERTS_PROC_LOCK_TRACE));

            ERTS_MSACC_SET_STATE_CACHED(ERTS_MSACC_STATE_OTHER);

            if (state & ERTS_PSFLG_FREE) {
                if (!is_normal_sched) {
                    ASSERT(p->flags & F_DELAYED_DEL_PROC);
                }
                else {
                    ASSERT(esdp->free_process == p);
                    esdp->free_process = NULL;
                }
            }

            if (dec_refc)
                erts_proc_dec_refc_free_func(p,
                                             unlock_lock_rq,
                                             (void *) rq);
        }

	ASSERT(!esdp->free_process);
	ASSERT(!esdp->current_process);

	ERTS_CHK_NO_PROC_LOCKS;

    }

    ERTS_LC_ASSERT(!is_normal_sched || !erts_thr_progress_is_blocking());

 check_activities_to_run: {
	erts_aint32_t psflg_running, psflg_running_sys;
	ErtsMigrationPaths *mps;
	ErtsMigrationPath *mp;

	if (is_normal_sched) {

	    if (esdp->check_time_reds >= ERTS_CHECK_TIME_REDS)
		(void) erts_get_monotonic_time(esdp);

	    if (esdp->last_monotonic_time >= erts_next_timeout_time(esdp->next_tmo_ref)) {
		erts_runq_unlock(rq);
		erts_bump_timers(esdp->timer_wheel, esdp->last_monotonic_time);
		erts_runq_lock(rq);
	    }

	    if (rq->check_balance_reds <= 0)
		check_balance(rq);

	    ERTS_LC_ASSERT(!erts_thr_progress_is_blocking());

	    mps = erts_get_migration_paths_managed();
	    mp = &mps->mpath[rq->ix];

	    if (mp->flags & ERTS_RUNQ_FLGS_IMMIGRATE_QMASK)
		immigrate(rq, mp);
	}

	ERTS_LC_ASSERT(erts_lc_runq_is_locked(rq));
    continue_check_activities_to_run:
	flags = ERTS_RUNQ_FLGS_GET_NOB(rq);
    continue_check_activities_to_run_known_flags:
	ASSERT(!is_normal_sched || (flags & ERTS_RUNQ_FLG_NONEMPTY));

	if (!is_normal_sched) {
	    if (erts_atomic32_read_acqb(&esdp->ssi->flags)
		& (ERTS_SSI_FLG_SUSPENDED|ERTS_SSI_FLG_MSB_EXEC)) {
		suspend_scheduler(esdp);
	    }
	}
	else {
	    erts_aint32_t aux_work;
	    int leader_update;

	    ASSERT(is_normal_sched);

	    if (flags & (ERTS_RUNQ_FLG_CHK_CPU_BIND
                         | ERTS_RUNQ_FLG_SUSPENDED
                         | ERTS_RUNQ_FLG_MSB_EXEC)) {
		if (flags & (ERTS_RUNQ_FLG_SUSPENDED|ERTS_RUNQ_FLG_MSB_EXEC)) {
		    (void) ERTS_RUNQ_FLGS_UNSET_NOB(rq, ERTS_RUNQ_FLG_EXEC);
		    suspend_scheduler(esdp);
		    flags = ERTS_RUNQ_FLGS_SET_NOB(rq, ERTS_RUNQ_FLG_EXEC);
		    flags |= ERTS_RUNQ_FLG_EXEC;
		}
		if (flags & ERTS_RUNQ_FLG_CHK_CPU_BIND) {
		    flags = ERTS_RUNQ_FLGS_UNSET(rq, ERTS_RUNQ_FLG_CHK_CPU_BIND);
		    flags &= ~ERTS_RUNQ_FLG_CHK_CPU_BIND;
		    erts_sched_check_cpu_bind(esdp);
		}
	    }

	    leader_update = erts_thr_progress_update(esdp);
	    aux_work = erts_atomic32_read_acqb(&esdp->ssi->aux_work);
	    if (aux_work | leader_update) {
		erts_runq_unlock(rq);
		if (leader_update)
		    erts_thr_progress_leader_update(esdp);
		if (aux_work)
		    handle_aux_work(&esdp->aux_work_data, aux_work, 0);
		erts_runq_lock(rq);
	    }

	    ERTS_LC_ASSERT(!erts_thr_progress_is_blocking());
	}
	ERTS_LC_ASSERT(erts_lc_runq_is_locked(rq));


	flags = ERTS_RUNQ_FLGS_GET_NOB(rq);

	if (!is_normal_sched & !!(flags & ERTS_RUNQ_FLG_HALTING)) {
	    /* Wait for emulator to terminate... */
	    while (1)
		erts_milli_sleep(1000*1000);
	}
	else if (!runq_got_work_to_execute_flags(flags)) {
	    /* Prepare for scheduler wait */
	    ERTS_LC_ASSERT(erts_lc_runq_is_locked(rq));

	    rq->wakeup_other = 0;
	    rq->wakeup_other_reds = 0;

	    flags = ERTS_RUNQ_FLGS_GET_NOB(rq);
	    if (flags & ERTS_RUNQ_FLG_SUSPENDED)
		goto continue_check_activities_to_run_known_flags;
	    if (flags & ERTS_RUNQ_FLG_INACTIVE)
		empty_runq(rq);
	    else {
                ASSERT(!runq_got_work_to_execute(rq));
		if (!is_normal_sched) {
                    /* Dirty scheduler */
                    if (erts_atomic32_read_acqb(&esdp->ssi->flags)
                        & (ERTS_SSI_FLG_SUSPENDED|ERTS_SSI_FLG_MSB_EXEC)) {
                        /* Go suspend... */
                        goto continue_check_activities_to_run_known_flags;
                    }
                }
                else {
                    /* Normal scheduler */
                    if (try_steal_task(rq))
                        goto continue_check_activities_to_run;
                    /*
                     * Check for suspend has to be done after trying
                     * to steal a task...
                     */
                    flags = ERTS_RUNQ_FLGS_GET_NOB(rq);
                    if ((flags & ERTS_RUNQ_FLG_SUSPENDED)
                        /* If multi scheduling block and we have
                         * dirty work, suspend and let dirty
                         * scheduler handle work... */
                        || ((((flags & (ERTS_RUNQ_FLG_HALTING
                                       | ERTS_RUNQ_FLG_MSB_EXEC))
                              == ERTS_RUNQ_FLG_MSB_EXEC))
                            && have_dirty_work())
                        ) {
                        non_empty_runq(rq);
                        flags |= ERTS_RUNQ_FLG_NONEMPTY;
                        /*
                         * Go suspend...
                         */
                        goto continue_check_activities_to_run_known_flags;
                    }
		}
		empty_runq(rq);
	    }

	    (void) ERTS_RUNQ_FLGS_UNSET(rq, ERTS_RUNQ_FLG_EXEC);
	    scheduler_wait(&fcalls, esdp, rq);
	    flags = ERTS_RUNQ_FLGS_SET_NOB(rq, ERTS_RUNQ_FLG_EXEC);
	    flags |= ERTS_RUNQ_FLG_EXEC;
            ERTS_MSACC_UPDATE_CACHE();
	    non_empty_runq(rq);

	    goto check_activities_to_run;
	}

        if (flags & ERTS_RUNQ_FLG_MISC_OP)
	    exec_misc_ops(rq);

        runq_get_wakeup_other_params(rq)->check(rq, flags);

	/*
	 * Find a new port to run.
	 */

        flags = ERTS_RUNQ_FLGS_GET_NOB(rq);

	if (flags & PORT_BIT) {
	    erts_port_task_execute(rq, &esdp->current_port);
            if (flags & ERTS_RUNQ_FLG_HALTING)
                goto check_activities_to_run;
	}

	/*
	 * Find a new process to run.
	 */
    pick_next_process: {
	    erts_aint32_t psflg_band_mask;
	    int prio_q;
	    int qmask, qbit;

	    flags = ERTS_RUNQ_FLGS_GET_NOB(rq);
	    qmask = (int) (flags & ERTS_RUNQ_FLGS_PROCS_QMASK);
	    qbit = qmask & -qmask;
	    switch (qbit) {
	    case MAX_BIT:
		prio_q = PRIORITY_MAX;
		break;
	    case HIGH_BIT:
		prio_q = PRIORITY_HIGH;
		break;
	    case NORMAL_BIT:
	    case LOW_BIT:
		prio_q = PRIORITY_NORMAL;
		if (check_requeue_process(rq, PRIORITY_NORMAL))
		    goto pick_next_process;
		break;
	    case 0:			/* No process at all */
	    default:
		ASSERT(qmask == 0);
                ERTS_MSACC_SET_STATE_CACHED(ERTS_MSACC_STATE_OTHER);
		goto check_activities_to_run;
	    }

	    /*
	     * Take the chosen process out of the queue.
	     */
	    p = dequeue_process(rq, prio_q, &state);

	    ASSERT(p); /* Wrong qmask in rq->flags? */

	    if (is_normal_sched) {
		psflg_running = ERTS_PSFLG_RUNNING;
		psflg_running_sys = ERTS_PSFLG_RUNNING_SYS;
		psflg_band_mask = ~(((erts_aint32_t) 1) << (ERTS_PSFLGS_GET_PRQ_PRIO(state)
							    + ERTS_PSFLGS_IN_PRQ_MASK_OFFSET));
	    }
	    else {
		psflg_running = ERTS_PSFLG_DIRTY_RUNNING;
		psflg_running_sys = ERTS_PSFLG_DIRTY_RUNNING_SYS;
		psflg_band_mask = ~((erts_aint32_t) 0);
	    }

	    if (!(state & ERTS_PSFLG_PROXY))
		psflg_band_mask &= ~ERTS_PSFLG_IN_RUNQ;
	    else {
                Eterm pid = p->common.id;
		proxy_p = p;
		p = (is_normal_sched
                     ? erts_proc_lookup_raw(pid)
                     : erts_pid2proc_opt(NULL, 0, pid, 0,
                                         ERTS_P2P_FLG_INC_REFC));
		if (!p) {
		    free_proxy_proc(proxy_p);
		    proxy_p = NULL;
		    goto pick_next_process;
		}
		state = erts_atomic32_read_nob(&p->state);
	    }

	    if (!is_normal_sched)
		clear_proc_dirty_queue_bit(p, rq, qbit);

	    while (1) {
		erts_aint32_t exp, new;
		int run_process;
		new = exp = state;
		new &= psflg_band_mask;
		/*
		 * Run process if not already running (or free)
		 * or exiting and not running on a normal
		 * scheduler, and not suspended (and not in a
		 * state where suspend should be ignored).
		 */
		run_process = (((!(state & (ERTS_PSFLG_RUNNING
					    | ERTS_PSFLG_RUNNING_SYS
					    | ERTS_PSFLG_DIRTY_RUNNING
					    | ERTS_PSFLG_DIRTY_RUNNING_SYS
					    | ERTS_PSFLG_FREE)))
				| (((state & (ERTS_PSFLG_RUNNING

					      | ERTS_PSFLG_FREE
					      | ERTS_PSFLG_RUNNING_SYS
					      | ERTS_PSFLG_DIRTY_RUNNING_SYS
					      | ERTS_PSFLG_EXITING))
				    == ERTS_PSFLG_EXITING)
				   & (!!is_normal_sched))
				   )
			       & ((state & (ERTS_PSFLG_SUSPENDED
					    | ERTS_PSFLG_EXITING
					    | ERTS_PSFLG_FREE
					    | ERTS_PSFLG_ACTIVE_SYS
					    | ERTS_PSFLG_DIRTY_ACTIVE_SYS))
				  != ERTS_PSFLG_SUSPENDED)
                               & (!(state & ERTS_PSFLG_EXITING)
                                  | (!!is_normal_sched))
                    );

		if (run_process) {
		    if (state & (ERTS_PSFLG_ACTIVE_SYS
				 | ERTS_PSFLG_DIRTY_ACTIVE_SYS))
			new |= psflg_running_sys;
		    else
			new |= psflg_running;
		}
		state = erts_atomic32_cmpxchg_relb(&p->state, new, exp);
		if (state == exp) {
		    if (!run_process) {
			if (proxy_p) {
			    free_proxy_proc(proxy_p);
			    proxy_p = NULL;
			}
			else if (state & ERTS_PSFLG_FREE) {
			    /* free and not queued by proxy */
                            ASSERT(state & ERTS_PSFLG_IN_RUNQ);
			    erts_proc_dec_refc(p);
			}
                        if (!is_normal_sched)
                            erts_proc_dec_refc(p);
			goto pick_next_process;
		    }
		    state = new;
		    break;
		}
	    }

	    rq->procs.context_switches++;

	    esdp->current_process = p;

	    calls = 0;
	    reds = context_reds;

	    erts_runq_unlock(rq);

	}

        ERTS_MSACC_SET_STATE_CACHED(ERTS_MSACC_STATE_EMULATOR);


	if (flags & ERTS_RUNQ_FLG_PROTECTED)
	    (void) ERTS_RUNQ_FLGS_UNSET(rq, ERTS_RUNQ_FLG_PROTECTED);

	ERTS_CHK_NO_PROC_LOCKS;

	erts_proc_lock(p, ERTS_PROC_LOCK_MAIN|ERTS_PROC_LOCK_STATUS);

	state = erts_atomic32_read_nob(&p->state);

	if (erts_sched_stat.enabled) {
	    int prio;
	    UWord old = ERTS_PROC_SCHED_ID(p, (UWord) esdp->no);
	    int migrated = old && old != esdp->no;

	    ASSERT(is_normal_sched);

	    prio = (int) ERTS_PSFLGS_GET_USR_PRIO(state);

	    erts_spin_lock(&erts_sched_stat.lock);
	    erts_sched_stat.prio[prio].total_executed++;
	    erts_sched_stat.prio[prio].executed++;
	    if (migrated) {
		erts_sched_stat.prio[prio].total_migrated++;
		erts_sched_stat.prio[prio].migrated++;
	    }
	    erts_spin_unlock(&erts_sched_stat.lock);
	}

	state = erts_atomic32_read_nob(&p->state);

	if (is_normal_sched) {
            ASSERT(!p->scheduler_data);
	    p->scheduler_data = esdp;
	    if ((!!(state & ERTS_PSFLGS_DIRTY_WORK))
		& (!(state & ERTS_PSFLG_ACTIVE_SYS))) {
		/* Migrate to dirty scheduler... */
	    sunlock_sched_out_proc:
		erts_proc_unlock(p, ERTS_PROC_LOCK_STATUS);
		goto sched_out_proc;
	    }
	}
	else {
            if (!(state & ERTS_PSFLGS_DIRTY_WORK)) {
                /* Dirty work completed... */
		goto sunlock_sched_out_proc;
            }
	    if (state & (ERTS_PSFLG_ACTIVE_SYS
			 | ERTS_PSFLG_EXITING)) {
		/*
		 * IMPORTANT! We need to take care of
		 * scheduled check-process-code requests
		 * before continuing with dirty execution!
		 */
		/* Migrate to normal scheduler... */
		goto sunlock_sched_out_proc;
	    }
	    if ((state & ERTS_PSFLG_DIRTY_ACTIVE_SYS)
		&& rq == ERTS_DIRTY_IO_RUNQ) {
		/* Migrate to dirty cpu scheduler... */
		goto sunlock_sched_out_proc;
	    }

	    ASSERT(rq == ERTS_DIRTY_CPU_RUNQ
		   ? (state & (ERTS_PSFLG_DIRTY_CPU_PROC
			       | ERTS_PSFLG_DIRTY_ACTIVE_SYS))
		   : (rq == ERTS_DIRTY_IO_RUNQ
		      && (state & ERTS_PSFLG_DIRTY_IO_PROC)));	    
	}

	erts_proc_unlock(p, ERTS_PROC_LOCK_STATUS);

        /* Clear tracer if it has been removed */
	if (IS_TRACED(p) && erts_is_tracer_proc_enabled(
                p, ERTS_PROC_LOCK_MAIN, &p->common)) {

	    if (state & ERTS_PSFLG_EXITING) {
		if (ARE_TRACE_FLAGS_ON(p, F_TRACE_SCHED_EXIT))
		    trace_sched(p, ERTS_PROC_LOCK_MAIN, am_in_exiting);
	    }
	    else {
		if (ARE_TRACE_FLAGS_ON(p, F_TRACE_SCHED) ||
                    ARE_TRACE_FLAGS_ON(p, F_TRACE_SCHED_PROCS))
		    trace_sched(p, ERTS_PROC_LOCK_MAIN, am_in);
	    }
	    if (IS_TRACED_FL(p, F_TRACE_CALLS)) {
		erts_schedule_time_break(p, ERTS_BP_CALL_TIME_SCHEDULE_IN);
	    }
	}

        if (is_normal_sched) {
            if (state & ERTS_PSFLG_RUNNING_SYS) {
                if (state & (ERTS_PSFLG_SIG_Q|ERTS_PSFLG_SIG_IN_Q)) {
                    int local_only = (!!(p->flags & F_LOCAL_SIGS_ONLY)
                                      & !(state & ERTS_PSFLG_SUSPENDED));
                    if (!local_only | !!(state & ERTS_PSFLG_SIG_Q)) {
                        int sig_reds;
                        /*
                         * If we have dirty work scheduled we allow
                         * usage of all reductions since we need to
                         * handle all signals before doing dirty
                         * work...
                         */
                        if (state & ERTS_PSFLGS_DIRTY_WORK)
                            sig_reds = reds;
                        else
                            sig_reds = ERTS_SIG_HANDLE_REDS_MAX_PREFERED;
                        (void) erts_proc_sig_handle_incoming(p,
                                                             &state,
                                                             &sig_reds,
                                                             sig_reds,
                                                             local_only);
                        reds -= sig_reds;
                    }
                }
                if ((state & (ERTS_PSFLG_SYS_TASKS
                              | ERTS_PSFLG_EXITING)) == ERTS_PSFLG_SYS_TASKS) {
                    /*
                     * GC is normally never delayed when a process
                     * is scheduled out, but might be when executing
                     * hand written beam assembly in
                     * prim_eval:'receive'. If GC is delayed we are
                     * not allowed to execute system tasks.
                     */
                    if (!(p->flags & F_DELAY_GC)) {
                        int cost = execute_sys_tasks(p, &state, reds);
                        calls += cost;
                        reds -= cost;
                    }
                }

                if (reds <= 0 || (state & ERTS_PSFLGS_DIRTY_WORK))
                    goto sched_out_proc;

                ASSERT(state & psflg_running_sys);
                ASSERT(!(state & psflg_running));

                while (1) {
                    erts_aint32_t n, e;

                    if (((state & (ERTS_PSFLG_SUSPENDED
                                   | ERTS_PSFLG_ACTIVE)) != ERTS_PSFLG_ACTIVE)
                        & !(state & ERTS_PSFLG_EXITING)) {
                        goto sched_out_proc;
                    }

                    n = e = state;
                    n &= ~psflg_running_sys;
                    n |= psflg_running;

                    state = erts_atomic32_cmpxchg_mb(&p->state, n, e);
                    if (state == e) {
                        state = n;
                        break;
                    }

                    ASSERT(state & psflg_running_sys);
                    ASSERT(!(state & psflg_running));
                }
            }

            if (ERTS_IS_GC_DESIRED(p)) {
                if (!(state & ERTS_PSFLG_EXITING)
                    && !(p->flags & (F_DELAY_GC|F_DISABLE_GC))) {
                    int cost = scheduler_gc_proc(p, reds);
                    calls += cost;
                    reds -= cost;
                    if (reds <= 0)
                        goto sched_out_proc;
                    if (p->flags & (F_DIRTY_MAJOR_GC|F_DIRTY_MINOR_GC))
                        goto sched_out_proc;
                }
            }
        }

	if (proxy_p) {
	    free_proxy_proc(proxy_p);
	    proxy_p = NULL;
	}

	p->fcalls = reds;
        if (reds != context_reds) {
            actual_reds = context_reds - reds - esdp->virtual_reds;
            ASSERT(actual_reds >= 0);
            esdp->virtual_reds = 0;
            p->reds += actual_reds;
            ERTS_PROC_REDUCTIONS_EXECUTED(esdp, rq,
                                          (int) ERTS_PSFLGS_GET_USR_PRIO(state),
                                          reds,
                                          actual_reds);
        }

	ERTS_CHK_HAVE_ONLY_MAIN_PROC_LOCK(p);

	ASSERT(erts_proc_read_refc(p) > 0);

	if (!(state & ERTS_PSFLG_EXITING) && ERTS_PTMR_IS_TIMED_OUT(p)) {
	    BeamInstr** pi;
	    ETHR_MEMBAR(ETHR_LoadLoad|ETHR_LoadStore);
	    pi = (BeamInstr **) p->def_arg_reg;
	    p->i = *pi;
	    p->flags &= ~F_INSLPQUEUE;
	    p->flags |= F_TIMO;
	    ERTS_PTMR_CLEAR(p);
	}

        /* if exiting, we *shall* exit... */
        ASSERT(!(state & ERTS_PSFLG_EXITING)
               || p->i == (BeamInstr *) beam_exit
               || p->i == (BeamInstr *) beam_continue_exit);

#ifdef DEBUG
        if (is_normal_sched) {
	    if (state & ERTS_PSFLGS_DIRTY_WORK)
                ERTS_INTERNAL_ERROR("Executing dirty code on normal scheduler");
        }
        else {
	    if (!(state & ERTS_PSFLGS_DIRTY_WORK)) {
                if (esdp->type == ERTS_SCHED_DIRTY_CPU)
                    ERTS_INTERNAL_ERROR("Executing normal code on dirty CPU scheduler");
                else if (esdp->type == ERTS_SCHED_DIRTY_IO)
                    ERTS_INTERNAL_ERROR("Executing normal code on dirty IO scheduler");
                else
                    ERTS_INTERNAL_ERROR("Executing normal code on dirty UNKNOWN scheduler");
            }
        }
        {
            erts_aint32_t dstate = erts_atomic32_read_nob(&p->state);

            /* Never run a suspended process */
            ASSERT(!(ERTS_PSFLG_SUSPENDED & dstate)
                   || (ERTS_PSFLG_DIRTY_RUNNING_SYS & dstate));

            /* Do not execute on the wrong type of scheduler... */
            ASSERT(is_normal_sched
                   ? !(dstate & ERTS_PSFLGS_DIRTY_WORK)
                   : !!(dstate & ERTS_PSFLGS_DIRTY_WORK));
        }
#endif

	return p;

    sched_out_proc:
        actual_reds = context_reds;
        actual_reds -= reds;
        actual_reds -= esdp->virtual_reds;
        reds = actual_reds;
        goto internal_sched_out_proc;

    }
}

static int
notify_sys_task_executed(Process *c_p, ErtsProcSysTask *st,
			 Eterm st_result, int normal_sched)
{
    Process *rp;
    if (!normal_sched)
	rp = erts_pid2proc_opt(c_p, ERTS_PROC_LOCK_MAIN,
			       st->requester, 0,
			       ERTS_P2P_FLG_INC_REFC);
    else
	rp = erts_proc_lookup(st->requester);
    if (rp) {
	ErtsProcLocks rp_locks;
	ErlOffHeap *ohp;
	ErtsMessage *mp;
	Eterm *hp, msg, req_id, result;
	Uint st_result_sz, hsz;
#ifdef DEBUG
	Eterm *hp_start;
#endif

	rp_locks = (c_p == rp) ? ERTS_PROC_LOCK_MAIN : 0;

	st_result_sz = is_immed(st_result) ? 0 : size_object(st_result);
	hsz = st->req_id_sz + st_result_sz + 4 /* 3-tuple */;

	mp = erts_alloc_message_heap(rp, &rp_locks, hsz, &hp, &ohp);

#ifdef DEBUG
	hp_start = hp;
#endif

	req_id = st->req_id_sz == 0 ? st->req_id : copy_struct(st->req_id,
							       st->req_id_sz,
							       &hp,
							       ohp);

	result = st_result_sz == 0 ? st_result :  copy_struct(st_result,
							      st_result_sz,
							      &hp,
							      ohp);

	ASSERT(is_immed(st->reply_tag));

	msg = TUPLE3(hp, st->reply_tag, req_id, result);

#ifdef DEBUG
	hp += 4;
	ASSERT(hp_start + hsz == hp);
#endif

	erts_queue_proc_message(c_p, rp, rp_locks, mp, msg);

	if (c_p == rp)
	    rp_locks &= ~ERTS_PROC_LOCK_MAIN;

	if (rp_locks)
	    erts_proc_unlock(rp, rp_locks);

	if (!normal_sched)
	    erts_proc_dec_refc(rp);
    }

    erts_cleanup_offheap(&st->off_heap);

    erts_free(ERTS_ALC_T_PROC_SYS_TSK, st);

    return rp ? 1 : 0;
}

static ERTS_INLINE ErtsProcSysTask *
fetch_sys_task(Process *c_p, erts_aint32_t state, int *qmaskp, int *priop)
{
    ErtsProcSysTaskQs *unused_qs = NULL;
    int qbit, qmask;
    ErtsProcSysTask *st, **qp;

    *priop = -1; /* Shut up annoying erroneous warning */

    erts_proc_lock(c_p, ERTS_PROC_LOCK_STATUS);

    if (!c_p->sys_task_qs) {
	qmask = 0;
	st = NULL;
	goto update_state;
    }

    qmask = c_p->sys_task_qs->qmask;

    if ((state & (ERTS_PSFLG_ACTIVE
		  | ERTS_PSFLG_EXITING
		  | ERTS_PSFLG_SUSPENDED)) == ERTS_PSFLG_ACTIVE) {
	/* No sys tasks if we got exclusively higher prio user work to do */
	st = NULL;
	switch (ERTS_PSFLGS_GET_USR_PRIO(state)) {
	case PRIORITY_MAX:
	    if (!(qmask & MAX_BIT))
		goto done;
	    break;
	case PRIORITY_HIGH:
	    if (!(qmask & (MAX_BIT|HIGH_BIT)))
		goto done;
	    break;
	default:
	    break;
	}
    }

    qbit = qmask & -qmask;
    switch (qbit) {
    case MAX_BIT:
	qp = &c_p->sys_task_qs->q[PRIORITY_MAX];
	*priop = PRIORITY_MAX;
	break;
    case HIGH_BIT:
	qp = &c_p->sys_task_qs->q[PRIORITY_HIGH];
	*priop = PRIORITY_HIGH;
	break;
    case NORMAL_BIT:
	if (!(qmask & PRIORITY_LOW)
	    || ++c_p->sys_task_qs->ncount <= RESCHEDULE_LOW) {
	    qp = &c_p->sys_task_qs->q[PRIORITY_NORMAL];
	    *priop = PRIORITY_NORMAL;
	    break;
	}
	c_p->sys_task_qs->ncount = 0;
	/* Fall through */
    case LOW_BIT:
	qp = &c_p->sys_task_qs->q[PRIORITY_LOW];
	*priop = PRIORITY_LOW;
	break;
    default:
	ERTS_INTERNAL_ERROR("Invalid qmask");
    }

    st = *qp;
    ASSERT(st);
    if (st->next != st) {
	*qp = st->next;
	st->next->prev = st->prev;
	st->prev->next = st->next;
    }
    else {
	erts_aint32_t a, e, n, st_prio, qmask2;

	*qp = NULL;
	qmask &= ~qbit;
	c_p->sys_task_qs->qmask = qmask;

    update_state:

	qmask2 = qmask;

	if (state & ERTS_PSFLG_DELAYED_SYS) {
	    ErtsProcSysTaskQs *qs = ERTS_PROC_GET_DELAYED_GC_TASK_QS(c_p);
	    ASSERT(qs);
	    qmask2 |= qs->qmask;
	}

	switch (qmask2 & -qmask2) {
	case MAX_BIT:
	    st_prio = PRIORITY_MAX;
	    break;
	case HIGH_BIT:
	    st_prio = PRIORITY_HIGH;
	    break;
	case NORMAL_BIT:
	    st_prio = PRIORITY_NORMAL;
	    break;
	case LOW_BIT:
	case 0:
	    st_prio = PRIORITY_LOW;
	    break;
	default:
	    ERTS_INTERNAL_ERROR("Invalid qmask");
	}

	if (!qmask) {
	    unused_qs = c_p->sys_task_qs;
	    c_p->sys_task_qs = NULL;
	}

	a = state;
	do {
	    erts_aint32_t prio = ERTS_PSFLGS_GET_USR_PRIO(a);

	    if (prio > st_prio)
		prio = st_prio;

	    n = e = a;

	    n &= ~ERTS_PSFLGS_ACT_PRIO_MASK;
	    n |= (prio << ERTS_PSFLGS_ACT_PRIO_OFFSET);

	    if (!qmask)
		n &= ~ERTS_PSFLG_SYS_TASKS;

	    if (a == n)
		break;
	    a = erts_atomic32_cmpxchg_nob(&c_p->state, n, e);
	} while (a != e);
    }

done:

    erts_proc_unlock(c_p, ERTS_PROC_LOCK_STATUS);

    if (unused_qs)
	proc_sys_task_queues_free(unused_qs);

    *qmaskp = qmask;

    return st;
}


static void exit_permanent_prio_elevation(Process *c_p, erts_aint32_t state);
static void save_gc_task(Process *c_p, ErtsProcSysTask *st, int prio);
static void save_dirty_task(Process *c_p, ErtsProcSysTask *st);

static int
execute_sys_tasks(Process *c_p, erts_aint32_t *statep, int in_reds)
{
    int minor_gc = 0, major_gc = 0;
    erts_aint32_t state = *statep;
    int reds = in_reds;
    int qmask = 0;

    ASSERT(!ERTS_SCHEDULER_IS_DIRTY(erts_proc_sched_data(c_p)));
    ERTS_LC_ASSERT(erts_proc_lc_my_proc_locks(c_p) == ERTS_PROC_LOCK_MAIN);

    do {
	ErtsProcSysTaskType type;
	ErtsProcSysTask *st;
	int st_prio;
	Eterm st_res;

	if (state & ERTS_PSFLG_EXITING)
	    break;

	st = fetch_sys_task(c_p, state, &qmask, &st_prio);
	if (!st)
	    break;

	type = st->type;

	switch (type) {
        case ERTS_PSTT_GC_MAJOR:
        case ERTS_PSTT_GC_MINOR:
	    if (c_p->flags & F_DISABLE_GC) {
		save_gc_task(c_p, st, st_prio);
		st = NULL;
		reds--;
	    }
	    else {
		if ((!minor_gc
                     || (!major_gc && type == ERTS_PSTT_GC_MAJOR))
                    && !(c_p->flags & F_HIBERNATED)) {
                    if (type == ERTS_PSTT_GC_MAJOR) {
                        FLAGS(c_p) |= F_NEED_FULLSWEEP;
                    }
		    reds -= scheduler_gc_proc(c_p, reds);
		    if (c_p->flags & (F_DIRTY_MAJOR_GC|F_DIRTY_MINOR_GC)) {
			save_dirty_task(c_p, st);
			st = NULL;
			break;
		    }
		    if (type == ERTS_PSTT_GC_MAJOR)
			minor_gc = major_gc = 1;
		    else
			minor_gc = 1;
		}
		st_res = am_true;
	    }
	    break;
	case ERTS_PSTT_CPC: {
	    int fcalls;
            int cpc_reds = 0;
	    if (!ERTS_PROC_GET_SAVED_CALLS_BUF(c_p))
		fcalls = reds;
	    else
		fcalls = reds - CONTEXT_REDS;
	    st_res = erts_check_process_code(c_p,
					     st->arg[0],
					     &cpc_reds,
					     fcalls);
            reds -= cpc_reds;
	    if (is_non_value(st_res)) {
		/* Needed gc, but gc was disabled */
		save_gc_task(c_p, st, st_prio);
		st = NULL;
	    }
	    break;
        }
	case ERTS_PSTT_CLA: {
	    int fcalls;
            int cla_reds = 0;
	    int do_gc;

	    if (!ERTS_PROC_GET_SAVED_CALLS_BUF(c_p))
		fcalls = reds;
	    else
		fcalls = reds - CONTEXT_REDS;
	    do_gc = st->arg[0] == am_true;
	    st_res = erts_proc_copy_literal_area(c_p, &cla_reds,
						 fcalls, do_gc);
            reds -= cla_reds;
	    if (is_non_value(st_res)) {
		if (c_p->flags & F_DIRTY_CLA) {
		    save_dirty_task(c_p, st);
		    st = NULL;
		    break;
		}
		/* Needed gc, but gc was disabled */
		save_gc_task(c_p, st, st_prio);
		st = NULL;
		break;
	    }
	    if (do_gc) /* We did a major gc */
		minor_gc = major_gc = 1;
	    break;
        }
	case ERTS_PSTT_COHMQ:
	    reds -= erts_complete_off_heap_message_queue_change(c_p);
	    st_res = am_true;
	    break;
        case ERTS_PSTT_FTMQ:
	    reds -= erts_flush_trace_messages(c_p, ERTS_PROC_LOCK_MAIN);
	    st_res = am_true;
	    break;
        case ERTS_PSTT_ETS_FREE_FIXATION:
	    reds -= erts_db_execute_free_fixation(c_p, (DbFixation*)st->arg[0]);
	    st_res = am_true;
	    break;
        case ERTS_PSTT_PRIO_SIG: {
            erts_aint32_t fail_state, state;
            int local_only, sig_res, sig_reds = reds;
	    st_res = am_false;

            if (st->arg[0] == am_true)
                local_only = !0;
            else
                local_only = 0;

            sig_reds = reds;
            sig_res = erts_proc_sig_handle_incoming(c_p, &state, &sig_reds,
                                                    reds, local_only);
            reds -= sig_reds;

            if (state & ERTS_PSFLG_EXITING) {
                exit_permanent_prio_elevation(c_p, state);
                break;
            }

            if (sig_res)
                break;

            st->arg[0] = am_true;

            fail_state = ERTS_PSFLG_EXITING;

            if (schedule_process_sys_task(c_p, st_prio, st, &fail_state)) {
                /* Successfully rescheduled task... */
                st = NULL;
            }
            else {
                state = erts_atomic32_read_nob(&c_p->state);                         
                exit_permanent_prio_elevation(c_p, state);
            }
            break;
        }
	default:
	    ERTS_INTERNAL_ERROR("Invalid process sys task type");
	    st_res = am_false;
	}

	if (st)
	    reds += notify_sys_task_executed(c_p, st, st_res, 1);

	state = erts_atomic32_read_acqb(&c_p->state);
    } while (qmask && reds > 0);

    *statep = state;

    if (in_reds < reds)
	return in_reds;

    return in_reds - reds;
}

static int
cleanup_sys_tasks(Process *c_p, erts_aint32_t in_state, int in_reds)
{
    erts_aint32_t state = in_state;
    int max_reds = in_reds;
    int reds = 0;
    int qmask = 1;          /* Set to 1 to force looping as long as there
                             * are dirty tasks.
                             */

    ERTS_LC_ASSERT(erts_proc_lc_my_proc_locks(c_p) == ERTS_PROC_LOCK_MAIN);

    do {
	ErtsProcSysTask *st;
	Eterm st_res;
	int st_prio;

	if (c_p->dirty_sys_tasks) {
	    st = c_p->dirty_sys_tasks;
	    c_p->dirty_sys_tasks = st->next;
	}
	else
	{
	    st = fetch_sys_task(c_p, state, &qmask, &st_prio);
	    if (!st)
		break;
	}

	switch (st->type) {
        case ERTS_PSTT_PRIO_SIG:
            state = erts_atomic32_read_nob(&c_p->state);                         
            exit_permanent_prio_elevation(c_p, state);
            /* fall through... */
        case ERTS_PSTT_GC_MAJOR:
        case ERTS_PSTT_GC_MINOR:
	case ERTS_PSTT_CPC:
        case ERTS_PSTT_COHMQ:
        case ERTS_PSTT_ETS_FREE_FIXATION:
	    st_res = am_false;
	    break;
	case ERTS_PSTT_CLA:
	    st_res = am_ok;
	    break;
        case ERTS_PSTT_FTMQ:
	    reds -= erts_flush_trace_messages(c_p, ERTS_PROC_LOCK_MAIN);
	    st_res = am_true;
	    break;
	default:
	    ERTS_INTERNAL_ERROR("Invalid process sys task type");
	    st_res = am_false;
	    break;
	}

	reds += notify_sys_task_executed(c_p, st, st_res, 1);

	state = erts_atomic32_read_acqb(&c_p->state);
    } while (qmask && reds < max_reds);

    return reds;
}

static void
exit_permanent_prio_elevation(Process *c_p, erts_aint32_t state)
{
    erts_aint32_t a;
    /*
     * we are about to terminate; permanently elevate
     * prio in order to ensure high prio signal
     * handling...
     */
    a = state;
    while (1) {
        erts_aint32_t aprio, uprio, n, e;
        ASSERT(a & ERTS_PSFLG_EXITING);
        aprio = ERTS_PSFLGS_GET_ACT_PRIO(a);
        uprio = ERTS_PSFLGS_GET_USR_PRIO(a);
        if (aprio >= uprio)
            break; /* user prio >= actual prio */
        /*
         * actual prio is higher than user prio; raise
         * user prio to actual prio...
         */
        n = e = a;
        n &= ~ERTS_PSFLGS_USR_PRIO_MASK;
        n |= aprio << ERTS_PSFLGS_USR_PRIO_OFFSET;
        a = erts_atomic32_cmpxchg_mb(&c_p->state, n, e);
        if (a == e)
            break;
    }
}

void
erts_execute_dirty_system_task(Process *c_p)
{
    Eterm cla_res = THE_NON_VALUE;
    ErtsProcSysTask *stasks;

    /*
     * If multiple operations, perform them in the following
     * order (in order to avoid unnecessary GC):
     *  1. Copy Literal Area (implies major GC).
     *  2. GC Hibernate (implies major GC if not woken).
     *  3. Major GC (implies minor GC).
     *  4. Minor GC.
     *
     * System task requests are handled after the actual
     * operations have been performed...
     */

    ASSERT(!(c_p->flags & (F_DELAY_GC|F_DISABLE_GC)));

    if (c_p->flags & F_DIRTY_CLA) {
	int cla_reds = 0;
	cla_res = erts_proc_copy_literal_area(c_p, &cla_reds, c_p->fcalls, 1);
	ASSERT(is_value(cla_res));
    }

    if (c_p->flags & F_DIRTY_GC_HIBERNATE) {
	erts_proc_lock(c_p, ERTS_PROC_LOCK_MSGQ|ERTS_PROC_LOCK_STATUS);
	if (erts_proc_sig_fetch(c_p))
            c_p->flags &= ~F_DIRTY_GC_HIBERNATE; /* operation aborted... */
        else {
	    erts_proc_unlock(c_p, ERTS_PROC_LOCK_MSGQ|ERTS_PROC_LOCK_STATUS);
	    c_p->fvalue = NIL;
	    erts_garbage_collect_hibernate(c_p);
	    ERTS_VERIFY_UNUSED_TEMP_ALLOC(c_p);
	    erts_proc_lock(c_p, ERTS_PROC_LOCK_MSGQ|ERTS_PROC_LOCK_STATUS);
	    ASSERT(!ERTS_PROC_IS_EXITING(c_p));
	}
	erts_proc_unlock(c_p, ERTS_PROC_LOCK_MSGQ|ERTS_PROC_LOCK_STATUS);
    }

    if (c_p->flags & (F_DIRTY_MAJOR_GC|F_DIRTY_MINOR_GC)) {
        if (c_p->flags & F_DIRTY_MAJOR_GC)
            c_p->flags |= F_NEED_FULLSWEEP;
	(void) erts_garbage_collect_nobump(c_p, 0, c_p->arg_reg,
					   c_p->arity, c_p->fcalls);
    }

    ASSERT(!(c_p->flags & (F_DIRTY_CLA
			   | F_DIRTY_GC_HIBERNATE
			   | F_DIRTY_MAJOR_GC
			   | F_DIRTY_MINOR_GC)));

    stasks = c_p->dirty_sys_tasks;
    c_p->dirty_sys_tasks = NULL;
    
    while (stasks) {
	Eterm st_res;
	ErtsProcSysTask *st = stasks;
	stasks = st->next;

	switch (st->type) {
	case ERTS_PSTT_CLA:
	    ASSERT(is_value(cla_res));
	    st_res = cla_res;
	    break;
	case ERTS_PSTT_GC_MAJOR:
	    st_res = am_true;
	    break;
	case ERTS_PSTT_GC_MINOR:
	    st_res = am_true;
	    break;

	default:
	    ERTS_INTERNAL_ERROR("Not supported dirty system task");
	    break;
	}

	(void) notify_sys_task_executed(c_p, st, st_res, 0);

    }

    erts_atomic32_read_band_relb(&c_p->state, ~ERTS_PSFLG_DIRTY_ACTIVE_SYS);
}

static BIF_RETTYPE
dispatch_system_task(Process *c_p, erts_aint_t fail_state,
		     ErtsProcSysTask *st, Eterm target,
		     Eterm prio, Eterm operation)
{
    Process *rp;
    ErtsProcLocks rp_locks = 0;
    ErlOffHeap *ohp;
    ErtsMessage *mp;
    Eterm *hp, msg;
    Uint hsz, osz;
    BIF_RETTYPE ret;

    switch (st->type) {
    case ERTS_PSTT_CPC:
	rp = erts_dirty_process_signal_handler;
	ASSERT(fail_state & (ERTS_PSFLG_DIRTY_RUNNING
			     | ERTS_PSFLG_DIRTY_RUNNING_SYS));
	if (c_p == rp) {
	    ERTS_BIF_PREP_RET(ret, am_dirty_execution);
	    return ret;
	}
	break;
    default:
	rp = NULL;
	ERTS_INTERNAL_ERROR("Non-dispatchable system task");
	break;
    }
	
    ERTS_BIF_PREP_RET(ret, am_ok);

    /*
     * Send message on the form: {Requester, Target, Operation}
     */

    ASSERT(is_immed(st->requester));
    ASSERT(is_immed(target));
    ASSERT(is_immed(prio));

    osz = size_object(operation);
    hsz = 5 /* 4-tuple */ + osz;

    mp = erts_alloc_message_heap(rp, &rp_locks, hsz, &hp, &ohp);

    msg = copy_struct(operation, osz, &hp, ohp);
    msg = TUPLE4(hp, st->requester, target, prio, msg);

    erts_queue_message(rp, rp_locks, mp, msg, am_system);

    if (rp_locks)
	erts_proc_unlock(rp, rp_locks);

    return ret;
}


static BIF_RETTYPE
request_system_task(Process *c_p, Eterm requester, Eterm target,
		    Eterm priority, Eterm operation)
{
    BIF_RETTYPE ret;
    Process *rp = erts_proc_lookup(target);
    ErtsProcSysTask *st = NULL;
    erts_aint32_t prio, fail_state = ERTS_PSFLG_EXITING;
    Eterm noproc_res, req_type;

    if (!rp && !is_internal_pid(target)) {
	if (!is_external_pid(target))
	    goto badarg;
	if (external_pid_dist_entry(target) != erts_this_dist_entry)
	    goto badarg;
    }

    switch (priority) {
    case am_max:	prio = PRIORITY_MAX;	break;
    case am_high:	prio = PRIORITY_HIGH;	break;
    case am_normal:	prio = PRIORITY_NORMAL;	break;
    case am_low:	prio = PRIORITY_LOW;	break;
    default: goto badarg;
    }

    if (is_not_tuple(operation))
	goto badarg;
    else {
	int i;
	Eterm *tp = tuple_val(operation);
	Uint arity = arityval(*tp);
	Eterm req_id;
	Uint req_id_sz;
	Eterm arg[ERTS_MAX_PROC_SYS_TASK_ARGS];
	Uint arg_sz[ERTS_MAX_PROC_SYS_TASK_ARGS];
	Uint tot_sz;
	Eterm *hp;

	if (arity < 2)
	    goto badarg;
	if (arity > 2 + ERTS_MAX_PROC_SYS_TASK_ARGS)
	    goto badarg;
	req_type = tp[1];
	req_id = tp[2];
	req_id_sz = is_immed(req_id) ? 0 : size_object(req_id);
	tot_sz = req_id_sz;
	for (i = 0; i < ERTS_MAX_PROC_SYS_TASK_ARGS; i++) {
	    int tix = 3 + i;
	    if (tix > arity) {
		arg[i] = THE_NON_VALUE;
		arg_sz[i] = 0;
	    }
	    else {
		arg[i] = tp[tix];
		if (is_immed(arg[i]))
		    arg_sz[i] = 0;
		else {
		    arg_sz[i] = size_object(arg[i]);
		    tot_sz += arg_sz[i];
		}
	    }
	}
	st = erts_alloc(ERTS_ALC_T_PROC_SYS_TSK,
			ERTS_PROC_SYS_TASK_SIZE(tot_sz));
	ERTS_INIT_OFF_HEAP(&st->off_heap);
	hp = &st->heap[0];

	st->requester = requester;
	st->reply_tag = req_type;
	st->req_id_sz = req_id_sz;
	st->req_id = req_id_sz == 0 ? req_id : copy_struct(req_id,
							   req_id_sz,
							   &hp,
							   &st->off_heap);

	for (i = 0; i < ERTS_MAX_PROC_SYS_TASK_ARGS; i++)
	    st->arg[i] = arg_sz[i] == 0 ? arg[i] : copy_struct(arg[i],
							       arg_sz[i],
							       &hp,
							       &st->off_heap);
	ASSERT(&st->heap[0] + tot_sz == hp);
    }

    switch (req_type) {

    case am_garbage_collect:
        switch (st->arg[0]) {
        case am_minor:  st->type = ERTS_PSTT_GC_MINOR; break;
        case am_major:  st->type = ERTS_PSTT_GC_MAJOR; break;
        default: goto badarg;
        }
        noproc_res = am_false;
        if (!rp)
	    goto noproc;
	break;

    case am_check_process_code:
	if (is_not_atom(st->arg[0]))
	    goto badarg;
	noproc_res = am_false;
	st->type = ERTS_PSTT_CPC;
	if (!rp)
	    goto noproc;
	/*
	 * If the process should start executing dirty
	 * code it is important that this task is
	 * aborted. Therefore this strict fail state...
	 */
	fail_state |= (ERTS_PSFLG_DIRTY_RUNNING
		       | ERTS_PSFLG_DIRTY_RUNNING_SYS);
	break;

    case am_copy_literals:
	if (st->arg[0] != am_true && st->arg[0] != am_false)
	    goto badarg;
	st->type = ERTS_PSTT_CLA;
	noproc_res = am_ok;
	if (!rp)
	    goto noproc;
	break;

    default:
	goto badarg;
    }

    if (!schedule_process_sys_task(rp, prio, st, &fail_state)) {
	Eterm failure;
	if (fail_state & ERTS_PSFLG_EXITING) {
	noproc:
	    failure = noproc_res;
	}
	else if (fail_state & (ERTS_PSFLG_DIRTY_RUNNING
			       | ERTS_PSFLG_DIRTY_RUNNING_SYS)) {
	    ret = dispatch_system_task(c_p, fail_state, st,
				       target, priority, operation);
	    goto cleanup_return;
	}
	else {
	    ERTS_INTERNAL_ERROR("Unknown failure schedule_process_sys_task()");
	    failure = am_internal_error;
	}
	notify_sys_task_executed(c_p, st, failure, 1);
    }

    ERTS_BIF_PREP_RET(ret, am_ok);

    return ret;

badarg:

    ERTS_BIF_PREP_ERROR(ret, c_p, BADARG);

cleanup_return:

    if (st) {
	erts_cleanup_offheap(&st->off_heap);
	erts_free(ERTS_ALC_T_PROC_SYS_TSK, st);
    }

    return ret;
}

BIF_RETTYPE
erts_internal_request_system_task_3(BIF_ALIST_3)
{
    return request_system_task(BIF_P, BIF_P->common.id,
			       BIF_ARG_1, BIF_ARG_2, BIF_ARG_3);
}

BIF_RETTYPE
erts_internal_request_system_task_4(BIF_ALIST_4)
{
    return request_system_task(BIF_P, BIF_ARG_1,
			       BIF_ARG_2, BIF_ARG_3, BIF_ARG_4);
}

static int
schedule_generic_sys_task(Eterm pid, ErtsProcSysTaskType type,
                          int prio, Eterm arg0, Eterm arg1)
{
    int res = 0;
    Process *rp = erts_proc_lookup_raw(pid);
    if (rp) {
	ErtsProcSysTask *st;
	erts_aint32_t st_prio, fail_state;

	st = erts_alloc(ERTS_ALC_T_PROC_SYS_TSK,
			ERTS_PROC_SYS_TASK_SIZE(0));
	st->type = type;
	st->requester = NIL;
	st->reply_tag = NIL;
	st->req_id = NIL;
	st->req_id_sz = 0;
        st->arg[0] = arg0;
        st->arg[1] = arg1;
	ERTS_INIT_OFF_HEAP(&st->off_heap);

        if (prio >= 0) {
            st_prio = (erts_aint32_t) prio;
            fail_state = ERTS_PSFLG_FREE;
        }
        else {
            erts_aint32_t state = erts_atomic32_read_nob(&rp->state);
            st_prio = ERTS_PSFLGS_GET_USR_PRIO(state);
            fail_state = ERTS_PSFLG_EXITING;
        }
        res = schedule_process_sys_task(rp, st_prio, st, &fail_state);
	if (!res)
	    erts_free(ERTS_ALC_T_PROC_SYS_TSK, st);
    }
    return res;
}

void
erts_schedule_complete_off_heap_message_queue_change(Eterm pid)
{
    schedule_generic_sys_task(pid, ERTS_PSTT_COHMQ,
                              -1, NIL, NIL);
}

void
erts_schedule_ets_free_fixation(Eterm pid, DbFixation* fix)
{
    schedule_generic_sys_task(pid, ERTS_PSTT_ETS_FREE_FIXATION,
                              -1, (Eterm) fix, NIL);
}

int
erts_sig_prio(Eterm pid, int prio)
{
    return schedule_generic_sys_task(pid, ERTS_PSTT_PRIO_SIG,
                                     prio, am_false, NIL);
}

static void
flush_dirty_trace_messages(void *vpid)
{
    Process *proc;
    Eterm pid;
#ifdef ARCH_64
    pid = (Eterm) vpid;
#else
    pid = *((Eterm *) vpid);
    erts_free(ERTS_ALC_T_DIRTY_SL, vpid);
#endif

    proc = erts_pid2proc_opt(NULL, 0, pid, ERTS_PROC_LOCK_MAIN, 0);
    if (proc) {
	(void) erts_flush_trace_messages(proc, ERTS_PROC_LOCK_MAIN);
        erts_proc_unlock(proc, ERTS_PROC_LOCK_MAIN);
    }
}


void
erts_schedule_flush_trace_messages(Process *proc, int force_on_proc)
{
    ErtsThrPrgrDelayHandle dhndl;
    Eterm pid = proc->common.id;

    erts_aint32_t state;

    if (!force_on_proc) {
	state = erts_atomic32_read_nob(&proc->state);
	if (state & (ERTS_PSFLG_DIRTY_RUNNING
		     | ERTS_PSFLG_DIRTY_RUNNING_SYS)) {
	    goto sched_flush_dirty;
	}
    }

    dhndl = erts_thr_progress_unmanaged_delay();

    schedule_generic_sys_task(pid, ERTS_PSTT_FTMQ, -1, NIL, NIL);

    erts_thr_progress_unmanaged_continue(dhndl);

    if (!force_on_proc) {
	state = erts_atomic32_read_mb(&proc->state);
	if (state & (ERTS_PSFLG_DIRTY_RUNNING
		     | ERTS_PSFLG_DIRTY_RUNNING_SYS)) {
	    void *vargp;

	sched_flush_dirty:
	    /*
	     * We traced 'proc' from another thread than
	     * it is executing on, and it is executing
	     * on a dirty scheduler. It might take a
	     * significant amount of time before it is
	     * scheduled out (where it gets opportunity
	     * to flush messages). We therefore schedule
	     * the flush on the first ordinary scheduler.
	     */

#ifdef ARCH_64
	    vargp = (void *) pid;
#else
	    {
		Eterm *argp = erts_alloc(ERTS_ALC_T_DIRTY_SL, sizeof(Eterm));
		*argp = pid;
		vargp = (void *) argp;
	    }
#endif
	    erts_schedule_misc_aux_work(1, flush_dirty_trace_messages, vargp);
	}
    }
}

static void
save_gc_task(Process *c_p, ErtsProcSysTask *st, int prio)
{
    erts_aint32_t state;
    ErtsProcSysTaskQs *qs;

    ERTS_LC_ASSERT(ERTS_PROC_LOCK_MAIN == erts_proc_lc_my_proc_locks(c_p));

    qs = ERTS_PROC_GET_DELAYED_GC_TASK_QS(c_p);
    if (!qs) {
	st->next = st->prev = st;
	qs = proc_sys_task_queues_alloc();
	qs->qmask = 1 << prio;
	qs->ncount = 0;
	qs->q[PRIORITY_MAX] = NULL;
	qs->q[PRIORITY_HIGH] = NULL;
	qs->q[PRIORITY_NORMAL] = NULL;
	qs->q[PRIORITY_LOW] = NULL;
	qs->q[prio] = st;
	(void) ERTS_PROC_SET_DELAYED_GC_TASK_QS(c_p, qs);
    }
    else {
	if (!qs->q[prio]) {
	    st->next = st->prev = st;
	    qs->q[prio] = st;
	    qs->qmask |= 1 << prio;
	}
	else {
	    st->next = qs->q[prio];
	    st->prev = qs->q[prio]->prev;
	    st->next->prev = st;
	    st->prev->next = st;
	    ASSERT(qs->qmask & (1 << prio));
	}
    }

    state = erts_atomic32_read_nob(&c_p->state);
    ASSERT((ERTS_PSFLG_RUNNING
	    | ERTS_PSFLG_RUNNING_SYS
	    | ERTS_PSFLG_DIRTY_RUNNING
	    | ERTS_PSFLG_DIRTY_RUNNING_SYS) & state);

    while (!(state & ERTS_PSFLG_DELAYED_SYS)
	   || prio < ERTS_PSFLGS_GET_ACT_PRIO(state)) {
	erts_aint32_t n, e;

	n = e = state;
	n |= ERTS_PSFLG_DELAYED_SYS;
	if (prio < ERTS_PSFLGS_GET_ACT_PRIO(state)) {
	    n &= ~ERTS_PSFLGS_ACT_PRIO_MASK;
	    n |= prio << ERTS_PSFLGS_ACT_PRIO_OFFSET;
	}
	state = erts_atomic32_cmpxchg_relb(&c_p->state, n, e);
	if (state == e)
	    break;
    }
}

static void
save_dirty_task(Process *c_p, ErtsProcSysTask *st)
{
    st->next = c_p->dirty_sys_tasks;
    c_p->dirty_sys_tasks = st;
}

int
erts_set_gc_state(Process *c_p, int enable)
{
    ErtsProcSysTaskQs *dgc_tsk_qs;
    ASSERT(c_p == erts_get_current_process());
    ASSERT((ERTS_PSFLG_RUNNING|ERTS_PSFLG_RUNNING_SYS)
	   & erts_atomic32_read_nob(&c_p->state));
    ERTS_LC_ASSERT(ERTS_PROC_LOCK_MAIN == erts_proc_lc_my_proc_locks(c_p));

    if (!enable) {
	c_p->flags |= F_DISABLE_GC;
	return 0;
    }

    c_p->flags &= ~F_DISABLE_GC;

    dgc_tsk_qs = ERTS_PROC_GET_DELAYED_GC_TASK_QS(c_p);
    if (!dgc_tsk_qs)
	return 0;

    /* Move delayed gc tasks into sys tasks queues. */

    erts_proc_lock(c_p, ERTS_PROC_LOCK_STATUS);

    if (!c_p->sys_task_qs) {
	c_p->sys_task_qs = dgc_tsk_qs;
	dgc_tsk_qs = NULL;
    }
    else {
	ErtsProcSysTaskQs *stsk_qs;
	int prio;

	/*
	 * We push delayed tasks to the front of the queue
	 * since they have already made it to the front
	 * once and then been delayed after that.
	 */

	stsk_qs = c_p->sys_task_qs;

	while (dgc_tsk_qs->qmask) {
	    int qbit = dgc_tsk_qs->qmask & -dgc_tsk_qs->qmask;
	    dgc_tsk_qs->qmask &= ~qbit;
	    switch (qbit) {
	    case MAX_BIT:
		prio = PRIORITY_MAX;
		break;
	    case HIGH_BIT:
		prio = PRIORITY_HIGH;
		break;
	    case NORMAL_BIT:
		prio = PRIORITY_NORMAL;
		break;
	    case LOW_BIT:
		prio = PRIORITY_LOW;
		break;
	    default:
		ERTS_INTERNAL_ERROR("Invalid qmask");
		prio = -1;
		break;
	    }

	    ASSERT(dgc_tsk_qs->q[prio]);

	    if (!stsk_qs->q[prio]) {
		stsk_qs->q[prio] = dgc_tsk_qs->q[prio];
		stsk_qs->qmask |= 1 << prio;
	    }
	    else {
		ErtsProcSysTask *first1, *last1, *first2, *last2;

		ASSERT(stsk_qs->qmask & (1 << prio));
		first1 = dgc_tsk_qs->q[prio];
		last1 = first1->prev;
		first2 = stsk_qs->q[prio];
		last2 = first1->prev;

		last1->next = first2;
		first2->prev = last1;

		first1->prev = last2;
		last2->next = first1;

		stsk_qs->q[prio] = first1;
	    }

	}
    }

#ifdef DEBUG
    {
	int qmask;
	erts_aint32_t aprio, state =
#endif

	    erts_atomic32_read_bset_nob(&c_p->state,
                                        (ERTS_PSFLG_DELAYED_SYS
                                         | ERTS_PSFLG_ACTIVE_SYS
                                         | ERTS_PSFLG_SYS_TASKS),
                                        (ERTS_PSFLG_ACTIVE_SYS
                                         | ERTS_PSFLG_SYS_TASKS));

#ifdef DEBUG
	ASSERT(state & ERTS_PSFLG_DELAYED_SYS);
	qmask = c_p->sys_task_qs->qmask;
	aprio = ERTS_PSFLGS_GET_ACT_PRIO(state);
	ASSERT(ERTS_PSFLGS_GET_USR_PRIO(state) >= aprio);
	ASSERT((qmask & -qmask) >= (1 << aprio));
    }
#endif

    erts_proc_unlock(c_p, ERTS_PROC_LOCK_STATUS);

    (void) ERTS_PROC_SET_DELAYED_GC_TASK_QS(c_p, NULL);

    if (dgc_tsk_qs)
	proc_sys_task_queues_free(dgc_tsk_qs);

    return 1;
}

void
erts_sched_stat_modify(int what)
{
    int ix;
    switch (what) {
    case ERTS_SCHED_STAT_MODIFY_ENABLE:
	erts_thr_progress_block();
	erts_sched_stat.enabled = 1;
	erts_thr_progress_unblock();
	break;
    case ERTS_SCHED_STAT_MODIFY_DISABLE:
	erts_thr_progress_block();
	erts_sched_stat.enabled = 0;
	erts_thr_progress_unblock();
	break;
    case ERTS_SCHED_STAT_MODIFY_CLEAR:
	erts_spin_lock(&erts_sched_stat.lock);
	for (ix = 0; ix < ERTS_NO_PRIO_LEVELS; ix++) {
	    erts_sched_stat.prio[ix].total_executed = 0;
	    erts_sched_stat.prio[ix].executed = 0;
	    erts_sched_stat.prio[ix].total_migrated = 0;
	    erts_sched_stat.prio[ix].migrated = 0;
	}
	erts_spin_unlock(&erts_sched_stat.lock);
	break;
    }
}

Eterm
erts_sched_stat_term(Process *p, int total)
{
    Uint sz;
    Uint *hp;
    Eterm prio[ERTS_NO_PRIO_LEVELS];
    Uint executed[ERTS_NO_PRIO_LEVELS];
    Uint migrated[ERTS_NO_PRIO_LEVELS];

    erts_spin_lock(&erts_sched_stat.lock);
    if (total) {
	int i;
	for (i = 0; i < ERTS_NO_PRIO_LEVELS; i++) {
	    prio[i] = erts_sched_stat.prio[i].name;
	    executed[i] = erts_sched_stat.prio[i].total_executed;
	    migrated[i] = erts_sched_stat.prio[i].total_migrated;
	}
    }
    else {
	int i;
	for (i = 0; i < ERTS_NO_PRIO_LEVELS; i++) {
	    prio[i] = erts_sched_stat.prio[i].name;
	    executed[i] = erts_sched_stat.prio[i].executed;
	    erts_sched_stat.prio[i].executed = 0;
	    migrated[i] = erts_sched_stat.prio[i].migrated;
	    erts_sched_stat.prio[i].migrated = 0;
	}
    }
    erts_spin_unlock(&erts_sched_stat.lock);

    sz = 0;
    (void) erts_bld_atom_2uint_3tup_list(NULL, &sz, ERTS_NO_PRIO_LEVELS,
					 prio, executed, migrated);
    hp = HAlloc(p, sz);
    return erts_bld_atom_2uint_3tup_list(&hp, NULL, ERTS_NO_PRIO_LEVELS,
					 prio, executed, migrated);
}

/*
 * Scheduling of misc stuff
 */

void
erts_schedule_misc_op(void (*func)(void *), void *arg)
{
    ErtsSchedulerData *esdp = erts_get_scheduler_data();
    ErtsRunQueue *rq = esdp ? esdp->run_queue : ERTS_RUNQ_IX(0);
    ErtsMiscOpList *molp = misc_op_list_alloc();
    ErtsMigrationPaths *mpaths = erts_get_migration_paths();

    if (!mpaths)
	rq = ERTS_RUNQ_IX(0);
    else {
	ErtsRunQueue *erq = mpaths->mpath[rq->ix].misc_evac_runq;
	if (erq)
	    rq = erq;
    }

    erts_runq_lock(rq);

    molp->next = NULL;
    molp->func = func;
    molp->arg = arg;
    if (rq->misc.end)
	rq->misc.end->next = molp;
    else
	rq->misc.start = molp;
    rq->misc.end = molp;

    non_empty_runq(rq);

    ERTS_RUNQ_FLGS_SET_NOB(rq, ERTS_RUNQ_FLG_MISC_OP);

    erts_runq_unlock(rq);

    smp_notify_inc_runq(rq);
}

static void
exec_misc_ops(ErtsRunQueue *rq)
{
    int i;
    ErtsMiscOpList *molp = rq->misc.start;
    ErtsMiscOpList *tmp_molp = molp;

    for (i = 0; i < ERTS_MAX_MISC_OPS-1; i++) {
	if (!tmp_molp) 
	    goto mtq;
	tmp_molp = tmp_molp->next;
    }
    
    if (!tmp_molp) {
    mtq:
	rq->misc.start = NULL;
	rq->misc.end = NULL;
    }
    else {
	rq->misc.start = tmp_molp->next;
	tmp_molp->next = NULL;
	if (!rq->misc.start)
	    rq->misc.end = NULL;
    }

    if (!rq->misc.start)
        ERTS_RUNQ_FLGS_UNSET_NOB(rq, ERTS_RUNQ_FLG_MISC_OP);

    erts_runq_unlock(rq);

    while (molp) {
	tmp_molp = molp;
	(*molp->func)(molp->arg);
	molp = molp->next;
	misc_op_list_free(tmp_molp);
    }

    erts_runq_lock(rq);
}

Uint
erts_get_total_context_switches(void)
{
    Uint res = 0;
    ERTS_ATOMIC_FOREACH_RUNQ(rq, res += rq->procs.context_switches);
    return res;
}

void
erts_get_total_reductions(Uint *redsp, Uint *diffp)
{
    Uint reds = 0;
    ERTS_ATOMIC_FOREACH_RUNQ_X(rq,

                               erts_no_run_queues + ERTS_NUM_DIRTY_RUNQS,

			       reds += rq->procs.reductions,

			       if (redsp) *redsp = reds;
			       if (diffp) *diffp = reds - last_reductions;
			       last_reductions = reds);
}

void
erts_get_exact_total_reductions(Process *c_p, Uint *redsp, Uint *diffp)
{
    Uint reds = erts_current_reductions(c_p, c_p);
    int ix;
    erts_proc_unlock(c_p, ERTS_PROC_LOCK_MAIN);
    /*
     * Wait for other schedulers to schedule out their processes
     * and update 'reductions'.
     */
    erts_thr_progress_block();
    for (reds = 0, ix = 0; ix < erts_no_run_queues; ix++)
	reds += ERTS_RUNQ_IX(ix)->procs.reductions;
    if (redsp)
	*redsp = reds;
    if (diffp)
	*diffp = reds - last_exact_reductions;
    last_exact_reductions = reds;
    erts_thr_progress_unblock();
    erts_proc_lock(c_p, ERTS_PROC_LOCK_MAIN);
}

static void delete_process(Process* p);

void
erts_free_proc(Process *p)
{
    erts_proc_lock_fin(p);
    ASSERT(erts_atomic32_read_nob(&p->state) & ERTS_PSFLG_FREE);
    ASSERT(0 == erts_proc_read_refc(p));
    if (p->flags & F_DELAYED_DEL_PROC)
	delete_process(p);
    erts_free(ERTS_ALC_T_PROC, (void *) p);
}

typedef struct {
    Process *proc;
    erts_aint32_t state;
    ErtsRunQueue *run_queue;
    int bound;
} ErtsEarlyProcInit;

static void early_init_process_struct(void *varg, Eterm data)
{
    ErtsEarlyProcInit *arg = (ErtsEarlyProcInit *) varg;
    Process *proc = arg->proc;

    proc->common.id = make_internal_pid(data);
    erts_atomic32_init_nob(&proc->dirty_state, 0);
    proc->dirty_sys_tasks = NULL;
    erts_init_runq_proc(proc, arg->run_queue, arg->bound);
    erts_atomic32_init_relb(&proc->state, arg->state);

    erts_proc_lock_init(proc); /* All locks locked */

}

/*
** Allocate process and find out where to place next process.
*/
static Process*
alloc_process(ErtsRunQueue *rq, int bound, erts_aint32_t state)
{
    ErtsEarlyProcInit init_arg;
    Process *p;

    p = erts_alloc_fnf(ERTS_ALC_T_PROC, sizeof(Process));
    if (!p)
	return NULL;

    ASSERT(rq);

    init_arg.proc = (Process *) p;
    init_arg.state = state;
    init_arg.run_queue = rq;
    init_arg.bound = bound;

    ERTS_CT_ASSERT(offsetof(Process,common) == 0);

    if (!erts_ptab_new_element(&erts_proc,
			       &p->common,
			       (void *) &init_arg,
			       early_init_process_struct)) {
	erts_free(ERTS_ALC_T_PROC, p);
	return NULL;
    }

    ASSERT(erts_proc_read_refc(p) > 0);

    ASSERT(internal_pid_serial(p->common.id) <= ERTS_MAX_PID_SERIAL);
    
    p->rcount = 0;
    p->heap = NULL;


    ASSERT(p == (Process *) (erts_ptab_pix2intptr_nob(
				 &erts_proc,
				 internal_pid_index(p->common.id))));

    return p;
}

Eterm
erl_create_process(Process* parent, /* Parent of process (default group leader). */
		   Eterm mod,	/* Tagged atom for module. */
		   Eterm func,	/* Tagged atom for function. */
		   Eterm args,	/* Arguments for function (must be well-formed list). */
		   ErlSpawnOpts* so) /* Options for spawn. */
{
    int bound = 0;
    Uint flags = 0;
    ErtsRunQueue *rq = NULL;
    Process *p;
    Sint arity;			/* Number of arguments. */
    Uint arg_size;		/* Size of arguments. */
    Uint sz;			/* Needed words on heap. */
    Uint heap_need;		/* Size needed on heap. */
    Eterm res = THE_NON_VALUE;
    erts_aint32_t state = 0;
    erts_aint32_t prio = (erts_aint32_t) PRIORITY_NORMAL;
    ErtsProcLocks locks = ERTS_PROC_LOCKS_ALL;
#ifdef SHCOPY_SPAWN
    erts_shcopy_t info;
    INITIALIZE_SHCOPY(info);
#else
    erts_literal_area_t litarea;
    INITIALIZE_LITERAL_PURGE_AREA(litarea);
#endif

    erts_proc_lock(parent, ERTS_PROC_LOCKS_ALL_MINOR);

    /*
     * Check for errors.
     */

    if (is_not_atom(mod) || is_not_atom(func) || ((arity = erts_list_length(args)) < 0)) {
	so->error_code = BADARG;
	goto error;
    }

    if (so->flags & SPO_USE_ARGS) {
	if (so->scheduler) {
	    int ix = so->scheduler-1;
	    ASSERT(0 <= ix && ix < erts_no_run_queues);
	    rq = ERTS_RUNQ_IX(ix);
	    /* Unsupported feature... */
            bound = !0;
	}
	prio = (erts_aint32_t) so->priority;
    }

    state |= (((prio & ERTS_PSFLGS_PRIO_MASK) << ERTS_PSFLGS_ACT_PRIO_OFFSET)
	      | ((prio & ERTS_PSFLGS_PRIO_MASK) << ERTS_PSFLGS_USR_PRIO_OFFSET));

    if (so->flags & SPO_OFF_HEAP_MSGQ) {
	state |= ERTS_PSFLG_OFF_HEAP_MSGQ;
	flags |= F_OFF_HEAP_MSGQ;
    }
    else if (so->flags & SPO_ON_HEAP_MSGQ) {
	flags |= F_ON_HEAP_MSGQ;
    }

    ASSERT((flags & F_ON_HEAP_MSGQ) || (flags & F_OFF_HEAP_MSGQ));

    if (!rq)
	rq = erts_get_runq_proc(parent, NULL);

    p = alloc_process(rq, bound, state); /* All proc locks are locked by this thread
                                            on success */
    if (!p) {
	erts_send_error_to_logger_str(parent->group_leader,
				      "Too many processes\n");
	so->error_code = SYSTEM_LIMIT;
	goto error;
    }

#ifdef SHCOPY_SPAWN
    arg_size = copy_shared_calculate(args, &info);
#else
    arg_size = size_object_litopt(args, &litarea);
#endif
    heap_need = arg_size;

    p->flags = flags;

    p->static_flags = 0;
    if (so->flags & SPO_SYSTEM_PROC)
	p->static_flags |= ERTS_STC_FLG_SYSTEM_PROC;
    if (so->flags & SPO_USE_ARGS) {
	p->min_heap_size  = so->min_heap_size;
	p->min_vheap_size = so->min_vheap_size;
	p->max_gen_gcs    = so->max_gen_gcs;
        MAX_HEAP_SIZE_SET(p, so->max_heap_size);
        MAX_HEAP_SIZE_FLAGS_SET(p, so->max_heap_flags);
    } else {
	p->min_heap_size  = H_MIN_SIZE;
	p->min_vheap_size = BIN_VH_MIN_SIZE;
        MAX_HEAP_SIZE_SET(p, H_MAX_SIZE);
        MAX_HEAP_SIZE_FLAGS_SET(p, H_MAX_FLAGS);
	p->max_gen_gcs    = (Uint16) erts_atomic32_read_nob(&erts_max_gen_gcs);
    }
    p->schedule_count = 0;
    ASSERT(p->min_heap_size == erts_next_heap_size(p->min_heap_size, 0));

    p->u.initial.module = mod;
    p->u.initial.function = func;
    p->u.initial.arity = (Uint) arity;

    /*
     * Must initialize binary lists here before copying binaries to process.
     */
    p->off_heap.first = NULL;
    p->off_heap.overhead = 0;

    heap_need +=
	IS_CONST(parent->group_leader) ? 0 : NC_HEAP_SIZE(parent->group_leader);

    if (heap_need < p->min_heap_size) {
	sz = heap_need = p->min_heap_size;
    } else {
	sz = erts_next_heap_size(heap_need, 0);
    }

#ifdef HIPE
    hipe_init_process(&p->hipe);
#endif
    p->heap = (Eterm *) ERTS_HEAP_ALLOC(ERTS_ALC_T_HEAP, sizeof(Eterm)*sz);
    p->old_hend = p->old_htop = p->old_heap = NULL;
    p->high_water = p->heap;
    p->gen_gcs = 0;
    p->stop = p->hend = p->heap + sz;
    p->htop = p->heap;
    p->heap_sz = sz;
    p->abandoned_heap = NULL;
    p->live_hf_end = ERTS_INVALID_HFRAG_PTR;
    p->catches = 0;

    p->bin_vheap_sz     = p->min_vheap_size;
    p->bin_old_vheap_sz = p->min_vheap_size;
    p->bin_old_vheap    = 0;

    p->sys_task_qs = NULL;

    /* No need to initialize p->fcalls. */

    p->current = &p->u.initial;

    p->i = (BeamInstr *) beam_apply;
    p->cp = (BeamInstr *) beam_apply+1;

    p->arg_reg = p->def_arg_reg;
    p->max_arg_reg = sizeof(p->def_arg_reg)/sizeof(p->def_arg_reg[0]);
    p->arg_reg[0] = mod;
    p->arg_reg[1] = func;
#ifdef SHCOPY_SPAWN
    p->arg_reg[2] = copy_shared_perform(args, arg_size, &info, &p->htop, &p->off_heap);
    DESTROY_SHCOPY(info);
#else
    p->arg_reg[2] = copy_struct_litopt(args, arg_size, &p->htop, &p->off_heap, &litarea);
#endif
    p->arity = 3;

    p->fvalue = NIL;
    p->freason = EXC_NULL;
    p->ftrace = NIL;
    p->reds = 0;

    ERTS_PTMR_INIT(p);

    p->common.u.alive.reg = NULL;
    ERTS_P_LINKS(p) = NULL;
    ERTS_P_MONITORS(p) = NULL;
    ERTS_P_LT_MONITORS(p) = NULL;

    ASSERT(is_pid(parent->group_leader));

    if (parent->group_leader == ERTS_INVALID_PID)
	p->group_leader = p->common.id;
    else {
	/* Needs to be done after the heap has been set up */
	p->group_leader =
	    IS_CONST(parent->group_leader)
	    ? parent->group_leader
	    : STORE_NC(&p->htop, &p->off_heap, parent->group_leader);
    }

    erts_get_default_proc_tracing(&ERTS_TRACE_FLAGS(p), &ERTS_TRACER(p));

    p->sig_qs.first = NULL;
    p->sig_qs.last = &p->sig_qs.first;
    p->sig_qs.cont = NULL;
    p->sig_qs.cont_last = &p->sig_qs.cont;
    p->sig_qs.save = &p->sig_qs.first;
    p->sig_qs.saved_last = NULL;
    p->sig_qs.len = 0;
    p->sig_qs.nmsigs.next = NULL;
    p->sig_qs.nmsigs.last = NULL;
    p->sig_inq.first = NULL;
    p->sig_inq.last = &p->sig_inq.first;
    p->sig_inq.len = 0;
    p->sig_inq.nmsigs.next = NULL;
    p->sig_inq.nmsigs.last = NULL;
#ifdef ERTS_PROC_SIG_HARD_DEBUG
    p->sig_inq.may_contain_heap_terms = 0;
#endif
    p->bif_timers = NULL;
    p->mbuf = NULL;
    p->msg_frag = NULL;
    p->mbuf_sz = 0;
    erts_atomic_init_nob(&p->psd, (erts_aint_t) NULL);
    p->dictionary = NULL;
    p->seq_trace_lastcnt = 0;
    p->seq_trace_clock = 0;
    SEQ_TRACE_TOKEN(p) = NIL;
#ifdef USE_VM_PROBES
    DT_UTAG(p) = NIL;
    DT_UTAG_FLAGS(p) = 0;
#endif
    p->parent = (parent->common.id == ERTS_INVALID_PID
		 ? NIL
		 : parent->common.id);

    INIT_HOLE_CHECK(p);
#ifdef DEBUG
    p->last_old_htop = NULL;
#endif

    p->trace_msg_q = NULL;
    p->scheduler_data = NULL;

#if !defined(NO_FPE_SIGNALS) || defined(HIPE)
    p->fp_exception = 0;
#endif

    if (IS_TRACED(parent)) {
	if (ERTS_TRACE_FLAGS(parent) & F_TRACE_SOS) {
	    ERTS_TRACE_FLAGS(p) |= (ERTS_TRACE_FLAGS(parent) & TRACEE_FLAGS);
            erts_tracer_replace(&p->common, ERTS_TRACER(parent));
	}
        if (ERTS_TRACE_FLAGS(parent) & F_TRACE_SOS1) {
	    /* Overrides TRACE_CHILDREN */
	    ERTS_TRACE_FLAGS(p) |= (ERTS_TRACE_FLAGS(parent) & TRACEE_FLAGS);
            erts_tracer_replace(&p->common, ERTS_TRACER(parent));
	    ERTS_TRACE_FLAGS(p) &= ~(F_TRACE_SOS1 | F_TRACE_SOS);
	    ERTS_TRACE_FLAGS(parent) &= ~(F_TRACE_SOS1 | F_TRACE_SOS);
	}
        if (so->flags & SPO_LINK && ERTS_TRACE_FLAGS(parent) & (F_TRACE_SOL|F_TRACE_SOL1)) {
		ERTS_TRACE_FLAGS(p) |= (ERTS_TRACE_FLAGS(parent)&TRACEE_FLAGS);
                erts_tracer_replace(&p->common, ERTS_TRACER(parent));
		if (ERTS_TRACE_FLAGS(parent) & F_TRACE_SOL1) {/*maybe override*/
		    ERTS_TRACE_FLAGS(p) &= ~(F_TRACE_SOL1 | F_TRACE_SOL);
		    ERTS_TRACE_FLAGS(parent) &= ~(F_TRACE_SOL1 | F_TRACE_SOL);
		}
        }
        if (ARE_TRACE_FLAGS_ON(parent, F_TRACE_PROCS)) {
            locks &= ~(ERTS_PROC_LOCK_STATUS|ERTS_PROC_LOCK_TRACE);
            erts_proc_unlock(p, ERTS_PROC_LOCK_STATUS|ERTS_PROC_LOCK_TRACE);
            erts_proc_unlock(parent, ERTS_PROC_LOCK_STATUS|ERTS_PROC_LOCK_TRACE);
            trace_proc_spawn(parent, am_spawn, p->common.id, mod, func, args);
            if (so->flags & SPO_LINK)
                trace_proc(parent, locks, parent, am_link, p->common.id);
        }
    }

    if (IS_TRACED_FL(p, F_TRACE_PROCS)) {
        if ((locks & (ERTS_PROC_LOCK_STATUS|ERTS_PROC_LOCK_TRACE))
              == (ERTS_PROC_LOCK_STATUS|ERTS_PROC_LOCK_TRACE)) {
            /* This happens when parent was not traced, but child is */
            locks &= ~(ERTS_PROC_LOCK_STATUS|ERTS_PROC_LOCK_TRACE);
            erts_proc_unlock(p, ERTS_PROC_LOCK_STATUS|ERTS_PROC_LOCK_TRACE);
            erts_proc_unlock(parent, ERTS_PROC_LOCK_STATUS|ERTS_PROC_LOCK_TRACE);
        }
        trace_proc_spawn(p, am_spawned, parent->common.id, mod, func, args);
        if (so->flags & SPO_LINK)
            trace_proc(p, locks, p, am_getting_linked, parent->common.id);
    }

    /*
     * Check if this process should be initially linked to its parent.
     */

    if (so->flags & SPO_LINK) {
        ErtsLink *lnk;
        ErtsLinkData *ldp = erts_link_create(ERTS_LNK_TYPE_PROC,
                                             parent->common.id,
                                             p->common.id);
        lnk = erts_link_tree_lookup_insert(&ERTS_P_LINKS(parent), &ldp->a);
        if (lnk) {
            /*
             * This should more or less never happen, but could
             * potentially happen if pid:s wrap...
             */
            erts_link_release(lnk);
        }
        erts_link_tree_insert(&ERTS_P_LINKS(p), &ldp->b);
    }

    /*
     * Test whether this process should be initially monitored by its parent.
     */
    if (so->flags & SPO_MONITOR) {
	Eterm mref = erts_make_ref(parent);
        ErtsMonitorData *mdp = erts_monitor_create(ERTS_MON_TYPE_PROC,
                                                   mref,
                                                   parent->common.id,
                                                   p->common.id,
                                                   NIL);
        erts_monitor_tree_insert(&ERTS_P_MONITORS(parent), &mdp->origin);
        erts_monitor_list_insert(&ERTS_P_LT_MONITORS(p), &mdp->target);
	so->mref = mref;
    }

    erts_proc_unlock(p, locks);

    res = p->common.id;

    /*
     * Schedule process for execution.
     */

    erts_proc_unlock(parent, locks & ERTS_PROC_LOCKS_ALL_MINOR);

    schedule_process(p, state, 0);

    VERBOSE(DEBUG_PROCESSES, ("Created a new process: %T\n",p->common.id));

#ifdef USE_VM_PROBES
    if (DTRACE_ENABLED(process_spawn)) {
        ErtsCodeMFA cmfa = {mod, func, arity};
        DTRACE_CHARBUF(process_name, DTRACE_TERM_BUF_SIZE);
        DTRACE_CHARBUF(mfa_buf, DTRACE_TERM_BUF_SIZE);

        dtrace_fun_decode(p, &cmfa, process_name, mfa_buf);
        DTRACE2(process_spawn, process_name, mfa_buf);
    }
#endif
    return res;

 error:

    erts_proc_unlock(parent, locks & ERTS_PROC_LOCKS_ALL_MINOR);

    return res;
}

/*
 * Initiates a pseudo process that can be used
 * for arithmetic BIFs.
 */

void erts_init_empty_process(Process *p)
{
    p->htop = NULL;
    p->stop = NULL;
    p->hend = NULL;
    p->heap = NULL;
    p->abandoned_heap = NULL;
    p->live_hf_end = ERTS_INVALID_HFRAG_PTR;
    p->gen_gcs = 0;
    p->max_gen_gcs = 0;
    p->min_heap_size = 0;
    p->min_vheap_size = 0;
    p->rcount = 0;
    p->common.id = ERTS_INVALID_PID;
    p->reds = 0;
    ERTS_TRACER(p) = erts_tracer_nil;
    ERTS_TRACE_FLAGS(p) = F_INITIAL_TRACE_FLAGS;
    p->group_leader = ERTS_INVALID_PID;
    p->flags = 0;
    p->fvalue = NIL;
    p->freason = EXC_NULL;
    p->ftrace = NIL;
    p->fcalls = 0;

    p->bin_vheap_sz = BIN_VH_MIN_SIZE;
    p->bin_old_vheap_sz = BIN_VH_MIN_SIZE;
    p->bin_old_vheap = 0;
    p->sys_task_qs = NULL;
    ERTS_PTMR_INIT(p);
    p->next = NULL;
    p->off_heap.first = NULL;
    p->off_heap.overhead = 0;
    p->common.u.alive.reg = NULL;
    p->heap_sz = 0;
    p->high_water = NULL;
    p->old_hend = NULL;
    p->old_htop = NULL;
    p->old_heap = NULL;
    p->mbuf = NULL;
    p->msg_frag = NULL;
    p->mbuf_sz = 0;
    erts_atomic_init_nob(&p->psd, (erts_aint_t) NULL);
    ERTS_P_MONITORS(p) = NULL;
    ERTS_P_LT_MONITORS(p) = NULL;
    ERTS_P_LINKS(p) = NULL;         /* List of links */
    p->sig_qs.first = NULL;
    p->sig_qs.last = &p->sig_qs.first;
    p->sig_qs.cont = NULL;
    p->sig_qs.cont_last = &p->sig_qs.cont;
    p->sig_qs.save = &p->sig_qs.first;
    p->sig_qs.saved_last = NULL;
    p->sig_qs.len = 0;
    p->sig_qs.nmsigs.next = NULL;
    p->sig_qs.nmsigs.last = NULL;
    p->sig_inq.first = NULL;
    p->sig_inq.last = &p->sig_inq.first;
    p->sig_inq.len = 0;
    p->sig_inq.nmsigs.next = NULL;
    p->sig_inq.nmsigs.last = NULL;
#ifdef ERTS_PROC_SIG_HARD_DEBUG
    p->sig_inq.may_contain_heap_terms = 0;
#endif
    p->bif_timers = NULL;
    p->dictionary = NULL;
    p->seq_trace_clock = 0;
    p->seq_trace_lastcnt = 0;
    p->seq_trace_token = NIL;
    p->u.initial.module = 0;
    p->u.initial.function = 0;
    p->u.initial.arity = 0;
    p->catches = 0;
    p->cp = NULL;
    p->i = NULL;
    p->current = NULL;

    /*
     * Saved x registers.
     */
    p->arity = 0;
    p->arg_reg = NULL;
    p->max_arg_reg = 0;
    p->def_arg_reg[0] = 0;
    p->def_arg_reg[1] = 0;
    p->def_arg_reg[2] = 0;
    p->def_arg_reg[3] = 0;
    p->def_arg_reg[4] = 0;
    p->def_arg_reg[5] = 0;

    p->parent = NIL;
    p->static_flags = 0;

    p->common.u.alive.started_interval = 0;

#ifdef HIPE
    hipe_init_process(&p->hipe);
#endif

    INIT_HOLE_CHECK(p);
#ifdef DEBUG
    p->last_old_htop = NULL;
#endif

    erts_atomic32_init_nob(&p->dirty_state, 0);
    p->dirty_sys_tasks = NULL;
    erts_atomic32_init_nob(&p->state, (erts_aint32_t) PRIORITY_NORMAL);

    p->scheduler_data = NULL;
    erts_proc_lock_init(p);
    erts_proc_unlock(p, ERTS_PROC_LOCKS_ALL);
    erts_init_runq_proc(p, ERTS_RUNQ_IX(0), 0);

#if !defined(NO_FPE_SIGNALS) || defined(HIPE)
    p->fp_exception = 0;
#endif

}    

#ifdef DEBUG

void
erts_debug_verify_clean_empty_process(Process* p)
{
    /* Things that erts_cleanup_empty_process() will *not* cleanup... */
    ASSERT(p->htop == NULL);
    ASSERT(p->stop == NULL);
    ASSERT(p->hend == NULL);
    ASSERT(p->abandoned_heap == NULL);
    ASSERT(p->live_hf_end == ERTS_INVALID_HFRAG_PTR);
    ASSERT(p->heap == NULL);
    ASSERT(p->common.id == ERTS_INVALID_PID);
    ASSERT(ERTS_TRACER_IS_NIL(ERTS_TRACER(p)));
    ASSERT(ERTS_TRACE_FLAGS(p) == F_INITIAL_TRACE_FLAGS);
    ASSERT(p->group_leader == ERTS_INVALID_PID);
    ASSERT(p->next == NULL);
    ASSERT(p->common.u.alive.reg == NULL);
    ASSERT(p->heap_sz == 0);
    ASSERT(p->high_water == NULL);
    ASSERT(p->old_hend == NULL);
    ASSERT(p->old_htop == NULL);
    ASSERT(p->old_heap == NULL);

    ASSERT(ERTS_P_MONITORS(p) == NULL);
    ASSERT(ERTS_P_LT_MONITORS(p) == NULL);
    ASSERT(ERTS_P_LINKS(p) == NULL);
    ASSERT(p->sig_qs.first == NULL);
    ASSERT(p->sig_qs.len == 0);
    ASSERT(p->bif_timers == NULL);
    ASSERT(p->dictionary == NULL);
    ASSERT(p->catches == 0);
    ASSERT(p->cp == NULL);
    ASSERT(p->i == NULL);
    ASSERT(p->current == NULL);

    ASSERT(p->parent == NIL);

    ASSERT(p->sig_inq.first == NULL);
    ASSERT(p->sig_inq.len == 0);

    /* Thing that erts_cleanup_empty_process() cleans up */

    ASSERT(p->off_heap.first == NULL);
    ASSERT(p->off_heap.overhead == 0);

    ASSERT(p->mbuf == NULL);
}

#endif

void
erts_cleanup_empty_process(Process* p)
{
    /* We only check fields that are known to be used... */

    erts_cleanup_offheap(&p->off_heap);
    p->off_heap.first = NULL;
    p->off_heap.overhead = 0;

    if (p->mbuf != NULL) {
	free_message_buffer(p->mbuf);
	p->mbuf = NULL;
    }
    erts_proc_lock_fin(p);
#ifdef DEBUG
    erts_debug_verify_clean_empty_process(p);
#endif
}

static void
delete_process(Process* p)
{
    ErtsPSD *psd;
    struct saved_calls *scb;
    process_breakpoint_time_t *pbt;

    VERBOSE(DEBUG_PROCESSES, ("Removing process: %T\n",p->common.id));
    VERBOSE(DEBUG_SHCOPY, ("[pid=%T] delete process: %p %p %p %p\n", p->common.id,
                           HEAP_START(p), HEAP_END(p), OLD_HEAP(p), OLD_HEND(p)));

    scb = ERTS_PROC_SET_SAVED_CALLS_BUF(p, NULL);

    if (scb) {
	p->fcalls += CONTEXT_REDS; /* Reduction counting depends on this... */
        erts_free(ERTS_ALC_T_CALLS_BUF, (void *) scb);
    }

    pbt = ERTS_PROC_SET_CALL_TIME(p, NULL);
    if (pbt)
        erts_free(ERTS_ALC_T_BPD, (void *) pbt);

    erts_destroy_nif_export(p);

    /* Cleanup psd */

    psd = (ErtsPSD *) erts_atomic_read_nob(&p->psd);

    if (psd) {
	erts_atomic_set_nob(&p->psd, (erts_aint_t) NULL); /* Reduction counting depends on this... */
	erts_free(ERTS_ALC_T_PSD, psd);
    }

    /* Clean binaries and funs */
    erts_cleanup_offheap(&p->off_heap);

    /*
     * The mso list should not be used anymore, but if it is, make sure that
     * we'll notice.
     */
    p->off_heap.first = (void *) 0x8DEFFACD;

    if (p->arg_reg != p->def_arg_reg) {
	erts_free(ERTS_ALC_T_ARG_REG, p->arg_reg);
    }

    /*
     * Release heaps. Clobber contents in DEBUG build.
     */

#ifdef HIPE
    hipe_delete_process(&p->hipe);
#endif

    erts_deallocate_young_generation(p);

    if (p->old_heap != NULL) {

#ifdef DEBUG
	sys_memset(p->old_heap, DEBUG_BAD_BYTE,
                   (p->old_hend-p->old_heap)*sizeof(Eterm));
#endif
	ERTS_HEAP_FREE(ERTS_ALC_T_OLD_HEAP,
		       p->old_heap,
		       (p->old_hend-p->old_heap)*sizeof(Eterm));
    }

    erts_erase_dicts(p);

    /* free all pending messages */
    erts_cleanup_messages(p->sig_qs.first);
    p->sig_qs.first = NULL;
    erts_cleanup_messages(p->sig_qs.cont);
    p->sig_qs.cont = NULL;

    p->fvalue = NIL;
}

static ERTS_INLINE void
set_self_exiting(Process *c_p, Eterm reason, int *enqueue,
                 erts_aint32_t *prio, erts_aint32_t *state)
{
    erts_aint32_t st, enq_prio = -1;
    int enq;

    ERTS_LC_ASSERT(erts_proc_lc_my_proc_locks(c_p) == ERTS_PROC_LOCKS_ALL);

    c_p->fvalue = reason;

    st = erts_atomic32_read_nob(&c_p->state);
    ASSERT(enqueue || (st & (ERTS_PSFLG_RUNNING
                             |ERTS_PSFLG_RUNNING_SYS
                             | ERTS_PSFLG_DIRTY_RUNNING
                             | ERTS_PSFLG_DIRTY_RUNNING_SYS)));

    enq = change_proc_schedule_state(c_p,
                                     (ERTS_PSFLG_SUSPENDED
                                      | ERTS_PSFLGS_DIRTY_WORK),
                                     ERTS_PSFLG_EXITING|ERTS_PSFLG_ACTIVE,
                                     &st,
                                     &enq_prio,
                                     ERTS_PROC_LOCKS_ALL);

    ASSERT(enqueue || !enq);
    if (enqueue)
        *enqueue = enq;
    if (prio)
        *prio = enq_prio;
    if (state)
        *state = st;
}

void
erts_set_self_exiting(Process *c_p, Eterm reason)
{
    int enqueue;
    erts_aint32_t enq_prio, state;
    ERTS_LC_ASSERT(erts_proc_lc_my_proc_locks(c_p) == ERTS_PROC_LOCK_MAIN);

    erts_proc_lock(c_p, ERTS_PROC_LOCKS_ALL_MINOR);

    set_self_exiting(c_p, reason, &enqueue, &enq_prio, &state);
    c_p->freason = EXTAG_EXIT;
    KILL_CATCHES(c_p);
    c_p->i = (BeamInstr *) beam_exit;

    /* Always active when exiting... */
    ASSERT(state & ERTS_PSFLG_ACTIVE);

    /*
     * If we are terminating a process that currently
     * is executing on a dirty scheduler. It *should*
     * be scheduled on a normal scheduler...
     */
    ASSERT(!(state & (ERTS_PSFLG_DIRTY_RUNNING
                      | ERTS_PSFLG_DIRTY_RUNNING_SYS))
           || enqueue == ERTS_ENQUEUE_NORMAL_QUEUE
           || enqueue == -ERTS_ENQUEUE_NORMAL_QUEUE);

    erts_proc_unlock(c_p, ERTS_PROC_LOCKS_ALL_MINOR);
    if (enqueue)
        add2runq(enqueue, enq_prio, c_p, state, NULL);
}

void
erts_proc_exit_handle_monitor(ErtsMonitor *mon, void *vctxt)
{
    Process *c_p = ((ErtsProcExitContext *) vctxt)->c_p;
    Eterm reason = ((ErtsProcExitContext *) vctxt)->reason;
    ErtsMonitorData *mdp = NULL;

    if (erts_monitor_is_target(mon)) {
        /* We are being watched... */
        switch (mon->type) {
        case ERTS_MON_TYPE_SUSPEND:
        case ERTS_MON_TYPE_PROC:
            erts_proc_sig_send_monitor_down(mon, reason);
            mon = NULL;
            break;
        case ERTS_MON_TYPE_PORT: {
	    Port *prt;
            ASSERT(is_internal_port(mon->other.item));
            erts_proc_unlock(c_p, ERTS_PROC_LOCK_MAIN);
            prt = erts_id2port(mon->other.item);
	    if (prt) {
                erts_fire_port_monitor(prt, mon);
                erts_port_release(prt);
                mon = NULL;
            }
            erts_proc_lock(c_p, ERTS_PROC_LOCK_MAIN);
            break;
        }
        case ERTS_MON_TYPE_RESOURCE:
            erts_fire_nif_monitor(mon);
            mon = NULL;
            break;
        case ERTS_MON_TYPE_DIST_PROC: {
            ErtsMonLnkDist *dist;
            DistEntry *dep;
            ErtsDSigData dsd;
            int code;
            Eterm watcher;
            Eterm watched;

            mdp = erts_monitor_to_data(mon);

            if (mon->flags & ERTS_ML_FLG_NAME)
                watched = ((ErtsMonitorDataExtended *) mdp)->u.name;
            else
                watched = c_p->common.id;
            ASSERT(is_internal_pid(watched) || is_atom(watched));

            watcher = mon->other.item;
	    ASSERT(is_external_pid(watcher));    
	    dep = external_pid_dist_entry(watcher);
            ASSERT(dep);
            dist = ((ErtsMonitorDataExtended *) mdp)->dist;
            ASSERT(dist);
            code = erts_dsig_prepare(&dsd, dep, NULL, 0,
                                     ERTS_DSP_NO_LOCK, 0, 0);
            switch (code) {
            case ERTS_DSIG_PREP_CONNECTED:
            case ERTS_DSIG_PREP_PENDING:
                if (dist->connection_id == dsd.connection_id) {
                    code = erts_dsig_send_m_exit(&dsd,
                                                 watcher,
                                                 watched,
                                                 mdp->ref,
                                                 reason);
                    ASSERT(code == ERTS_DSIG_SEND_OK);
                }
            default:
                break;
            }
            if (!erts_monitor_dist_delete(&mdp->origin))
                mdp = NULL;
            break;
        }
        default:
            ERTS_INTERNAL_ERROR("Invalid target monitor type");
            break;
        }
    }
    else { /* Origin monitor */
        /* We are watching someone else... */
        switch (mon->type) {
        case ERTS_MON_TYPE_SUSPEND:
        case ERTS_MON_TYPE_PROC:
            erts_proc_sig_send_demonitor(mon);
            mon = NULL;
            break;
        case ERTS_MON_TYPE_TIME_OFFSET:
            erts_demonitor_time_offset(mon);
            mon = NULL;
            break;
        case ERTS_MON_TYPE_NODE:
            mdp = erts_monitor_to_data(mon);
            if (!erts_monitor_dist_delete(&mdp->target))
                mdp = NULL;
            break;
        case ERTS_MON_TYPE_NODES:
            erts_monitor_nodes_delete(mon);
            mon = NULL;
            break;
        case ERTS_MON_TYPE_PORT: {
            Port *prt;
            ASSERT(is_internal_port(mon->other.item));
            prt = erts_port_lookup_raw(mon->other.item);
            if (prt) {
                if (erts_port_demonitor(c_p, prt, mon) != ERTS_PORT_OP_DROPPED)
                    mon = NULL;
            }
            break;
        }
        case ERTS_MON_TYPE_DIST_PROC: {
            ErtsMonLnkDist *dist;
            DistEntry *dep;
            ErtsDSigData dsd;
            int code;
            Eterm watched;

            mdp = erts_monitor_to_data(mon);
            dist = ((ErtsMonitorDataExtended *) mdp)->dist;
            ASSERT(dist);
            if (mon->flags & ERTS_ML_FLG_NAME) {
                watched = ((ErtsMonitorDataExtended *) mdp)->u.name;
                ASSERT(is_atom(watched));
                dep = erts_sysname_to_connected_dist_entry(dist->nodename);
            }
            else {
                watched = mon->other.item;
                ASSERT(is_external_pid(watched));
		dep = external_pid_dist_entry(watched);
            }
            code = erts_dsig_prepare(&dsd, dep, NULL, 0,
                                     ERTS_DSP_NO_LOCK, 0, 0);
            switch (code) {
            case ERTS_DSIG_PREP_CONNECTED:
            case ERTS_DSIG_PREP_PENDING:
                if (dist->connection_id == dsd.connection_id) {
                    code = erts_dsig_send_demonitor(&dsd,
                                                    c_p->common.id,
                                                    watched,
                                                    mdp->ref,
                                                    1);
                    ASSERT(code == ERTS_DSIG_SEND_OK);
                }
            default:
                break;
            }
            if (!erts_monitor_dist_delete(&mdp->target))
                mdp = NULL;
            break;
        }
        default:
            ERTS_INTERNAL_ERROR("Invalid origin monitor type");
            break;
        }
    }

    if (mdp)
        erts_monitor_release_both(mdp);
    else if (mon)
        erts_monitor_release(mon);
}

void
erts_proc_exit_handle_link(ErtsLink *lnk, void *vctxt)
{
    Process *c_p = ((ErtsProcExitContext *) vctxt)->c_p;
    Eterm reason = ((ErtsProcExitContext *) vctxt)->reason;
    ErtsLinkData *ldp = NULL;

    switch (lnk->type) {
    case ERTS_LNK_TYPE_PROC:
        ASSERT(is_internal_pid(lnk->other.item));
        erts_proc_sig_send_link_exit(c_p, c_p->common.id, lnk,
                                     reason, SEQ_TRACE_TOKEN(c_p));
        lnk = NULL;
        break;
    case ERTS_LNK_TYPE_PORT: {
        Port *prt;
        ASSERT(is_internal_port(lnk->other.item));
        prt = erts_port_lookup(lnk->other.item,
                               ERTS_PORT_SFLGS_INVALID_LOOKUP);
        if (prt)
            erts_port_exit(NULL,
                           (ERTS_PORT_SIG_FLG_FORCE_SCHED
                            | ERTS_PORT_SIG_FLG_BROKEN_LINK),
                           prt,
                           c_p->common.id,
                           reason,
                           NULL);
        break;
    }
    case ERTS_LNK_TYPE_DIST_PROC: {
        DistEntry *dep;
        ErtsMonLnkDist *dist;
        ErtsLink *dlnk;
        ErtsDSigData dsd;
        int code;

        dlnk = erts_link_to_other(lnk, &ldp);
        dist = ((ErtsLinkDataExtended *) ldp)->dist;

        ASSERT(is_external_pid(lnk->other.item));
        dep = external_pid_dist_entry(lnk->other.item);

        ASSERT(dep != erts_this_dist_entry);

        if (!erts_link_dist_delete(dlnk))
            ldp = NULL;

        code = erts_dsig_prepare(&dsd, dep, c_p, 0, ERTS_DSP_NO_LOCK, 0, 0);
        switch (code) {
        case ERTS_DSIG_PREP_CONNECTED:
        case ERTS_DSIG_PREP_PENDING:
            if (dist->connection_id == dsd.connection_id) {
                code = erts_dsig_send_exit_tt(&dsd,
                                              c_p->common.id,
                                              lnk->other.item,
                                              reason,
                                              SEQ_TRACE_TOKEN(c_p));
                ASSERT(code == ERTS_DSIG_SEND_OK);
            }
        }
        break;
    }
    default:
        ERTS_INTERNAL_ERROR("Unexpected link type");
        break;
    }

    if (ldp)
        erts_link_release_both(ldp);
    else if (lnk)
        erts_link_release(lnk);
}

/* this function fishishes a process and propagates exit messages - called
   by process_main when a process dies */
void 
erts_do_exit_process(Process* p, Eterm reason)
{
    p->arity = 0;		/* No live registers */

#ifdef USE_VM_PROBES
    if (DTRACE_ENABLED(process_exit)) {
        DTRACE_CHARBUF(process_buf, DTRACE_TERM_BUF_SIZE);
        DTRACE_CHARBUF(reason_buf, DTRACE_TERM_BUF_SIZE);

        dtrace_proc_str(p, process_buf);
        erts_snprintf(reason_buf, DTRACE_TERM_BUF_SIZE - 1, "%T", reason);
        DTRACE2(process_exit, process_buf, reason_buf);
    }
#endif

    if (p->static_flags & ERTS_STC_FLG_SYSTEM_PROC)
	erts_exit(ERTS_DUMP_EXIT, "System process %T terminated: %T\n",
                 p->common.id, reason);

    ERTS_CHK_HAVE_ONLY_MAIN_PROC_LOCK(p);
    /* By locking all locks (main lock is already locked) when going
       to exiting state (ERTS_PSFLG_EXITING), it is enough to take any lock when
       looking up a process (erts_pid2proc()) to prevent the looked up
       process from exiting until the lock has been released. */
    erts_proc_lock(p, ERTS_PROC_LOCKS_ALL_MINOR);

    set_self_exiting(p, reason, NULL, NULL, NULL);

    if (IS_TRACED(p)) {
	if (IS_TRACED_FL(p, F_TRACE_CALLS))
	    erts_schedule_time_break(p, ERTS_BP_CALL_TIME_SCHEDULE_EXITING);

    }

    erts_trace_check_exiting(p->common.id);

    ASSERT((ERTS_TRACE_FLAGS(p) & F_INITIAL_TRACE_FLAGS)
	   == F_INITIAL_TRACE_FLAGS);

    ASSERT(erts_proc_read_refc(p) > 0);
    if (ERTS_PTMR_IS_SET(p)) {
	erts_cancel_proc_timer(p);
	ASSERT(erts_proc_read_refc(p) > 0);
    }

    erts_proc_unlock(p, ERTS_PROC_LOCKS_ALL_MINOR);

    if (IS_TRACED_FL(p,F_TRACE_PROCS))
        trace_proc(p, ERTS_PROC_LOCK_MAIN, p, am_exit, reason);


    /*
     * p->u.initial of this process can *not* be used anymore;
     * will be overwritten by misc termination data.
     */
    p->u.terminate = NULL;

    erts_continue_exit_process(p);
}

void
erts_continue_exit_process(Process *p)
{
    ErtsLink *links;
    ErtsMonitor *monitors;
    ErtsMonitor *lt_monitors;
    ErtsProcLocks curr_locks = ERTS_PROC_LOCK_MAIN;
    Eterm reason = p->fvalue;
    DistEntry *dep = NULL;
    erts_aint32_t state;
    int delay_del_proc = 0;
    ErtsProcExitContext pectxt;

#ifdef DEBUG
    int yield_allowed = 1;
#endif

    ERTS_LC_ASSERT(ERTS_PROC_LOCK_MAIN == erts_proc_lc_my_proc_locks(p));

    ASSERT(ERTS_PROC_IS_EXITING(p));

    ASSERT(erts_proc_read_refc(p) > 0);
    if (p->bif_timers) {
	if (erts_cancel_bif_timers(p, &p->bif_timers, &p->u.terminate)) {
	    ASSERT(erts_proc_read_refc(p) > 0);
	    goto yield;
	}
	ASSERT(erts_proc_read_refc(p) > 0);
	p->bif_timers = NULL;
    }

    if (p->flags & F_SCHDLR_ONLN_WAITQ)
	abort_sched_onln_chng_waitq(p);

    if (p->flags & F_HAVE_BLCKD_MSCHED) {
	ErtsSchedSuspendResult ssr;
	ssr = erts_block_multi_scheduling(p, ERTS_PROC_LOCK_MAIN, 0, 0, 1);
	switch (ssr) {
	case ERTS_SCHDLR_SSPND_YIELD_RESTART:
	    goto yield;
	case ERTS_SCHDLR_SSPND_DONE_MSCHED_BLOCKED:
	case ERTS_SCHDLR_SSPND_DONE_NMSCHED_BLOCKED:
	case ERTS_SCHDLR_SSPND_YIELD_DONE_MSCHED_BLOCKED:
	case ERTS_SCHDLR_SSPND_YIELD_DONE_NMSCHED_BLOCKED:
	case ERTS_SCHDLR_SSPND_DONE:
	case ERTS_SCHDLR_SSPND_YIELD_DONE:
	    p->flags &= ~F_HAVE_BLCKD_MSCHED;
	    break;
	case ERTS_SCHDLR_SSPND_EINVAL:
	default:
	    erts_exit(ERTS_ABORT_EXIT, "%s:%d: Internal error: %d\n",
		      __FILE__, __LINE__, (int) ssr);
	}
    }
    if (p->flags & F_HAVE_BLCKD_NMSCHED) {
	ErtsSchedSuspendResult ssr;
	ssr = erts_block_multi_scheduling(p, ERTS_PROC_LOCK_MAIN, 0, 1, 1);
	switch (ssr) {
	case ERTS_SCHDLR_SSPND_YIELD_RESTART:
	    goto yield;
	case ERTS_SCHDLR_SSPND_DONE_MSCHED_BLOCKED:
	case ERTS_SCHDLR_SSPND_DONE_NMSCHED_BLOCKED:
	case ERTS_SCHDLR_SSPND_YIELD_DONE_MSCHED_BLOCKED:
	case ERTS_SCHDLR_SSPND_YIELD_DONE_NMSCHED_BLOCKED:
	case ERTS_SCHDLR_SSPND_DONE:
	case ERTS_SCHDLR_SSPND_YIELD_DONE:
	    p->flags &= ~F_HAVE_BLCKD_MSCHED;
	    break;
	case ERTS_SCHDLR_SSPND_EINVAL:
	default:
	    erts_exit(ERTS_ABORT_EXIT, "%s:%d: Internal error: %d\n",
		     __FILE__, __LINE__, (int) ssr);
	}
    }

    if (p->flags & F_USING_DB) {
	if (erts_db_process_exiting(p, ERTS_PROC_LOCK_MAIN))
	    goto yield;
	p->flags &= ~F_USING_DB;
    }

    erts_set_gc_state(p, 1);
    state = erts_atomic32_read_acqb(&p->state);
    if ((state & ERTS_PSFLG_SYS_TASKS) || p->dirty_sys_tasks) {
	if (cleanup_sys_tasks(p, state, CONTEXT_REDS) >= CONTEXT_REDS/2)
	    goto yield;
    }

#ifdef DEBUG
    erts_proc_lock(p, ERTS_PROC_LOCK_STATUS);
    ASSERT(ERTS_PROC_GET_DELAYED_GC_TASK_QS(p) == NULL);
    ASSERT(p->dirty_sys_tasks == NULL);
    erts_proc_unlock(p, ERTS_PROC_LOCK_STATUS);
#endif

    if (p->flags & F_USING_DDLL) {
	erts_ddll_proc_dead(p, ERTS_PROC_LOCK_MAIN);
	p->flags &= ~F_USING_DDLL;
    }

    /*
     * The registered name *should* be the last "erlang resource" to
     * cleanup.
     */
    if (p->common.u.alive.reg) {
	(void) erts_unregister_name(p, ERTS_PROC_LOCK_MAIN, NULL, THE_NON_VALUE);
	ASSERT(!p->common.u.alive.reg);
    }

    if (IS_TRACED_FL(p, F_TRACE_SCHED_EXIT))
        trace_sched(p, curr_locks, am_out_exited);

    erts_proc_lock(p, ERTS_PROC_LOCKS_ALL_MINOR);
    curr_locks = ERTS_PROC_LOCKS_ALL;

    /*
     * From this point on we are no longer allowed to yield
     * this process.
     */
#ifdef DEBUG
    yield_allowed = 0;
#endif

    /*
     * Note! The monitor and link fields will be overwritten 
     * by erts_ptab_delete_element() below.
     */
    links = ERTS_P_LINKS(p);
    monitors = ERTS_P_MONITORS(p);
    lt_monitors = ERTS_P_LT_MONITORS(p);

    {
	/* Do *not* use erts_get_runq_proc() */
	ErtsRunQueue *rq;
	rq = erts_get_runq_current(erts_proc_sched_data(p));

	erts_runq_lock(rq);

	ASSERT(p->scheduler_data);
	ASSERT(p->scheduler_data->current_process == p);
	ASSERT(p->scheduler_data->free_process == NULL);

	p->scheduler_data->current_process = NULL;
	p->scheduler_data->free_process = p;

	/* Time of death! */
	erts_ptab_delete_element(&erts_proc, &p->common);

	erts_runq_unlock(rq);
    }

    /*
     * All "erlang resources" have to be deallocated before this point,
     * e.g. registered name, so monitoring and linked processes can
     * be sure that all interesting resources have been deallocated
     * when the monitors and/or links hit.
     */

    {
	/* Inactivate and notify free */
	erts_aint32_t n, e, a = erts_atomic32_read_nob(&p->state);
	int refc_inced = 0;
	while (1) {
	    n = e = a;
	    ASSERT(a & ERTS_PSFLG_EXITING);
	    n |= ERTS_PSFLG_FREE;
<<<<<<< HEAD
	    n &= ~(ERTS_PSFLG_ACTIVE
=======
            n &= ~(ERTS_PSFLG_ACTIVE
>>>>>>> 8ca58cf8
                   | ERTS_PSFLG_ACTIVE_SYS
                   | ERTS_PSFLG_DIRTY_ACTIVE_SYS);
	    if ((n & ERTS_PSFLG_IN_RUNQ) && !refc_inced) {
		erts_proc_inc_refc(p);
		refc_inced = 1;
	    }
	    a = erts_atomic32_cmpxchg_mb(&p->state, n, e);
	    if (a == e)
		break;
	}

        if (a & (ERTS_PSFLG_DIRTY_RUNNING
                 | ERTS_PSFLG_DIRTY_RUNNING_SYS)) {
	    p->flags |= F_DELAYED_DEL_PROC;
	    delay_del_proc = 1;
	    /*
	     * The dirty scheduler decrease refc
             * when done with the process...
	     */
	}

	if (refc_inced && !(n & ERTS_PSFLG_IN_RUNQ))
	    erts_proc_dec_refc(p);
    }

    dep = ((p->flags & F_DISTRIBUTION)
           ? ERTS_PROC_SET_DIST_ENTRY(p, NULL)
           : NULL);


    /*
     * It might show up signal prio elevation tasks until we
     * have entered free state. Cleanup such tasks now.
     */
    state = erts_atomic32_read_acqb(&p->state);
    if (!(state & ERTS_PSFLG_SYS_TASKS))
        erts_proc_unlock(p, ERTS_PROC_LOCKS_ALL);
    else {
        erts_proc_unlock(p, ERTS_PROC_LOCKS_ALL_MINOR);

        do {
            (void) cleanup_sys_tasks(p, state, CONTEXT_REDS);
            state = erts_atomic32_read_acqb(&p->state);
        } while (state & ERTS_PSFLG_SYS_TASKS);
        
        erts_proc_unlock(p, ERTS_PROC_LOCK_MAIN);
    }

#ifdef DEBUG
    erts_proc_lock(p, ERTS_PROC_LOCK_STATUS);
    ASSERT(p->sys_task_qs == NULL);
    erts_proc_unlock(p, ERTS_PROC_LOCK_STATUS);
#endif

    if (dep) {
        erts_do_net_exits(dep, (reason == am_kill) ? am_killed : reason);
        erts_deref_dist_entry(dep);
    }

    pectxt.c_p = p;
    pectxt.reason = reason;

    erts_proc_lock(p, ERTS_PROC_LOCK_MAIN|ERTS_PROC_LOCK_MSGQ);

    erts_proc_sig_fetch(p);

    erts_proc_unlock(p, ERTS_PROC_LOCK_MSGQ);

    if (links) {
        erts_link_tree_foreach_delete(&links,
                                      erts_proc_exit_handle_link,
                                      (void *) &pectxt);
        ASSERT(!links);
    }

    if (monitors) {
        erts_monitor_tree_foreach_delete(&monitors,
                                         erts_proc_exit_handle_monitor,
                                         (void *) &pectxt);
        ASSERT(!monitors);
    }

    if (lt_monitors) {
        erts_monitor_list_foreach_delete(&lt_monitors,
                                         erts_proc_exit_handle_monitor,
                                         (void *) &pectxt);
        ASSERT(!lt_monitors);
    }

    /*
     * erts_proc_sig_handle_exit() implements yielding.
     * However, this function cannot handle it yet... loop
     * until done...
     */
    while (!0) {
        int reds = CONTEXT_REDS;
        if (erts_proc_sig_handle_exit(p, &reds))
            break;
    }

    ERTS_CHK_HAVE_ONLY_MAIN_PROC_LOCK(p);

    erts_flush_trace_messages(p, ERTS_PROC_LOCK_MAIN);

    ERTS_TRACER_CLEAR(&ERTS_TRACER(p));

    if (!delay_del_proc)
	delete_process(p);

    return;

 yield:

#ifdef DEBUG
    ASSERT(yield_allowed);
#endif

    ERTS_LC_ASSERT(curr_locks == erts_proc_lc_my_proc_locks(p));
    ERTS_LC_ASSERT(ERTS_PROC_LOCK_MAIN & curr_locks);

    p->i = (BeamInstr *) beam_continue_exit;

    if (!(curr_locks & ERTS_PROC_LOCK_STATUS)) {
	erts_proc_lock(p, ERTS_PROC_LOCK_STATUS);
	curr_locks |= ERTS_PROC_LOCK_STATUS;
    }

    if (curr_locks != ERTS_PROC_LOCK_MAIN)
	erts_proc_unlock(p, ~ERTS_PROC_LOCK_MAIN & curr_locks);

    ERTS_LC_ASSERT(ERTS_PROC_LOCK_MAIN == erts_proc_lc_my_proc_locks(p));

    BUMP_ALL_REDS(p);
}

Process *
erts_try_lock_sig_free_proc(Eterm pid, ErtsProcLocks locks,
                            erts_aint32_t *statep)
{
    Process *rp = erts_proc_lookup_raw(pid);
    erts_aint32_t fail_state = ERTS_PSFLG_SIG_IN_Q|ERTS_PSFLG_SIG_Q;
    erts_aint32_t state;
    ErtsProcLocks tmp_locks = ERTS_PROC_LOCK_MAIN|ERTS_PROC_LOCK_MSGQ;

    tmp_locks |= locks;
    if (statep)
        fail_state |= *statep;

    if (!rp) {
        if (statep)
            *statep = ERTS_PSFLG_EXITING|ERTS_PSFLG_FREE;
        return NULL;
    }

    ERTS_LC_ASSERT(!erts_proc_lc_my_proc_locks(rp));

    state = erts_atomic32_read_nob(&rp->state);
    if (statep)
        *statep = state;

    if (state & ERTS_PSFLG_FREE)
        return NULL;

    if (state & fail_state)
        return ERTS_PROC_LOCK_BUSY;

    if (erts_proc_trylock(rp, tmp_locks) == EBUSY)
        return ERTS_PROC_LOCK_BUSY;

    state = erts_atomic32_read_nob(&rp->state);
    if (statep)
        *statep = state;

    if ((state & fail_state)
        || rp->sig_inq.first
        || rp->sig_qs.cont) {
        erts_proc_unlock(rp, tmp_locks);
        if (state & ERTS_PSFLG_FREE)
            return NULL;
        else
            return ERTS_PROC_LOCK_BUSY;
    }

    if (tmp_locks != locks)
        erts_proc_unlock(rp, tmp_locks & ~locks);

    return rp;
}

/*
 * Stack dump functions follow.
 */

void
erts_stack_dump(fmtfn_t to, void *to_arg, Process *p)
{
    Eterm* sp;
    int yreg = -1;

    if (ERTS_TRACE_FLAGS(p) & F_SENSITIVE) {
	return;
    }
    erts_program_counter_info(to, to_arg, p);
    for (sp = p->stop; sp < STACK_START(p); sp++) {
        yreg = stack_element_dump(to, to_arg, sp, yreg);
    }
}

void
erts_program_counter_info(fmtfn_t to, void *to_arg, Process *p)
{
    erts_aint32_t state;
    int i;

    erts_print(to, to_arg, "Program counter: %p (", p->i);
    print_function_from_pc(to, to_arg, p->i);
    erts_print(to, to_arg, ")\n");
    erts_print(to, to_arg, "CP: %p (", p->cp);
    print_function_from_pc(to, to_arg, p->cp);
    erts_print(to, to_arg, ")\n");
    state = erts_atomic32_read_acqb(&p->state);
    if (!(state & (ERTS_PSFLG_RUNNING
		   | ERTS_PSFLG_RUNNING_SYS
		   | ERTS_PSFLG_GC))) {
        erts_print(to, to_arg, "arity = %d\n",p->arity);
	if (!ERTS_IS_CRASH_DUMPING) {
	    /*
	     * Only print the arguments if we are not writing a
	     * crash dump file. The arguments cannot be interpreted
	     * by the crashdump_viewer application and will therefore
	     * only cause problems.
	     */
	    for (i = 0; i < p->arity; i++)
		erts_print(to, to_arg, "   %.*T\n", INT_MAX, p->arg_reg[i]);
	}
    }
}

static void
print_function_from_pc(fmtfn_t to, void *to_arg, BeamInstr* x)
{
    ErtsCodeMFA *cmfa = find_function_from_pc(x);
    if (cmfa == NULL) {
        if (x == beam_exit) {
            erts_print(to, to_arg, "<terminate process>");
        } else if (x == beam_continue_exit) {
            erts_print(to, to_arg, "<continue terminate process>");
        } else if (x == beam_apply+1) {
            erts_print(to, to_arg, "<terminate process normally>");
	} else if (x == 0) {
            erts_print(to, to_arg, "invalid");
        } else {
            erts_print(to, to_arg, "unknown function");
        }
    } else {
	erts_print(to, to_arg, "%T:%T/%d + %d",
		   cmfa->module, cmfa->function, cmfa->arity,
                   (x-(BeamInstr*)cmfa) * sizeof(Eterm));
    }
}

static int
stack_element_dump(fmtfn_t to, void *to_arg, Eterm* sp, int yreg)
{
    Eterm x = *sp;

    if (yreg < 0 || is_CP(x)) {
        erts_print(to, to_arg, "\n%p ", sp);
    } else {
        char sbuf[16];
        erts_snprintf(sbuf, sizeof(sbuf), "y(%d)", yreg);
        erts_print(to, to_arg, "%-8s ", sbuf);
        yreg++;
    }

    if (is_CP(x)) {
        erts_print(to, to_arg, "Return addr %p (", (Eterm *) x);
        print_function_from_pc(to, to_arg, cp_val(x));
        erts_print(to, to_arg, ")\n");
        yreg = 0;
    } else if is_catch(x) {
        erts_print(to, to_arg, "Catch %p (", catch_pc(x));
        print_function_from_pc(to, to_arg, catch_pc(x));
        erts_print(to, to_arg, ")\n");
    } else {
	erts_print(to, to_arg, "%T\n", x);
    }
    return yreg;
}

static void print_current_process_info(fmtfn_t, void *to_arg, ErtsSchedulerData*);

/*
 * Print scheduler information
 */
void
erts_print_scheduler_info(fmtfn_t to, void *to_arg, ErtsSchedulerData *esdp)
{
    int i;
    erts_aint32_t flg;

    switch (esdp->type) {
    case ERTS_SCHED_NORMAL:
        erts_print(to, to_arg, "=scheduler:%u\n", esdp->no);
        break;
    case ERTS_SCHED_DIRTY_CPU:
        erts_print(to, to_arg, "=dirty_cpu_scheduler:%u\n",
                   (esdp->dirty_no + erts_no_schedulers));
        break;
    case ERTS_SCHED_DIRTY_IO:
        erts_print(to, to_arg, "=dirty_io_scheduler:%u\n",
                   (esdp->dirty_no + erts_no_schedulers + erts_no_dirty_cpu_schedulers));
        break;
    default:
        erts_print(to, to_arg, "=unknown_scheduler_type:%u\n", esdp->type);
        break;
    }

    flg = erts_atomic32_read_dirty(&esdp->ssi->flags);
    erts_print(to, to_arg, "Scheduler Sleep Info Flags: ");
    for (i = 0; i < ERTS_SSI_FLGS_MAX && flg; i++) {
        erts_aint32_t chk = (1 << i);
        if (flg & chk) {
            switch (chk) {
            case ERTS_SSI_FLG_SLEEPING:
                erts_print(to, to_arg, "SLEEPING"); break;
            case ERTS_SSI_FLG_POLL_SLEEPING:
                erts_print(to, to_arg, "POLL_SLEEPING"); break;
            case ERTS_SSI_FLG_TSE_SLEEPING:
                erts_print(to, to_arg, "TSE_SLEEPING"); break;
            case ERTS_SSI_FLG_WAITING:
                erts_print(to, to_arg, "WAITING"); break;
            case ERTS_SSI_FLG_SUSPENDED:
                erts_print(to, to_arg, "SUSPENDED"); break;
            case ERTS_SSI_FLG_MSB_EXEC:
                erts_print(to, to_arg, "MSB_EXEC"); break;
            default:
                erts_print(to, to_arg, "UNKNOWN(%d)", flg); break;
            }
            if (flg > chk)
                erts_print(to, to_arg, " | ");
            flg -= chk;
        }
    }
    erts_print(to, to_arg, "\n");

    flg = erts_atomic32_read_dirty(&esdp->ssi->aux_work);
    erts_print(to, to_arg, "Scheduler Sleep Info Aux Work: ");
    for (i = 0; i < ERTS_SSI_AUX_WORK_NO_FLAGS && flg; i++) {
        erts_aint32_t chk = (1 << i);
        if (flg & chk) {
	    if (erts_aux_work_flag_descr[i])
                erts_print(to, to_arg, "%s", erts_aux_work_flag_descr[i]);
	    else
                erts_print(to, to_arg, "1<<%d", i);
            if (flg > chk)
                erts_print(to, to_arg, " | ");
            flg -= chk;
        }
    }
    erts_print(to, to_arg, "\n");

    if (esdp->type == ERTS_SCHED_NORMAL) {
        erts_print(to, to_arg, "Current Port: ");
        if (esdp->current_port)
            erts_print(to, to_arg, "%T", esdp->current_port->common.id);
        erts_print(to, to_arg, "\n");

        erts_print_run_queue_info(to, to_arg, esdp->run_queue);
    }

    /* This *MUST* to be the last information in scheduler block */
    print_current_process_info(to, to_arg, esdp);
}

void erts_print_run_queue_info(fmtfn_t to, void *to_arg,
                               ErtsRunQueue *run_queue)
{
    erts_aint32_t flg;
    int i;

    for (i = 0; i < ERTS_NO_PROC_PRIO_LEVELS; i++) {
        erts_print(to, to_arg, "Run Queue ");
        switch (i) {
        case PRIORITY_MAX:
            erts_print(to, to_arg, "Max ");
            break;
        case PRIORITY_HIGH:
            erts_print(to, to_arg, "High ");
            break;
        case PRIORITY_NORMAL:
            erts_print(to, to_arg, "Normal ");
            break;
        case PRIORITY_LOW:
            erts_print(to, to_arg, "Low ");
            break;
        default:
            erts_print(to, to_arg, "Unknown ");
            break;
        }
        erts_print(to, to_arg, "Length: %d\n",
                   erts_atomic32_read_dirty(&run_queue->procs.prio_info[i].len));
    }
    erts_print(to, to_arg, "Run Queue Port Length: %d\n",
               erts_atomic32_read_dirty(&run_queue->ports.info.len));

    flg = erts_atomic32_read_dirty(&run_queue->flags);
    erts_print(to, to_arg, "Run Queue Flags: ");
    for (i = 0; i < ERTS_RUNQ_FLG_MAX && flg; i++) {
        erts_aint32_t chk = (1 << i);
        if (flg & chk) {
            switch (chk) {
            case (1 << PRIORITY_MAX):
                erts_print(to, to_arg, "NONEMPTY_MAX"); break;
            case (1 << PRIORITY_HIGH):
                erts_print(to, to_arg, "NONEMPTY_HIGH"); break;
            case (1 << PRIORITY_NORMAL):
                erts_print(to, to_arg, "NONEMPTY_NORMAL"); break;
            case (1 << PRIORITY_LOW):
                erts_print(to, to_arg, "NONEMPTY_LOW"); break;
            case (1 << (PRIORITY_MAX + ERTS_RUNQ_FLGS_EMIGRATE_SHFT)):
                erts_print(to, to_arg, "EMIGRATE_MAX"); break;
            case (1 << (PRIORITY_HIGH + ERTS_RUNQ_FLGS_EMIGRATE_SHFT)):
                erts_print(to, to_arg, "EMIGRATE_HIGH"); break;
            case (1 << (PRIORITY_NORMAL + ERTS_RUNQ_FLGS_EMIGRATE_SHFT)):
                erts_print(to, to_arg, "EMIGRATE_NORMAL"); break;
            case (1 << (PRIORITY_LOW + ERTS_RUNQ_FLGS_EMIGRATE_SHFT)):
                erts_print(to, to_arg, "EMIGRATE_LOW"); break;
            case (1 << (PRIORITY_MAX + ERTS_RUNQ_FLGS_IMMIGRATE_SHFT)):
                erts_print(to, to_arg, "IMMIGRATE_MAX"); break;
            case (1 << (PRIORITY_HIGH + ERTS_RUNQ_FLGS_IMMIGRATE_SHFT)):
                erts_print(to, to_arg, "IMMIGRATE_HIGH"); break;
            case (1 << (PRIORITY_NORMAL + ERTS_RUNQ_FLGS_IMMIGRATE_SHFT)):
                erts_print(to, to_arg, "IMMIGRATE_NORMAL"); break;
            case (1 << (PRIORITY_LOW + ERTS_RUNQ_FLGS_IMMIGRATE_SHFT)):
                erts_print(to, to_arg, "IMMIGRATE_LOW"); break;
            case (1 << (PRIORITY_MAX + ERTS_RUNQ_FLGS_EVACUATE_SHFT)):
                erts_print(to, to_arg, "EVACUATE_MAX"); break;
            case (1 << (PRIORITY_HIGH + ERTS_RUNQ_FLGS_EVACUATE_SHFT)):
                erts_print(to, to_arg, "EVACUATE_HIGH"); break;
            case (1 << (PRIORITY_NORMAL + ERTS_RUNQ_FLGS_EVACUATE_SHFT)):
                erts_print(to, to_arg, "EVACUATE_NORMAL"); break;
            case (1 << (PRIORITY_LOW + ERTS_RUNQ_FLGS_EVACUATE_SHFT)):
                erts_print(to, to_arg, "EVACUATE_LOW"); break;
            case ERTS_RUNQ_FLG_OUT_OF_WORK:
                erts_print(to, to_arg, "OUT_OF_WORK"); break;
            case ERTS_RUNQ_FLG_HALFTIME_OUT_OF_WORK:
                erts_print(to, to_arg, "HALFTIME_OUT_OF_WORK"); break;
            case ERTS_RUNQ_FLG_SUSPENDED:
                erts_print(to, to_arg, "SUSPENDED"); break;
            case ERTS_RUNQ_FLG_CHK_CPU_BIND:
                erts_print(to, to_arg, "CHK_CPU_BIND"); break;
            case ERTS_RUNQ_FLG_INACTIVE:
                erts_print(to, to_arg, "INACTIVE"); break;
            case ERTS_RUNQ_FLG_NONEMPTY:
                erts_print(to, to_arg, "NONEMPTY"); break;
            case ERTS_RUNQ_FLG_PROTECTED:
                erts_print(to, to_arg, "PROTECTED"); break;
            case ERTS_RUNQ_FLG_EXEC:
                erts_print(to, to_arg, "EXEC"); break;
            case ERTS_RUNQ_FLG_MSB_EXEC:
                erts_print(to, to_arg, "MSB_EXEC"); break;
            case ERTS_RUNQ_FLG_MISC_OP:
                erts_print(to, to_arg, "MISC_OP"); break;
            default:
                erts_print(to, to_arg, "UNKNOWN(%d)", flg); break;
            }
            if (flg > chk)
                erts_print(to, to_arg, " | ");
            flg -= chk;
        }
    }
    erts_print(to, to_arg, "\n");
}


static void print_current_process_info(fmtfn_t to, void *to_arg,
                                       ErtsSchedulerData* esdp)
{
    Process *p = esdp->current_process;
    erts_aint32_t flg;

    erts_print(to, to_arg, "Current Process: ");
    if (esdp->current_process && !(ERTS_TRACE_FLAGS(p) & F_SENSITIVE)) {
	flg = erts_atomic32_read_dirty(&p->state);
	erts_print(to, to_arg, "%T\n", p->common.id);

	erts_print(to, to_arg, "Current Process State: ");
	erts_dump_process_state(to, to_arg, flg);

	erts_print(to, to_arg, "Current Process Internal State: ");
	erts_dump_extended_process_state(to, to_arg, flg);

	erts_print(to, to_arg, "Current Process Program counter: %p (", p->i);
	print_function_from_pc(to, to_arg, p->i);
	erts_print(to, to_arg, ")\n");
	erts_print(to, to_arg, "Current Process CP: %p (", p->cp);
	print_function_from_pc(to, to_arg, p->cp);
	erts_print(to, to_arg, ")\n");

	/* Getting this stacktrace can segfault if we are very very
	   unlucky if called while a process is being garbage collected.
	   Therefore we only call this on other schedulers if we either
	   have protection against segfaults, or we know that the process
	   is not garbage collecting. It *should* always be safe to call
	   on a process owned by us, even if it is currently being garbage
	   collected.
	*/
	erts_print(to, to_arg, "Current Process Limited Stack Trace:\n");
	erts_limited_stack_trace(to, to_arg, p);
    } else
	erts_print(to, to_arg, "\n");

}

/*
 * A nice system halt closing all open port goes as follows:
 * 1) This function schedules the aux work ERTS_SSI_AUX_WORK_REAP_PORTS
 *    on all schedulers, then schedules itself out.
 * 2) All shedulers detect this and set the flag ERTS_RUNQ_FLG_HALTING
 *    on their run queue. The last scheduler sets all non-closed ports
 *    ERTS_PORT_SFLG_HALT. Global atomic erts_halt_progress is used
 *    as refcount to determine which is last.
 * 3) While the run queues has flag ERTS_RUNQ_FLG_HALTING no processes
 *    will be scheduled, only ports.
 * 4) When the last port closes that scheduler calls erlang:halt/1.
 *    The same global atomic is used as refcount.
 *
 * A BIF that calls this should make sure to schedule out to never come back:
 *    erts_halt(code);
 *    ERTS_BIF_YIELD1(bif_export[BIF_erlang_halt_1], BIF_P, NIL);
 */
void erts_halt(int code)
{
    if (-1 == erts_atomic32_cmpxchg_acqb(&erts_halt_progress,
					     erts_no_schedulers,
					     -1)) {
        ERTS_RUNQ_FLGS_SET(ERTS_DIRTY_CPU_RUNQ, ERTS_RUNQ_FLG_HALTING);
        ERTS_RUNQ_FLGS_SET(ERTS_DIRTY_IO_RUNQ, ERTS_RUNQ_FLG_HALTING);
	erts_halt_code = code;
	notify_reap_ports_relb();
    }
}

#if defined(ERTS_ENABLE_LOCK_CHECK)
int
erts_dbg_check_halloc_lock(Process *p)
{
    ErtsSchedulerData *esdp;
    if (ERTS_PROC_LOCK_MAIN & erts_proc_lc_my_proc_locks(p))
	return 1;
    if ((p->static_flags & ERTS_STC_FLG_SHADOW_PROC)
	&& ERTS_SCHEDULER_IS_DIRTY(erts_get_scheduler_data()))
	return 1;
    if (p->common.id == ERTS_INVALID_PID)
	return 1;
    esdp = erts_proc_sched_data(p);
    if (esdp && p == esdp->match_pseudo_process)
	return 1;
    if (erts_thr_progress_is_blocking())
	return 1;
    return 0;
}
#endif

void
erts_debug_later_op_foreach(void (*callback)(void*),
                            void (*func)(void *, ErtsThrPrgrVal, void *),
                            void *arg)
{
    int six;
    if (!erts_thr_progress_is_blocking())
	ERTS_INTERNAL_ERROR("Not blocking thread progress");

    for (six = 0; six < erts_no_schedulers; six++) {
        ErtsSchedulerData *esdp = &erts_aligned_scheduler_data[six].esd;
	ErtsThrPrgrLaterOp *lop = esdp->aux_work_data.later_op.first;

        while (lop) {
            if (lop->func == callback)
                func(arg, lop->later, lop->data);
            lop = lop->next;
        }
    }
}<|MERGE_RESOLUTION|>--- conflicted
+++ resolved
@@ -3760,13 +3760,9 @@
 
     ERTS_THR_DATA_DEPENDENCY_READ_MEMORY_BARRIER;
 
-<<<<<<< HEAD
     state = erts_atomic32_read_nob(&p->state);
-=======
-    state = erts_smp_atomic32_read_nob(&p->state);
     ASSERT(state & ERTS_PSFLG_IN_RUNQ);
 
->>>>>>> 8ca58cf8
     if (statep)
 	*statep = state;
 
@@ -4093,11 +4089,7 @@
 
 	erts_runq_unlock(to_rq);
 	smp_notify_inc_runq(to_rq);
-<<<<<<< HEAD
-	erts_runq_lock(to_rq);
-=======
-	erts_smp_runq_lock(rq);
->>>>>>> 8ca58cf8
+	erts_runq_lock(rq);
     }
 
     if (rq->ports.start) {
@@ -4170,19 +4162,8 @@
 		    clr_bits = ERTS_PSFLG_IN_RUNQ;
 		    clr_bits |= qbit << ERTS_PSFLGS_IN_PRQ_MASK_OFFSET;
 
-<<<<<<< HEAD
-#ifdef DEBUG
-		    old =
-#else
-			(void)
-#endif
-			erts_atomic32_read_band_mb(&proc->state,
-						       ~clr_bits);
-			ASSERT((old & clr_bits) == clr_bits);
-=======
-                    state = erts_smp_atomic32_read_band_mb(&proc->state, ~clr_bits);
+                    state = erts_atomic32_read_band_mb(&proc->state, ~clr_bits);
                     ASSERT((state & clr_bits) == clr_bits);
->>>>>>> 8ca58cf8
 
                     if (state & ERTS_PSFLG_FREE) {
                         /* free and not queued by proxy */
@@ -6223,24 +6204,14 @@
 	/* Already enqueue by someone else... */
 	if (pstruct_reserved) {
 	    /* We reserved process struct for enqueue; clear it... */
-<<<<<<< HEAD
-#ifdef DEBUG
-	    erts_aint32_t old =
-#else
-		(void)
-#endif
-		erts_atomic32_read_band_nob(&p->state, ~ERTS_PSFLG_IN_RUNQ);
-	    ASSERT(old & ERTS_PSFLG_IN_RUNQ);
-=======
 	    erts_aint32_t state;
 
-            state = erts_smp_atomic32_read_band_nob(&p->state, ~ERTS_PSFLG_IN_RUNQ);
+            state = erts_atomic32_read_band_nob(&p->state, ~ERTS_PSFLG_IN_RUNQ);
             ASSERT(state & ERTS_PSFLG_IN_RUNQ);
 
             if (state & ERTS_PSFLG_FREE) {
                 erts_proc_dec_refc(p);
             }
->>>>>>> 8ca58cf8
 	}
 	return 0;
     }
@@ -6682,105 +6653,6 @@
     schedule_process(p, state, locks);
 }
 
-<<<<<<< HEAD
-static ERTS_INLINE erts_aint32_t
-active_sys_enqueue(Process *p, erts_aint32_t state,
-                   erts_aint32_t enable_flags, int status_locked)
-{
-    /*
-     * This function may or may not be called with status locke held.
-     * It always returns without the status lock held!
-     */
-    unsigned int prof_runnable_procs = erts_system_profile_flags.runnable_procs;
-    erts_aint32_t n, a = state, enq_prio = -1;
-    int slocked = status_locked;
-    int enqueue; /* < 0 -> use proxy */
-
-    /* Status lock prevents out of order "runnable proc" trace msgs */
-    ERTS_LC_ASSERT(slocked || !(ERTS_PROC_LOCK_STATUS & erts_proc_lc_my_proc_locks(p)));
-    ERTS_LC_ASSERT(!slocked || (ERTS_PROC_LOCK_STATUS & erts_proc_lc_my_proc_locks(p)));
-
-    if (!prof_runnable_procs) {
-        if (slocked) {
-            erts_proc_unlock(p, ERTS_PROC_LOCK_STATUS);
-            slocked = 0;
-        }
-    }
-    else {
-        if (!slocked) {
-            erts_proc_lock(p, ERTS_PROC_LOCK_STATUS);
-            slocked = !0;
-        }
-    }
-
-    ASSERT(!(state & ERTS_PSFLG_PROXY));
-
-    while (1) {
-	erts_aint32_t e;
-	n = e = a;
-
-	if (a & ERTS_PSFLG_FREE)
-	    goto cleanup; /* We don't want to schedule free processes... */
-
-	enqueue = ERTS_ENQUEUE_NOT;
-        n |= enable_flags;
-	n |= ERTS_PSFLG_ACTIVE_SYS;
-	if (!(a & (ERTS_PSFLG_RUNNING
-		   | ERTS_PSFLG_RUNNING_SYS
-		   | ERTS_PSFLG_DIRTY_RUNNING
-		   | ERTS_PSFLG_DIRTY_RUNNING_SYS)))
-	    enqueue = check_enqueue_in_prio_queue(p, &enq_prio, &n, a);
-	a = erts_atomic32_cmpxchg_mb(&p->state, n, e);
-	if (a == e)
-	    break;
-	if (a == n && enqueue == ERTS_ENQUEUE_NOT)
-	    goto cleanup;
-    }
-
-    if (prof_runnable_procs) {
-
-	if (!(a & (ERTS_PSFLG_ACTIVE_SYS
-		   | ERTS_PSFLG_RUNNING
-		   | ERTS_PSFLG_RUNNING_SYS
-		   | ERTS_PSFLG_DIRTY_RUNNING
-		   | ERTS_PSFLG_DIRTY_RUNNING_SYS))
-	    && (!(a & ERTS_PSFLG_ACTIVE) || (a & ERTS_PSFLG_SUSPENDED))) {
-	    /* We activated a prevously inactive process */
-	    profile_runnable_proc(p, am_active);
-	}
-
-	erts_proc_unlock(p, ERTS_PROC_LOCK_STATUS);
-	slocked = 0;
-    }
-
-    add2runq(enqueue, enq_prio, p, n, NULL);
-
-cleanup:
-
-    if (slocked)
-	erts_proc_unlock(p, ERTS_PROC_LOCK_STATUS);
-
-    ERTS_LC_ASSERT(!(ERTS_PROC_LOCK_STATUS & erts_proc_lc_my_proc_locks(p)));
-
-    return n;
-}
-
-erts_aint32_t
-erts_proc_sys_schedule(Process *p, erts_aint32_t state, erts_aint32_t enable_flag)
-{
-    /* We are not allowed to call this function with status lock held... */
-    return active_sys_enqueue(p, state, enable_flag, 0);
-}
-
-static int
-schedule_process_sys_task(Process *p, erts_aint32_t prio, ErtsProcSysTask *st,
-			  erts_aint32_t *fail_state_p)
-{
-    int res;
-    int locked;
-    ErtsProcSysTaskQs *stqs, *free_stqs;
-    erts_aint32_t fail_state, state;
-=======
 /* Enqueues the given sys task on the process and schedules it. The task may be
  * NULL if only scheduling is desired. */
 static ERTS_INLINE erts_aint32_t
@@ -6793,94 +6665,15 @@
     int already_scheduled;
     int status_locked;
     int enqueue; /* < 0 -> use proxy */
->>>>>>> 8ca58cf8
 
     enable_flags |= ERTS_PSFLG_ACTIVE_SYS;
     fail_state = *fail_state_p;
-<<<<<<< HEAD
-
-    res = 1; /* prepare for success */
-    st->next = st->prev = st; /* Prep for empty prio queue */
-    state = erts_atomic32_read_nob(&p->state);
-    locked = 0;
-    free_stqs = NULL;
-    if (state & ERTS_PSFLG_SYS_TASKS)
-	stqs = NULL;
-    else {
-    alloc_qs:
-	stqs = proc_sys_task_queues_alloc();
-	stqs->qmask = 1 << prio;
-	stqs->ncount = 0;
-	stqs->q[PRIORITY_MAX] = NULL;
-	stqs->q[PRIORITY_HIGH] = NULL;
-	stqs->q[PRIORITY_NORMAL] = NULL;
-	stqs->q[PRIORITY_LOW] = NULL;
-	stqs->q[prio] = st;
-    }
-
-    if (!locked) {
-	locked = 1;
-	erts_proc_lock(p, ERTS_PROC_LOCK_STATUS);
-
-	state = erts_atomic32_read_nob(&p->state);
-	if (state & fail_state) {
-            erts_proc_unlock(p, ERTS_PROC_LOCK_STATUS);
-	    *fail_state_p = (state & fail_state);
-	    free_stqs = stqs;
-	    res = 0;
-	    goto cleanup;
-	}
-    }
-
-    if (!p->sys_task_qs) {
-	if (stqs)
-	    p->sys_task_qs = stqs;
-	else
-	    goto alloc_qs;
-    }
-    else {
-	free_stqs = stqs;
-	stqs = p->sys_task_qs;
-	if (!stqs->q[prio]) {
-	    stqs->q[prio] = st;
-	    stqs->qmask |= 1 << prio;
-	}
-	else {
-	    st->next = stqs->q[prio];
-	    st->prev = stqs->q[prio]->prev;
-	    st->next->prev = st;
-	    st->prev->next = st;
-	    ASSERT(stqs->qmask & (1 << prio));
-	}
-    }
-
-    if (ERTS_PSFLGS_GET_ACT_PRIO(state) > prio) {
-	erts_aint32_t n, a, e;
-	/* Need to elevate actual prio */
-
-	a = state;
-	do {
-	    if (ERTS_PSFLGS_GET_ACT_PRIO(a) <= prio) {
-		n = a;
-		break;
-	    }
-	    n = e = a;
-	    n &= ~ERTS_PSFLGS_ACT_PRIO_MASK;
-	    n |= (prio << ERTS_PSFLGS_ACT_PRIO_OFFSET);
-	    a = erts_atomic32_cmpxchg_nob(&p->state, n, e);
-	} while (a != e);
-	state = n;
-    }
-
-    /* active_sys_enqueue() always return with status lock unlocked */
-    (void) active_sys_enqueue(p, state, ERTS_PSFLG_SYS_TASKS, locked);
-=======
     already_scheduled = 0;
     status_locked = 0;
     enq_prio = -1;
     a = state;
 
-    ERTS_SMP_LC_ASSERT(!(ERTS_PROC_LOCK_STATUS & erts_proc_lc_my_proc_locks(p)));
+    ERTS_LC_ASSERT(!(ERTS_PROC_LOCK_STATUS & erts_proc_lc_my_proc_locks(p)));
     ASSERT(fail_state & (ERTS_PSFLG_EXITING | ERTS_PSFLG_FREE));
     ASSERT(!(fail_state & enable_flags));
     ASSERT(!(state & ERTS_PSFLG_PROXY));
@@ -6892,7 +6685,7 @@
      * Otherwise, we only need to take it when we're enqueuing a task and can
      * safely release it before add2runq. */
     if (sys_task || runnable_procs) {
-        erts_smp_proc_lock(p, ERTS_PROC_LOCK_STATUS);
+        erts_proc_lock(p, ERTS_PROC_LOCK_STATUS);
         status_locked = 1;
     }
 
@@ -6915,7 +6708,7 @@
 	    enqueue = check_enqueue_in_prio_queue(p, &enq_prio, &n, a);
         }
 
-	a = erts_smp_atomic32_cmpxchg_mb(&p->state, n, e);
+	a = erts_atomic32_cmpxchg_mb(&p->state, n, e);
 	if (a == e) {
 	    break;
 	}
@@ -6973,27 +6766,28 @@
     }
 
     if (status_locked && !runnable_procs) {
-        erts_smp_proc_unlock(p, ERTS_PROC_LOCK_STATUS);
+        erts_proc_unlock(p, ERTS_PROC_LOCK_STATUS);
         status_locked = 0;
     }
 
     if (!already_scheduled) {
         add2runq(enqueue, enq_prio, p, n, NULL);
     }
->>>>>>> 8ca58cf8
 
 cleanup:
     if (status_locked) {
-        erts_smp_proc_unlock(p, ERTS_PROC_LOCK_STATUS);
-    }
-
-<<<<<<< HEAD
-    if (free_stqs)
-	proc_sys_task_queues_free(free_stqs);
-
-    return res;
-=======
+        erts_proc_unlock(p, ERTS_PROC_LOCK_STATUS);
+    }
+
     return n;
+}
+
+erts_aint32_t
+erts_proc_sys_schedule(Process *p, erts_aint32_t state, erts_aint32_t enable_flag)
+{
+    erts_aint32_t fail_state = ERTS_PSFLG_FREE;
+
+    return active_sys_enqueue(p, NULL, 0, enable_flag, state, &fail_state);
 }
 
 static int
@@ -7003,7 +6797,7 @@
     erts_aint32_t fail_state, state;
 
     /* Elevate priority if needed. */
-    state = erts_smp_atomic32_read_nob(&p->state);
+    state = erts_atomic32_read_nob(&p->state);
     if (ERTS_PSFLGS_GET_ACT_PRIO(state) > prio) {
         erts_aint32_t n, a, e;
 
@@ -7016,7 +6810,7 @@
             n = e = a;
             n &= ~ERTS_PSFLGS_ACT_PRIO_MASK;
             n |= (prio << ERTS_PSFLGS_ACT_PRIO_OFFSET);
-            a = erts_smp_atomic32_cmpxchg_nob(&p->state, n, e);
+            a = erts_atomic32_cmpxchg_nob(&p->state, n, e);
         } while (a != e);
 
         state = n;
@@ -7024,8 +6818,8 @@
 
     fail_state = *fail_state_p;
 
-    return !(active_sys_enqueue(p, st, prio, 0, state, fail_state_p) & fail_state);
->>>>>>> 8ca58cf8
+    return !(active_sys_enqueue(p, st, prio, ERTS_PSFLG_SYS_TASKS,
+                                state, fail_state_p) & fail_state);
 }
 
 static ERTS_INLINE int
@@ -12558,11 +12352,7 @@
 	    n = e = a;
 	    ASSERT(a & ERTS_PSFLG_EXITING);
 	    n |= ERTS_PSFLG_FREE;
-<<<<<<< HEAD
 	    n &= ~(ERTS_PSFLG_ACTIVE
-=======
-            n &= ~(ERTS_PSFLG_ACTIVE
->>>>>>> 8ca58cf8
                    | ERTS_PSFLG_ACTIVE_SYS
                    | ERTS_PSFLG_DIRTY_ACTIVE_SYS);
 	    if ((n & ERTS_PSFLG_IN_RUNQ) && !refc_inced) {
