--- conflicted
+++ resolved
@@ -3253,11 +3253,6 @@
 #endif
 
     erts_port_task_pre_alloc_init_thread();
-<<<<<<< HEAD
-    ssi->event = erts_tse_fetch();
-    erts_tse_return(ssi->event);
-=======
->>>>>>> 542bd199
 
     erts_msacc_init_thread("poll", bpt->id, 0);
 
@@ -8670,9 +8665,6 @@
 
     
     for (ix = 0; ix < erts_no_poll_threads; ix++) {
-<<<<<<< HEAD
-        erts_snprintf(opts.name, sizeof(name), "%d_poller", ix);
-=======
         ErtsBlockPollThreadData *bpt = &block_poll_thread_data[ix].block_data;
         erts_mtx_init(&bpt->mtx, "block_poll_thread",
                       make_small(ix),
@@ -8682,8 +8674,7 @@
         bpt->blocked = 0;
         bpt->id = ix;
         
-        erts_snprintf(opts.name, 16, "%d_poller", ix);
->>>>>>> 542bd199
+        erts_snprintf(opts.name, sizeof(name), "%d_poller", ix);
 
         res = ethr_thr_create(&tid, poll_thread, (void*) bpt, &opts);
         if (res != 0)
