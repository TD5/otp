/*
 * %CopyrightBegin%
 *
 * Copyright Ericsson AB 1996-2017. All Rights Reserved.
 *
 * Licensed under the Apache License, Version 2.0 (the "License");
 * you may not use this file except in compliance with the License.
 * You may obtain a copy of the License at
 *
 *     http://www.apache.org/licenses/LICENSE-2.0
 *
 * Unless required by applicable law or agreed to in writing, software
 * distributed under the License is distributed on an "AS IS" BASIS,
 * WITHOUT WARRANTIES OR CONDITIONS OF ANY KIND, either express or implied.
 * See the License for the specific language governing permissions and
 * limitations under the License.
 *
 * %CopyrightEnd%
 */

#define ERL_PROCESS_C__

#ifdef HAVE_CONFIG_H
#  include "config.h"
#endif

#include <stddef.h> /* offsetof() */
#include "sys.h"
#include "erl_vm.h"
#include "global.h"
#include "erl_process.h"
#include "error.h"
#include "bif.h"
#include "erl_db.h"
#include "dist.h"
#include "beam_catches.h"
#include "erl_instrument.h"
#include "erl_threads.h"
#include "erl_binary.h"
#include "beam_bp.h"
#include "erl_cpu_topology.h"
#include "erl_thr_progress.h"
#include "erl_thr_queue.h"
#include "erl_async.h"
#include "dtrace-wrapper.h"
#include "lttng-wrapper.h"
#include "erl_ptab.h"
#include "erl_bif_unique.h"
#define ERTS_WANT_TIMER_WHEEL_API
#include "erl_time.h"
#include "erl_nfunc_sched.h"

#define ERTS_CHECK_TIME_REDS CONTEXT_REDS
#define ERTS_DELAYED_WAKEUP_INFINITY (~(Uint64) 0)
#define ERTS_DELAYED_WAKEUP_REDUCTIONS ((Uint64) CONTEXT_REDS/2)

#define ERTS_RUNQ_CHECK_BALANCE_REDS_PER_SCHED (2000*CONTEXT_REDS)
#define ERTS_RUNQ_CALL_CHECK_BALANCE_REDS \
  (ERTS_RUNQ_CHECK_BALANCE_REDS_PER_SCHED/2)

#define ERTS_PROC_MIN_CONTEXT_SWITCH_REDS_COST (CONTEXT_REDS/10)

#define ERTS_SCHED_SPIN_UNTIL_YIELD 100

#define ERTS_SCHED_SYS_SLEEP_SPINCOUNT_VERY_LONG 40
#define ERTS_SCHED_AUX_WORK_SLEEP_SPINCOUNT_FACT_VERY_LONG 1000
#define ERTS_SCHED_SYS_SLEEP_SPINCOUNT_LONG 20
#define ERTS_SCHED_AUX_WORK_SLEEP_SPINCOUNT_FACT_LONG 1000
#define ERTS_SCHED_SYS_SLEEP_SPINCOUNT_MEDIUM 10
#define ERTS_SCHED_AUX_WORK_SLEEP_SPINCOUNT_FACT_MEDIUM 1000
#define ERTS_SCHED_SYS_SLEEP_SPINCOUNT_SHORT 10
#define ERTS_SCHED_AUX_WORK_SLEEP_SPINCOUNT_FACT_SHORT 0
#define ERTS_SCHED_SYS_SLEEP_SPINCOUNT_VERY_SHORT 5
#define ERTS_SCHED_AUX_WORK_SLEEP_SPINCOUNT_FACT_VERY_SHORT 0
#define ERTS_SCHED_SYS_SLEEP_SPINCOUNT_NONE 0
#define ERTS_SCHED_AUX_WORK_SLEEP_SPINCOUNT_FACT_NONE 0

#define ERTS_SCHED_TSE_SLEEP_SPINCOUNT_FACT 1000
#define ERTS_SCHED_SUSPEND_SLEEP_SPINCOUNT 0

#if 0 || defined(DEBUG)
#define ERTS_FAKE_SCHED_BIND_PRINT_SORTED_CPU_DATA
#endif

#if defined(DEBUG) && 0
#define HARDDEBUG
#else
#undef HARDDEBUG
#endif

#ifdef HARDDEBUG
#define HARDDEBUG_RUNQS
#endif

#ifdef HIPE
#include "hipe_mode_switch.h"	/* for hipe_init_process() */
#include "hipe_signal.h"	/* for hipe_thread_signal_init() */
#endif

#ifdef ERTS_ENABLE_LOCK_COUNT
#include "erl_lock_count.h"
#endif

#define MAX_BIT       (1 << PRIORITY_MAX)
#define HIGH_BIT      (1 << PRIORITY_HIGH)
#define NORMAL_BIT    (1 << PRIORITY_NORMAL)
#define LOW_BIT       (1 << PRIORITY_LOW)
#define PORT_BIT      (1 << ERTS_PORT_PRIO_LEVEL)

#define ERTS_IS_RUNQ_EMPTY_FLGS(FLGS) \
    (!((FLGS) & (ERTS_RUNQ_FLGS_QMASK|ERTS_RUNQ_FLG_MISC_OP)))

#define ERTS_IS_RUNQ_EMPTY_PORTS_FLGS(FLGS) \
    (!((FLGS) & (PORT_BIT|ERTS_RUNQ_FLG_MISC_OP)))

#define ERTS_EMPTY_RUNQ(RQ) \
    ERTS_IS_RUNQ_EMPTY_FLGS(ERTS_RUNQ_FLGS_GET_NOB((RQ)))

#define ERTS_EMPTY_RUNQ_PORTS(RQ) \
    ERTS_IS_RUNQ_EMPTY_FLGS(ERTS_RUNQ_FLGS_GET_NOB((RQ)))

static ERTS_INLINE int
runq_got_work_to_execute_flags(Uint32 flags)
{
    if (flags & ERTS_RUNQ_FLG_HALTING)
        return !ERTS_IS_RUNQ_EMPTY_PORTS_FLGS(flags);
    return !ERTS_IS_RUNQ_EMPTY_FLGS(flags);
}

#ifdef ERTS_SMP
static ERTS_INLINE int
runq_got_work_to_execute(ErtsRunQueue *rq)
{
    return runq_got_work_to_execute_flags(ERTS_RUNQ_FLGS_GET_NOB(rq));
}
#endif

#undef RUNQ_READ_RQ
#undef RUNQ_SET_RQ
#define RUNQ_READ_RQ(X) ((ErtsRunQueue *) erts_smp_atomic_read_nob((X)))
#define RUNQ_SET_RQ(X, RQ) erts_smp_atomic_set_nob((X), (erts_aint_t) (RQ))

#ifdef DEBUG
#  if defined(ARCH_64)
#    define ERTS_DBG_SET_INVALID_RUNQP(RQP, N) \
    (RUNQ_SET_RQ((RQP), (0xdeadbeefdead0003LL | ((N) << 4)))
#  define ERTS_DBG_VERIFY_VALID_RUNQP(RQP) \
do { \
    ASSERT((RQP) != NULL); \
    ASSERT(((((Uint) (RQP)) & ((Uint) 0x3))) == ((Uint) 0)); \
    ASSERT((((Uint) (RQP)) & ~((Uint) 0xffff)) != ((Uint) 0xdeadbeefdead0000LL));\
} while (0)
#  else
#    define ERTS_DBG_SET_INVALID_RUNQP(RQP, N) \
    (RUNQ_SET_RQ((RQP), (0xdead0003 | ((N) << 4))))
#  define ERTS_DBG_VERIFY_VALID_RUNQP(RQP) \
do { \
    ASSERT((RQP) != NULL); \
    ASSERT(((((UWord) (RQP)) & ((UWord) 1))) == ((UWord) 0)); \
    ASSERT((((UWord) (RQP)) & ~((UWord) 0xffff)) != ((UWord) 0xdead0000)); \
} while (0)
#  endif
#else
#  define ERTS_DBG_SET_INVALID_RUNQP(RQP, N)
#  define ERTS_DBG_VERIFY_VALID_RUNQP(RQP)
#endif

const Process erts_invalid_process = {{ERTS_INVALID_PID}};

extern BeamInstr beam_apply[];
extern BeamInstr beam_exit[];
extern BeamInstr beam_continue_exit[];

int ERTS_WRITE_UNLIKELY(erts_default_spo_flags) = SPO_ON_HEAP_MSGQ;
int ERTS_WRITE_UNLIKELY(erts_eager_check_io) = 1;
int ERTS_WRITE_UNLIKELY(erts_sched_compact_load);
int ERTS_WRITE_UNLIKELY(erts_sched_balance_util) = 0;
Uint ERTS_WRITE_UNLIKELY(erts_no_schedulers);
Uint ERTS_WRITE_UNLIKELY(erts_no_total_schedulers);
Uint ERTS_WRITE_UNLIKELY(erts_no_dirty_cpu_schedulers) = 0;
Uint ERTS_WRITE_UNLIKELY(erts_no_dirty_io_schedulers) = 0;

static char *erts_aux_work_flag_descr[ERTS_SSI_AUX_WORK_NO_FLAGS] = {0};
int erts_aux_work_no_flags = ERTS_SSI_AUX_WORK_NO_FLAGS;

#define ERTS_THR_PRGR_LATER_CLEANUP_OP_THRESHOLD_VERY_LAZY		(4*1024*1024)
#define ERTS_THR_PRGR_LATER_CLEANUP_OP_THRESHOLD_LAZY			(512*1024)
#define ERTS_THR_PRGR_LATER_CLEANUP_OP_THRESHOLD_MEDIUM			(64*1024)
#define ERTS_THR_PRGR_LATER_CLEANUP_OP_THRESHOLD_EAGER			(16*1024)
#define ERTS_THR_PRGR_LATER_CLEANUP_OP_THRESHOLD_VERY_EAGER		(1024)

static UWord thr_prgr_later_cleanup_op_threshold = ERTS_THR_PRGR_LATER_CLEANUP_OP_THRESHOLD_MEDIUM;

ErtsPTab erts_proc erts_align_attribute(ERTS_CACHE_LINE_SIZE);

int erts_sched_thread_suggested_stack_size = -1;
#ifdef ERTS_DIRTY_SCHEDULERS
int erts_dcpu_sched_thread_suggested_stack_size = -1;
int erts_dio_sched_thread_suggested_stack_size = -1;
#endif
#ifdef ERTS_ENABLE_LOCK_CHECK
ErtsLcPSDLocks erts_psd_required_locks[ERTS_PSD_SIZE];
#endif

static struct {
    int aux_work;
    int tse;
    int sys_schedule;
} sched_busy_wait;

#ifdef ERTS_SMP
int erts_disable_proc_not_running_opt;

static ErtsAuxWorkData *aux_thread_aux_work_data;

#define ERTS_SCHDLR_SSPND_CHNG_NMSB		(((erts_aint32_t) 1) << 0)
#define ERTS_SCHDLR_SSPND_CHNG_MSB		(((erts_aint32_t) 1) << 1)
#define ERTS_SCHDLR_SSPND_CHNG_ONLN		(((erts_aint32_t) 1) << 2)
#define ERTS_SCHDLR_SSPND_CHNG_DCPU_ONLN	(((erts_aint32_t) 1) << 3)

typedef struct {
    int ongoing;
    ErtsProcList *blckrs;
    ErtsProcList *chngq;
} ErtsMultiSchedulingBlock;

typedef struct {
    Uint32 normal;
#ifdef ERTS_DIRTY_SCHEDULERS
    Uint32 dirty_cpu;
    Uint32 dirty_io;
#endif
} ErtsSchedTypeCounters;

static struct {
    erts_smp_mtx_t mtx;
    ErtsSchedTypeCounters online;
    ErtsSchedTypeCounters curr_online;
    ErtsSchedTypeCounters active;
    erts_smp_atomic32_t changing;
    ErtsProcList *chngq;
    Eterm changer;
    ErtsMultiSchedulingBlock nmsb; /* Normal multi Scheduling Block */
    ErtsMultiSchedulingBlock msb; /* Multi Scheduling Block */
#ifdef ERTS_DIRTY_SCHEDULERS
    ErtsSchedType last_msb_dirty_type;
#endif
} schdlr_sspnd;

static void init_scheduler_suspend(void);

static ERTS_INLINE Uint32
schdlr_sspnd_eq_nscheds(ErtsSchedTypeCounters *val1p, ErtsSchedTypeCounters *val2p)
{
    int res = val1p->normal == val2p->normal;
#ifdef ERTS_DIRTY_SCHEDULERS
    res &= val1p->dirty_cpu == val2p->dirty_cpu;
    res &= val1p->dirty_io == val2p->dirty_io;
#endif
    return res;
}

static ERTS_INLINE Uint32
schdlr_sspnd_get_nscheds(ErtsSchedTypeCounters *valp,
                         ErtsSchedType type)
{
    switch (type) {
    case ERTS_SCHED_NORMAL:
        return valp->normal;
#ifdef ERTS_DIRTY_SCHEDULERS
    case ERTS_SCHED_DIRTY_CPU:
        return valp->dirty_cpu;
    case ERTS_SCHED_DIRTY_IO:
        return valp->dirty_io;
#else
    case ERTS_SCHED_DIRTY_CPU:
    case ERTS_SCHED_DIRTY_IO:
        return 0;
#endif
    default:
	ERTS_INTERNAL_ERROR("Invalid scheduler type");
	return 0;
    }
}

#ifdef DEBUG
static ERTS_INLINE Uint32
schdlr_sspnd_get_nscheds_tot(ErtsSchedTypeCounters *valp)
{
    Uint32 res = valp->normal;
#ifdef ERTS_DIRTY_SCHEDULERS
    res += valp->dirty_cpu;
    res += valp->dirty_io;
#endif
    return res;
}
#endif

static ERTS_INLINE void
schdlr_sspnd_dec_nscheds(ErtsSchedTypeCounters *valp,
                         ErtsSchedType type)
{
    ASSERT(schdlr_sspnd_get_nscheds(valp, type) > 0);

    switch (type) {
    case ERTS_SCHED_NORMAL:
        valp->normal--;
	break;
#ifdef ERTS_DIRTY_SCHEDULERS
    case ERTS_SCHED_DIRTY_CPU:
        valp->dirty_cpu--;
	break;
    case ERTS_SCHED_DIRTY_IO:
        valp->dirty_io--;
	break;
#endif
    default:
	ERTS_INTERNAL_ERROR("Invalid scheduler type");
    }
}

static ERTS_INLINE void
schdlr_sspnd_inc_nscheds(ErtsSchedTypeCounters *valp,
                         ErtsSchedType type)
{
    switch (type) {
    case ERTS_SCHED_NORMAL:
        valp->normal++;
	break;
#ifdef ERTS_DIRTY_SCHEDULERS
    case ERTS_SCHED_DIRTY_CPU:
        valp->dirty_cpu++;
	break;
    case ERTS_SCHED_DIRTY_IO:
        valp->dirty_io++;
	break;
#endif
    default:
	ERTS_INTERNAL_ERROR("Invalid scheduler type");
    }
}

static ERTS_INLINE void
schdlr_sspnd_set_nscheds(ErtsSchedTypeCounters *valp,
                         ErtsSchedType type, Uint32 no)
{
    switch (type) {
    case ERTS_SCHED_NORMAL:
        valp->normal = no;
	break;
#ifdef ERTS_DIRTY_SCHEDULERS
    case ERTS_SCHED_DIRTY_CPU:
        valp->dirty_cpu = no;
	break;
    case ERTS_SCHED_DIRTY_IO:
        valp->dirty_io = no;
	break;
#endif
    default:
	ERTS_INTERNAL_ERROR("Invalid scheduler type");
    }
}

static struct {
    erts_smp_mtx_t update_mtx;
    erts_smp_atomic32_t no_runqs;
    int last_active_runqs;
    int forced_check_balance;
    erts_smp_atomic32_t checking_balance;
    int halftime;
    int full_reds_history_index;
    struct {
	int active_runqs;
	int reds;
	erts_aint32_t max_len;
    } prev_rise;
    Uint n;
} balance_info;

#define ERTS_BLNCE_SAVE_RISE(ACTIVE, MAX_LEN, REDS)	\
do {							\
    balance_info.prev_rise.active_runqs = (ACTIVE);	\
    balance_info.prev_rise.max_len = (MAX_LEN);		\
    balance_info.prev_rise.reds = (REDS);		\
} while (0)

#endif

erts_sched_stat_t erts_sched_stat;

#ifdef USE_THREADS
static erts_tsd_key_t ERTS_WRITE_UNLIKELY(sched_data_key);
#endif

static erts_smp_atomic32_t function_calls;

#ifdef ERTS_SMP
static erts_smp_atomic32_t doing_sys_schedule;
static erts_smp_atomic32_t no_empty_run_queues;
long erts_runq_supervision_interval = 0;
static ethr_event runq_supervision_event;
static erts_tid_t runq_supervisor_tid;
static erts_atomic_t runq_supervisor_sleeping;
#else /* !ERTS_SMP */
ErtsSchedulerData *erts_scheduler_data;
#endif

ErtsAlignedRunQueue * ERTS_WRITE_UNLIKELY(erts_aligned_run_queues);
Uint ERTS_WRITE_UNLIKELY(erts_no_run_queues);

#ifdef ERTS_DIRTY_SCHEDULERS

struct {
    union {
        erts_smp_atomic32_t active;
        char align__[ERTS_CACHE_LINE_SIZE];
    } cpu;
    union {
        erts_smp_atomic32_t active;
        char align__[ERTS_CACHE_LINE_SIZE];
    } io;
} dirty_count erts_align_attribute(ERTS_CACHE_LINE_SIZE);

#endif

static ERTS_INLINE void
dirty_active(ErtsSchedulerData *esdp, erts_aint32_t add)
{
#ifdef ERTS_DIRTY_SCHEDULERS
    erts_aint32_t val;
    erts_smp_atomic32_t *ap;
    switch (esdp->type) {
    case ERTS_SCHED_DIRTY_CPU:
        ap = &dirty_count.cpu.active;
        break;
    case ERTS_SCHED_DIRTY_IO:
        ap = &dirty_count.io.active;
        break;
    default:
        ap = NULL;
        ERTS_INTERNAL_ERROR("Not a dirty scheduler");
        break;
    }

    /*
     * All updates done under run-queue lock, so
     * no inc or dec needed...
     */
    ERTS_SMP_ASSERT(erts_smp_lc_runq_is_locked(esdp->run_queue));

    val = erts_smp_atomic32_read_nob(ap);
    val += add;
    erts_smp_atomic32_set_nob(ap, val);
#endif
}

ErtsAlignedSchedulerData * ERTS_WRITE_UNLIKELY(erts_aligned_scheduler_data);
#ifdef ERTS_DIRTY_SCHEDULERS
ErtsAlignedSchedulerData * ERTS_WRITE_UNLIKELY(erts_aligned_dirty_cpu_scheduler_data);
ErtsAlignedSchedulerData * ERTS_WRITE_UNLIKELY(erts_aligned_dirty_io_scheduler_data);
typedef union {
    Process dsp;
    char align[ERTS_ALC_CACHE_LINE_ALIGN_SIZE(sizeof(Process))];
} ErtsAlignedDirtyShadowProcess;
#endif

typedef union {
    ErtsSchedulerSleepInfo ssi;
    char align[ERTS_ALC_CACHE_LINE_ALIGN_SIZE(sizeof(ErtsSchedulerSleepInfo))];
} ErtsAlignedSchedulerSleepInfo;

static ErtsAlignedSchedulerSleepInfo *aligned_sched_sleep_info;
#ifdef ERTS_DIRTY_SCHEDULERS
#ifdef ERTS_SMP
static ErtsAlignedSchedulerSleepInfo *aligned_dirty_cpu_sched_sleep_info;
static ErtsAlignedSchedulerSleepInfo *aligned_dirty_io_sched_sleep_info;
#endif
#endif

static Uint last_reductions;
static Uint last_exact_reductions;
Eterm ERTS_WRITE_UNLIKELY(erts_system_monitor);
Eterm ERTS_WRITE_UNLIKELY(erts_system_monitor_long_gc);
Uint ERTS_WRITE_UNLIKELY(erts_system_monitor_long_schedule);
Eterm ERTS_WRITE_UNLIKELY(erts_system_monitor_large_heap);
struct erts_system_monitor_flags_t erts_system_monitor_flags;

/* system performance monitor */
Eterm erts_system_profile;
struct erts_system_profile_flags_t erts_system_profile_flags;
int erts_system_profile_ts_type = ERTS_TRACE_FLG_NOW_TIMESTAMP;

#if ERTS_MAX_PROCESSES > 0x7fffffff
#error "Need to store process_count in another type"
#endif

typedef enum {
    ERTS_PSTT_GC_MAJOR,	/* Garbage Collect: Fullsweep */
    ERTS_PSTT_GC_MINOR,	/* Garbage Collect: Generational */
    ERTS_PSTT_CPC,	/* Check Process Code */
    ERTS_PSTT_CLA,	/* Copy Literal Area */
    ERTS_PSTT_COHMQ,    /* Change off heap message queue */
    ERTS_PSTT_FTMQ,     /* Flush trace msg queue */
    ERTS_PSTT_ETS_FREE_FIXATION
} ErtsProcSysTaskType;

#define ERTS_MAX_PROC_SYS_TASK_ARGS 2

struct ErtsProcSysTask_ {
    ErtsProcSysTask *next;
    ErtsProcSysTask *prev;
    ErtsProcSysTaskType type;
    Eterm requester;
    Eterm reply_tag;
    Eterm req_id;
    Uint req_id_sz;
    Eterm arg[ERTS_MAX_PROC_SYS_TASK_ARGS];
    ErlOffHeap off_heap;
    Eterm heap[1];
};

#define ERTS_PROC_SYS_TASK_SIZE(HSz) \
    (sizeof(ErtsProcSysTask) - sizeof(Eterm) + sizeof(Eterm)*(HSz))

struct ErtsProcSysTaskQs_ {
    int qmask;
    int ncount;
    ErtsProcSysTask *q[ERTS_NO_PROC_PRIO_LEVELS];
};

ERTS_SCHED_PREF_QUICK_ALLOC_IMPL(proc_sys_task_queues,
				 ErtsProcSysTaskQs,
				 50,
				 ERTS_ALC_T_PROC_SYS_TSK_QS)

ERTS_SCHED_PREF_QUICK_ALLOC_IMPL(misc_op_list,
				 ErtsMiscOpList,
				 10,
				 ERTS_ALC_T_MISC_OP_LIST)

ERTS_SCHED_PREF_QUICK_ALLOC_IMPL(proclist,
				 ErtsProcList,
				 200,
				 ERTS_ALC_T_PROC_LIST)

#define ERTS_SCHED_SLEEP_INFO_IX(IX)					\
    (ASSERT(-1 <= ((int) (IX))					        \
		 && ((int) (IX)) < ((int) erts_no_schedulers)),		\
     &aligned_sched_sleep_info[(IX)].ssi)
#ifdef ERTS_DIRTY_SCHEDULERS
#define ERTS_DIRTY_CPU_SCHED_SLEEP_INFO_IX(IX)				\
    (ASSERT(0 <= ((int) (IX))					        \
	    && ((int) (IX)) < ((int) erts_no_dirty_cpu_schedulers)),	\
     &aligned_dirty_cpu_sched_sleep_info[(IX)].ssi)
#define ERTS_DIRTY_IO_SCHED_SLEEP_INFO_IX(IX)				\
    (ASSERT(0 <= ((int) (IX))					        \
	    && ((int) (IX)) < ((int) erts_no_dirty_io_schedulers)),	\
     &aligned_dirty_io_sched_sleep_info[(IX)].ssi)
#endif

#define ERTS_FOREACH_RUNQ(RQVAR, DO)					\
do {									\
    ErtsRunQueue *RQVAR;						\
    int ix__;								\
    for (ix__ = 0; ix__ < erts_no_run_queues; ix__++) {			\
	RQVAR = ERTS_RUNQ_IX(ix__);					\
	erts_smp_runq_lock(RQVAR);					\
	{ DO; }								\
	erts_smp_runq_unlock(RQVAR);					\
    }									\
} while (0)

#define ERTS_FOREACH_OP_RUNQ(RQVAR, DO)					\
do {									\
    ErtsRunQueue *RQVAR;						\
    int ix__;								\
    int online__ = (int) schdlr_sspnd_get_nscheds(&schdlr_sspnd.online,	\
						  ERTS_SCHED_NORMAL);	\
    ERTS_SMP_LC_ASSERT(erts_smp_lc_mtx_is_locked(&schdlr_sspnd.mtx));	\
    for (ix__ = 0; ix__ < online__; ix__++) {				\
	RQVAR = ERTS_RUNQ_IX(ix__);					\
	erts_smp_runq_lock(RQVAR);					\
	{ DO; }								\
	erts_smp_runq_unlock(RQVAR);					\
    }									\
} while (0)

#define ERTS_ATOMIC_FOREACH_RUNQ_X(RQVAR, NRQS, DO, DOX)		\
do {									\
    ErtsRunQueue *RQVAR;						\
    int nrqs = (NRQS);                                                  \
    int ix__;								\
    for (ix__ = 0; ix__ < nrqs; ix__++) {                               \
	RQVAR = ERTS_RUNQ_IX(ix__);					\
	erts_smp_runq_lock(RQVAR);					\
	{ DO; }								\
    }									\
    { DOX; }								\
    for (ix__ = 0; ix__ < nrqs; ix__++)                                 \
	erts_smp_runq_unlock(ERTS_RUNQ_IX(ix__));			\
} while (0)

#define ERTS_ATOMIC_FOREACH_RUNQ(RQVAR, DO)                             \
  ERTS_ATOMIC_FOREACH_RUNQ_X(RQVAR, erts_no_run_queues + ERTS_NUM_DIRTY_RUNQS, DO, )

#define ERTS_ATOMIC_FOREACH_NORMAL_RUNQ(RQVAR, DO)                      \
    ERTS_ATOMIC_FOREACH_RUNQ_X(RQVAR, erts_no_run_queues, DO, )


/*
 * Local functions.
 */

static void exec_misc_ops(ErtsRunQueue *);
static void print_function_from_pc(fmtfn_t to, void *to_arg, BeamInstr* x);
static int stack_element_dump(fmtfn_t to, void *to_arg, Eterm* sp, int yreg);

static void aux_work_timeout(void *unused);
static void aux_work_timeout_early_init(int no_schedulers);
static void setup_aux_work_timer(ErtsSchedulerData *esdp);

static int execute_sys_tasks(Process *c_p,
			     erts_aint32_t *statep,
			     int in_reds);
static int cleanup_sys_tasks(Process *c_p,
			     erts_aint32_t in_state,
			     int in_reds);


#if defined(DEBUG) || 0
#define ERTS_DBG_CHK_AUX_WORK_VAL(V) dbg_chk_aux_work_val((V))
static void
dbg_chk_aux_work_val(erts_aint32_t value)
{
    erts_aint32_t valid = 0;

    valid |= ERTS_SSI_AUX_WORK_SET_TMO;
    valid |= ERTS_SSI_AUX_WORK_MISC;
    valid |= ERTS_SSI_AUX_WORK_FIX_ALLOC_LOWER_LIM;
    valid |= ERTS_SSI_AUX_WORK_FIX_ALLOC_DEALLOC;
#if ERTS_USE_ASYNC_READY_Q
    valid |= ERTS_SSI_AUX_WORK_ASYNC_READY;
    valid |= ERTS_SSI_AUX_WORK_ASYNC_READY_CLEAN;
#endif
#ifdef ERTS_SMP
    valid |= ERTS_SSI_AUX_WORK_DELAYED_AW_WAKEUP;
    valid |= ERTS_SSI_AUX_WORK_MISC_THR_PRGR;
    valid |= ERTS_SSI_AUX_WORK_DD;
    valid |= ERTS_SSI_AUX_WORK_DD_THR_PRGR;
    valid |= ERTS_SSI_AUX_WORK_CNCLD_TMRS;
    valid |= ERTS_SSI_AUX_WORK_CNCLD_TMRS_THR_PRGR;
    valid |= ERTS_SSI_AUX_WORK_THR_PRGR_LATER_OP;
    valid |= ERTS_SSI_AUX_WORK_PENDING_EXITERS;
#endif
#if HAVE_ERTS_MSEG
    valid |= ERTS_SSI_AUX_WORK_MSEG_CACHE_CHECK;
#endif
#ifdef ERTS_SSI_AUX_WORK_REAP_PORTS
    valid |= ERTS_SSI_AUX_WORK_REAP_PORTS;
#endif
    valid |= ERTS_SSI_AUX_WORK_DEBUG_WAIT_COMPLETED;
    valid |= ERTS_SSI_AUX_WORK_YIELD;

    if (~valid & value)
	erts_exit(ERTS_ABORT_EXIT,
		 "Invalid aux_work value found: 0x%x\n",
		 ~valid & value);
}
#define ERTS_DBG_CHK_SSI_AUX_WORK(SSI) \
  ERTS_DBG_CHK_AUX_WORK_VAL(erts_atomic32_read_nob(&(SSI)->aux_work))
#else
#define ERTS_DBG_CHK_AUX_WORK_VAL(V)
#define ERTS_DBG_CHK_SSI_AUX_WORK(SSI)
#endif

#ifdef ERTS_SMP
static void do_handle_pending_exiters(ErtsProcList *);
static void wake_scheduler(ErtsRunQueue *rq);
#endif

#if defined(ERTS_SMP) && defined(ERTS_ENABLE_LOCK_CHECK)
int
erts_smp_lc_runq_is_locked(ErtsRunQueue *runq)
{
    return erts_smp_lc_mtx_is_locked(&runq->mtx);
}
#endif


static ERTS_INLINE Uint64
ensure_later_proc_interval(Uint64 interval)
{
    return erts_smp_ensure_later_interval_nob(erts_ptab_interval(&erts_proc), interval);
}

Uint64
erts_get_proc_interval(void)
{
    return erts_smp_current_interval_nob(erts_ptab_interval(&erts_proc));
}

Uint64
erts_ensure_later_proc_interval(Uint64 interval)
{
    return ensure_later_proc_interval(interval);
}

Uint64
erts_step_proc_interval(void)
{
    return erts_smp_step_interval_nob(erts_ptab_interval(&erts_proc));
}

void
erts_pre_init_process(void)
{
#ifdef USE_THREADS
    erts_tsd_key_create(&sched_data_key, "erts_sched_data_key");
#endif

    erts_aux_work_flag_descr[ERTS_SSI_AUX_WORK_DELAYED_AW_WAKEUP_IX]
	= "DELAYED_AW_WAKEUP";
    erts_aux_work_flag_descr[ERTS_SSI_AUX_WORK_DD_IX]
	= "DD";
    erts_aux_work_flag_descr[ERTS_SSI_AUX_WORK_DD_THR_PRGR_IX]
	= "DD_THR_PRGR";
    erts_aux_work_flag_descr[ERTS_SSI_AUX_WORK_FIX_ALLOC_DEALLOC_IX]
	= "FIX_ALLOC_DEALLOC";
    erts_aux_work_flag_descr[ERTS_SSI_AUX_WORK_FIX_ALLOC_LOWER_LIM_IX]
	= "FIX_ALLOC_LOWER_LIM";
    erts_aux_work_flag_descr[ERTS_SSI_AUX_WORK_THR_PRGR_LATER_OP_IX]
	= "THR_PRGR_LATER_OP";
    erts_aux_work_flag_descr[ERTS_SSI_AUX_WORK_CNCLD_TMRS_IX]
	= "CNCLD_TMRS";
    erts_aux_work_flag_descr[ERTS_SSI_AUX_WORK_CNCLD_TMRS_THR_PRGR_IX]
	= "CNCLD_TMRS_THR_PRGR";
    erts_aux_work_flag_descr[ERTS_SSI_AUX_WORK_ASYNC_READY_IX]
	= "ASYNC_READY";
    erts_aux_work_flag_descr[ERTS_SSI_AUX_WORK_ASYNC_READY_CLEAN_IX]
	= "ASYNC_READY_CLEAN";
    erts_aux_work_flag_descr[ERTS_SSI_AUX_WORK_MISC_THR_PRGR_IX]
	= "MISC_THR_PRGR";
    erts_aux_work_flag_descr[ERTS_SSI_AUX_WORK_MISC_IX]
	= "MISC";
    erts_aux_work_flag_descr[ERTS_SSI_AUX_WORK_PENDING_EXITERS_IX]
	= "PENDING_EXITERS";
    erts_aux_work_flag_descr[ERTS_SSI_AUX_WORK_SET_TMO_IX]
	= "SET_TMO";
    erts_aux_work_flag_descr[ERTS_SSI_AUX_WORK_MSEG_CACHE_CHECK_IX]
	= "MSEG_CACHE_CHECK";
    erts_aux_work_flag_descr[ERTS_SSI_AUX_WORK_YIELD_IX]
	= "YIELD";
    erts_aux_work_flag_descr[ERTS_SSI_AUX_WORK_REAP_PORTS_IX]
	= "REAP_PORTS";
    erts_aux_work_flag_descr[ERTS_SSI_AUX_WORK_DEBUG_WAIT_COMPLETED_IX]
	= "DEBUG_WAIT_COMPLETED";

#ifdef ERTS_ENABLE_LOCK_CHECK

    erts_psd_required_locks[ERTS_PSD_ERROR_HANDLER].get_locks
	= ERTS_PSD_ERROR_HANDLER_BUF_GET_LOCKS;
    erts_psd_required_locks[ERTS_PSD_ERROR_HANDLER].set_locks
	= ERTS_PSD_ERROR_HANDLER_BUF_SET_LOCKS;

    erts_psd_required_locks[ERTS_PSD_SAVED_CALLS_BUF].get_locks
	= ERTS_PSD_SAVED_CALLS_BUF_GET_LOCKS;
    erts_psd_required_locks[ERTS_PSD_SAVED_CALLS_BUF].set_locks
	= ERTS_PSD_SAVED_CALLS_BUF_SET_LOCKS;

    erts_psd_required_locks[ERTS_PSD_SCHED_ID].get_locks
	= ERTS_PSD_SCHED_ID_GET_LOCKS;
    erts_psd_required_locks[ERTS_PSD_SCHED_ID].set_locks
	= ERTS_PSD_SCHED_ID_SET_LOCKS;

    erts_psd_required_locks[ERTS_PSD_CALL_TIME_BP].get_locks
	= ERTS_PSD_CALL_TIME_BP_GET_LOCKS;
    erts_psd_required_locks[ERTS_PSD_CALL_TIME_BP].set_locks
	= ERTS_PSD_CALL_TIME_BP_SET_LOCKS;

    erts_psd_required_locks[ERTS_PSD_DELAYED_GC_TASK_QS].get_locks
	= ERTS_PSD_DELAYED_GC_TASK_QS_GET_LOCKS;
    erts_psd_required_locks[ERTS_PSD_DELAYED_GC_TASK_QS].set_locks
	= ERTS_PSD_DELAYED_GC_TASK_QS_SET_LOCKS;

    erts_psd_required_locks[ERTS_PSD_NIF_TRAP_EXPORT].get_locks
	= ERTS_PSD_NIF_TRAP_EXPORT_GET_LOCKS;
    erts_psd_required_locks[ERTS_PSD_NIF_TRAP_EXPORT].set_locks
	= ERTS_PSD_NIF_TRAP_EXPORT_SET_LOCKS;

    erts_psd_required_locks[ERTS_PSD_ETS_OWNED_TABLES].get_locks
        = ERTS_PSD_ETS_OWNED_TABLES_GET_LOCKS;
    erts_psd_required_locks[ERTS_PSD_ETS_OWNED_TABLES].set_locks
        = ERTS_PSD_ETS_OWNED_TABLES_SET_LOCKS;

    erts_psd_required_locks[ERTS_PSD_ETS_FIXED_TABLES].get_locks
        = ERTS_PSD_ETS_FIXED_TABLES_GET_LOCKS;
    erts_psd_required_locks[ERTS_PSD_ETS_FIXED_TABLES].set_locks
        = ERTS_PSD_ETS_FIXED_TABLES_SET_LOCKS;
#endif
}

static void
release_process(void *vproc)
{
    erts_proc_dec_refc((Process *) vproc);
}

/* initialize the scheduler */
void
erts_init_process(int ncpu, int proc_tab_size, int legacy_proc_tab)
{

#ifdef ERTS_SMP
    erts_disable_proc_not_running_opt = 0;
    erts_init_proc_lock(ncpu);
#endif

    init_proclist_alloc();

    erts_ptab_init_table(&erts_proc,
			 ERTS_ALC_T_PROC_TABLE,
			 release_process,
			 (ErtsPTabElementCommon *) &erts_invalid_process.common,
			 proc_tab_size,
			 sizeof(Process),
			 "process_table",
			 legacy_proc_tab,
#ifdef ERTS_SMP
			 1
#else
			 0
#endif
	);

    last_reductions = 0;
    last_exact_reductions = 0;
}

void
erts_late_init_process(void)
{
    int ix;

    erts_smp_spinlock_init(&erts_sched_stat.lock, "sched_stat", NIL,
        ERTS_LOCK_FLAGS_PROPERTY_STATIC | ERTS_LOCK_FLAGS_CATEGORY_SCHEDULER);

    for (ix = 0; ix < ERTS_NO_PRIO_LEVELS; ix++) {
	Eterm atom;
	char *atom_str;
	switch (ix) {
	case PRIORITY_MAX:
	    atom_str = "process_max";
	    break;
	case PRIORITY_HIGH:
	    atom_str = "process_high";
	    break;
	case PRIORITY_NORMAL:
	    atom_str = "process_normal";
	    break;
	case PRIORITY_LOW:
	    atom_str = "process_low";
	    break;
	case ERTS_PORT_PRIO_LEVEL:
	    atom_str = "port";
	    break;
	default:
	    atom_str = "bad_prio";
	    ASSERT(!"bad prio");
	    break;
	}
	atom = am_atom_put(atom_str, sys_strlen(atom_str));
	erts_sched_stat.prio[ix].name = atom;
	erts_sched_stat.prio[ix].total_executed = 0;
	erts_sched_stat.prio[ix].executed = 0;
	erts_sched_stat.prio[ix].total_migrated = 0;
	erts_sched_stat.prio[ix].migrated = 0;
    }

}

#define ERTS_SCHED_WTIME_IDLE ~((Uint64) 0)

static void
init_sched_wall_time(ErtsSchedulerData *esdp, Uint64 time_stamp)
{
#ifdef ERTS_DIRTY_SCHEDULERS
    if (esdp->type != ERTS_SCHED_NORMAL) {
        erts_atomic32_init_nob(&esdp->sched_wall_time.u.mod, 0);
        esdp->sched_wall_time.enabled = 1;
        esdp->sched_wall_time.start = time_stamp;
        esdp->sched_wall_time.working.total = 0;
        esdp->sched_wall_time.working.start = ERTS_SCHED_WTIME_IDLE;
    }
    else
#endif
    {
        esdp->sched_wall_time.u.need = erts_sched_balance_util;
        esdp->sched_wall_time.enabled = 0;
        esdp->sched_wall_time.start = 0;
        esdp->sched_wall_time.working.total = 0;
        esdp->sched_wall_time.working.start = 0;
    }
}

static ERTS_INLINE Uint64
sched_wall_time_ts(void)
{
#ifdef ERTS_HAVE_OS_MONOTONIC_TIME_SUPPORT
    return (Uint64) erts_os_monotonic_time();
#else
    Uint64 res;
    SysTimeval tv;
    sys_gettimeofday(&tv);
    res = (Uint64) tv.tv_sec*1000000;
    res += (Uint64) tv.tv_usec;
    return res;
#endif
}

#if ERTS_HAVE_SCHED_UTIL_BALANCING_SUPPORT

static ERTS_INLINE Uint64
aschedtime_read(ErtsAtomicSchedTime *var)
{
    return (Uint64) erts_atomic64_read_nob((erts_atomic64_t *) var);
}

static ERTS_INLINE void
aschedtime_set(ErtsAtomicSchedTime *var, Uint64 val)
{
    erts_atomic64_set_nob((erts_atomic64_t *) var, (erts_aint64_t) val);
}

static ERTS_INLINE void
aschedtime_init(ErtsAtomicSchedTime *var)
{
    erts_atomic64_init_nob((erts_atomic64_t *) var, (erts_aint64_t) 0);
}

#define ERTS_GET_AVG_MAX_UNLOCKED_TRY 50
#define ERTS_SCHED_AVG_UTIL_WRITE_MARKER (~((Uint64) 0))

/* Intervals in nanoseconds */
#define ERTS_SCHED_UTIL_SHORT_INTERVAL ((Uint64) 1*1000*1000*1000)
#define ERTS_SCHED_UTIL_LONG_INTERVAL ((Uint64) 10*1000*1000*1000)


#define ERTS_SCHED_UTIL_IGNORE_IMBALANCE_DIFF 5000 /* ppm */

static ERTS_INLINE Uint64
calc_sched_worktime(int is_working, Uint64 now, Uint64 last,
		    Uint64 interval, Uint64 old_worktime)
{
    Uint64 worktime;
    Uint64 new;

    if (now <= last)
	return old_worktime;

    new = now - last;

    if (new >= interval)
	return is_working ? interval : (Uint64) 0;


    /*
     * Division by 1000 in order to avoid
     * overflow. If changed update assertions
     * in init_runq_sched_util().
     */
    worktime = old_worktime;
    worktime *= (interval - new)/1000;
    worktime /= (interval/1000);
    if (is_working)
	worktime += new;

    ASSERT(0 <= worktime && worktime <= interval);

    return worktime;
}

static ERTS_INLINE void
update_avg_sched_util(ErtsSchedulerData *esdp, Uint64 now, int is_working)
{
    ErtsRunQueue *rq;
    int worked;
    Uint64 swt, lwt, last;

    rq = esdp->run_queue;
    last = aschedtime_read(&rq->sched_util.last);

    if (now <= last) {
	ASSERT(last == ERTS_SCHED_AVG_UTIL_WRITE_MARKER);
	return;
    }

    ASSERT(now >= last);

    worked = rq->sched_util.is_working;

    swt = calc_sched_worktime(worked, now, last, ERTS_SCHED_UTIL_SHORT_INTERVAL,
			      rq->sched_util.worktime.short_interval);
    lwt = calc_sched_worktime(worked, now, last, ERTS_SCHED_UTIL_LONG_INTERVAL,
			      rq->sched_util.worktime.long_interval);

    aschedtime_set(&rq->sched_util.last, ERTS_SCHED_AVG_UTIL_WRITE_MARKER);
    ERTS_THR_WRITE_MEMORY_BARRIER;
    rq->sched_util.is_working = is_working;
    rq->sched_util.worktime.short_interval = swt;
    rq->sched_util.worktime.long_interval = lwt;
    ERTS_THR_WRITE_MEMORY_BARRIER;
    aschedtime_set(&rq->sched_util.last, now);
}

int
erts_get_sched_util(ErtsRunQueue *rq, int initially_locked, int short_interval)
{
    /* Average scheduler utilization in ppm */
    int util, is_working, try = 0, locked = initially_locked;
    Uint64 worktime, old_worktime, now, last, interval, *old_worktimep;

    if (short_interval) {
	old_worktimep = &rq->sched_util.worktime.short_interval;
	interval = ERTS_SCHED_UTIL_SHORT_INTERVAL;
    }
    else {
	old_worktimep = &rq->sched_util.worktime.long_interval;
	interval = ERTS_SCHED_UTIL_LONG_INTERVAL;
    }

    while (1) {
	Uint64 chk_last;
	last = aschedtime_read(&rq->sched_util.last);
	ERTS_THR_READ_MEMORY_BARRIER;
	is_working = rq->sched_util.is_working;
	old_worktime = *old_worktimep;
	ERTS_THR_READ_MEMORY_BARRIER;
	chk_last = aschedtime_read(&rq->sched_util.last);
	if (chk_last == last)
	    break;
	if (!locked) {
	    if (++try >= ERTS_GET_AVG_MAX_UNLOCKED_TRY) {
		/* Writer will eventually block on runq-lock */
		erts_smp_runq_lock(rq);
		locked = 1;
	    }
	}
    }

    if (!initially_locked && locked)
	erts_smp_runq_unlock(rq);

    now = sched_wall_time_ts();
    worktime = calc_sched_worktime(is_working, now, last, interval, old_worktime);

    util = (int) ((worktime * 1000000)/interval);

    ASSERT(0 <= util && util <= 1000000);

    return util;
}

static void
init_runq_sched_util(ErtsRunQueueSchedUtil *rqsu, int enabled)
{
    aschedtime_init(&rqsu->last);
    if (!enabled)
	aschedtime_set(&rqsu->last, ERTS_SCHED_AVG_UTIL_WRITE_MARKER);
    rqsu->is_working = 0;
    rqsu->worktime.short_interval = (Uint64) 0;
    rqsu->worktime.long_interval = (Uint64) 0;

#ifdef DEBUG
    {
	Uint64 intrvl;
	/*
	 * If one of these asserts fail we may have
	 * overflow in calc_sched_worktime(). Which
	 * have to be fixed either by shrinking
	 * interval size, or fix calculation of
	 * worktime in calc_sched_worktime().
	 */
	intrvl = ERTS_SCHED_UTIL_SHORT_INTERVAL;
	ASSERT(intrvl*(intrvl/1000) > intrvl);
	intrvl = ERTS_SCHED_UTIL_LONG_INTERVAL;
	ASSERT(intrvl*(intrvl/1000) > intrvl);
    }
#endif
}

#endif /* ERTS_HAVE_SCHED_UTIL_BALANCING_SUPPORT */

#ifdef ERTS_DIRTY_SCHEDULERS

typedef struct {
    Uint64 working;
    Uint64 total;
} ErtsDirtySchedWallTime;

static void
read_dirty_sched_wall_time(ErtsSchedulerData *esdp, ErtsDirtySchedWallTime *info)
{
    erts_aint32_t mod1;
    Uint64 working, start, ts;

    mod1 = erts_atomic32_read_nob(&esdp->sched_wall_time.u.mod);

    while (1) {
        erts_aint32_t mod2;

        /* Spin until values are not written... */
        while (1) {
            if ((mod1 & 1) == 0)
                break;
            ERTS_SPIN_BODY;
            mod1 = erts_atomic32_read_nob(&esdp->sched_wall_time.u.mod);
        }

        ERTS_THR_READ_MEMORY_BARRIER;

        working = esdp->sched_wall_time.working.total;
        start = esdp->sched_wall_time.working.start;

        ERTS_THR_READ_MEMORY_BARRIER;

        mod2 = erts_atomic32_read_nob(&esdp->sched_wall_time.u.mod);
        if (mod1 == mod2)
            break;
        mod1 = mod2;
    }

    ts = sched_wall_time_ts();
    ts -= esdp->sched_wall_time.start;

    info->total = ts;

    if (start == ERTS_SCHED_WTIME_IDLE || ts < start)
        info->working = working;
    else
        info->working = working + (ts - start);

    if (info->working > info->total)
        info->working = info->total;
}

#endif

#ifdef ERTS_SMP

static void
dirty_sched_wall_time_change(ErtsSchedulerData *esdp, int working)
{
    erts_aint32_t mod;
    Uint64 ts = sched_wall_time_ts();

    ts -= esdp->sched_wall_time.start;

    /*
     * This thread is the only thread writing in
     * this sched_wall_time struct. We set 'mod' to
     * an odd value while writing...
     */
    mod = erts_atomic32_read_dirty(&esdp->sched_wall_time.u.mod);
    ASSERT((mod & 1) == 0);
    mod++;

    erts_atomic32_set_nob(&esdp->sched_wall_time.u.mod, mod);
    ERTS_THR_WRITE_MEMORY_BARRIER;

    if (working) {
        ASSERT(esdp->sched_wall_time.working.start
               == ERTS_SCHED_WTIME_IDLE);

        esdp->sched_wall_time.working.start = ts;

    }
    else {
        Uint64 total;

        ASSERT(esdp->sched_wall_time.working.start
               != ERTS_SCHED_WTIME_IDLE);

        total = esdp->sched_wall_time.working.total;
        total += ts - esdp->sched_wall_time.working.start;

        esdp->sched_wall_time.working.total = total;
        esdp->sched_wall_time.working.start = ERTS_SCHED_WTIME_IDLE;


    }

    ERTS_THR_WRITE_MEMORY_BARRIER;
    mod++;
    erts_atomic32_set_nob(&esdp->sched_wall_time.u.mod, mod);

#if 0
    if (!working) {
        ERTS_MSACC_SET_STATE_M_X(ERTS_MSACC_STATE_BUSY_WAIT);
    } else {
        ERTS_MSACC_SET_STATE_M_X(ERTS_MSACC_STATE_OTHER);
    }
#endif
}

#endif /* ERTS_SMP */

static void
sched_wall_time_change(ErtsSchedulerData *esdp, int working)
{
    if (esdp->sched_wall_time.u.need) {
	Uint64 ts = sched_wall_time_ts();
#if ERTS_HAVE_SCHED_UTIL_BALANCING_SUPPORT
        update_avg_sched_util(esdp, ts, working);
#endif
	if (esdp->sched_wall_time.enabled) {
	    if (working) {
                ASSERT(esdp->sched_wall_time.working.start
                       == ERTS_SCHED_WTIME_IDLE);
		ts -= esdp->sched_wall_time.start;
		esdp->sched_wall_time.working.start = ts;
	    }
	    else {
                ASSERT(esdp->sched_wall_time.working.start
                       != ERTS_SCHED_WTIME_IDLE);
		ts -= esdp->sched_wall_time.start;
		ts -= esdp->sched_wall_time.working.start;
		esdp->sched_wall_time.working.total += ts;
#ifdef DEBUG
                esdp->sched_wall_time.working.start
                    = ERTS_SCHED_WTIME_IDLE;
#endif
	    }
	}
    }
    if (!working) {
        ERTS_MSACC_SET_STATE_M_X(ERTS_MSACC_STATE_BUSY_WAIT);
    } else {
        ERTS_MSACC_SET_STATE_M_X(ERTS_MSACC_STATE_OTHER);
    }

}

typedef struct {
    int set;
    int enable;
    Process *proc;
    Eterm ref;
    Eterm ref_heap[ERTS_REF_THING_SIZE];
    Uint req_sched;
    erts_smp_atomic32_t refc;
#ifdef ERTS_DIRTY_SCHEDULERS
    int want_dirty_cpu;
    int want_dirty_io;
#endif
} ErtsSchedWallTimeReq;

typedef struct {
    Process *proc;
    Eterm ref;
    Eterm ref_heap[ERTS_REF_THING_SIZE];
    Uint req_sched;
    erts_smp_atomic32_t refc;
} ErtsSystemCheckReq;


ERTS_SCHED_PREF_QUICK_ALLOC_IMPL(swtreq,
				 ErtsSchedWallTimeReq,
				 5,
				 ERTS_ALC_T_SCHED_WTIME_REQ)

ERTS_SCHED_PREF_QUICK_ALLOC_IMPL(screq,
				 ErtsSystemCheckReq,
				 5,
				 ERTS_ALC_T_SYS_CHECK_REQ)


static void
reply_sched_wall_time(void *vswtrp)
{
    Uint64 working = 0, total = 0;
    ErtsSchedulerData *esdp = erts_get_scheduler_data();
    ErtsSchedWallTimeReq *swtrp = (ErtsSchedWallTimeReq *) vswtrp;
    ErtsProcLocks rp_locks = (swtrp->req_sched == esdp->no
			      ? ERTS_PROC_LOCK_MAIN
			      : 0);
    Process *rp = swtrp->proc;
    Eterm ref_copy = NIL, msg;
    Eterm *hp = NULL;
    Eterm **hpp;
    Uint sz, *szp;
    ErlOffHeap *ohp = NULL;
    ErtsMessage *mp = NULL;

    ASSERT(esdp && !ERTS_SCHEDULER_IS_DIRTY(esdp));

    if (swtrp->set) {
	if (!swtrp->enable && esdp->sched_wall_time.enabled) {
	    esdp->sched_wall_time.u.need = erts_sched_balance_util;
	    esdp->sched_wall_time.enabled = 0;
	}
	else if (swtrp->enable && !esdp->sched_wall_time.enabled) {
	    Uint64 ts = sched_wall_time_ts();
	    esdp->sched_wall_time.u.need = 1;
	    esdp->sched_wall_time.enabled = 1;
	    esdp->sched_wall_time.start = ts;
	    esdp->sched_wall_time.working.total = 0;
	    esdp->sched_wall_time.working.start = 0;
	}
    }

    if (esdp->sched_wall_time.enabled) {
	Uint64 ts = sched_wall_time_ts();
        ASSERT(esdp->sched_wall_time.working.start
               != ERTS_SCHED_WTIME_IDLE);
	ts -= esdp->sched_wall_time.start;
	total = ts;
	ts -= esdp->sched_wall_time.working.start;
	working = esdp->sched_wall_time.working.total + ts;
    }

    sz = 0;
    hpp = NULL;
    szp = &sz;

#ifdef ERTS_DIRTY_SCHEDULERS
    if (esdp->sched_wall_time.enabled
        && swtrp->req_sched == esdp->no
        && (swtrp->want_dirty_cpu || swtrp->want_dirty_io)) {
        /* Reply with info about this scheduler and all dirty schedulers... */
        ErtsDirtySchedWallTime *dswt;
        int ix, no_dirty_scheds, want_dcpu, want_dio, soffset;

        want_dcpu = swtrp->want_dirty_cpu;
        want_dio = swtrp->want_dirty_io;

        no_dirty_scheds = 0;
        if (want_dcpu)
            no_dirty_scheds += erts_no_dirty_cpu_schedulers;
        if (want_dio)
            no_dirty_scheds += erts_no_dirty_io_schedulers;

        ASSERT(no_dirty_scheds);

        dswt = erts_alloc(ERTS_ALC_T_TMP,
                          sizeof(ErtsDirtySchedWallTime)
                          * no_dirty_scheds);

        for (ix = 0; ix < no_dirty_scheds; ix++) {
            ErtsSchedulerData *esdp;
            if (want_dcpu && ix < erts_no_dirty_cpu_schedulers)
                esdp = &erts_aligned_dirty_cpu_scheduler_data[ix].esd;
            else {
                int dio_ix = ix - erts_no_dirty_cpu_schedulers;
                esdp = &erts_aligned_dirty_io_scheduler_data[dio_ix].esd;
            }
            read_dirty_sched_wall_time(esdp, &dswt[ix]);
        }

        soffset = erts_no_schedulers + 1;

        if (!want_dcpu) {
            ASSERT(want_dio);
            soffset += erts_no_dirty_cpu_schedulers;
        }

        while (1) {
            if (hpp)
                ref_copy = STORE_NC(hpp, ohp, swtrp->ref);
            else
                *szp += ERTS_REF_THING_SIZE;

            ASSERT(!swtrp->set);

            /* info about dirty schedulers... */
            msg = NIL;
            for (ix = no_dirty_scheds-1; ix >= 0; ix--) {
                msg = erts_bld_cons(hpp, szp,
                                    erts_bld_tuple(hpp, szp, 3,
                                                   make_small(ix+soffset),
                                                   erts_bld_uint64(hpp, szp,
                                                                   dswt[ix].working),
                                                   erts_bld_uint64(hpp, szp,
                                                                   dswt[ix].total)),
                                    msg);
            }
            /* info about this scheduler... */
            msg = erts_bld_cons(hpp, szp,
                                erts_bld_tuple(hpp, szp, 3,
                                               make_small(esdp->no),
                                               erts_bld_uint64(hpp, szp, working),
                                               erts_bld_uint64(hpp, szp, total)),
                                msg);

            msg = erts_bld_tuple(hpp, szp, 2, ref_copy, msg);

            if (hpp)
                break;

            mp = erts_alloc_message_heap(rp, &rp_locks, sz, &hp, &ohp);
            szp = NULL;
            hpp = &hp;
        }

        erts_free(ERTS_ALC_T_TMP, dswt);
    }
    else
#endif
    {
        /* Reply with info about this scheduler only... */

        while (1) {
            if (hpp)
                ref_copy = STORE_NC(hpp, ohp, swtrp->ref);
            else
                *szp += ERTS_REF_THING_SIZE;

            if (swtrp->set)
                msg = ref_copy;
            else {
                msg = (!esdp->sched_wall_time.enabled
                       ? am_undefined
                       : erts_bld_tuple(hpp, szp, 3,
                                        make_small(esdp->no),
                                        erts_bld_uint64(hpp, szp, working),
                                        erts_bld_uint64(hpp, szp, total)));

                msg = erts_bld_tuple(hpp, szp, 2, ref_copy, msg);
            }
            if (hpp)
                break;

            mp = erts_alloc_message_heap(rp, &rp_locks, sz, &hp, &ohp);
            szp = NULL;
            hpp = &hp;
        }
    }

    erts_queue_message(rp, rp_locks, mp, msg, am_system);

    if (swtrp->req_sched == esdp->no)
	rp_locks &= ~ERTS_PROC_LOCK_MAIN;
 
    if (rp_locks)
	erts_smp_proc_unlock(rp, rp_locks);

    erts_proc_dec_refc(rp);

    if (erts_smp_atomic32_dec_read_nob(&swtrp->refc) == 0)
	swtreq_free(vswtrp);
}

Eterm
erts_sched_wall_time_request(Process *c_p, int set, int enable,
                             int want_dirty_cpu, int want_dirty_io)
{
    ErtsSchedulerData *esdp = erts_proc_sched_data(c_p);
    Eterm ref;
    ErtsSchedWallTimeReq *swtrp;
    Eterm *hp;

    ASSERT(esdp && !ERTS_SCHEDULER_IS_DIRTY(esdp));

    if (!set && !esdp->sched_wall_time.enabled)
	return THE_NON_VALUE;

    swtrp = swtreq_alloc();
    ref = erts_make_ref(c_p);
    hp = &swtrp->ref_heap[0];

    swtrp->set = set;
    swtrp->enable = enable;
    swtrp->proc = c_p;
    swtrp->ref = STORE_NC(&hp, NULL, ref);
    swtrp->req_sched = esdp->no;
#ifdef ERTS_DIRTY_SCHEDULERS
    swtrp->want_dirty_cpu = want_dirty_cpu;
    swtrp->want_dirty_io = want_dirty_io;
#endif
    erts_smp_atomic32_init_nob(&swtrp->refc,
			       (erts_aint32_t) erts_no_schedulers);

    erts_proc_add_refc(c_p, (Sint32) erts_no_schedulers);

#ifdef ERTS_SMP
    if (erts_no_schedulers > 1)
	erts_schedule_multi_misc_aux_work(1,
					  erts_no_schedulers,
					  reply_sched_wall_time,
					  (void *) swtrp);
#endif

    reply_sched_wall_time((void *) swtrp);

    return ref;
}

static void
reply_system_check(void *vscrp)
{
    ErtsSchedulerData *esdp = erts_get_scheduler_data();
    ErtsSystemCheckReq *scrp = (ErtsSystemCheckReq *) vscrp;
    ErtsProcLocks rp_locks = (scrp->req_sched == esdp->no ? ERTS_PROC_LOCK_MAIN : 0);
    Process *rp = scrp->proc;
    Eterm msg;
    Eterm *hp = NULL;
    Eterm **hpp;
    Uint sz;
    ErlOffHeap *ohp = NULL;
    ErtsMessage *mp = NULL;

    ASSERT(esdp && !ERTS_SCHEDULER_IS_DIRTY(esdp));

    sz = ERTS_REF_THING_SIZE;
    mp = erts_alloc_message_heap(rp, &rp_locks, sz, &hp, &ohp);
    hpp = &hp;
    msg = STORE_NC(hpp, ohp, scrp->ref);

    erts_queue_message(rp, rp_locks, mp, msg, am_system);

    if (scrp->req_sched == esdp->no)
	rp_locks &= ~ERTS_PROC_LOCK_MAIN;

    if (rp_locks)
	erts_smp_proc_unlock(rp, rp_locks);

    erts_proc_dec_refc(rp);

    if (erts_smp_atomic32_dec_read_nob(&scrp->refc) == 0)
	screq_free(vscrp);
}


Eterm erts_system_check_request(Process *c_p) {
    ErtsSchedulerData *esdp = erts_proc_sched_data(c_p);
    Eterm ref;
    ErtsSystemCheckReq *scrp;
    Eterm *hp;

    scrp = screq_alloc();
    ref = erts_make_ref(c_p);
    hp = &scrp->ref_heap[0];

    scrp->proc = c_p;
    scrp->ref = STORE_NC(&hp, NULL, ref);
    scrp->req_sched = esdp->no;
    erts_smp_atomic32_init_nob(&scrp->refc, (erts_aint32_t) erts_no_schedulers);

    erts_proc_add_refc(c_p, (Sint) erts_no_schedulers);

#ifdef ERTS_SMP
    if (erts_no_schedulers > 1)
	erts_schedule_multi_misc_aux_work(1,
					  erts_no_schedulers,
					  reply_system_check,
					  (void *) scrp);
#endif

    reply_system_check((void *) scrp);

    return ref;
}

static ERTS_INLINE ErtsProcList *
proclist_create(Process *p)
{
    ErtsProcList *plp = proclist_alloc();
    ensure_later_proc_interval(p->common.u.alive.started_interval);
    plp->pid = p->common.id;
    plp->started_interval = p->common.u.alive.started_interval;
    return plp;
}

static ERTS_INLINE ErtsProcList *
proclist_copy(ErtsProcList *plp0)
{
    ErtsProcList *plp1 = proclist_alloc();
    plp1->pid = plp0->pid;
    plp1->started_interval = plp0->started_interval;
    return plp1;
}

static ERTS_INLINE void
proclist_destroy(ErtsProcList *plp)
{
    proclist_free(plp);
}

ErtsProcList *
erts_proclist_create(Process *p)
{
    return proclist_create(p);
}

void
erts_proclist_destroy(ErtsProcList *plp)
{
    proclist_destroy(plp);
}

void *
erts_psd_set_init(Process *p, int ix, void *data)
{
    void *old;
    ErtsPSD *psd, *new_psd;
    int i;

    new_psd = erts_alloc(ERTS_ALC_T_PSD, sizeof(ErtsPSD));
    for (i = 0; i < ERTS_PSD_SIZE; i++)
	new_psd->data[i] = NULL;

    psd = (ErtsPSD *) erts_smp_atomic_cmpxchg_mb(&p->psd,
						 (erts_aint_t) new_psd,
						 (erts_aint_t) NULL);
    if (psd)
	erts_free(ERTS_ALC_T_PSD, new_psd);
    else
	psd = new_psd;
    old = psd->data[ix];
    psd->data[ix] = data;
    return old;
}

#ifdef ERTS_SMP

void
erts_sched_finish_poke(ErtsSchedulerSleepInfo *ssi, erts_aint32_t flags)
{
    switch (flags & ERTS_SSI_FLGS_SLEEP_TYPE) {
    case ERTS_SSI_FLG_POLL_SLEEPING:
	erts_sys_schedule_interrupt(1);
	break;
    case ERTS_SSI_FLG_POLL_SLEEPING|ERTS_SSI_FLG_TSE_SLEEPING:
	/*
	 * Thread progress blocking while poll sleeping; need
	 * to signal on both...
	 */
	erts_sys_schedule_interrupt(1);
	/* fall through */
    case ERTS_SSI_FLG_TSE_SLEEPING:
	erts_tse_set(ssi->event);
	break;
    case 0:
	break;
    default:
	erts_exit(ERTS_ABORT_EXIT, "%s:%d: Internal error\n",
		 __FILE__, __LINE__);
	break;
    }
}

#endif

static ERTS_INLINE void
set_aux_work_flags_wakeup_nob(ErtsSchedulerSleepInfo *ssi,
			      erts_aint32_t flgs)
{
    erts_aint32_t old_flgs;

    ERTS_DBG_CHK_SSI_AUX_WORK(ssi);

    old_flgs = erts_atomic32_read_nob(&ssi->aux_work);
    if ((old_flgs & flgs) != flgs) {

	old_flgs = erts_atomic32_read_bor_nob(&ssi->aux_work, flgs);

	if ((old_flgs & flgs) != flgs) {
#ifdef ERTS_SMP
	    erts_sched_poke(ssi);
#else
	    erts_sys_schedule_interrupt(1);
#endif
	}
    }
}

static ERTS_INLINE void
set_aux_work_flags_wakeup_relb(ErtsSchedulerSleepInfo *ssi,
			       erts_aint32_t flgs)
{
    erts_aint32_t old_flgs;

    ERTS_DBG_CHK_SSI_AUX_WORK(ssi);

    old_flgs = erts_atomic32_read_bor_relb(&ssi->aux_work, flgs);

    if ((old_flgs & flgs) != flgs) {
#ifdef ERTS_SMP
	erts_sched_poke(ssi);
#else
	erts_sys_schedule_interrupt(1);
#endif
    }
}

static ERTS_INLINE erts_aint32_t
set_aux_work_flags(ErtsSchedulerSleepInfo *ssi, erts_aint32_t flgs)
{
    return erts_atomic32_read_bor_nob(&ssi->aux_work, flgs);
}

static ERTS_INLINE erts_aint32_t
unset_aux_work_flags(ErtsSchedulerSleepInfo *ssi, erts_aint32_t flgs)
{
    return erts_atomic32_read_band_nob(&ssi->aux_work, ~flgs);
}

#ifdef ERTS_SMP

static ERTS_INLINE void
haw_chk_later_cleanup_op_wakeup(ErtsAuxWorkData *awdp, ErtsThrPrgrVal val)
{
    if (awdp->later_op.first
	&& erts_thr_progress_cmp(val, awdp->later_op.thr_prgr) >= 0) {
	awdp->later_op.size = thr_prgr_later_cleanup_op_threshold;
    }
}

static ERTS_INLINE void
haw_thr_prgr_wakeup(ErtsAuxWorkData *awdp, ErtsThrPrgrVal val)
{
    int cmp = erts_thr_progress_cmp(val, awdp->latest_wakeup);
    if (cmp != 0) {
	if (cmp > 0) {
	    awdp->latest_wakeup = val;
	    haw_chk_later_cleanup_op_wakeup(awdp, val);
	}
	erts_thr_progress_wakeup(awdp->esdp, val);
    }
}

static ERTS_INLINE void
haw_thr_prgr_soft_wakeup(ErtsAuxWorkData *awdp, ErtsThrPrgrVal val)
{
    if (erts_thr_progress_cmp(val, awdp->latest_wakeup) > 0) {
	awdp->latest_wakeup = val;
	haw_chk_later_cleanup_op_wakeup(awdp, val);
	erts_thr_progress_wakeup(awdp->esdp, val);
    }
}

static ERTS_INLINE void
haw_thr_prgr_later_cleanup_op_wakeup(ErtsAuxWorkData *awdp, ErtsThrPrgrVal val, UWord size)
{
    if (erts_thr_progress_cmp(val, awdp->latest_wakeup) > 0) {
	awdp->later_op.thr_prgr = val;
	if (awdp->later_op.size > size)
	    awdp->later_op.size -= size;
	else {
	    awdp->latest_wakeup = val;
	    awdp->later_op.size = thr_prgr_later_cleanup_op_threshold;
	    erts_thr_progress_wakeup(awdp->esdp, val);
	}
    }
}

static ERTS_INLINE void
haw_thr_prgr_current_reset(ErtsAuxWorkData *awdp)
{
    awdp->current_thr_prgr = ERTS_THR_PRGR_INVALID;
}

static ERTS_INLINE ErtsThrPrgrVal
haw_thr_prgr_current(ErtsAuxWorkData *awdp)
{
    ErtsThrPrgrVal current = awdp->current_thr_prgr;
    if (current == ERTS_THR_PRGR_INVALID) {
	current = erts_thr_progress_current();
	awdp->current_thr_prgr = current;
    }
    return current;
}

static ERTS_INLINE void
haw_thr_prgr_current_check_progress(ErtsAuxWorkData *awdp)
{
    ErtsThrPrgrVal current = awdp->current_thr_prgr;

    ASSERT(!awdp->esdp || !ERTS_SCHEDULER_IS_DIRTY(awdp->esdp));

    if (current != ERTS_THR_PRGR_INVALID
	&& !erts_thr_progress_equal(current, erts_thr_progress_current())) {
	/*
	 * We have used a previouly read current value that isn't the
	 * latest; need to poke ourselfs in order to guarantee no loss
	 * of wakeups.
	 */
	erts_sched_poke(awdp->ssi);
    }
}

static ERTS_INLINE erts_aint32_t
handle_delayed_aux_work_wakeup(ErtsAuxWorkData *awdp, erts_aint32_t aux_work, int waiting)
{
    int jix, max_jix;

    ASSERT(!awdp->esdp || !ERTS_SCHEDULER_IS_DIRTY(awdp->esdp));

    ASSERT(awdp->delayed_wakeup.next != ERTS_DELAYED_WAKEUP_INFINITY);

    if (!waiting && awdp->delayed_wakeup.next > awdp->esdp->reductions)
	return aux_work;

    unset_aux_work_flags(awdp->ssi, ERTS_SSI_AUX_WORK_DELAYED_AW_WAKEUP);

    ERTS_THR_MEMORY_BARRIER;

    max_jix = awdp->delayed_wakeup.jix;
    awdp->delayed_wakeup.jix = -1;
    for (jix = 0; jix <= max_jix; jix++) {
	int sched = awdp->delayed_wakeup.job[jix].sched;
	erts_aint32_t aux_work = awdp->delayed_wakeup.job[jix].aux_work;

	ASSERT(awdp->delayed_wakeup.sched2jix[sched] == jix);
	awdp->delayed_wakeup.sched2jix[sched] = -1;
	set_aux_work_flags_wakeup_nob(ERTS_SCHED_SLEEP_INFO_IX(sched-1),
				      aux_work);
    }
    awdp->delayed_wakeup.next = ERTS_DELAYED_WAKEUP_INFINITY;
    return aux_work & ~ERTS_SSI_AUX_WORK_DELAYED_AW_WAKEUP;
}

static ERTS_INLINE void
schedule_aux_work_wakeup(ErtsAuxWorkData *awdp,
			 int sched,
			 erts_aint32_t aux_work)
{
    int jix = awdp->delayed_wakeup.sched2jix[sched];
    if (jix >= 0) {
	ASSERT(awdp->delayed_wakeup.job[jix].sched == sched);
	awdp->delayed_wakeup.job[jix].aux_work |= aux_work;
    }
    else {
	jix = ++awdp->delayed_wakeup.jix;
	awdp->delayed_wakeup.sched2jix[sched] = jix;
	awdp->delayed_wakeup.job[jix].sched = sched;
	awdp->delayed_wakeup.job[jix].aux_work = aux_work;
    }

    if (awdp->delayed_wakeup.next != ERTS_DELAYED_WAKEUP_INFINITY) {
	ASSERT(erts_atomic32_read_nob(&awdp->ssi->aux_work)
	       & ERTS_SSI_AUX_WORK_DELAYED_AW_WAKEUP);
    }
    else {
	awdp->delayed_wakeup.next = (awdp->esdp->reductions
				     + ERTS_DELAYED_WAKEUP_REDUCTIONS);

	ASSERT(!(erts_atomic32_read_nob(&awdp->ssi->aux_work)
		 & ERTS_SSI_AUX_WORK_DELAYED_AW_WAKEUP));
	set_aux_work_flags_wakeup_nob(awdp->ssi,
				      ERTS_SSI_AUX_WORK_DELAYED_AW_WAKEUP);
    }
}

#endif

typedef struct erts_misc_aux_work_t_ erts_misc_aux_work_t;
struct erts_misc_aux_work_t_ {
    void (*func)(void *);
    void *arg;
};

ERTS_SCHED_PREF_QUICK_ALLOC_IMPL(misc_aux_work,
				 erts_misc_aux_work_t,
				 200,
				 ERTS_ALC_T_MISC_AUX_WORK)

typedef union {
    ErtsThrQ_t q;
    char align[ERTS_ALC_CACHE_LINE_ALIGN_SIZE(sizeof(ErtsThrQ_t))];
} erts_algnd_misc_aux_work_q_t;

static erts_algnd_misc_aux_work_q_t *misc_aux_work_queues;

static void
notify_aux_work(void *vssi)
{
    set_aux_work_flags_wakeup_nob((ErtsSchedulerSleepInfo *) vssi,
				  ERTS_SSI_AUX_WORK_MISC);
}

static void
init_misc_aux_work(void)
{
    int ix;
    ErtsThrQInit_t qinit = ERTS_THR_Q_INIT_DEFAULT;
    qinit.notify = notify_aux_work;

    init_misc_aux_work_alloc();

    misc_aux_work_queues = 
	erts_alloc_permanent_cache_aligned(ERTS_ALC_T_MISC_AUX_WORK_Q,
					   sizeof(erts_algnd_misc_aux_work_q_t)
					   * (erts_no_schedulers+1));

#ifdef ERTS_SMP
    ix = 0; /* aux_thread + schedulers */
#else
    ix = 1; /* scheduler only */
#endif

    for (; ix <= erts_no_schedulers; ix++) {
	qinit.arg = (void *) ERTS_SCHED_SLEEP_INFO_IX(ix-1);
	erts_thr_q_initialize(&misc_aux_work_queues[ix].q, &qinit);
    }
}

static erts_aint32_t
misc_aux_work_clean(ErtsThrQ_t *q,
		    ErtsAuxWorkData *awdp,
		    erts_aint32_t aux_work)
{
    switch (erts_thr_q_clean(q)) {
    case ERTS_THR_Q_DIRTY:
	set_aux_work_flags(awdp->ssi, ERTS_SSI_AUX_WORK_MISC);
	return aux_work | ERTS_SSI_AUX_WORK_MISC;
    case ERTS_THR_Q_NEED_THR_PRGR:
#ifdef ERTS_SMP
	set_aux_work_flags(awdp->ssi, ERTS_SSI_AUX_WORK_MISC_THR_PRGR);
	haw_thr_prgr_soft_wakeup(awdp, erts_thr_q_need_thr_progress(q));
#endif
    case ERTS_THR_Q_CLEAN:
	break;
    }
    return aux_work;
}

static ERTS_INLINE erts_aint32_t
handle_misc_aux_work(ErtsAuxWorkData *awdp,
		     erts_aint32_t aux_work,
		     int waiting)
{
    ErtsThrQ_t *q = &misc_aux_work_queues[awdp->sched_id].q;

    unset_aux_work_flags(awdp->ssi, ERTS_SSI_AUX_WORK_MISC);
    while (1) {
	erts_misc_aux_work_t *mawp = erts_thr_q_dequeue(q);
	if (!mawp)
	    break;
	mawp->func(mawp->arg);
	misc_aux_work_free(mawp);
    }

    return misc_aux_work_clean(q, awdp, aux_work & ~ERTS_SSI_AUX_WORK_MISC);
}

#ifdef ERTS_SMP

static ERTS_INLINE erts_aint32_t
handle_misc_aux_work_thr_prgr(ErtsAuxWorkData *awdp,
			      erts_aint32_t aux_work,
			      int waiting)
{
    ASSERT(!awdp->esdp || !ERTS_SCHEDULER_IS_DIRTY(awdp->esdp));

    if (!erts_thr_progress_has_reached_this(haw_thr_prgr_current(awdp),
					    awdp->misc.thr_prgr))
	return aux_work & ~ERTS_SSI_AUX_WORK_MISC_THR_PRGR;

    unset_aux_work_flags(awdp->ssi, ERTS_SSI_AUX_WORK_MISC_THR_PRGR);

    return misc_aux_work_clean(&misc_aux_work_queues[awdp->sched_id].q,
			       awdp,
			       aux_work & ~ERTS_SSI_AUX_WORK_MISC_THR_PRGR);
}

#endif

static ERTS_INLINE void
schedule_misc_aux_work(int sched_id,
		       void (*func)(void *),
		       void *arg)
{
    ErtsThrQ_t *q;
    erts_misc_aux_work_t *mawp;

#ifdef ERTS_SMP
    ASSERT(0 <= sched_id && sched_id <= erts_no_schedulers);
#else
    ASSERT(sched_id == 1);
#endif

    q = &misc_aux_work_queues[sched_id].q;
    mawp = misc_aux_work_alloc();
    mawp->func = func;
    mawp->arg = arg;
    erts_thr_q_enqueue(q, mawp);
}

void
erts_schedule_misc_aux_work(int sched_id,
			    void (*func)(void *),
			    void *arg)
{
    schedule_misc_aux_work(sched_id, func, arg);
}

void
erts_schedule_multi_misc_aux_work(int ignore_self,
				  int max_sched,
				  void (*func)(void *),
				  void *arg)
{
    int id, self = 0;

    if (ignore_self) {
<<<<<<< HEAD
	ErtsSchedulerData *esdp = erts_get_scheduler_data();

	ASSERT(!ERTS_SCHEDULER_IS_DIRTY(esdp));

	if (esdp)
	    self = (int) esdp->no;
=======
        ErtsSchedulerData *esdp = erts_get_scheduler_data();

        /* ignore_self is meaningless on dirty schedulers since aux work can
         * only run on normal schedulers, and their ids do not translate. */
        if(esdp && !ERTS_SCHEDULER_IS_DIRTY(esdp)) {
            self = (int)esdp->no;
        }
>>>>>>> 5a537ae4
    }

    ASSERT(0 < max_sched && max_sched <= erts_no_schedulers);

    for (id = 1; id <= max_sched; id++) {
	if (id == self)
	    continue;
	schedule_misc_aux_work(id, func, arg);
   }
}

#if ERTS_USE_ASYNC_READY_Q

void
erts_notify_check_async_ready_queue(void *vno)
{
    int ix = ((int) (SWord) vno) -1;
    set_aux_work_flags_wakeup_nob(ERTS_SCHED_SLEEP_INFO_IX(ix),
				  ERTS_SSI_AUX_WORK_ASYNC_READY);
}

static ERTS_INLINE erts_aint32_t
handle_async_ready(ErtsAuxWorkData *awdp,
		   erts_aint32_t aux_work,
		   int waiting)
{
    ErtsSchedulerSleepInfo *ssi = awdp->ssi;

    ASSERT(!awdp->esdp || !ERTS_SCHEDULER_IS_DIRTY(awdp->esdp));

    unset_aux_work_flags(ssi, ERTS_SSI_AUX_WORK_ASYNC_READY);
    if (erts_check_async_ready(awdp->async_ready.queue)) {
	if (set_aux_work_flags(ssi, ERTS_SSI_AUX_WORK_ASYNC_READY)
	    & ERTS_SSI_AUX_WORK_ASYNC_READY_CLEAN) {
	    unset_aux_work_flags(ssi, ERTS_SSI_AUX_WORK_ASYNC_READY_CLEAN);
	    aux_work &= ~ERTS_SSI_AUX_WORK_ASYNC_READY_CLEAN;
	}
	return aux_work;
    }
#ifdef ERTS_SMP
    awdp->async_ready.need_thr_prgr = 0;
#endif
    set_aux_work_flags(ssi, ERTS_SSI_AUX_WORK_ASYNC_READY_CLEAN);
    return ((aux_work & ~ERTS_SSI_AUX_WORK_ASYNC_READY)
	    | ERTS_SSI_AUX_WORK_ASYNC_READY_CLEAN);
}

static ERTS_INLINE erts_aint32_t
handle_async_ready_clean(ErtsAuxWorkData *awdp,
			 erts_aint32_t aux_work,
			 int waiting)
{
    void *thr_prgr_p;

    ASSERT(!awdp->esdp || !ERTS_SCHEDULER_IS_DIRTY(awdp->esdp));

#ifdef ERTS_SMP
    if (awdp->async_ready.need_thr_prgr
	&& !erts_thr_progress_has_reached_this(haw_thr_prgr_current(awdp),
					       awdp->async_ready.thr_prgr)) {
	return aux_work & ~ERTS_SSI_AUX_WORK_ASYNC_READY_CLEAN;
    }

    awdp->async_ready.need_thr_prgr = 0;
    thr_prgr_p = (void *) &awdp->async_ready.thr_prgr;
#else
    thr_prgr_p = NULL;
#endif

    switch (erts_async_ready_clean(awdp->async_ready.queue, thr_prgr_p)) {
    case ERTS_ASYNC_READY_CLEAN:
	unset_aux_work_flags(awdp->ssi, ERTS_SSI_AUX_WORK_ASYNC_READY_CLEAN);
	return aux_work & ~ERTS_SSI_AUX_WORK_ASYNC_READY_CLEAN;
#ifdef ERTS_SMP
    case ERTS_ASYNC_READY_NEED_THR_PRGR:
	haw_thr_prgr_soft_wakeup(awdp, awdp->async_ready.thr_prgr);
	awdp->async_ready.need_thr_prgr = 1;
	return aux_work & ~ERTS_SSI_AUX_WORK_ASYNC_READY_CLEAN;
#endif
    default:
	return aux_work;
    }
}

#endif /* ERTS_USE_ASYNC_READY_Q */


static ERTS_INLINE erts_aint32_t
handle_fix_alloc(ErtsAuxWorkData *awdp, erts_aint32_t aux_work, int waiting)
{
    ErtsSchedulerSleepInfo *ssi = awdp->ssi;
    erts_aint32_t res;

    ASSERT(!awdp->esdp || !ERTS_SCHEDULER_IS_DIRTY(awdp->esdp));

    unset_aux_work_flags(ssi, (ERTS_SSI_AUX_WORK_FIX_ALLOC_LOWER_LIM
			       | ERTS_SSI_AUX_WORK_FIX_ALLOC_DEALLOC));
    aux_work &= ~(ERTS_SSI_AUX_WORK_FIX_ALLOC_LOWER_LIM
		  | ERTS_SSI_AUX_WORK_FIX_ALLOC_DEALLOC);
    res = erts_alloc_fix_alloc_shrink(awdp->sched_id, aux_work);
    if (res) {
	set_aux_work_flags(ssi, res);
	aux_work |= res;
    }

    return aux_work;
}

#ifdef ERTS_SMP

void
erts_alloc_notify_delayed_dealloc(int ix)
{
    ErtsSchedulerData *esdp = erts_get_scheduler_data();
    if (esdp && !ERTS_SCHEDULER_IS_DIRTY(esdp))
	schedule_aux_work_wakeup(&esdp->aux_work_data,
				 ix,
				 ERTS_SSI_AUX_WORK_DD);
    else
	set_aux_work_flags_wakeup_relb(ERTS_SCHED_SLEEP_INFO_IX(ix-1),
				       ERTS_SSI_AUX_WORK_DD);
}

void
erts_alloc_ensure_handle_delayed_dealloc_call(int ix)
{
#ifdef DEBUG
    ErtsSchedulerData *esdp = erts_get_scheduler_data();
    ASSERT(!esdp || (ERTS_SCHEDULER_IS_DIRTY(esdp) || ix == (int) esdp->no));
#endif
    set_aux_work_flags_wakeup_nob(ERTS_SCHED_SLEEP_INFO_IX(ix-1),
				  ERTS_SSI_AUX_WORK_DD);
}

static ERTS_INLINE erts_aint32_t
handle_delayed_dealloc(ErtsAuxWorkData *awdp, erts_aint32_t aux_work, int waiting)
{
    ErtsSchedulerSleepInfo *ssi = awdp->ssi;
    int need_thr_progress = 0;
    ErtsThrPrgrVal wakeup = ERTS_THR_PRGR_INVALID;
    int more_work = 0;
    ERTS_MSACC_PUSH_STATE_M_X();

    ASSERT(!awdp->esdp || !ERTS_SCHEDULER_IS_DIRTY(awdp->esdp));

    unset_aux_work_flags(ssi, ERTS_SSI_AUX_WORK_DD);
    ERTS_MSACC_SET_STATE_CACHED_M_X(ERTS_MSACC_STATE_ALLOC);
    erts_alloc_scheduler_handle_delayed_dealloc((void *) awdp->esdp,
						&need_thr_progress,
						&wakeup,
						&more_work);
    ERTS_MSACC_POP_STATE_M_X();
    if (more_work) {
	if (set_aux_work_flags(ssi, ERTS_SSI_AUX_WORK_DD)
	    & ERTS_SSI_AUX_WORK_DD_THR_PRGR) {
	    unset_aux_work_flags(ssi, ERTS_SSI_AUX_WORK_DD_THR_PRGR);
	    aux_work &= ~ERTS_SSI_AUX_WORK_DD_THR_PRGR;
	}
	return aux_work;
    }

    if (need_thr_progress) {
	if (wakeup == ERTS_THR_PRGR_INVALID)
	    wakeup = erts_thr_progress_later(awdp->esdp);
	awdp->dd.thr_prgr = wakeup;
	set_aux_work_flags(ssi, ERTS_SSI_AUX_WORK_DD_THR_PRGR);
	awdp->dd.thr_prgr = wakeup;
	haw_thr_prgr_soft_wakeup(awdp, wakeup);
    }
    return aux_work & ~ERTS_SSI_AUX_WORK_DD;
}

static ERTS_INLINE erts_aint32_t
handle_delayed_dealloc_thr_prgr(ErtsAuxWorkData *awdp, erts_aint32_t aux_work, int waiting)
{
    ErtsSchedulerSleepInfo *ssi;
    int need_thr_progress;
    int more_work;
    ErtsThrPrgrVal wakeup = ERTS_THR_PRGR_INVALID;
    ErtsThrPrgrVal current = haw_thr_prgr_current(awdp);

    ASSERT(!awdp->esdp || !ERTS_SCHEDULER_IS_DIRTY(awdp->esdp));

    if (!erts_thr_progress_has_reached_this(current, awdp->dd.thr_prgr))
	return aux_work & ~ERTS_SSI_AUX_WORK_DD_THR_PRGR;

    ssi = awdp->ssi;
    need_thr_progress = 0;
    more_work = 0;

    erts_alloc_scheduler_handle_delayed_dealloc((void *) awdp->esdp,
						&need_thr_progress,
						&wakeup,
						&more_work);
    if (more_work) {
	set_aux_work_flags(ssi, ERTS_SSI_AUX_WORK_DD);
	unset_aux_work_flags(ssi, ERTS_SSI_AUX_WORK_DD_THR_PRGR);
	return ((aux_work & ~ERTS_SSI_AUX_WORK_DD_THR_PRGR)
		| ERTS_SSI_AUX_WORK_DD);
    }

    if (need_thr_progress) {
	if (wakeup == ERTS_THR_PRGR_INVALID)
	    wakeup = erts_thr_progress_later(awdp->esdp);
	awdp->dd.thr_prgr = wakeup;
	haw_thr_prgr_soft_wakeup(awdp, wakeup);
    }
    else {
	unset_aux_work_flags(ssi, ERTS_SSI_AUX_WORK_DD_THR_PRGR);
    }

    return aux_work & ~ERTS_SSI_AUX_WORK_DD_THR_PRGR;
}

/*
 * Canceled timers
 */

void
erts_notify_canceled_timer(ErtsSchedulerData *esdp, int rsid)
{
    ASSERT(esdp && esdp == erts_get_scheduler_data());
    if (esdp && !ERTS_SCHEDULER_IS_DIRTY(esdp))
	schedule_aux_work_wakeup(&esdp->aux_work_data,
				 rsid,
				 ERTS_SSI_AUX_WORK_CNCLD_TMRS);
    else
	set_aux_work_flags_wakeup_relb(ERTS_SCHED_SLEEP_INFO_IX(rsid-1),
				       ERTS_SSI_AUX_WORK_CNCLD_TMRS);
}

static ERTS_INLINE erts_aint32_t
handle_canceled_timers(ErtsAuxWorkData *awdp, erts_aint32_t aux_work, int waiting)
{
    ErtsSchedulerSleepInfo *ssi = awdp->ssi;
    int need_thr_progress = 0;
    ErtsThrPrgrVal wakeup = ERTS_THR_PRGR_INVALID;
    int more_work = 0;

    ASSERT(!awdp->esdp || !ERTS_SCHEDULER_IS_DIRTY(awdp->esdp));

    unset_aux_work_flags(ssi, ERTS_SSI_AUX_WORK_CNCLD_TMRS);
    erts_handle_canceled_timers((void *) awdp->esdp,
				&need_thr_progress,
				&wakeup,
				&more_work);
    if (more_work) {
	if (set_aux_work_flags(ssi, ERTS_SSI_AUX_WORK_CNCLD_TMRS)
	    & ERTS_SSI_AUX_WORK_CNCLD_TMRS_THR_PRGR) {
	    unset_aux_work_flags(ssi, ERTS_SSI_AUX_WORK_CNCLD_TMRS_THR_PRGR);
	    aux_work &= ~ERTS_SSI_AUX_WORK_CNCLD_TMRS_THR_PRGR;
	}
	return aux_work;
    }

    if (need_thr_progress) {
	if (wakeup == ERTS_THR_PRGR_INVALID)
	    wakeup = erts_thr_progress_later(awdp->esdp);
	awdp->cncld_tmrs.thr_prgr = wakeup;
	set_aux_work_flags(ssi, ERTS_SSI_AUX_WORK_CNCLD_TMRS_THR_PRGR);
	haw_thr_prgr_soft_wakeup(awdp, wakeup);
    }
    return aux_work & ~ERTS_SSI_AUX_WORK_CNCLD_TMRS;
}

static ERTS_INLINE erts_aint32_t
handle_canceled_timers_thr_prgr(ErtsAuxWorkData *awdp, erts_aint32_t aux_work, int waiting)
{
    ErtsSchedulerSleepInfo *ssi;
    int need_thr_progress;
    int more_work;
    ErtsThrPrgrVal wakeup = ERTS_THR_PRGR_INVALID;
    ErtsThrPrgrVal current = haw_thr_prgr_current(awdp);

    ASSERT(!awdp->esdp || !ERTS_SCHEDULER_IS_DIRTY(awdp->esdp));

    if (!erts_thr_progress_has_reached_this(current, awdp->cncld_tmrs.thr_prgr))
	return aux_work & ~ERTS_SSI_AUX_WORK_CNCLD_TMRS_THR_PRGR;

    ssi = awdp->ssi;
    need_thr_progress = 0;
    more_work = 0;

    erts_handle_canceled_timers((void *) awdp->esdp,
				&need_thr_progress,
				&wakeup,
				&more_work);
    if (more_work) {
	set_aux_work_flags(ssi, ERTS_SSI_AUX_WORK_CNCLD_TMRS);
	unset_aux_work_flags(ssi, ERTS_SSI_AUX_WORK_CNCLD_TMRS_THR_PRGR);
	return ((aux_work & ~ERTS_SSI_AUX_WORK_CNCLD_TMRS_THR_PRGR)
		| ERTS_SSI_AUX_WORK_CNCLD_TMRS);
    }

    if (need_thr_progress) {
	if (wakeup == ERTS_THR_PRGR_INVALID)
	    wakeup = erts_thr_progress_later(awdp->esdp);
	awdp->cncld_tmrs.thr_prgr = wakeup;
	haw_thr_prgr_soft_wakeup(awdp, wakeup);
    }
    else {
	unset_aux_work_flags(ssi, ERTS_SSI_AUX_WORK_CNCLD_TMRS_THR_PRGR);
    }

    return aux_work & ~ERTS_SSI_AUX_WORK_CNCLD_TMRS_THR_PRGR;
}

/*
 * Handle scheduled thread progress later operations.
 */
#define ERTS_MAX_THR_PRGR_LATER_OPS 50

static ERTS_INLINE erts_aint32_t
handle_thr_prgr_later_op(ErtsAuxWorkData *awdp, erts_aint32_t aux_work, int waiting)
{
    int lops;
    ErtsThrPrgrVal current = haw_thr_prgr_current(awdp);

    ASSERT(!awdp->esdp || !ERTS_SCHEDULER_IS_DIRTY(awdp->esdp));

    for (lops = 0; lops < ERTS_MAX_THR_PRGR_LATER_OPS; lops++) {
	ErtsThrPrgrLaterOp *lop = awdp->later_op.first;

	if (!erts_thr_progress_has_reached_this(current, lop->later))
	    return aux_work & ~ERTS_SSI_AUX_WORK_THR_PRGR_LATER_OP;
	awdp->later_op.first = lop->next;
	if (!awdp->later_op.first) {
	    awdp->later_op.last = NULL;
	}
	lop->func(lop->data);
	if (!awdp->later_op.first) {
	    awdp->later_op.size = thr_prgr_later_cleanup_op_threshold;
	    awdp->later_op.last = NULL;
	    unset_aux_work_flags(awdp->ssi,
				 ERTS_SSI_AUX_WORK_THR_PRGR_LATER_OP);
	    return aux_work & ~ERTS_SSI_AUX_WORK_THR_PRGR_LATER_OP;
	}
    }

    return aux_work;
}

static ERTS_INLINE ErtsThrPrgrVal
enqueue_later_op(ErtsSchedulerData *esdp,
		 void (*later_func)(void *),
		 void *later_data,
		 ErtsThrPrgrLaterOp *lop)
{
    ErtsThrPrgrVal later = erts_thr_progress_later(esdp);
    ASSERT(esdp && !ERTS_SCHEDULER_IS_DIRTY(esdp));

    lop->func = later_func;
    lop->data = later_data;
    lop->later = later;
    lop->next = NULL;
    if (!esdp->aux_work_data.later_op.last)
	esdp->aux_work_data.later_op.first = lop;
    else
	esdp->aux_work_data.later_op.last->next = lop;
    esdp->aux_work_data.later_op.last = lop;
    set_aux_work_flags_wakeup_nob(esdp->ssi,
				  ERTS_SSI_AUX_WORK_THR_PRGR_LATER_OP);
    return later;
}

#endif /* ERTS_SMP */

void
erts_schedule_thr_prgr_later_op(void (*later_func)(void *),
				void *later_data,
				ErtsThrPrgrLaterOp *lop)
{
#ifndef ERTS_SMP
    later_func(later_data);
#else
    ErtsSchedulerData *esdp = erts_get_scheduler_data();
    ErtsThrPrgrVal later = enqueue_later_op(esdp, later_func, later_data, lop);
    haw_thr_prgr_wakeup(&esdp->aux_work_data, later);
#endif
}

void
erts_schedule_thr_prgr_later_cleanup_op(void (*later_func)(void *),
					void *later_data,
					ErtsThrPrgrLaterOp *lop,
					UWord size)
{
#ifndef ERTS_SMP
    later_func(later_data);
#else
    ErtsSchedulerData *esdp = erts_get_scheduler_data();
    ErtsThrPrgrVal later = enqueue_later_op(esdp, later_func, later_data, lop);
    haw_thr_prgr_later_cleanup_op_wakeup(&esdp->aux_work_data, later, size);
#endif
}

static ERTS_INLINE erts_aint32_t
handle_debug_wait_completed(ErtsAuxWorkData *awdp, erts_aint32_t aux_work, int waiting)
{
    ErtsSchedulerSleepInfo *ssi = awdp->ssi;
    erts_aint32_t saved_aux_work, flags;

    ASSERT(!awdp->esdp || !ERTS_SCHEDULER_IS_DIRTY(awdp->esdp));

    flags = awdp->debug.wait_completed.flags;

    if (aux_work & flags)
	return aux_work;

    saved_aux_work = erts_atomic32_read_acqb(&ssi->aux_work);

    if (saved_aux_work & flags)
	return aux_work & ~ERTS_SSI_AUX_WORK_DEBUG_WAIT_COMPLETED;

    awdp->debug.wait_completed.callback(awdp->debug.wait_completed.arg);

    awdp->debug.wait_completed.flags = 0;
    awdp->debug.wait_completed.callback = NULL;
    awdp->debug.wait_completed.arg = NULL;

    unset_aux_work_flags(ssi, ERTS_SSI_AUX_WORK_DEBUG_WAIT_COMPLETED);

    return aux_work & ~ERTS_SSI_AUX_WORK_DEBUG_WAIT_COMPLETED;
}

static erts_atomic32_t debug_wait_completed_count;
static int debug_wait_completed_flags;

static void
thr_debug_wait_completed(void *vproc)
{
    if (erts_atomic32_dec_read_mb(&debug_wait_completed_count) == 0) {
	erts_resume((Process *) vproc, (ErtsProcLocks) 0);
	erts_proc_dec_refc((Process *) vproc);
    }
}

static void
setup_thr_debug_wait_completed(void *vproc)
{
    ErtsSchedulerData *esdp = erts_get_scheduler_data();
    ErtsAuxWorkData *awdp;
    erts_aint32_t wait_flags, aux_work_flags;
#ifdef ERTS_SMP
    awdp = esdp ? &esdp->aux_work_data : aux_thread_aux_work_data;
#else
    awdp = &esdp->aux_work_data;
#endif

    wait_flags = 0;
    aux_work_flags = ERTS_SSI_AUX_WORK_DEBUG_WAIT_COMPLETED;

    if (debug_wait_completed_flags & ERTS_DEBUG_WAIT_COMPLETED_DEALLOCATIONS) {
	erts_alloc_fix_alloc_shrink(awdp->sched_id, 0);
	wait_flags |= (ERTS_SSI_AUX_WORK_DD
		       | ERTS_SSI_AUX_WORK_DD_THR_PRGR);
#ifdef ERTS_SMP
	aux_work_flags |= ERTS_SSI_AUX_WORK_DD;
#endif
    }

    if (debug_wait_completed_flags & ERTS_DEBUG_WAIT_COMPLETED_TIMER_CANCELLATIONS) {
	wait_flags |= (ERTS_SSI_AUX_WORK_CNCLD_TMRS
		       | ERTS_SSI_AUX_WORK_CNCLD_TMRS_THR_PRGR);
#ifdef ERTS_SMP
	if (awdp->esdp && !ERTS_SCHEDULER_IS_DIRTY(awdp->esdp))
	    aux_work_flags |= ERTS_SSI_AUX_WORK_CNCLD_TMRS;
#endif
    }

    set_aux_work_flags_wakeup_nob(awdp->ssi, aux_work_flags);

    awdp->debug.wait_completed.flags = wait_flags;
    awdp->debug.wait_completed.callback = thr_debug_wait_completed;
    awdp->debug.wait_completed.arg = vproc;
}

struct debug_lop {
    ErtsThrPrgrLaterOp lop;
    Process *proc;
};

static void later_thr_debug_wait_completed(void *vlop)
{
    struct debug_lop *lop = vlop;
    erts_aint32_t count = (erts_aint32_t) erts_no_schedulers;
#ifdef ERTS_SMP
    count += 1; /* aux thread */
#endif
    if (erts_atomic32_dec_read_mb(&debug_wait_completed_count) == count) {
        /* scheduler threads */
        erts_schedule_multi_misc_aux_work(0,
                                          erts_no_schedulers,
                                          setup_thr_debug_wait_completed,
                                          lop->proc);
#ifdef ERTS_SMP
        /* aux_thread */
        erts_schedule_misc_aux_work(0,
                                    setup_thr_debug_wait_completed,
                                    lop->proc);
#endif
    }
    erts_free(ERTS_ALC_T_DEBUG, lop);
}


static void
init_thr_debug_wait_completed(void *vproc)
{
    struct debug_lop* lop = erts_alloc(ERTS_ALC_T_DEBUG,
                                       sizeof(struct debug_lop));
    lop->proc = vproc;
    erts_schedule_thr_prgr_later_op(later_thr_debug_wait_completed, lop, &lop->lop);
}


int
erts_debug_wait_completed(Process *c_p, int flags)
{
    /* Only one process at a time can do this */
    erts_aint32_t count = (erts_aint32_t) (2*erts_no_schedulers);
#ifdef ERTS_SMP
    count += 1; /* aux thread */
#endif
    if (0 == erts_atomic32_cmpxchg_mb(&debug_wait_completed_count,
				      count,
				      0)) {
	debug_wait_completed_flags = flags;
	erts_suspend(c_p, ERTS_PROC_LOCK_MAIN, NULL);
	erts_proc_inc_refc(c_p);

        /* First flush later-ops on all scheduler threads */
	erts_schedule_multi_misc_aux_work(0,
					  erts_no_schedulers,
					  init_thr_debug_wait_completed,
					  (void *) c_p);
	return 1;
    }
    return 0;
}


static void
notify_reap_ports_relb(void)
{
    int i;
    for (i = 0; i < erts_no_schedulers; i++) {
	set_aux_work_flags_wakeup_relb(ERTS_SCHED_SLEEP_INFO_IX(i),
				       ERTS_SSI_AUX_WORK_REAP_PORTS);
    }
}

erts_smp_atomic32_t erts_halt_progress;
int erts_halt_code;

static ERTS_INLINE erts_aint32_t
handle_reap_ports(ErtsAuxWorkData *awdp, erts_aint32_t aux_work, int waiting)
{
    unset_aux_work_flags(awdp->ssi, ERTS_SSI_AUX_WORK_REAP_PORTS);
    ERTS_RUNQ_FLGS_SET(awdp->esdp->run_queue, ERTS_RUNQ_FLG_HALTING);

    if (erts_smp_atomic32_dec_read_acqb(&erts_halt_progress) == 0) {
	int i, max = erts_ptab_max(&erts_port);
	erts_smp_atomic32_set_nob(&erts_halt_progress, 1);
	for (i = 0; i < max; i++) {
	    erts_aint32_t state;
	    Port *prt = erts_pix2port(i);
	    if (!prt)
		continue;
	    state = erts_atomic32_read_acqb(&prt->state);
	    if (state & (ERTS_PORT_SFLGS_INVALID_DRIVER_LOOKUP
			 | ERTS_PORT_SFLG_HALT))
		continue;

	    /* We need to set the halt flag - get the port lock */

	    erts_smp_port_lock(prt);

	    state = erts_atomic32_read_nob(&prt->state);
	    if (!(state & (ERTS_PORT_SFLGS_INVALID_DRIVER_LOOKUP
			   | ERTS_PORT_SFLG_HALT))) {
		state = erts_atomic32_read_bor_relb(&prt->state,
						    ERTS_PORT_SFLG_HALT);
		erts_smp_atomic32_inc_nob(&erts_halt_progress);
		if (!(state & (ERTS_PORT_SFLG_EXITING|ERTS_PORT_SFLG_CLOSING)))
		    erts_deliver_port_exit(prt, prt->common.id, am_killed, 0, 1);
	    }

	    erts_port_release(prt);
	}
	if (erts_smp_atomic32_dec_read_nob(&erts_halt_progress) == 0) {
	    erts_flush_async_exit(erts_halt_code, "");
	}
    }
    return aux_work & ~ERTS_SSI_AUX_WORK_REAP_PORTS;
}

void
erts_notify_new_aux_yield_work(ErtsSchedulerData *esdp)
{
    ASSERT(esdp == erts_get_scheduler_data());
    /* Always called by the scheduler itself... */
    set_aux_work_flags_wakeup_nob(esdp->ssi, ERTS_SSI_AUX_WORK_YIELD);
}

static ERTS_INLINE erts_aint32_t
handle_yield(ErtsAuxWorkData *awdp, erts_aint32_t aux_work, int waiting)
{
    int yield = 0;
    /*
     * Yield operations are always requested by the scheduler itself.
     *
     * The following handlers should *not* set the ERTS_SSI_AUX_WORK_YIELD
     * flag in order to indicate more work. They should instead return
     * information so this "main handler" can manipulate the flag...
     *
     * The following handlers should be able to handle being called
     * even though no work is to be done...
     */

    /* Various yielding operations... */

    yield |= erts_handle_yielded_ets_all_request(awdp->esdp,
                                                 &awdp->yield.ets_all);

    /*
     * Other yielding operations...
     *
     */

    if (!yield) {
        unset_aux_work_flags(awdp->ssi, ERTS_SSI_AUX_WORK_YIELD);
        return aux_work & ~ERTS_SSI_AUX_WORK_YIELD;
    }

    return aux_work;
}


#if HAVE_ERTS_MSEG

static ERTS_INLINE erts_aint32_t
handle_mseg_cache_check(ErtsAuxWorkData *awdp, erts_aint32_t aux_work, int waiting)
{
    unset_aux_work_flags(awdp->ssi, ERTS_SSI_AUX_WORK_MSEG_CACHE_CHECK);
    erts_mseg_cache_check();
    return aux_work & ~ERTS_SSI_AUX_WORK_MSEG_CACHE_CHECK;
}

#endif

#ifdef ERTS_SMP

static ERTS_INLINE erts_aint32_t
handle_pending_exiters(ErtsAuxWorkData *awdp, erts_aint32_t aux_work, int waiting)
{
    ErtsProcList *pnd_xtrs;
    ErtsRunQueue *rq;

    rq = awdp->esdp->run_queue;
    unset_aux_work_flags(awdp->ssi, ERTS_SSI_AUX_WORK_PENDING_EXITERS);

    erts_smp_runq_lock(rq);
    pnd_xtrs = rq->procs.pending_exiters;
    rq->procs.pending_exiters = NULL;
    erts_smp_runq_unlock(rq);

    if (erts_proclist_fetch(&pnd_xtrs, NULL))
	do_handle_pending_exiters(pnd_xtrs);

    return aux_work & ~ERTS_SSI_AUX_WORK_PENDING_EXITERS;
}

#endif

static ERTS_INLINE erts_aint32_t
handle_setup_aux_work_timer(ErtsAuxWorkData *awdp, erts_aint32_t aux_work, int waiting)
{
    unset_aux_work_flags(awdp->ssi, ERTS_SSI_AUX_WORK_SET_TMO);
    setup_aux_work_timer(awdp->esdp);
    return aux_work & ~ERTS_SSI_AUX_WORK_SET_TMO;
}

static erts_aint32_t
handle_aux_work(ErtsAuxWorkData *awdp, erts_aint32_t orig_aux_work, int waiting)
{
#undef HANDLE_AUX_WORK
#define HANDLE_AUX_WORK(FLG, HNDLR) \
    ignore |= FLG; \
    if (aux_work & FLG) { \
	aux_work = HNDLR(awdp, aux_work, waiting);   \
	ERTS_DBG_CHK_AUX_WORK_VAL(aux_work); \
	if (!(aux_work & ~ignore)) { \
	    ERTS_DBG_CHK_AUX_WORK_VAL(aux_work); \
            ERTS_MSACC_UPDATE_CACHE();       \
            ERTS_MSACC_POP_STATE_M();              \
	    return aux_work; \
	} \
    }

    erts_aint32_t aux_work = orig_aux_work;
    erts_aint32_t ignore = 0;
    ERTS_MSACC_PUSH_AND_SET_STATE_M(ERTS_MSACC_STATE_AUX);

    ASSERT(!awdp->esdp || !ERTS_SCHEDULER_IS_DIRTY(awdp->esdp));
#ifdef ERTS_SMP
    haw_thr_prgr_current_reset(awdp);
#endif

    ERTS_DBG_CHK_AUX_WORK_VAL(aux_work);
    ASSERT(aux_work);

    /*
     * Handlers are *only* allowed to modify flags in return value
     * and ssi flags that are explicity handled by the handler.
     * Handlers are, e.g., not allowed to read the ssi flag field and
     * then unconditionally return that value.
     *
     * Flag field returned should only contain flags for work that
     * can continue immediately.
     */

    /*
     * Keep ERTS_SSI_AUX_WORK flags in expected frequency order relative
     * eachother. Most frequent first.
     */
#ifdef ERTS_SMP
    HANDLE_AUX_WORK(ERTS_SSI_AUX_WORK_DELAYED_AW_WAKEUP,
		    handle_delayed_aux_work_wakeup);
    HANDLE_AUX_WORK(ERTS_SSI_AUX_WORK_DD,
		    handle_delayed_dealloc);
    /* DD must be before DD_THR_PRGR */
    HANDLE_AUX_WORK(ERTS_SSI_AUX_WORK_DD_THR_PRGR,
		    handle_delayed_dealloc_thr_prgr);
#endif

    HANDLE_AUX_WORK((ERTS_SSI_AUX_WORK_FIX_ALLOC_LOWER_LIM
		     | ERTS_SSI_AUX_WORK_FIX_ALLOC_DEALLOC),
		    handle_fix_alloc);

#ifdef ERTS_SMP
    HANDLE_AUX_WORK(ERTS_SSI_AUX_WORK_THR_PRGR_LATER_OP,
		    handle_thr_prgr_later_op);
    HANDLE_AUX_WORK(ERTS_SSI_AUX_WORK_CNCLD_TMRS,
		    handle_canceled_timers);
    /* CNCLD_TMRS must be before CNCLD_TMRS_THR_PRGR */
    HANDLE_AUX_WORK(ERTS_SSI_AUX_WORK_CNCLD_TMRS_THR_PRGR,
		    handle_canceled_timers_thr_prgr);
#endif

#if ERTS_USE_ASYNC_READY_Q
    HANDLE_AUX_WORK(ERTS_SSI_AUX_WORK_ASYNC_READY,
		    handle_async_ready);
    /* ASYNC_READY must be before ASYNC_READY_CLEAN */
    HANDLE_AUX_WORK(ERTS_SSI_AUX_WORK_ASYNC_READY_CLEAN,
		    handle_async_ready_clean);
#endif

#ifdef ERTS_SMP
    HANDLE_AUX_WORK(ERTS_SSI_AUX_WORK_MISC_THR_PRGR,
		    handle_misc_aux_work_thr_prgr);
#endif
    /* MISC_THR_PRGR must be before MISC */
    HANDLE_AUX_WORK(ERTS_SSI_AUX_WORK_MISC,
		    handle_misc_aux_work);

#ifdef ERTS_SMP
    HANDLE_AUX_WORK(ERTS_SSI_AUX_WORK_PENDING_EXITERS,
		    handle_pending_exiters);
#endif

    HANDLE_AUX_WORK(ERTS_SSI_AUX_WORK_SET_TMO,
		    handle_setup_aux_work_timer);

#if HAVE_ERTS_MSEG
    HANDLE_AUX_WORK(ERTS_SSI_AUX_WORK_MSEG_CACHE_CHECK,
		    handle_mseg_cache_check);
#endif

    HANDLE_AUX_WORK(ERTS_SSI_AUX_WORK_YIELD,
		    handle_yield);

    HANDLE_AUX_WORK(ERTS_SSI_AUX_WORK_REAP_PORTS,
		    handle_reap_ports);

    /*
     * ERTS_SSI_AUX_WORK_DEBUG_WAIT_COMPLETED *need* to be
     * the last flag checked!
     */

    HANDLE_AUX_WORK(ERTS_SSI_AUX_WORK_DEBUG_WAIT_COMPLETED,
		    handle_debug_wait_completed);

    ERTS_DBG_CHK_AUX_WORK_VAL(aux_work);

#ifdef ERTS_SMP
    if (waiting && !aux_work)
	haw_thr_prgr_current_check_progress(awdp);
#endif

    ERTS_MSACC_UPDATE_CACHE();
    ERTS_MSACC_POP_STATE_M();
    return aux_work;

#undef HANDLE_AUX_WORK

}

typedef struct {
    union {
	ErtsTWheelTimer data;
	char align__[ERTS_ALC_CACHE_LINE_ALIGN_SIZE(sizeof(ErtsTWheelTimer))];
    } timer;

    int initialized;
    erts_atomic32_t refc;
#ifdef DEBUG
    erts_atomic32_t used;
#endif
    erts_atomic32_t type[1];
} ErtsAuxWorkTmo;

static ErtsAuxWorkTmo *aux_work_tmo;

static ERTS_INLINE void
start_aux_work_timer(ErtsSchedulerData *esdp)
{
    ErtsMonotonicTime tmo = erts_get_monotonic_time(esdp);
#ifdef DEBUG
    Uint no = (Uint) erts_atomic32_xchg_mb(&aux_work_tmo->used,
                                           (erts_aint32_t) esdp->no);
    ASSERT(esdp->type == ERTS_SCHED_NORMAL);
    ASSERT(!no);
#endif

    tmo = ERTS_MONOTONIC_TO_CLKTCKS(tmo-1);
    tmo += ERTS_MSEC_TO_CLKTCKS(1000) + 1;
    erts_twheel_init_timer(&aux_work_tmo->timer.data);
    ASSERT(esdp);
    erts_twheel_set_timer(esdp->timer_wheel,
			  &aux_work_tmo->timer.data,
			  aux_work_timeout,
			  (void *) esdp,
			  tmo);
}

static void
aux_work_timeout_early_init(int no_schedulers)
{
    int i;
    UWord p;

    /*
     * This is done really early. Our own allocators have
     * not been started yet.
     */

    p = (UWord) malloc((sizeof(ErtsAuxWorkTmo)
			+ sizeof(erts_atomic32_t)*(no_schedulers+1))
		       + ERTS_CACHE_LINE_SIZE-1);
    if (!p) {
        ERTS_INTERNAL_ERROR("malloc failed to allocate memory!");
    }
    if (p & ERTS_CACHE_LINE_MASK)
	p = (p & ~ERTS_CACHE_LINE_MASK) + ERTS_CACHE_LINE_SIZE;
    ASSERT((p & ERTS_CACHE_LINE_MASK) == 0);

    aux_work_tmo = (ErtsAuxWorkTmo *) p;
    aux_work_tmo->initialized = 0;
    erts_atomic32_init_nob(&aux_work_tmo->refc, 0);
#ifdef DEBUG
    erts_atomic32_init_nob(&aux_work_tmo->used, 0);
#endif
    for (i = 0; i <= no_schedulers; i++)
	erts_atomic32_init_nob(&aux_work_tmo->type[i], 0);
}

void
erts_aux_work_timeout_late_init(ErtsSchedulerData *esdp)
{
    aux_work_tmo->initialized = 1;
    if (erts_atomic32_read_acqb(&aux_work_tmo->refc))
	start_aux_work_timer(esdp);
}

static void
aux_work_timeout(void *vesdp)
{
    erts_aint32_t refc;
    int i;
#ifdef DEBUG
    ErtsSchedulerData *esdp = erts_get_scheduler_data();
    Uint no = (Uint) erts_atomic32_xchg_mb(&aux_work_tmo->used, 0);
    ASSERT(no == esdp->no);
    ASSERT(esdp == (ErtsSchedulerData *) vesdp);
#endif

#ifdef ERTS_SMP
    i = 0;
#else
    i = 1;
#endif

    for (; i <= erts_no_schedulers; i++) {
	erts_aint32_t type;
	type = erts_atomic32_read_acqb(&aux_work_tmo->type[i]);
	if (type)
	    set_aux_work_flags_wakeup_nob(ERTS_SCHED_SLEEP_INFO_IX(i-1),
					  type);
    }

    refc = erts_atomic32_read_nob(&aux_work_tmo->refc);
    ASSERT(refc >= 1);
    if (refc != 1
	|| 1 != erts_atomic32_cmpxchg_relb(&aux_work_tmo->refc, 0, 1)) {
	/* Setup next timeout... */
	start_aux_work_timer((ErtsSchedulerData *) vesdp);
    }
}

static void
setup_aux_work_timer(ErtsSchedulerData *esdp)
{
    if (!esdp || !esdp->timer_wheel)
	set_aux_work_flags_wakeup_nob(ERTS_SCHED_SLEEP_INFO_IX(0),
				      ERTS_SSI_AUX_WORK_SET_TMO);
    else
	start_aux_work_timer(esdp);
}

erts_aint32_t
erts_set_aux_work_timeout(int ix, erts_aint32_t type, int enable)
{
    erts_aint32_t old, refc;

#ifndef ERTS_SMP
    ix = 1;
#endif

    ERTS_DBG_CHK_AUX_WORK_VAL(type);
    ERTS_DBG_CHK_AUX_WORK_VAL(erts_atomic32_read_nob(&aux_work_tmo->type[ix]));
    /* erts_fprintf(stderr, "t(%d, 0x%x, %d)\n", ix, type, enable); */

    if (!enable) {
	old = erts_atomic32_read_band_mb(&aux_work_tmo->type[ix], ~type);
	ERTS_DBG_CHK_AUX_WORK_VAL(erts_atomic32_read_nob(&aux_work_tmo->type[ix]));
	if (old != 0 && (old & ~type) == 0)
	    erts_atomic32_dec_relb(&aux_work_tmo->refc);
	return old;
    }

    old = erts_atomic32_read_bor_mb(&aux_work_tmo->type[ix], type);
    ERTS_DBG_CHK_AUX_WORK_VAL(erts_atomic32_read_nob(&aux_work_tmo->type[ix]));
    if (old == 0 && type != 0) {
	refc = erts_atomic32_inc_read_acqb(&aux_work_tmo->refc);
	if (refc == 1) {
	    erts_atomic32_inc_acqb(&aux_work_tmo->refc);
	    if (aux_work_tmo->initialized) 
		setup_aux_work_timer(erts_get_scheduler_data());
	}
    }
    return old;
}



static ERTS_INLINE void
sched_waiting_sys(Uint no, ErtsRunQueue *rq)
{
    ERTS_SMP_LC_ASSERT(erts_smp_lc_runq_is_locked(rq));
    ASSERT(rq->waiting >= 0);
    (void) ERTS_RUNQ_FLGS_SET(rq, (ERTS_RUNQ_FLG_OUT_OF_WORK
				   | ERTS_RUNQ_FLG_HALFTIME_OUT_OF_WORK));
    rq->waiting++;
    rq->waiting *= -1;
    rq->woken = 0;
    if (erts_system_profile_flags.scheduler)
	profile_scheduler(make_small(no), am_inactive);
}

static ERTS_INLINE void
sched_active_sys(Uint no, ErtsRunQueue *rq)
{
    ERTS_SMP_LC_ASSERT(erts_smp_lc_runq_is_locked(rq));

    ASSERT(!ERTS_RUNQ_IX_IS_DIRTY(rq->ix));

    ASSERT(rq->waiting < 0);
    rq->waiting *= -1;
    rq->waiting--;
    if (erts_system_profile_flags.scheduler)
	profile_scheduler(make_small(no), am_active);
}

Uint
erts_active_schedulers(void)
{
    Uint as = erts_no_schedulers;

    ERTS_ATOMIC_FOREACH_NORMAL_RUNQ(rq, as -= abs(rq->waiting));

    return as;
}

#ifdef ERTS_SMP

static ERTS_INLINE void
clear_sys_scheduling(void)
{
    erts_smp_atomic32_set_mb(&doing_sys_schedule, 0);
}

static ERTS_INLINE int
try_set_sys_scheduling(void)
{
    return 0 == erts_smp_atomic32_cmpxchg_acqb(&doing_sys_schedule, 1, 0);
}

#endif

static ERTS_INLINE int
prepare_for_sys_schedule(int non_blocking)
{
    if (non_blocking && erts_eager_check_io) {
#ifdef ERTS_SMP
	return try_set_sys_scheduling();
#else
	return 1;
#endif
    }
    else {
#ifdef ERTS_SMP
	while (!erts_port_task_have_outstanding_io_tasks()
	       && try_set_sys_scheduling()) {
	    if (!erts_port_task_have_outstanding_io_tasks())
		return 1;
	    clear_sys_scheduling();
	}
	return 0;
#else
	return !erts_port_task_have_outstanding_io_tasks();
#endif
    }
}

#ifdef ERTS_SMP

static ERTS_INLINE void
sched_change_waiting_sys_to_waiting(Uint no, ErtsRunQueue *rq)
{
    ERTS_SMP_LC_ASSERT(erts_smp_lc_runq_is_locked(rq));

    ASSERT(!ERTS_RUNQ_IX_IS_DIRTY(rq->ix));

    ASSERT(rq->waiting < 0);
    rq->waiting *= -1;
}

static ERTS_INLINE void
sched_waiting(Uint no, ErtsRunQueue *rq)
{
    ERTS_SMP_LC_ASSERT(erts_smp_lc_runq_is_locked(rq));
    (void) ERTS_RUNQ_FLGS_SET(rq, (ERTS_RUNQ_FLG_OUT_OF_WORK
				   | ERTS_RUNQ_FLG_HALFTIME_OUT_OF_WORK));
    if (rq->waiting < 0)
	rq->waiting--;
    else
	rq->waiting++;
    rq->woken = 0;
    if (!ERTS_RUNQ_IX_IS_DIRTY(rq->ix) && erts_system_profile_flags.scheduler)
	profile_scheduler(make_small(no), am_inactive);
}

static ERTS_INLINE void
sched_active(Uint no, ErtsRunQueue *rq)
{
    ERTS_SMP_LC_ASSERT(erts_smp_lc_runq_is_locked(rq));
    if (rq->waiting < 0)
	rq->waiting++;
    else
	rq->waiting--;
    if (!ERTS_RUNQ_IX_IS_DIRTY(rq->ix) && erts_system_profile_flags.scheduler)
	profile_scheduler(make_small(no), am_active);
}

static ERTS_INLINE void
empty_runq_aux(ErtsRunQueue *rq, Uint32 old_flags)
{
    if (!ERTS_RUNQ_IX_IS_DIRTY(rq->ix) && old_flags & ERTS_RUNQ_FLG_NONEMPTY) {
#ifdef DEBUG
	erts_aint32_t empty = erts_smp_atomic32_read_nob(&no_empty_run_queues);
	/*
	 * For a short period of time no_empty_run_queues may have
	 * been increased twice for a specific run queue.
	 */
	ASSERT(0 <= empty && empty < 2*erts_no_run_queues);
#endif
	if (!erts_runq_supervision_interval)
	    erts_smp_atomic32_inc_relb(&no_empty_run_queues);
	else {
	    erts_smp_atomic32_inc_mb(&no_empty_run_queues);
	    if (erts_atomic_read_nob(&runq_supervisor_sleeping))
		ethr_event_set(&runq_supervision_event);
	}
    }
}

static ERTS_INLINE void
empty_runq(ErtsRunQueue *rq)
{
    Uint32 old_flags = ERTS_RUNQ_FLGS_UNSET(rq, ERTS_RUNQ_FLG_NONEMPTY|ERTS_RUNQ_FLG_PROTECTED);
    empty_runq_aux(rq, old_flags);
}

static ERTS_INLINE Uint32
empty_protected_runq(ErtsRunQueue *rq)
{
    Uint32 old_flags = ERTS_RUNQ_FLGS_BSET(rq,
					   ERTS_RUNQ_FLG_NONEMPTY|ERTS_RUNQ_FLG_PROTECTED,
					   ERTS_RUNQ_FLG_PROTECTED);
    empty_runq_aux(rq, old_flags);
    return old_flags;
}

static ERTS_INLINE void
non_empty_runq(ErtsRunQueue *rq)
{
    Uint32 old_flags = ERTS_RUNQ_FLGS_SET(rq, ERTS_RUNQ_FLG_NONEMPTY);
    if (!ERTS_RUNQ_IX_IS_DIRTY(rq->ix) && (!(old_flags & ERTS_RUNQ_FLG_NONEMPTY))) {
#ifdef DEBUG
	erts_aint32_t empty = erts_smp_atomic32_read_nob(&no_empty_run_queues);
	/*
	 * For a short period of time no_empty_run_queues may have
	 * been increased twice for a specific run queue.
	 */
	ASSERT(0 < empty && empty <= 2*erts_no_run_queues);
#endif
	if (!erts_runq_supervision_interval)
	    erts_smp_atomic32_dec_relb(&no_empty_run_queues);
	else {
	    erts_aint32_t no;
	    no = erts_smp_atomic32_dec_read_mb(&no_empty_run_queues);
	    if (no > 0 && erts_atomic_read_nob(&runq_supervisor_sleeping))
		ethr_event_set(&runq_supervision_event);
	}
    }
}

void
erts_empty_runq(ErtsRunQueue *rq)
{
    empty_runq(rq);
}

void
erts_non_empty_runq(ErtsRunQueue *rq)
{
    non_empty_runq(rq);
}

static erts_aint32_t
sched_prep_spin_wait(ErtsSchedulerSleepInfo *ssi)
{
    erts_aint32_t oflgs;
    erts_aint32_t nflgs;
    erts_aint32_t xflgs = 0;

    do {
        nflgs = (xflgs & ERTS_SSI_FLG_MSB_EXEC);
        nflgs |= ERTS_SSI_FLG_SLEEPING|ERTS_SSI_FLG_WAITING;
	oflgs = erts_smp_atomic32_cmpxchg_acqb(&ssi->flags, nflgs, xflgs);
	if (oflgs == xflgs)
	    return nflgs;
	xflgs = oflgs;
    } while (!(oflgs & ERTS_SSI_FLG_SUSPENDED));
    return oflgs;
}

static erts_aint32_t
sched_prep_cont_spin_wait(ErtsSchedulerSleepInfo *ssi)
{
    erts_aint32_t oflgs;
    erts_aint32_t nflgs = (ERTS_SSI_FLG_SLEEPING
			   | ERTS_SSI_FLG_WAITING);
    erts_aint32_t xflgs = ERTS_SSI_FLG_WAITING;

    do {
	oflgs = erts_smp_atomic32_cmpxchg_acqb(&ssi->flags, nflgs, xflgs);
	if (oflgs == xflgs)
	    return nflgs;
	xflgs = oflgs;
	nflgs |= oflgs & (ERTS_SSI_FLG_SUSPENDED|ERTS_SSI_FLG_MSB_EXEC);
    } while (oflgs & ERTS_SSI_FLG_WAITING);
    return oflgs;
}

static erts_aint32_t
sched_spin_wait(ErtsSchedulerSleepInfo *ssi, int spincount)
{
    int until_yield = ERTS_SCHED_SPIN_UNTIL_YIELD;
    int sc = spincount;
    erts_aint32_t flgs;

    do {
	flgs = erts_smp_atomic32_read_acqb(&ssi->flags);
	if ((flgs & (ERTS_SSI_FLG_SLEEPING|ERTS_SSI_FLG_WAITING))
	    != (ERTS_SSI_FLG_SLEEPING|ERTS_SSI_FLG_WAITING)) {
	    break;
	}
	ERTS_SPIN_BODY;
	if (--until_yield == 0) {
	    until_yield = ERTS_SCHED_SPIN_UNTIL_YIELD;
	    erts_thr_yield();
	}
    } while (--sc > 0);
    return flgs;
}

static erts_aint32_t
sched_set_sleeptype(ErtsSchedulerSleepInfo *ssi, erts_aint32_t sleep_type)
{
    erts_aint32_t oflgs;
    erts_aint32_t nflgs = ERTS_SSI_FLG_SLEEPING|ERTS_SSI_FLG_WAITING|sleep_type;
    erts_aint32_t xflgs = ERTS_SSI_FLG_SLEEPING|ERTS_SSI_FLG_WAITING;

    if (sleep_type == ERTS_SSI_FLG_TSE_SLEEPING)
	erts_tse_reset(ssi->event);
    else {
	ASSERT(sleep_type == ERTS_SSI_FLG_POLL_SLEEPING);
	erts_sys_schedule_interrupt(0);
    }

    while (1) {
	oflgs = erts_smp_atomic32_cmpxchg_acqb(&ssi->flags, nflgs, xflgs);
	if (oflgs == xflgs)
	    return nflgs;
	if ((oflgs & (ERTS_SSI_FLG_SLEEPING|ERTS_SSI_FLG_WAITING))
	    != (ERTS_SSI_FLG_SLEEPING|ERTS_SSI_FLG_WAITING)) {
	    return oflgs;
	}
	xflgs = oflgs;
	nflgs |= oflgs & (ERTS_SSI_FLG_SUSPENDED|ERTS_SSI_FLG_MSB_EXEC);
    }
}

#define ERTS_SCHED_WAIT_WOKEN(FLGS)				\
  (((FLGS) & (ERTS_SSI_FLG_WAITING|ERTS_SSI_FLG_SUSPENDED))	\
   != ERTS_SSI_FLG_WAITING)


static void
thr_prgr_wakeup(void *vssi)
{
    erts_sched_poke((ErtsSchedulerSleepInfo *) vssi);
}

static void
thr_prgr_prep_wait(void *vssi)
{
    ErtsSchedulerSleepInfo *ssi = (ErtsSchedulerSleepInfo *) vssi;
    erts_smp_atomic32_read_bor_acqb(&ssi->flags,
				    ERTS_SSI_FLG_SLEEPING);
}

static void
thr_prgr_wait(void *vssi)
{
    ErtsSchedulerSleepInfo *ssi = (ErtsSchedulerSleepInfo *) vssi;
    erts_aint32_t xflgs = ERTS_SSI_FLG_SLEEPING;

    erts_tse_reset(ssi->event);

    while (1) {
	erts_aint32_t aflgs, nflgs;
	nflgs = xflgs | ERTS_SSI_FLG_TSE_SLEEPING;
	aflgs = erts_smp_atomic32_cmpxchg_acqb(&ssi->flags, nflgs, xflgs);
	if (aflgs == xflgs) {
	    erts_tse_wait(ssi->event);
	    break;
	}
	if ((aflgs & ERTS_SSI_FLG_SLEEPING) == 0)
	    break;
	xflgs = aflgs;
    }
}

static void
thr_prgr_fin_wait(void *vssi)
{
    ErtsSchedulerSleepInfo *ssi = (ErtsSchedulerSleepInfo *) vssi;
    erts_smp_atomic32_read_band_nob(&ssi->flags,
				    ~(ERTS_SSI_FLG_SLEEPING
				      | ERTS_SSI_FLG_TSE_SLEEPING));
}

static void init_aux_work_data(ErtsAuxWorkData *awdp, ErtsSchedulerData *esdp, char *dawwp);

static void *
aux_thread(void *unused)
{
    ErtsAuxWorkData *awdp = aux_thread_aux_work_data;
    ErtsSchedulerSleepInfo *ssi = ERTS_SCHED_SLEEP_INFO_IX(-1);
    erts_aint32_t aux_work;
    ErtsThrPrgrCallbacks callbacks;
    int thr_prgr_active = 1;

#ifdef ERTS_ENABLE_LOCK_CHECK
    {
	char buf[] = "aux_thread";
	erts_lc_set_thread_name(buf);
    }
#endif

    ssi->event = erts_tse_fetch();

    erts_msacc_init_thread("aux", 1, 1);

    callbacks.arg = (void *) ssi;
    callbacks.wakeup = thr_prgr_wakeup;
    callbacks.prepare_wait = thr_prgr_prep_wait;
    callbacks.wait = thr_prgr_wait;
    callbacks.finalize_wait = thr_prgr_fin_wait;

    erts_thr_progress_register_managed_thread(NULL, &callbacks, 1);
    init_aux_work_data(awdp, NULL, NULL);
    awdp->ssi = ssi;


    sched_prep_spin_wait(ssi);

    while (1) {
	erts_aint32_t flgs;

	aux_work = erts_atomic32_read_acqb(&ssi->aux_work);
	if (aux_work) {
	    if (!thr_prgr_active)
		erts_thr_progress_active(NULL, thr_prgr_active = 1);
	    aux_work = handle_aux_work(awdp, aux_work, 1);
	    if (aux_work && erts_thr_progress_update(NULL))
		erts_thr_progress_leader_update(NULL);
	}

	if (!aux_work) {
	    if (thr_prgr_active)
		erts_thr_progress_active(NULL, thr_prgr_active = 0);
	    erts_thr_progress_prepare_wait(NULL);

	    flgs = sched_spin_wait(ssi, 0);

	    if (flgs & ERTS_SSI_FLG_SLEEPING) {
		ASSERT(flgs & ERTS_SSI_FLG_WAITING);
		flgs = sched_set_sleeptype(ssi, ERTS_SSI_FLG_TSE_SLEEPING);
		if (flgs & ERTS_SSI_FLG_SLEEPING) {
		    int res;
		    ASSERT(flgs & ERTS_SSI_FLG_TSE_SLEEPING);
		    ASSERT(flgs & ERTS_SSI_FLG_WAITING);
		    do {
			res = erts_tse_wait(ssi->event);
		    } while (res == EINTR);
		}
	    }
	    erts_thr_progress_finalize_wait(NULL);
	}

	flgs = sched_prep_spin_wait(ssi);
    }
    return NULL;
}

static void suspend_scheduler(ErtsSchedulerData *esdp);

#endif /* ERTS_SMP */

static void
scheduler_wait(int *fcalls, ErtsSchedulerData *esdp, ErtsRunQueue *rq)
{
    int working = 1;
    ErtsSchedulerSleepInfo *ssi = esdp->ssi;
    int spincount;
    erts_aint32_t aux_work = 0;
#ifdef ERTS_SMP
    int thr_prgr_active = 1;
    erts_aint32_t flgs;
#endif
    ERTS_MSACC_PUSH_STATE_M();
#ifdef ERTS_SMP

    ERTS_SMP_LC_ASSERT(erts_smp_lc_runq_is_locked(rq));

#ifdef ERTS_DIRTY_SCHEDULERS
    if (ERTS_RUNQ_IX_IS_DIRTY(rq->ix))
	erts_smp_spin_lock(&rq->sleepers.lock);
#endif
    flgs = sched_prep_spin_wait(ssi);
    if (flgs & ERTS_SSI_FLG_SUSPENDED) {
	/* Go suspend instead... */
#ifdef ERTS_DIRTY_SCHEDULERS
	if (ERTS_RUNQ_IX_IS_DIRTY(rq->ix))
	    erts_smp_spin_unlock(&rq->sleepers.lock);
#endif
	return;
    }

#ifdef ERTS_DIRTY_SCHEDULERS
    if (ERTS_RUNQ_IX_IS_DIRTY(rq->ix)) {
	ssi->prev = NULL;
	ssi->next = rq->sleepers.list;
	if (rq->sleepers.list)
	    rq->sleepers.list->prev = ssi;
	rq->sleepers.list = ssi;
	erts_smp_spin_unlock(&rq->sleepers.lock);
        dirty_active(esdp, -1);
    }
#endif

    /*
     * If all schedulers are waiting, one of them *should*
     * be waiting in erl_sys_schedule()
     */

    if (ERTS_SCHEDULER_IS_DIRTY(esdp) || !prepare_for_sys_schedule(0)) {

	sched_waiting(esdp->no, rq);

	erts_smp_runq_unlock(rq);

	spincount = sched_busy_wait.tse;

    tse_wait:

	if (ERTS_SCHEDULER_IS_DIRTY(esdp))
	    dirty_sched_wall_time_change(esdp, working = 0);
        else if (thr_prgr_active != working)
	    sched_wall_time_change(esdp, working = thr_prgr_active);

	while (1) {
	    ErtsMonotonicTime current_time = 0;

	    aux_work = erts_atomic32_read_acqb(&ssi->aux_work);
	    if (aux_work && !ERTS_SCHEDULER_IS_DIRTY(esdp)) {
		if (!thr_prgr_active) {
		    erts_thr_progress_active(esdp, thr_prgr_active = 1);
		    sched_wall_time_change(esdp, 1);
		}
		aux_work = handle_aux_work(&esdp->aux_work_data, aux_work, 1);
                ERTS_MSACC_UPDATE_CACHE();
		if (aux_work && erts_thr_progress_update(esdp))
		    erts_thr_progress_leader_update(esdp);
	    }

	    if (aux_work) {
		if (!ERTS_SCHEDULER_IS_DIRTY(esdp)) {
		    flgs = erts_smp_atomic32_read_acqb(&ssi->flags);
		    current_time = erts_get_monotonic_time(esdp);
		    if (current_time >= erts_next_timeout_time(esdp->next_tmo_ref)) {
			if (!thr_prgr_active) {
			    erts_thr_progress_active(esdp, thr_prgr_active = 1);
			    sched_wall_time_change(esdp, 1);
			}
			erts_bump_timers(esdp->timer_wheel, current_time);
		    }
		}
	    }
	    else {
		ErtsMonotonicTime timeout_time;
		int do_timeout = 0;
		if (!ERTS_SCHEDULER_IS_DIRTY(esdp)) {
		    timeout_time = erts_check_next_timeout_time(esdp);
		    current_time = erts_get_monotonic_time(esdp);
		    do_timeout = (current_time >= timeout_time);
		} else {
		    current_time = 0;
		    timeout_time = ERTS_MONOTONIC_TIME_MAX;
		}
		if (do_timeout) {
		    if (!thr_prgr_active) {
			erts_thr_progress_active(esdp, thr_prgr_active = 1);
			sched_wall_time_change(esdp, 1);
		    }
		}
		else {
		    if (!ERTS_SCHEDULER_IS_DIRTY(esdp)) {
			if (thr_prgr_active) {
			    erts_thr_progress_active(esdp, thr_prgr_active = 0);
			    sched_wall_time_change(esdp, 0);
			}
			erts_thr_progress_prepare_wait(esdp);
		    }

		    flgs = sched_spin_wait(ssi, spincount);
		    if (flgs & ERTS_SSI_FLG_SLEEPING) {
			ASSERT(flgs & ERTS_SSI_FLG_WAITING);
			flgs = sched_set_sleeptype(ssi, ERTS_SSI_FLG_TSE_SLEEPING);
			if (flgs & ERTS_SSI_FLG_SLEEPING) {
			    int res;
			    ASSERT(flgs & ERTS_SSI_FLG_TSE_SLEEPING);
			    ASSERT(flgs & ERTS_SSI_FLG_WAITING);
			    current_time = ERTS_SCHEDULER_IS_DIRTY(esdp) ? 0 :
				erts_get_monotonic_time(esdp);
			    do {
				Sint64 timeout;
				if (current_time >= timeout_time)
				    break;
				if (!ERTS_SCHEDULER_IS_DIRTY(esdp)) {
				    timeout = ERTS_MONOTONIC_TO_NSEC(timeout_time
								     - current_time
								     - 1) + 1;
				} else
				    timeout = -1;
                                ERTS_MSACC_SET_STATE_CACHED_M(ERTS_MSACC_STATE_SLEEP);
				res = erts_tse_twait(ssi->event, timeout);
                                ERTS_MSACC_POP_STATE_M();
				current_time = ERTS_SCHEDULER_IS_DIRTY(esdp) ? 0 :
				    erts_get_monotonic_time(esdp);
			    } while (res == EINTR);
			}
		    }
		    if (!ERTS_SCHEDULER_IS_DIRTY(esdp))
			erts_thr_progress_finalize_wait(esdp);
		}
		if (!ERTS_SCHEDULER_IS_DIRTY(esdp) && current_time >= timeout_time)
		    erts_bump_timers(esdp->timer_wheel, current_time);
	    }

	    if (!(flgs & ERTS_SSI_FLG_WAITING)) {
		ASSERT(!(flgs & ERTS_SSI_FLG_SLEEPING));
		break;
	    }

	    flgs = sched_prep_cont_spin_wait(ssi);
	    spincount = sched_busy_wait.aux_work;

	    if (!(flgs & ERTS_SSI_FLG_WAITING)) {
		ASSERT(!(flgs & ERTS_SSI_FLG_SLEEPING));
		break;
	    }

	}

	if (flgs & ~(ERTS_SSI_FLG_SUSPENDED|ERTS_SSI_FLG_MSB_EXEC))
	    erts_smp_atomic32_read_band_nob(&ssi->flags,
                                            (ERTS_SSI_FLG_SUSPENDED
                                             | ERTS_SSI_FLG_MSB_EXEC));

	if (ERTS_SCHEDULER_IS_DIRTY(esdp))
	    dirty_sched_wall_time_change(esdp, working = 1);
        else if (!thr_prgr_active) {
	    erts_thr_progress_active(esdp, thr_prgr_active = 1);
	    sched_wall_time_change(esdp, 1);
        }

	erts_smp_runq_lock(rq);
	sched_active(esdp->no, rq);

    }
    else
#endif
    {

	erts_smp_atomic32_set_relb(&function_calls, 0);
	*fcalls = 0;

	ASSERT(!ERTS_SCHEDULER_IS_DIRTY(esdp));

	sched_waiting_sys(esdp->no, rq);

	erts_smp_runq_unlock(rq);

	ASSERT(working);
	sched_wall_time_change(esdp, working = 0);

	spincount = sched_busy_wait.sys_schedule;
	if (spincount == 0)
	    goto sys_aux_work;

	while (spincount-- > 0) {
	    ErtsMonotonicTime current_time;

	sys_poll_aux_work:

	    if (working)
		sched_wall_time_change(esdp, working = 0);

	    ERTS_MSACC_SET_STATE_CACHED_M(ERTS_MSACC_STATE_CHECK_IO);

	    ASSERT(!erts_port_task_have_outstanding_io_tasks());
            LTTNG2(scheduler_poll, esdp->no, 1);
	    erl_sys_schedule(1); /* Might give us something to do */

	    ERTS_MSACC_POP_STATE_M();

	    if (!ERTS_SCHEDULER_IS_DIRTY(esdp)) {
		current_time = erts_get_monotonic_time(esdp);
		if (current_time >= erts_next_timeout_time(esdp->next_tmo_ref))
		    erts_bump_timers(esdp->timer_wheel, current_time);
	    }

	sys_aux_work:
#ifndef ERTS_SMP
	    erts_sys_schedule_interrupt(0);
#endif

	    aux_work = erts_atomic32_read_acqb(&ssi->aux_work);
	    if (aux_work && !ERTS_SCHEDULER_IS_DIRTY(esdp)) {
		if (!working)
		    sched_wall_time_change(esdp, working = 1);
#ifdef ERTS_SMP
		if (!thr_prgr_active)
		    erts_thr_progress_active(esdp, thr_prgr_active = 1);
#endif
		aux_work = handle_aux_work(&esdp->aux_work_data, aux_work, 1);
                ERTS_MSACC_UPDATE_CACHE();
#ifdef ERTS_SMP
		if (aux_work && erts_thr_progress_update(esdp))
		    erts_thr_progress_leader_update(esdp);
#endif
	    }

#ifndef ERTS_SMP
	    if (erts_smp_atomic32_read_dirty(&rq->len) != 0 || rq->misc.start)
		goto sys_woken;
#else
	    flgs = erts_smp_atomic32_read_acqb(&ssi->flags);
	    if (!(flgs & ERTS_SSI_FLG_WAITING)) {
		ASSERT(!(flgs & ERTS_SSI_FLG_SLEEPING));
		goto sys_woken;
	    }

	    /*
	     * If we got new I/O tasks we aren't allowed to
	     * call erl_sys_schedule() until it is handled.
	     */
	    if (erts_port_task_have_outstanding_io_tasks()) {
		clear_sys_scheduling();
		/*
		 * Got to check that we still got I/O tasks; otherwise
		 * we have to continue checking for I/O...
		 */
		if (!prepare_for_sys_schedule(0)) {
		    spincount *= ERTS_SCHED_TSE_SLEEP_SPINCOUNT_FACT;
		    goto tse_wait;
		}
	    }
#endif
	}

	erts_smp_runq_lock(rq);

#ifdef ERTS_SMP
	/*
	 * If we got new I/O tasks we aren't allowed to
	 * sleep in erl_sys_schedule().
	 */
	if (erts_port_task_have_outstanding_io_tasks()) {
	    clear_sys_scheduling();

	    /*
	     * Got to check that we still got I/O tasks; otherwise
	     * we have to wait in erl_sys_schedule() after all...
	     */
	    if (!prepare_for_sys_schedule(0)) {
		/*
		 * Not allowed to wait in erl_sys_schedule;
		 * do tse wait instead...
		 */
		sched_change_waiting_sys_to_waiting(esdp->no, rq);
		erts_smp_runq_unlock(rq);
		spincount = 0;
		goto tse_wait;
	    }
	}
#endif
	if (aux_work) {
	    erts_smp_runq_unlock(rq);
	    goto sys_poll_aux_work;
	}
#ifdef ERTS_SMP
	flgs = sched_set_sleeptype(ssi, ERTS_SSI_FLG_POLL_SLEEPING);
	if (!(flgs & ERTS_SSI_FLG_SLEEPING)) {
	    if (!(flgs & ERTS_SSI_FLG_WAITING)) {
		ASSERT(!(flgs & ERTS_SSI_FLG_SLEEPING));
		goto sys_locked_woken;
	    }
	    erts_smp_runq_unlock(rq);
	    flgs = sched_prep_cont_spin_wait(ssi);
	    if (!(flgs & ERTS_SSI_FLG_WAITING)) {
		ASSERT(!(flgs & ERTS_SSI_FLG_SLEEPING));
		goto sys_woken;
	    }
	    ASSERT(!erts_port_task_have_outstanding_io_tasks());
	    goto sys_poll_aux_work;
	}

	ASSERT(flgs & ERTS_SSI_FLG_POLL_SLEEPING);
	ASSERT(flgs & ERTS_SSI_FLG_WAITING);
#endif

	erts_smp_runq_unlock(rq);

	if (working)
	    sched_wall_time_change(esdp, working = 0);

#ifdef ERTS_SMP
	if (thr_prgr_active)
	    erts_thr_progress_active(esdp, thr_prgr_active = 0);
#endif

	ASSERT(!erts_port_task_have_outstanding_io_tasks());

	ERTS_MSACC_SET_STATE_CACHED_M(ERTS_MSACC_STATE_CHECK_IO);
        LTTNG2(scheduler_poll, esdp->no, 0);

	erl_sys_schedule(0);

	ERTS_MSACC_POP_STATE_M();

	if (!ERTS_SCHEDULER_IS_DIRTY(esdp)) {
	    ErtsMonotonicTime current_time = erts_get_monotonic_time(esdp);
	    if (current_time >= erts_next_timeout_time(esdp->next_tmo_ref))
		erts_bump_timers(esdp->timer_wheel, current_time);
	}

#ifndef ERTS_SMP
	if (erts_smp_atomic32_read_dirty(&rq->len) == 0 && !rq->misc.start)
	    goto sys_aux_work;
    sys_woken:
#else
	flgs = sched_prep_cont_spin_wait(ssi);
	if (flgs & ERTS_SSI_FLG_WAITING)
	    goto sys_aux_work;

    sys_woken:
	if (!thr_prgr_active)
	    erts_thr_progress_active(esdp, thr_prgr_active = 1);
	erts_smp_runq_lock(rq);
    sys_locked_woken:
	if (!thr_prgr_active) {
	    erts_smp_runq_unlock(rq);
	    erts_thr_progress_active(esdp, thr_prgr_active = 1);
	    erts_smp_runq_lock(rq);
	}
	clear_sys_scheduling();
	if (flgs & ~(ERTS_SSI_FLG_SUSPENDED|ERTS_SSI_FLG_MSB_EXEC))
	    erts_smp_atomic32_read_band_nob(&ssi->flags,
                                            (ERTS_SSI_FLG_SUSPENDED
                                             | ERTS_SSI_FLG_MSB_EXEC));
#endif
	if (!working)
	    sched_wall_time_change(esdp, working = 1);
	sched_active_sys(esdp->no, rq);
    }

    if (ERTS_SCHEDULER_IS_DIRTY(esdp))
        dirty_active(esdp, 1);

    ERTS_SMP_LC_ASSERT(erts_smp_lc_runq_is_locked(rq));
}

#ifdef ERTS_SMP

static ERTS_INLINE erts_aint32_t
ssi_flags_set_wake(ErtsSchedulerSleepInfo *ssi)
{
    /* reset all flags but suspended */
    erts_aint32_t oflgs;
    erts_aint32_t nflgs = 0;
    erts_aint32_t xflgs = ERTS_SSI_FLG_SLEEPING|ERTS_SSI_FLG_WAITING;
    while (1) {
	oflgs = erts_smp_atomic32_cmpxchg_relb(&ssi->flags, nflgs, xflgs);
	if (oflgs == xflgs)
	    return oflgs;
	nflgs = oflgs & (ERTS_SSI_FLG_SUSPENDED|ERTS_SSI_FLG_MSB_EXEC);
	xflgs = oflgs;
    }
}

static ERTS_INLINE void
ssi_wake(ErtsSchedulerSleepInfo *ssi)
{
    erts_sched_finish_poke(ssi, ssi_flags_set_wake(ssi));
}

#ifdef ERTS_DIRTY_SCHEDULERS

static void
dcpu_sched_ix_suspend_wake(Uint ix)
{
    ErtsSchedulerSleepInfo* ssi = ERTS_DIRTY_CPU_SCHED_SLEEP_INFO_IX(ix);
    erts_smp_atomic32_read_bor_nob(&ssi->flags, ERTS_SSI_FLG_SUSPENDED);
    ssi_wake(ssi);
}

static void
dio_sched_ix_suspend_wake(Uint ix)
{
    ErtsSchedulerSleepInfo* ssi = ERTS_DIRTY_IO_SCHED_SLEEP_INFO_IX(ix);
    erts_smp_atomic32_read_bor_nob(&ssi->flags, ERTS_SSI_FLG_SUSPENDED);
    ssi_wake(ssi);
}

static void
dcpu_sched_ix_wake(Uint ix)
{
    ssi_wake(ERTS_DIRTY_CPU_SCHED_SLEEP_INFO_IX(ix));
}

#if 0
static void
dio_sched_ix_wake(Uint ix)
{
    ssi_wake(ERTS_DIRTY_IO_SCHED_SLEEP_INFO_IX(ix));
}
#endif

#endif

static void
wake_scheduler(ErtsRunQueue *rq)
{
    /*
     * The unlocked run queue is not strictly necessary
     * from a thread safety or deadlock prevention
     * perspective. It will, however, cost us performance
     * if it is locked during wakup of another scheduler,
     * so all code *should* handle this without having
     * the lock on the run queue.
     */
    ERTS_SMP_LC_ASSERT(!erts_smp_lc_runq_is_locked(rq)
		       || ERTS_RUNQ_IX_IS_DIRTY(rq->ix));

    ssi_wake(rq->scheduler->ssi);
}

#ifdef ERTS_DIRTY_SCHEDULERS
static void
wake_dirty_schedulers(ErtsRunQueue *rq, int one)
{
    ErtsSchedulerSleepInfo *ssi;
    ErtsSchedulerSleepList *sl;

    ASSERT(ERTS_RUNQ_IX_IS_DIRTY(rq->ix));

    sl = &rq->sleepers;
    erts_smp_spin_lock(&sl->lock);
    ssi = sl->list;
    if (!ssi) {
	erts_smp_spin_unlock(&sl->lock);
	if (one)
	    wake_scheduler(rq);
    } else if (one) {
	erts_aint32_t flgs;
	if (ssi->prev)
	    ssi->prev->next = ssi->next;
	else {
	    ASSERT(sl->list == ssi);
	    sl->list = ssi->next;
	}
	if (ssi->next)
	    ssi->next->prev = ssi->prev;

	erts_smp_spin_unlock(&sl->lock);

	ERTS_THR_MEMORY_BARRIER;
	flgs = ssi_flags_set_wake(ssi);
	erts_sched_finish_poke(ssi, flgs);
    } else {
	sl->list = NULL;
	erts_smp_spin_unlock(&sl->lock);

	ERTS_THR_MEMORY_BARRIER;
	do {
	    ErtsSchedulerSleepInfo *wake_ssi = ssi;
	    ssi = ssi->next;
	    erts_sched_finish_poke(wake_ssi, ssi_flags_set_wake(wake_ssi));
	} while (ssi);
    }
}

static void
wake_dirty_scheduler(ErtsRunQueue *rq)
{
    wake_dirty_schedulers(rq, 1);
}

#endif

#define ERTS_NO_USED_RUNQS_SHIFT 16
#define ERTS_NO_RUNQS_MASK 0xffffU

#if ERTS_MAX_NO_OF_SCHEDULERS > ERTS_NO_RUNQS_MASK
#  error "Too large amount of schedulers allowed"
#endif

static ERTS_INLINE void
init_no_runqs(int active, int used)
{
    erts_aint32_t no_runqs = (erts_aint32_t) (active & ERTS_NO_RUNQS_MASK);
    no_runqs |= (erts_aint32_t) ((used & ERTS_NO_RUNQS_MASK) << ERTS_NO_USED_RUNQS_SHIFT);
    erts_smp_atomic32_init_nob(&balance_info.no_runqs, no_runqs);
}

static ERTS_INLINE void
get_no_runqs(int *active, int *used)
{
    erts_aint32_t no_runqs = erts_smp_atomic32_read_nob(&balance_info.no_runqs);
    if (active)
	*active = (int) (no_runqs & ERTS_NO_RUNQS_MASK);
    if (used)
	*used = (int) ((no_runqs >> ERTS_NO_USED_RUNQS_SHIFT) & ERTS_NO_RUNQS_MASK);
}

static ERTS_INLINE void
set_no_used_runqs(int used)
{
    erts_aint32_t exp = erts_smp_atomic32_read_nob(&balance_info.no_runqs);
    while (1) {
	erts_aint32_t act, new;
	new = (used & ERTS_NO_RUNQS_MASK) << ERTS_NO_USED_RUNQS_SHIFT;
	new |= exp & ERTS_NO_RUNQS_MASK;
	act = erts_smp_atomic32_cmpxchg_nob(&balance_info.no_runqs, new, exp);
	if (act == exp)
	    break;
	exp = act;
    }
}

static ERTS_INLINE void
set_no_active_runqs(int active)
{
    erts_aint32_t exp = erts_smp_atomic32_read_nob(&balance_info.no_runqs);
    while (1) {
	erts_aint32_t act, new;
	if ((exp & ERTS_NO_RUNQS_MASK) == active)
	    break;
	new = exp & (ERTS_NO_RUNQS_MASK << ERTS_NO_USED_RUNQS_SHIFT);
	new |= active & ERTS_NO_RUNQS_MASK;
	act = erts_smp_atomic32_cmpxchg_nob(&balance_info.no_runqs, new, exp);
	if (act == exp)
	    break;
	exp = act;
    }
}

static ERTS_INLINE int
try_inc_no_active_runqs(int active)
{
    erts_aint32_t exp = erts_smp_atomic32_read_nob(&balance_info.no_runqs);
    if (((exp >> ERTS_NO_USED_RUNQS_SHIFT) & ERTS_NO_RUNQS_MASK) < active)
	return 0;
    if ((exp & ERTS_NO_RUNQS_MASK) + 1 == active) {
	erts_aint32_t new, act;
	new = exp & (ERTS_NO_RUNQS_MASK << ERTS_NO_USED_RUNQS_SHIFT);
	new |= active & ERTS_NO_RUNQS_MASK;
	act = erts_smp_atomic32_cmpxchg_nob(&balance_info.no_runqs, new, exp);
	if (act == exp)
	    return 1;
    }
    return 0;
}

static ERTS_INLINE int
chk_wake_sched(ErtsRunQueue *crq, int ix, int activate)
{
    Uint32 flags;
    ErtsRunQueue *wrq;
    if (crq->ix == ix)
	return 0;
    wrq = ERTS_RUNQ_IX(ix);
    flags = ERTS_RUNQ_FLGS_GET(wrq);
    if (activate && !(flags & ERTS_RUNQ_FLG_SUSPENDED)) {
	if (try_inc_no_active_runqs(ix+1))
	    (void) ERTS_RUNQ_FLGS_UNSET(wrq, ERTS_RUNQ_FLG_INACTIVE);
    }
    if (!(flags & (ERTS_RUNQ_FLG_SUSPENDED|ERTS_RUNQ_FLG_NONEMPTY))) {
	wake_scheduler(wrq);
	return 1;
    }
    return 0;
}

static void
wake_scheduler_on_empty_runq(ErtsRunQueue *crq)
{
    int ix = crq->ix;
    int stop_ix = ix;
    int active_ix, balance_ix;

    get_no_runqs(&active_ix, &balance_ix);

    if (active_ix > balance_ix)
	active_ix = balance_ix;

    if (ix >= active_ix)
	stop_ix = ix = active_ix;

    /* Try to wake a scheduler on an active run queue */
    while (1) {
	ix--;
	if (ix < 0) {
	    if (active_ix == stop_ix)
		break;
	    ix = active_ix - 1;
	}
	if (ix == stop_ix)
	    break;
	if (chk_wake_sched(crq, ix, 0))
	    return;
    }

    if (active_ix < balance_ix) {
	/* Try to activate a new run queue and wake its scheduler */
	(void) chk_wake_sched(crq, active_ix, 1);
    }
}

#endif /* ERTS_SMP */

static ERTS_INLINE void
smp_notify_inc_runq(ErtsRunQueue *runq)
{
#ifdef ERTS_SMP
    if (runq) {
#ifdef ERTS_DIRTY_SCHEDULERS
	if (ERTS_RUNQ_IX_IS_DIRTY(runq->ix))
	    wake_dirty_scheduler(runq);
	else
#endif
	    wake_scheduler(runq);
    }
#endif
}

void
erts_smp_notify_inc_runq(ErtsRunQueue *runq)
{
    smp_notify_inc_runq(runq);
}

void
erts_sched_notify_check_cpu_bind(void)
{
#ifdef ERTS_SMP
    int ix;
    for (ix = 0; ix < erts_no_run_queues; ix++) {
	ErtsRunQueue *rq = ERTS_RUNQ_IX(ix);
	(void) ERTS_RUNQ_FLGS_SET(rq, ERTS_RUNQ_FLG_CHK_CPU_BIND);
	wake_scheduler(rq);
    }
#else
    erts_sched_check_cpu_bind(erts_get_scheduler_data());
#endif
}


static ERTS_INLINE void
enqueue_process(ErtsRunQueue *runq, int prio, Process *p)
{
    ErtsRunPrioQueue *rpq;

    ERTS_SMP_LC_ASSERT(erts_smp_lc_runq_is_locked(runq));

    erts_smp_inc_runq_len(runq, &runq->procs.prio_info[prio], prio);

    if (prio == PRIORITY_LOW) {
	p->schedule_count = RESCHEDULE_LOW;
	rpq = &runq->procs.prio[PRIORITY_NORMAL];
    }
    else {
	p->schedule_count = 1;
	rpq = &runq->procs.prio[prio];
    }

    p->next = NULL;
    if (rpq->last)
	rpq->last->next = p;
    else
	rpq->first = p;
    rpq->last = p;
}


static ERTS_INLINE void
unqueue_process(ErtsRunQueue *runq,
		ErtsRunPrioQueue *rpq,
		ErtsRunQueueInfo *rqi,
		int prio,
		Process *prev_proc,
		Process *proc)
{
    ERTS_SMP_LC_ASSERT(erts_smp_lc_runq_is_locked(runq));

    if (prev_proc)
	prev_proc->next = proc->next;
    else
	rpq->first = proc->next;
    if (!proc->next)
	rpq->last = prev_proc;

    if (!rpq->first)
	rpq->last = NULL;

    erts_smp_dec_runq_len(runq, rqi, prio);
}


static ERTS_INLINE Process *
dequeue_process(ErtsRunQueue *runq, int prio_q, erts_aint32_t *statep)
{
    erts_aint32_t state;
    int prio;
    ErtsRunPrioQueue *rpq;
    ErtsRunQueueInfo *rqi;
    Process *p;

    ERTS_SMP_LC_ASSERT(erts_smp_lc_runq_is_locked(runq));

    ASSERT(PRIORITY_NORMAL == prio_q
	   || PRIORITY_HIGH == prio_q
	   || PRIORITY_MAX == prio_q);

    rpq = &runq->procs.prio[prio_q];
    p = rpq->first;
    if (!p)
	return NULL;

    ERTS_SMP_DATA_DEPENDENCY_READ_MEMORY_BARRIER;

    state = erts_smp_atomic32_read_nob(&p->state);
    if (statep)
	*statep = state;

    prio = (int) ERTS_PSFLGS_GET_PRQ_PRIO(state);

    rqi = &runq->procs.prio_info[prio];

    if (p)
	unqueue_process(runq, rpq, rqi, prio, NULL, p);

    return p;
}

static ERTS_INLINE int
check_requeue_process(ErtsRunQueue *rq, int prio_q)
{
    ErtsRunPrioQueue *rpq = &rq->procs.prio[prio_q];
    Process *p = rpq->first;
    if (--p->schedule_count > 0 && p != rpq->last) {
	/* reschedule */
	rpq->first = p->next;
	rpq->last->next = p;
	rpq->last = p;
	p->next = NULL;
	return 1;
    }
    return 0;
}

static ERTS_INLINE void
free_proxy_proc(Process *proxy)
{
    ASSERT(erts_smp_atomic32_read_nob(&proxy->state) & ERTS_PSFLG_PROXY);
    erts_free(ERTS_ALC_T_PROC, proxy);
}

#ifdef ERTS_SMP

static ErtsRunQueue *
check_immigration_need(ErtsRunQueue *c_rq, ErtsMigrationPath *mp, int prio)
{
    int len;
    Uint32 f_flags, f_rq_flags;
    ErtsRunQueue *f_rq;

    f_flags = mp->prio[prio].flags;

    ASSERT(ERTS_CHK_RUNQ_FLG_IMMIGRATE(mp->flags, prio));

    f_rq = mp->prio[prio].runq;
    if (!f_rq)
	return NULL;

#if ERTS_HAVE_SCHED_UTIL_BALANCING_SUPPORT
    if (mp->sched_util)
	return NULL;
#endif

    f_rq_flags = ERTS_RUNQ_FLGS_GET(f_rq);
    if (f_rq_flags & ERTS_RUNQ_FLG_PROTECTED)
	return NULL;

    if (ERTS_CHK_RUNQ_FLG_EVACUATE(f_flags, prio))
	return f_rq;

    if (f_rq_flags & ERTS_RUNQ_FLG_INACTIVE)
	return f_rq;

    if (prio == ERTS_PORT_PRIO_LEVEL)
	len = RUNQ_READ_LEN(&c_rq->ports.info.len);
    else
	len = RUNQ_READ_LEN(&c_rq->procs.prio_info[prio].len);

    if (len < mp->prio[prio].limit.this) {
	if (prio == ERTS_PORT_PRIO_LEVEL)
	    len = RUNQ_READ_LEN(&f_rq->ports.info.len);
	else
	    len = RUNQ_READ_LEN(&f_rq->procs.prio_info[prio].len);

	if (len > mp->prio[prio].limit.other)
	    return f_rq;
    }
    return NULL;
}

static void
immigrate(ErtsRunQueue *c_rq, ErtsMigrationPath *mp)
{
    Uint32 iflags, iflag;
    erts_smp_runq_unlock(c_rq);

    ASSERT(erts_thr_progress_is_managed_thread());

    iflags = mp->flags & ERTS_RUNQ_FLGS_IMMIGRATE_QMASK;

    iflag = iflags & -iflags;

    while (iflag) {
	ErtsRunQueue *rq;
	int prio;

	switch (iflag) {
	case (MAX_BIT << ERTS_RUNQ_FLGS_IMMIGRATE_SHFT):
	    prio = PRIORITY_MAX;
	    break;
	case (HIGH_BIT << ERTS_RUNQ_FLGS_IMMIGRATE_SHFT):
	    prio = PRIORITY_HIGH;
	    break;
	case (NORMAL_BIT << ERTS_RUNQ_FLGS_IMMIGRATE_SHFT):
	    prio = PRIORITY_NORMAL;
	    break;
	case (LOW_BIT << ERTS_RUNQ_FLGS_IMMIGRATE_SHFT):
	    prio = PRIORITY_LOW;
	    break;
	case (PORT_BIT << ERTS_RUNQ_FLGS_IMMIGRATE_SHFT):
	    prio = ERTS_PORT_PRIO_LEVEL;
	    break;
	default:
	    erts_exit(ERTS_ABORT_EXIT,
		     "%s:%d:%s(): Invalid immigrate queue mask",
		     __FILE__, __LINE__, __func__);
	    prio = 0;
	    break;
	}

	iflags &= ~iflag;
	iflag = iflags & -iflags;

	rq = check_immigration_need(c_rq, mp, prio);
	if (rq) {
	    erts_smp_runq_lock(rq);
	    if (prio == ERTS_PORT_PRIO_LEVEL) {
		Port *prt;
		prt = erts_dequeue_port(rq);
		if (prt)
		    RUNQ_SET_RQ(&prt->run_queue, c_rq);
		erts_smp_runq_unlock(rq);
		if (prt) {
		    /* port might terminate while we have no lock... */
		    rq = erts_port_runq(prt);
		    if (rq) {
			if (rq != c_rq)
			    erts_exit(ERTS_ABORT_EXIT,
				     "%s:%d:%s(): Internal error",
				     __FILE__, __LINE__, __func__);
			erts_enqueue_port(c_rq, prt);
			if (!iflag)
			    return; /* done */
			erts_smp_runq_unlock(c_rq);
		    }
		}
	    }
	    else {
		ErtsRunPrioQueue *rpq = &rq->procs.prio[prio == PRIORITY_LOW
							? PRIORITY_NORMAL
							: prio];
		Process *prev_proc = NULL;
		Process *proc = rpq->first;
		int rq_locked = 1;

		while (proc) {
		    erts_aint32_t state;
		    state = erts_smp_atomic32_read_acqb(&proc->state);
		    if (!(ERTS_PSFLG_BOUND & state)
			&& (prio == (int) ERTS_PSFLGS_GET_PRQ_PRIO(state))) {
			ErtsRunQueueInfo *rqi = &rq->procs.prio_info[prio];
			unqueue_process(rq, rpq, rqi, prio, prev_proc, proc);
			erts_smp_runq_unlock(rq);
			RUNQ_SET_RQ(&proc->run_queue, c_rq);
			rq_locked = 0;

			erts_smp_runq_lock(c_rq);
			enqueue_process(c_rq, prio, proc);
			if (!iflag)
			    return; /* done */
			erts_smp_runq_unlock(c_rq);
			break;
		    }
		    prev_proc = proc;
		    proc = proc->next;
		}
		if (rq_locked)
		    erts_smp_runq_unlock(rq);
	    }
	}
    }

    erts_smp_runq_lock(c_rq);
}

static ERTS_INLINE void
suspend_run_queue(ErtsRunQueue *rq)
{
    erts_smp_atomic32_read_bor_nob(&rq->scheduler->ssi->flags,
				   ERTS_SSI_FLG_SUSPENDED);
    (void) ERTS_RUNQ_FLGS_SET(rq, ERTS_RUNQ_FLG_SUSPENDED);

    wake_scheduler(rq);
}

static void nrml_sched_ix_resume_wake(Uint ix);

static ERTS_INLINE void
resume_run_queue(ErtsRunQueue *rq)
{
    int pix;
    Uint32 oflgs;

    ASSERT(!ERTS_RUNQ_IX_IS_DIRTY(rq->ix));

    erts_smp_runq_lock(rq);

    oflgs = ERTS_RUNQ_FLGS_READ_BSET(rq,
				     (ERTS_RUNQ_FLG_OUT_OF_WORK
				      | ERTS_RUNQ_FLG_HALFTIME_OUT_OF_WORK
				      | ERTS_RUNQ_FLG_SUSPENDED
                                      | ERTS_RUNQ_FLG_MSB_EXEC),
				     (ERTS_RUNQ_FLG_OUT_OF_WORK
				      | ERTS_RUNQ_FLG_HALFTIME_OUT_OF_WORK));

    if (oflgs & (ERTS_RUNQ_FLG_SUSPENDED|ERTS_RUNQ_FLG_MSB_EXEC)) {
	erts_aint32_t len;

	rq->check_balance_reds = ERTS_RUNQ_CALL_CHECK_BALANCE_REDS;
	for (pix = 0; pix < ERTS_NO_PROC_PRIO_LEVELS; pix++) {
	    len = erts_smp_atomic32_read_dirty(&rq->procs.prio_info[pix].len);
	    rq->procs.prio_info[pix].max_len = len;
	    rq->procs.prio_info[pix].reds = 0;
	}
	len = erts_smp_atomic32_read_dirty(&rq->ports.info.len);
	rq->ports.info.max_len = len;
	rq->ports.info.reds = 0;
	len = erts_smp_atomic32_read_dirty(&rq->len);
	rq->max_len = len;

    }

    erts_smp_runq_unlock(rq);

    nrml_sched_ix_resume_wake(rq->ix);
}

typedef struct {
    Process *first;
    Process *last;
} ErtsStuckBoundProcesses;

static void
schedule_bound_processes(ErtsRunQueue *rq,
			 ErtsStuckBoundProcesses *sbpp)
{
    Process *proc, *next;
    ERTS_SMP_LC_ASSERT(erts_smp_lc_runq_is_locked(rq));

    proc = sbpp->first;
    while (proc) {
	erts_aint32_t state = erts_smp_atomic32_read_acqb(&proc->state);
	next = proc->next;
	enqueue_process(rq, (int) ERTS_PSFLGS_GET_PRQ_PRIO(state), proc);
	proc = next;
    }
}

#ifdef ERTS_DIRTY_SCHEDULERS

static ERTS_INLINE void
clear_proc_dirty_queue_bit(Process *p, ErtsRunQueue *rq, int prio_bit)
{
#ifdef DEBUG
    erts_aint32_t old;
#endif
    erts_aint32_t qb = prio_bit;
    if (rq == ERTS_DIRTY_CPU_RUNQ)
	qb <<= ERTS_PDSFLGS_IN_CPU_PRQ_MASK_OFFSET;
    else {
	ASSERT(rq == ERTS_DIRTY_IO_RUNQ);
	qb <<= ERTS_PDSFLGS_IN_IO_PRQ_MASK_OFFSET;
    }
#ifdef DEBUG
    old = (int)
#else
	(void)
#endif
	erts_smp_atomic32_read_band_mb(&p->dirty_state, ~qb);
    ASSERT(old & qb);
}

#endif /* ERTS_DIRTY_SCHEDULERS */


static void
evacuate_run_queue(ErtsRunQueue *rq,
		   ErtsStuckBoundProcesses *sbpp)
{
    int prio_q;
    ErtsRunQueue *to_rq;
    ErtsMigrationPaths *mps;
    ErtsMigrationPath *mp;

    ERTS_SMP_LC_ASSERT(erts_smp_lc_runq_is_locked(rq));

    (void) ERTS_RUNQ_FLGS_UNSET(rq, ERTS_RUNQ_FLG_PROTECTED);

    ASSERT(!ERTS_RUNQ_IX_IS_DIRTY(rq->ix));

    mps = erts_get_migration_paths_managed();
    mp = &mps->mpath[rq->ix];

    /* Evacuate scheduled misc ops */

    if (rq->misc.start) {
	ErtsMiscOpList *start, *end;

	to_rq = mp->misc_evac_runq;
	if (!to_rq)
	    return;

	start = rq->misc.start;
	end = rq->misc.end;
	rq->misc.start = NULL;
	rq->misc.end = NULL;
        ERTS_RUNQ_FLGS_UNSET_NOB(rq, ERTS_RUNQ_FLG_MISC_OP);
	erts_smp_runq_unlock(rq);

	erts_smp_runq_lock(to_rq);
	if (to_rq->misc.end)
	    to_rq->misc.end->next = start;
	else
	    to_rq->misc.start = start;

	to_rq->misc.end = end;

	non_empty_runq(to_rq);

	erts_smp_runq_unlock(to_rq);
	smp_notify_inc_runq(to_rq);
	erts_smp_runq_lock(to_rq);
    }

    if (rq->ports.start) {
	Port *prt;

	to_rq = mp->prio[ERTS_PORT_PRIO_LEVEL].runq;
	if (!to_rq)
	    return;

	/* Evacuate scheduled ports */
	prt = rq->ports.start;
	while (prt) {
	    ErtsRunQueue *prt_rq;
	    prt = erts_dequeue_port(rq);
	    RUNQ_SET_RQ(&prt->run_queue, to_rq);
	    erts_smp_runq_unlock(rq);
	    /*
	     * The port might terminate while
	     * we have no lock on it...
	     */
	    prt_rq = erts_port_runq(prt);
	    if (prt_rq) {
		if (prt_rq != to_rq)
		    erts_exit(ERTS_ABORT_EXIT,
			     "%s:%d:%s() internal error\n",
			     __FILE__, __LINE__, __func__);
		erts_enqueue_port(to_rq, prt);
		erts_smp_runq_unlock(to_rq);
	    }
	    erts_smp_runq_lock(rq);
	    prt = rq->ports.start;
	}
	smp_notify_inc_runq(to_rq);
    }

    /* Evacuate scheduled processes */
    for (prio_q = 0; prio_q < ERTS_NO_PROC_PRIO_QUEUES; prio_q++) {
	erts_aint32_t state;
	Process *proc;
	int notify = 0;
	to_rq = NULL;

        if (!mp->prio[prio_q].runq)
            return;
        if (prio_q == PRIORITY_NORMAL && !mp->prio[PRIORITY_LOW].runq)
            return;

	proc = dequeue_process(rq, prio_q, &state);
	while (proc) {
	    Process *real_proc;
	    int prio;
	    erts_aint32_t max_qbit, qbit, real_state;

	    prio = ERTS_PSFLGS_GET_PRQ_PRIO(state);
	    qbit = ((erts_aint32_t) 1) << prio;

	    if (!(state & ERTS_PSFLG_PROXY)) {
		real_proc = proc;
		real_state = state;
	    }
	    else {
		real_proc = erts_proc_lookup_raw(proc->common.id);
		if (!real_proc) {
		    free_proxy_proc(proc);
		    goto handle_next_proc;
		}
		real_state =  erts_smp_atomic32_read_acqb(&real_proc->state);
	    }

	    max_qbit = (state >> ERTS_PSFLGS_IN_PRQ_MASK_OFFSET);
	    max_qbit &= ERTS_PSFLGS_QMASK;
	    max_qbit |= 1 << ERTS_PSFLGS_QMASK_BITS;
	    max_qbit &= -max_qbit;

	    if (qbit > max_qbit) {
		/* Process already queued with higher prio; drop it... */
		if (real_proc != proc)
		    free_proxy_proc(proc);
		else {
		    erts_aint32_t clr_bits;
#ifdef DEBUG
		    erts_aint32_t old;
#endif

		    clr_bits = ERTS_PSFLG_IN_RUNQ;
		    clr_bits |= qbit << ERTS_PSFLGS_IN_PRQ_MASK_OFFSET;

#ifdef DEBUG
		    old =
#else
			(void)
#endif
			erts_smp_atomic32_read_band_mb(&proc->state,
						       ~clr_bits);
			ASSERT((old & clr_bits) == clr_bits);

		}

		goto handle_next_proc;
	    }

	    if (ERTS_PSFLG_BOUND & real_state) {
		/* Bound processes get stuck here... */
		proc->next = NULL;
		if (sbpp->last)
		    sbpp->last->next = proc;
		else
		    sbpp->first = proc;
		sbpp->last = proc;
	    }
	    else {
		int prio = (int) ERTS_PSFLGS_GET_PRQ_PRIO(state);
		erts_smp_runq_unlock(rq);

                to_rq = mp->prio[prio].runq;
		RUNQ_SET_RQ(&proc->run_queue, to_rq);

		erts_smp_runq_lock(to_rq);
		enqueue_process(to_rq, prio, proc);
		erts_smp_runq_unlock(to_rq);
		notify = 1;

		erts_smp_runq_lock(rq);
	    }

	handle_next_proc:
	    proc = dequeue_process(rq, prio_q, &state);
	}
	if (notify)
	    smp_notify_inc_runq(to_rq);
    }
}

static int
try_steal_task_from_victim(ErtsRunQueue *rq, int *rq_lockedp, ErtsRunQueue *vrq, Uint32 flags)
{
    Uint32 procs_qmask = flags & ERTS_RUNQ_FLGS_PROCS_QMASK;
    int max_prio_bit;
    ErtsRunPrioQueue *rpq;

    if (*rq_lockedp) {
	erts_smp_runq_unlock(rq);
	*rq_lockedp = 0;
    }

    ERTS_SMP_LC_ASSERT(!erts_smp_lc_runq_is_locked(rq));

    erts_smp_runq_lock(vrq);

    if (ERTS_RUNQ_FLGS_GET_NOB(rq) & ERTS_RUNQ_FLG_HALTING)
	goto no_procs;

    /*
     * Check for a runnable process to steal...
     */

    while (procs_qmask) {
	Process *prev_proc;
	Process *proc;

	max_prio_bit = procs_qmask & -procs_qmask;
	switch (max_prio_bit) {
	case MAX_BIT:
	    rpq = &vrq->procs.prio[PRIORITY_MAX];
	    break;
	case HIGH_BIT:
	    rpq = &vrq->procs.prio[PRIORITY_HIGH];
	    break;
	case NORMAL_BIT:
	case LOW_BIT:
	    rpq = &vrq->procs.prio[PRIORITY_NORMAL];
	    break;
	case 0:
	    goto no_procs;
	default:
	    ASSERT(!"Invalid queue mask");
	    goto no_procs;
	}

	prev_proc = NULL;
	proc = rpq->first;

	while (proc) {
	    erts_aint32_t state = erts_smp_atomic32_read_acqb(&proc->state);
	    if (!(ERTS_PSFLG_BOUND & state)) {
		/* Steal process */
		int prio = (int) ERTS_PSFLGS_GET_PRQ_PRIO(state);
		ErtsRunQueueInfo *rqi = &vrq->procs.prio_info[prio];
		unqueue_process(vrq, rpq, rqi, prio, prev_proc, proc);
		erts_smp_runq_unlock(vrq);
		RUNQ_SET_RQ(&proc->run_queue, rq);

		erts_smp_runq_lock(rq);
		*rq_lockedp = 1;
		enqueue_process(rq, prio, proc);
		return !0;
	    }
	    prev_proc = proc;
	    proc = proc->next;
	}

	procs_qmask &= ~max_prio_bit;
    }

no_procs:

    ERTS_SMP_LC_ASSERT(erts_smp_lc_runq_is_locked(vrq));

    /*
     * Check for a runnable port to steal...
     */

    if (vrq->ports.start) {
	ErtsRunQueue *prt_rq;
	Port *prt = erts_dequeue_port(vrq);
	RUNQ_SET_RQ(&prt->run_queue, rq);
	erts_smp_runq_unlock(vrq);

	/*
	 * The port might terminate while
	 * we have no lock on it...
	 */

	prt_rq = erts_port_runq(prt);
	if (!prt_rq)
	    return 0;
	else {
	    if (prt_rq != rq)
		erts_exit(ERTS_ABORT_EXIT,
			 "%s:%d:%s() internal error\n",
			 __FILE__, __LINE__, __func__);
	    *rq_lockedp = 1;
	    erts_enqueue_port(rq, prt);
	    return !0;
	}
    }

    erts_smp_runq_unlock(vrq);

    return 0;
}


static ERTS_INLINE int
check_possible_steal_victim(ErtsRunQueue *rq, int *rq_lockedp, int vix)
{
    ErtsRunQueue *vrq = ERTS_RUNQ_IX(vix);
    Uint32 flags = ERTS_RUNQ_FLGS_GET(vrq);
    if (runq_got_work_to_execute_flags(flags) & (!(flags & ERTS_RUNQ_FLG_PROTECTED)))
	return try_steal_task_from_victim(rq, rq_lockedp, vrq, flags);
    else
	return 0;
}


static int
try_steal_task(ErtsRunQueue *rq)
{
    int res, rq_locked, vix, active_rqs, blnc_rqs;
    Uint32 flags;

    /* Protect jobs we steal from getting stolen from us... */
    flags = empty_protected_runq(rq);
    if (flags & ERTS_RUNQ_FLG_SUSPENDED)
	return 0; /* go suspend instead... */

    res = 0;
    rq_locked = 1;

    ERTS_SMP_LC_CHK_RUNQ_LOCK(rq, rq_locked);

    get_no_runqs(&active_rqs, &blnc_rqs);

    if (active_rqs > blnc_rqs)
	active_rqs = blnc_rqs;

    if (rq->ix < active_rqs) {

	/* First try to steal from an inactive run queue... */
	if (active_rqs < blnc_rqs) {
	    int no = blnc_rqs - active_rqs;
	    int stop_ix = vix = active_rqs + rq->ix % no;
	    while (erts_smp_atomic32_read_acqb(&no_empty_run_queues) < blnc_rqs) {
		res = check_possible_steal_victim(rq, &rq_locked, vix);
		if (res)
		    goto done;
		vix++;
		if (vix >= blnc_rqs)
		    vix = active_rqs;
		if (vix == stop_ix)
		    break;
	    }
	}

	vix = rq->ix;

	/* ... then try to steal a job from another active queue... */
	while (erts_smp_atomic32_read_acqb(&no_empty_run_queues) < blnc_rqs) {
	    vix++;
	    if (vix >= active_rqs)
		vix = 0;
	    if (vix == rq->ix)
		break;

	    res = check_possible_steal_victim(rq, &rq_locked, vix);
	    if (res)
		goto done;
	}

    }

 done:

    if (!rq_locked)
	erts_smp_runq_lock(rq);

    if (res)
        return res;
    return runq_got_work_to_execute(rq);
}

/* Run queue balancing */

typedef struct {
    Uint32 flags;
    struct {
	int max_len;
	int avail;
	int reds;
	int migration_limit;
	int emigrate_to;
	int immigrate_from;
    } prio[ERTS_NO_PRIO_LEVELS];
    int reds;
    int full_reds;
    int full_reds_history_sum;
    int full_reds_history_change;
    int oowc;
    int max_len;
#if ERTS_HAVE_SCHED_UTIL_BALANCING_SUPPORT
    int sched_util;
#endif
} ErtsRunQueueBalance;
static ErtsRunQueueBalance *run_queue_info;

typedef struct {
    int qix;
    int len;
} ErtsRunQueueCompare;
static ErtsRunQueueCompare *run_queue_compare;

static int
rqc_len_cmp(const void *x, const void *y)
{
    return ((ErtsRunQueueCompare *) x)->len - ((ErtsRunQueueCompare *) y)->len;
}

#define ERTS_PERCENT(X, Y) \
  ((Y) == 0 \
   ? ((X) == 0 ? 100 : INT_MAX) \
   : ((100*(X))/(Y)))

#define ERTS_UPDATE_FULL_REDS(QIX, LAST_REDS)				\
do {									\
    run_queue_info[(QIX)].full_reds					\
	= run_queue_info[(QIX)].full_reds_history_sum;			\
    run_queue_info[(QIX)].full_reds += (LAST_REDS);			\
    run_queue_info[(QIX)].full_reds					\
	>>= ERTS_FULL_REDS_HISTORY_AVG_SHFT;				\
    run_queue_info[(QIX)].full_reds_history_sum				\
	-= run_queue_info[(QIX)].full_reds_history_change;		\
    run_queue_info[(QIX)].full_reds_history_sum += (LAST_REDS);		\
    run_queue_info[(QIX)].full_reds_history_change = (LAST_REDS);	\
} while (0)

#define ERTS_DBG_CHK_FULL_REDS_HISTORY(RQ)				\
do {									\
    int sum__ = 0;							\
    int rix__;								\
    for (rix__ = 0; rix__ < ERTS_FULL_REDS_HISTORY_SIZE; rix__++)	\
	sum__ += (RQ)->full_reds_history[rix__];			\
    ASSERT(sum__ == (RQ)->full_reds_history_sum);			\
} while (0);

#define ERTS_PRE_ALLOCED_MPATHS 8

erts_atomic_t erts_migration_paths;

static struct {
    size_t size;
    ErtsMigrationPaths *freelist;
    struct {
	ErtsMigrationPaths *first;
	ErtsMigrationPaths *last;
    } retired;
} mpaths;

static void
init_migration_paths(void)
{
    int qix, i;
    char *p;
    ErtsMigrationPaths *mps;

    mpaths.size = sizeof(ErtsMigrationPaths);
    mpaths.size += sizeof(ErtsMigrationPath)*(erts_no_schedulers-1);
    mpaths.size = ERTS_ALC_CACHE_LINE_ALIGN_SIZE(mpaths.size);

    p = erts_alloc_permanent_cache_aligned(ERTS_ALC_T_LL_MPATHS,
					   (mpaths.size
					    * ERTS_PRE_ALLOCED_MPATHS));
    mpaths.freelist = NULL;
    for (i = 0; i < ERTS_PRE_ALLOCED_MPATHS-1; i++) {
	mps = (ErtsMigrationPaths *) p;
	mps->next = mpaths.freelist;
	mpaths.freelist = mps;
	p += mpaths.size;
    }

    mps = (ErtsMigrationPaths *) p;
    mps->block = NULL;
    for (qix = 0; qix < erts_no_run_queues; qix++) {
	int pix;
	mps->mpath[qix].flags = 0;
	mps->mpath[qix].misc_evac_runq = NULL;
	for (pix = 0; pix < ERTS_NO_PRIO_LEVELS; pix++) {
	    mps->mpath[qix].prio[pix].limit.this = -1;
	    mps->mpath[qix].prio[pix].limit.other = -1;
	    mps->mpath[qix].prio[pix].runq = NULL;
	    mps->mpath[qix].prio[pix].flags = 0;
	}
    }
    erts_atomic_init_wb(&erts_migration_paths, (erts_aint_t) mps);
}

static ERTS_INLINE ErtsMigrationPaths *
alloc_mpaths(void)
{
    void *block;
    ErtsMigrationPaths *res;
    ERTS_SMP_LC_ASSERT(erts_smp_lc_mtx_is_locked(&balance_info.update_mtx));

    res = mpaths.freelist;
    if (res) {
	mpaths.freelist = res->next;
	res->block = NULL;
	return res;
    }
    res = erts_alloc(ERTS_ALC_T_SL_MPATHS,
		     mpaths.size+ERTS_CACHE_LINE_SIZE);
    block = (void *) res;
    if (((UWord) res) & ERTS_CACHE_LINE_MASK)
	res = (ErtsMigrationPaths *) ((((UWord) res) & ~ERTS_CACHE_LINE_MASK)
				      + ERTS_CACHE_LINE_SIZE);
    res->block = block;
    return res;
}

static ERTS_INLINE void
retire_mpaths(ErtsMigrationPaths *mps)
{
    ErtsThrPrgrVal current;

    ERTS_SMP_LC_ASSERT(erts_smp_lc_mtx_is_locked(&balance_info.update_mtx));

    current = erts_thr_progress_current();

    while (mpaths.retired.first) {
	ErtsMigrationPaths *tmp = mpaths.retired.first;
	if (!erts_thr_progress_has_reached_this(current, tmp->thr_prgr))
	    break;
	mpaths.retired.first = tmp->next;
	if (tmp->block) {
	    erts_free(ERTS_ALC_T_SL_MPATHS, tmp->block);
	}
	else {
	    tmp->next = mpaths.freelist;
	    mpaths.freelist = tmp;
	}
    }

    if (!mpaths.retired.first)
	mpaths.retired.last = NULL;

    mps->thr_prgr = erts_thr_progress_later(NULL);
    mps->next = NULL;

    if (mpaths.retired.last)
	mpaths.retired.last->next = mps;
    else
	mpaths.retired.first = mps;
    mpaths.retired.last = mps;
}

static void
check_balance(ErtsRunQueue *c_rq)
{
#if ERTS_MAX_PROCESSES >= (1 << 27)
#  error check_balance() assumes ERTS_MAX_PROCESS < (1 << 27)
#endif
    ErtsMigrationPaths *new_mpaths, *old_mpaths;
    ErtsRunQueueBalance avg = {0};
    Sint64 scheds_reds, full_scheds_reds;
    int forced, active, current_active, oowc, half_full_scheds, full_scheds,
	mmax_len, blnc_no_rqs, qix, pix, freds_hist_ix;
#if ERTS_HAVE_SCHED_UTIL_BALANCING_SUPPORT
    int sched_util_balancing;
#endif

    if (erts_smp_atomic32_xchg_nob(&balance_info.checking_balance, 1)) {
	c_rq->check_balance_reds = INT_MAX;
	return;
    }

    get_no_runqs(NULL, &blnc_no_rqs);
    if (blnc_no_rqs == 1) {
	c_rq->check_balance_reds = INT_MAX;
	erts_smp_atomic32_set_nob(&balance_info.checking_balance, 0);
	return;
    }

    erts_smp_runq_unlock(c_rq);

    if (balance_info.halftime) {	
	balance_info.halftime = 0;
	erts_smp_atomic32_set_nob(&balance_info.checking_balance, 0);
	ERTS_FOREACH_RUNQ(rq,
	{
	    if (rq->waiting)
		(void) ERTS_RUNQ_FLGS_SET(rq, ERTS_RUNQ_FLG_HALFTIME_OUT_OF_WORK);
	    else
		(void) ERTS_RUNQ_FLGS_UNSET(rq, ERTS_RUNQ_FLG_HALFTIME_OUT_OF_WORK);
	    rq->check_balance_reds = ERTS_RUNQ_CALL_CHECK_BALANCE_REDS;
	});

	erts_smp_runq_lock(c_rq);
	return;
    }

    /*
     * check_balance() is never called in more threads
     * than one at a time, i.e., we will normally never
     * get any conflicts on the balance_info.update_mtx.
     * However, when blocking multi scheduling (which performance
     * critical applications do *not* do) migration information
     * is manipulated. Such updates of the migration information
     * might clash with balancing.
     */
    erts_smp_mtx_lock(&balance_info.update_mtx);

    forced = balance_info.forced_check_balance;
    balance_info.forced_check_balance = 0;

    get_no_runqs(&current_active, &blnc_no_rqs);

    if (blnc_no_rqs == 1) {
	erts_smp_mtx_unlock(&balance_info.update_mtx);
	erts_smp_runq_lock(c_rq);
	c_rq->check_balance_reds = INT_MAX;
	erts_smp_atomic32_set_nob(&balance_info.checking_balance, 0);
	return;
    }

#if ERTS_HAVE_SCHED_UTIL_BALANCING_SUPPORT
    sched_util_balancing = 0;
#endif

    freds_hist_ix = balance_info.full_reds_history_index;
    balance_info.full_reds_history_index++;
    if (balance_info.full_reds_history_index >= ERTS_FULL_REDS_HISTORY_SIZE)
	balance_info.full_reds_history_index = 0;

    /* Read balance information for all run queues */
    for (qix = 0; qix < blnc_no_rqs; qix++) {
	ErtsRunQueue *rq = ERTS_RUNQ_IX(qix);
	erts_smp_runq_lock(rq);

	run_queue_info[qix].flags = ERTS_RUNQ_FLGS_GET_NOB(rq);
	for (pix = 0; pix < ERTS_NO_PROC_PRIO_LEVELS; pix++) {
	    run_queue_info[qix].prio[pix].max_len
		= rq->procs.prio_info[pix].max_len;
	    run_queue_info[qix].prio[pix].reds
		= rq->procs.prio_info[pix].reds;
	}
	run_queue_info[qix].prio[ERTS_PORT_PRIO_LEVEL].max_len
	    = rq->ports.info.max_len;
	run_queue_info[qix].prio[ERTS_PORT_PRIO_LEVEL].reds
	    = rq->ports.info.reds;

	run_queue_info[qix].full_reds_history_sum
	    = rq->full_reds_history_sum;
	run_queue_info[qix].full_reds_history_change
	    = rq->full_reds_history[freds_hist_ix];

	run_queue_info[qix].oowc = rq->out_of_work_count;
	run_queue_info[qix].max_len = rq->max_len;
	rq->check_balance_reds = INT_MAX;

#if ERTS_HAVE_SCHED_UTIL_BALANCING_SUPPORT
	if (erts_sched_balance_util)
	    run_queue_info[qix].sched_util = erts_get_sched_util(rq, 1, 0);
#endif

	erts_smp_runq_unlock(rq);
    }

    full_scheds = 0;
    half_full_scheds = 0;
    full_scheds_reds = 0;
    scheds_reds = 0;
    oowc = 0;
    mmax_len = 0;

    /* Calculate availability for each priority in each run queues */
    for (qix = 0; qix < blnc_no_rqs; qix++) {
	int treds = 0;

	if (run_queue_info[qix].flags & ERTS_RUNQ_FLG_OUT_OF_WORK) {
	    for (pix = 0; pix < ERTS_NO_PRIO_LEVELS; pix++) {
		run_queue_info[qix].prio[pix].avail = 100;
		treds += run_queue_info[qix].prio[pix].reds;
	    }
	    if (!(run_queue_info[qix].flags & ERTS_RUNQ_FLG_HALFTIME_OUT_OF_WORK))
		half_full_scheds++;
	    ERTS_UPDATE_FULL_REDS(qix, ERTS_RUNQ_CHECK_BALANCE_REDS_PER_SCHED);
	}
	else {
	    ASSERT(!(run_queue_info[qix].flags & ERTS_RUNQ_FLG_HALFTIME_OUT_OF_WORK));
	    for (pix = 0; pix < ERTS_NO_PRIO_LEVELS; pix++)
		treds += run_queue_info[qix].prio[pix].reds;
	    if (treds == 0) {
		for (pix = 0; pix < ERTS_NO_PRIO_LEVELS; pix++)
		    run_queue_info[qix].prio[pix].avail = 0;
	    }
	    else {
		Sint64 xreds = 0;
		Sint64 procreds = treds;
		procreds -= 
		    ((Sint64)
		     run_queue_info[qix].prio[ERTS_PORT_PRIO_LEVEL].reds);

		for (pix = 0; pix < ERTS_NO_PROC_PRIO_LEVELS; pix++) {
		    Sint64 av;

		    if (xreds == 0)
			av = 100;
		    else if (procreds == xreds)
			av = 0;
		    else {
			av = (100*(procreds - xreds)) / procreds;
			if (av == 0)
			    av = 1;
		    }
		    run_queue_info[qix].prio[pix].avail = (int) av;
		    ASSERT(run_queue_info[qix].prio[pix].avail >= 0);
		    if (pix < PRIORITY_NORMAL) /* ie., max or high */
			xreds += (Sint64) run_queue_info[qix].prio[pix].reds;
		}
		run_queue_info[qix].prio[ERTS_PORT_PRIO_LEVEL].avail = 100;
	    }
	    ERTS_UPDATE_FULL_REDS(qix, treds);
	    full_scheds_reds += run_queue_info[qix].full_reds;
	    full_scheds++;
	    half_full_scheds++;
	}
	run_queue_info[qix].reds = treds;
	scheds_reds += treds;
	oowc += run_queue_info[qix].oowc;
	if (mmax_len < run_queue_info[qix].max_len)
	    mmax_len = run_queue_info[qix].max_len;
    }

    if (!erts_sched_compact_load) {
#if ERTS_HAVE_SCHED_UTIL_BALANCING_SUPPORT
	if (erts_sched_balance_util && full_scheds < blnc_no_rqs) {
	    int avg_util = 0;

	    for (qix = 0; qix < blnc_no_rqs; qix++)
		avg_util += run_queue_info[qix].sched_util;

	    avg_util /= blnc_no_rqs; /* in ppm */

	    sched_util_balancing = 1;
	    /*
	     * In order to avoid renaming a large amount of fields
	     * we write utilization values instead of length values
	     * in the 'max_len' and 'migration_limit' fields...
	     */
	    for (qix = 0; qix < blnc_no_rqs; qix++) {
		run_queue_info[qix].flags = 0; /* Reset for later use... */
		for (pix = 0; pix < ERTS_NO_PRIO_LEVELS; pix++) {
		    run_queue_info[qix].prio[pix].emigrate_to = -1;
		    run_queue_info[qix].prio[pix].immigrate_from = -1;
		    run_queue_info[qix].prio[pix].avail = 100;
		    run_queue_info[qix].prio[pix].max_len = run_queue_info[qix].sched_util;
		    run_queue_info[qix].prio[pix].migration_limit = avg_util;
		}
	    }
	    active = blnc_no_rqs;
	    goto setup_migration_paths;
	}
#endif
	goto all_active;
    }

    if (!forced && half_full_scheds != blnc_no_rqs) {
	int min = 1;
	if (min < half_full_scheds)
	    min = half_full_scheds;
	if (full_scheds) {
	    active = (scheds_reds - 1)/ERTS_RUNQ_CHECK_BALANCE_REDS_PER_SCHED+1;
	}
	else {
	    active = balance_info.last_active_runqs - 1;
	}

	if (balance_info.last_active_runqs < current_active) {
	    ERTS_BLNCE_SAVE_RISE(current_active, mmax_len, scheds_reds);
	    active = current_active;
	}
	else if (active < balance_info.prev_rise.active_runqs) {
	    if (ERTS_PERCENT(mmax_len,
			     balance_info.prev_rise.max_len) >= 90
		&& ERTS_PERCENT(scheds_reds,
				balance_info.prev_rise.reds) >= 90) {
		active = balance_info.prev_rise.active_runqs;
	    }
	}

	if (active < min)
	    active = min;
	else if (active > blnc_no_rqs)
	    active = blnc_no_rqs;

	if (active == blnc_no_rqs)
	    goto all_active;

	for (qix = 0; qix < active; qix++) {
	    run_queue_info[qix].flags = 0;
	    for (pix = 0; pix < ERTS_NO_PRIO_LEVELS; pix++) {
		run_queue_info[qix].prio[pix].emigrate_to = -1;
		run_queue_info[qix].prio[pix].immigrate_from = -1;
		run_queue_info[qix].prio[pix].migration_limit = 0;
	    }
	}
	for (qix = active; qix < blnc_no_rqs; qix++) {
	    run_queue_info[qix].flags = ERTS_RUNQ_FLG_INACTIVE;
	    for (pix = 0; pix < ERTS_NO_PRIO_LEVELS; pix++) {
		int tix = qix % active;
		ERTS_SET_RUNQ_FLG_EMIGRATE(run_queue_info[qix].flags, pix);
		run_queue_info[qix].prio[pix].emigrate_to = tix;
		run_queue_info[qix].prio[pix].immigrate_from = -1;
		run_queue_info[qix].prio[pix].migration_limit = 0;
	    }
	}
    }
    else {
	if (balance_info.last_active_runqs < current_active)
	    ERTS_BLNCE_SAVE_RISE(current_active, mmax_len, scheds_reds);
    all_active:

	active = blnc_no_rqs;

	for (qix = 0; qix < blnc_no_rqs; qix++) {

	    if (full_scheds_reds > 0) {
		/* Calculate availability compared to other schedulers */
		if (!(run_queue_info[qix].flags & ERTS_RUNQ_FLG_OUT_OF_WORK)) {
		    Sint64 tmp = ((Sint64) run_queue_info[qix].full_reds
				  * (Sint64) full_scheds);
		    for (pix = 0; pix < ERTS_NO_PRIO_LEVELS; pix++) {
			Sint64 avail = run_queue_info[qix].prio[pix].avail;
			avail = (avail*tmp)/full_scheds_reds;
			ASSERT(avail >= 0);
			run_queue_info[qix].prio[pix].avail = (int) avail;
		    }
		}
	    }

	    /* Calculate average max length */
	    for (pix = 0; pix < ERTS_NO_PRIO_LEVELS; pix++) {
		run_queue_info[qix].prio[pix].emigrate_to = -1;
		run_queue_info[qix].prio[pix].immigrate_from = -1;
		avg.prio[pix].max_len += run_queue_info[qix].prio[pix].max_len;
		avg.prio[pix].avail += run_queue_info[qix].prio[pix].avail;
	    }

	}

	for (pix = 0; pix < ERTS_NO_PRIO_LEVELS; pix++) {
	    int max_len = avg.prio[pix].max_len;
	    if (max_len != 0) {
		int avail = avg.prio[pix].avail;
		if (avail != 0) {
		    max_len = (int) ((100*((Sint64) max_len) - 1)
				     / ((Sint64) avail)) + 1;
		    avg.prio[pix].max_len = max_len;
		    ASSERT(max_len >= 0);
		}
	    }
	}

	/* Calculate migration limits for all priority queues in all
	   run queues */
	for (qix = 0; qix < blnc_no_rqs; qix++) {
	    run_queue_info[qix].flags = 0; /* Reset for later use... */
	    for (pix = 0; pix < ERTS_NO_PRIO_LEVELS; pix++) {
		int limit;
		if (avg.prio[pix].max_len == 0
		    || run_queue_info[qix].prio[pix].avail == 0)
		    limit = 0;
		else
		    limit = (int) (((((Sint64) avg.prio[pix].max_len)
				     * ((Sint64) run_queue_info[qix].prio[pix].avail))
				    - 1)
				   / 100 + 1);
		run_queue_info[qix].prio[pix].migration_limit = limit;
	    }
	}

#if ERTS_HAVE_SCHED_UTIL_BALANCING_SUPPORT
    setup_migration_paths:
#endif

	/* Setup migration paths for all priorities */
	for (pix = 0; pix < ERTS_NO_PRIO_LEVELS; pix++) {
	    int low = 0, high = 0;
	    for (qix = 0; qix < blnc_no_rqs; qix++) {
		int len_diff = run_queue_info[qix].prio[pix].max_len;
		len_diff -= run_queue_info[qix].prio[pix].migration_limit;

#ifdef DBG_PRINT
if (pix == 2) erts_fprintf(stderr, "%d ", len_diff);
#endif

#if ERTS_HAVE_SCHED_UTIL_BALANCING_SUPPORT
		if (sched_util_balancing
		    && -ERTS_SCHED_UTIL_IGNORE_IMBALANCE_DIFF <= len_diff
		    && len_diff <= ERTS_SCHED_UTIL_IGNORE_IMBALANCE_DIFF) {
		    /* ignore minor imbalance */
		    len_diff = 0;
		}
#endif
		    
		run_queue_compare[qix].qix = qix;
		run_queue_compare[qix].len = len_diff;
		if (len_diff != 0) {
		    if (len_diff < 0)
			low++;
		    else
			high++;
		}
	    }
#ifdef DBG_PRINT
if (pix == 2) erts_fprintf(stderr, "\n");
#endif
	    if (low && high) {
		int from_qix;
		int to_qix;
		int eof = 0;
		int eot = 0;
		int tix = 0;
		int fix = blnc_no_rqs-1;
		qsort(run_queue_compare,
		      blnc_no_rqs,
		      sizeof(ErtsRunQueueCompare),
		      rqc_len_cmp);

		while (1) {
		    if (run_queue_compare[fix].len <= 0)
			eof = 1;
		    if (run_queue_compare[tix].len >= 0)
			eot = 1;
		    if (eof || eot)
			break;
		    from_qix = run_queue_compare[fix].qix;
		    to_qix = run_queue_compare[tix].qix;
		    if (run_queue_info[from_qix].prio[pix].avail == 0) {
			ERTS_SET_RUNQ_FLG_EVACUATE(run_queue_info[from_qix].flags,
						   pix);
			ERTS_SET_RUNQ_FLG_EVACUATE(run_queue_info[to_qix].flags,
						   pix);
		    }
		    ERTS_SET_RUNQ_FLG_EMIGRATE(run_queue_info[from_qix].flags, pix);
		    ERTS_SET_RUNQ_FLG_IMMIGRATE(run_queue_info[to_qix].flags, pix);
		    run_queue_info[from_qix].prio[pix].emigrate_to = to_qix;
		    run_queue_info[to_qix].prio[pix].immigrate_from = from_qix;
		    tix++;
		    fix--;

#ifdef DBG_PRINT
if (pix == 2) erts_fprintf(stderr, "%d >--> %d\n", from_qix, to_qix);
#endif
		}

		if (!eot && eof) {
		    if (fix < blnc_no_rqs-1)
			fix++;

		    if (run_queue_compare[fix].len > 0) {
			int fix2 = -1;
			while (tix < fix) {
			    if (run_queue_compare[tix].len >= 0)
				break;
			    if (fix2 < fix)
				fix2 = blnc_no_rqs-1;
			    from_qix = run_queue_compare[fix2].qix;
			    to_qix = run_queue_compare[tix].qix;
			    ASSERT(to_qix != from_qix);
			    if (run_queue_info[from_qix].prio[pix].avail == 0)
				ERTS_SET_RUNQ_FLG_EVACUATE(run_queue_info[to_qix].flags,
							   pix);
			    ERTS_SET_RUNQ_FLG_IMMIGRATE(run_queue_info[to_qix].flags, pix);
			    run_queue_info[to_qix].prio[pix].immigrate_from = from_qix;
			    tix++;
			    fix2--;
#ifdef DBG_PRINT
if (pix == 2) erts_fprintf(stderr, "%d  --> %d\n", from_qix, to_qix);
#endif
			}
		    }
		}
		else if (!eof && eot) {
		    if (tix > 0)
			tix--;
		    if (run_queue_compare[tix].len < 0) {
			int tix2 = 0;
			while (tix < fix) {
			    if (run_queue_compare[fix].len <= 0)
				break;
			    if (tix2 > tix)
				tix2 = 0;
			    from_qix = run_queue_compare[fix].qix;
			    to_qix = run_queue_compare[tix2].qix;
			    ASSERT(to_qix != from_qix);
			    if (run_queue_info[from_qix].prio[pix].avail == 0)
				ERTS_SET_RUNQ_FLG_EVACUATE(run_queue_info[from_qix].flags,
							   pix);
			    ERTS_SET_RUNQ_FLG_EMIGRATE(run_queue_info[from_qix].flags, pix);
			    run_queue_info[from_qix].prio[pix].emigrate_to = to_qix;
			    fix--;
			    tix2++;
#ifdef DBG_PRINT
if (pix == 2) erts_fprintf(stderr, "%d >--  %d\n", from_qix, to_qix);
#endif

			}
		    }
		}
	    }
	}

#ifdef DBG_PRINT
erts_fprintf(stderr, "--------------------------------\n");
#endif
    }

    balance_info.last_active_runqs = active;
    set_no_active_runqs(active);

    balance_info.halftime = 1;
    new_mpaths = alloc_mpaths();

    /* Write migration paths */

    for (qix = 0; qix < blnc_no_rqs; qix++) {
	int mqix;
	Uint32 flags = run_queue_info[qix].flags;
	ErtsMigrationPath *mp = &new_mpaths->mpath[qix];

#if ERTS_HAVE_SCHED_UTIL_BALANCING_SUPPORT
	mp->sched_util = sched_util_balancing;
#endif
	mp->flags = flags;
	mp->misc_evac_runq = NULL;

	for (pix = 0; pix < ERTS_NO_PRIO_LEVELS; pix++) {
	    if (!(ERTS_CHK_RUNQ_FLG_EMIGRATE(flags, pix)
		  | ERTS_CHK_RUNQ_FLG_IMMIGRATE(flags, pix))) {
		ASSERT(run_queue_info[qix].prio[pix].immigrate_from < 0);
		ASSERT(run_queue_info[qix].prio[pix].emigrate_to < 0);
		mp->prio[pix].limit.this = -1;
		mp->prio[pix].limit.other = -1;
		mp->prio[pix].runq = NULL;
		mp->prio[pix].flags = 0;
	    }
	    else if (ERTS_CHK_RUNQ_FLG_EMIGRATE(flags, pix)) {
		ASSERT(!ERTS_CHK_RUNQ_FLG_IMMIGRATE(flags, pix));
		ASSERT(run_queue_info[qix].prio[pix].immigrate_from < 0);
		ASSERT(run_queue_info[qix].prio[pix].emigrate_to >= 0);

		mqix = run_queue_info[qix].prio[pix].emigrate_to;
		mp->prio[pix].limit.this
		    = run_queue_info[qix].prio[pix].migration_limit;
		mp->prio[pix].limit.other
		    = run_queue_info[mqix].prio[pix].migration_limit;
		mp->prio[pix].runq = ERTS_RUNQ_IX(mqix);
		mp->prio[pix].flags = run_queue_info[mqix].flags;
	    }
	    else {
		ASSERT(ERTS_CHK_RUNQ_FLG_IMMIGRATE(flags, pix));
		ASSERT(run_queue_info[qix].prio[pix].emigrate_to < 0);
		ASSERT(run_queue_info[qix].prio[pix].immigrate_from >= 0);

		mqix = run_queue_info[qix].prio[pix].immigrate_from;
		mp->prio[pix].limit.this
		    = run_queue_info[qix].prio[pix].migration_limit;
		mp->prio[pix].limit.other
		    = run_queue_info[mqix].prio[pix].migration_limit;
		mp->prio[pix].runq = ERTS_RUNQ_IX(mqix);
		mp->prio[pix].flags = run_queue_info[mqix].flags;
	    }
	}
    }

    old_mpaths = erts_get_migration_paths_managed();

    /* Keep offline run-queues as is */
    for (qix = blnc_no_rqs; qix < erts_no_schedulers; qix++) {
	ErtsMigrationPath *nmp = &new_mpaths->mpath[qix];
	ErtsMigrationPath *omp = &old_mpaths->mpath[qix];

	nmp->flags = omp->flags;
	nmp->misc_evac_runq = omp->misc_evac_runq;

	for (pix = 0; pix < ERTS_NO_PRIO_LEVELS; pix++) {
	    nmp->prio[pix].limit.this = omp->prio[pix].limit.this;
	    nmp->prio[pix].limit.other = omp->prio[pix].limit.other;
	    nmp->prio[pix].runq = omp->prio[pix].runq;
	    nmp->prio[pix].flags = omp->prio[pix].flags;
	}
    }


    /* Publish new migration paths... */
    erts_atomic_set_wb(&erts_migration_paths, (erts_aint_t) new_mpaths);

    /* Reset balance statistics in all online queues */
    for (qix = 0; qix < blnc_no_rqs; qix++) {
	Uint32 flags = run_queue_info[qix].flags;
	ErtsRunQueue *rq = ERTS_RUNQ_IX(qix);

	erts_smp_runq_lock(rq);
	ASSERT(!(flags & ERTS_RUNQ_FLG_OUT_OF_WORK));
	if (rq->waiting)
	    flags |= ERTS_RUNQ_FLG_OUT_OF_WORK;

	rq->full_reds_history_sum
	    = run_queue_info[qix].full_reds_history_sum;
	rq->full_reds_history[freds_hist_ix]
	    = run_queue_info[qix].full_reds_history_change;

	ERTS_DBG_CHK_FULL_REDS_HISTORY(rq);

	rq->out_of_work_count = 0;
	(void) ERTS_RUNQ_FLGS_READ_BSET(rq, ERTS_RUNQ_FLGS_MIGRATION_INFO, flags);

	rq->max_len = erts_smp_atomic32_read_dirty(&rq->len);
	for (pix = 0; pix < ERTS_NO_PRIO_LEVELS; pix++) {
	    ErtsRunQueueInfo *rqi;
	    rqi = (pix == ERTS_PORT_PRIO_LEVEL
		   ? &rq->ports.info
		   : &rq->procs.prio_info[pix]);
	    erts_smp_reset_max_len(rq, rqi);
	    rqi->reds = 0;
	}

	rq->check_balance_reds = ERTS_RUNQ_CALL_CHECK_BALANCE_REDS;
	erts_smp_runq_unlock(rq);
    }

    erts_smp_atomic32_set_nob(&balance_info.checking_balance, 0);

    balance_info.n++;
    retire_mpaths(old_mpaths);
    erts_smp_mtx_unlock(&balance_info.update_mtx);

    erts_smp_runq_lock(c_rq);
}

static void
change_no_used_runqs(int used)
{
    ErtsMigrationPaths *new_mpaths, *old_mpaths;
    int qix;
    erts_smp_mtx_lock(&balance_info.update_mtx);
    set_no_used_runqs(used);

    old_mpaths = erts_get_migration_paths_managed();
    new_mpaths = alloc_mpaths();

    /* Write migration paths... */

    for (qix = 0; qix < used; qix++) {
	int pix;
	ErtsMigrationPath *omp = &old_mpaths->mpath[qix];
	ErtsMigrationPath *nmp = &new_mpaths->mpath[qix];

	nmp->flags = omp->flags & ~ERTS_RUNQ_FLGS_MIGRATION_QMASKS;
	nmp->misc_evac_runq = NULL;

	for (pix = 0; pix < ERTS_NO_PRIO_LEVELS; pix++) {
	    nmp->prio[pix].limit.this = -1;
	    nmp->prio[pix].limit.other = -1;
	    nmp->prio[pix].runq = NULL;
	    nmp->prio[pix].flags = 0;
	}
    }
    for (qix = used; qix < erts_no_run_queues; qix++) {
	int pix;
	ErtsRunQueue *to_rq = ERTS_RUNQ_IX(qix % used);
	ErtsMigrationPath *nmp = &new_mpaths->mpath[qix];

	nmp->flags = (ERTS_RUNQ_FLGS_EMIGRATE_QMASK
		      | ERTS_RUNQ_FLGS_EVACUATE_QMASK);
	nmp->misc_evac_runq = to_rq;
	for (pix = 0; pix < ERTS_NO_PRIO_LEVELS; pix++) {
	    nmp->prio[pix].limit.this = -1;
	    nmp->prio[pix].limit.other = -1;
	    nmp->prio[pix].runq = to_rq;
	    nmp->prio[pix].flags = 0;
	}
    }

    /* ... and publish them. */
    erts_atomic_set_wb(&erts_migration_paths, (erts_aint_t) new_mpaths);

    retire_mpaths(old_mpaths);

    /* Make sure that we balance soon... */
    balance_info.forced_check_balance = 1;

    erts_smp_mtx_unlock(&balance_info.update_mtx);

    erts_smp_runq_lock(ERTS_RUNQ_IX(0));
    ERTS_RUNQ_IX(0)->check_balance_reds = 0;
    erts_smp_runq_unlock(ERTS_RUNQ_IX(0));
}


#endif /* #ifdef ERTS_SMP */

Uint
erts_debug_nbalance(void)
{
#ifdef ERTS_SMP
    Uint n;
    erts_smp_mtx_lock(&balance_info.update_mtx);
    n = balance_info.n;
    erts_smp_mtx_unlock(&balance_info.update_mtx);
    return n;
#else
    return 0;
#endif
}

/* Wakeup other schedulers */

typedef enum {
    ERTS_SCHED_WAKEUP_OTHER_THRESHOLD_VERY_HIGH,
    ERTS_SCHED_WAKEUP_OTHER_THRESHOLD_HIGH,
    ERTS_SCHED_WAKEUP_OTHER_THRESHOLD_MEDIUM,
    ERTS_SCHED_WAKEUP_OTHER_THRESHOLD_LOW,
    ERTS_SCHED_WAKEUP_OTHER_THRESHOLD_VERY_LOW
} ErtsSchedWakeupOtherThreshold;

typedef enum {
    ERTS_SCHED_WAKEUP_OTHER_TYPE_DEFAULT,
    ERTS_SCHED_WAKEUP_OTHER_TYPE_LEGACY
} ErtsSchedWakeupOtherType;

/* Default */

#define ERTS_WAKEUP_OTHER_LIMIT_VERY_HIGH (200*CONTEXT_REDS)
#define ERTS_WAKEUP_OTHER_LIMIT_HIGH (50*CONTEXT_REDS)
#define ERTS_WAKEUP_OTHER_LIMIT_MEDIUM (10*CONTEXT_REDS)
#define ERTS_WAKEUP_OTHER_LIMIT_LOW (CONTEXT_REDS)
#define ERTS_WAKEUP_OTHER_LIMIT_VERY_LOW (CONTEXT_REDS/10)

#define ERTS_WAKEUP_OTHER_DEC_SHIFT_VERY_HIGH 3
#define ERTS_WAKEUP_OTHER_DEC_SHIFT_HIGH 1
#define ERTS_WAKEUP_OTHER_DEC_SHIFT_MEDIUM 0
#define ERTS_WAKEUP_OTHER_DEC_SHIFT_LOW -2
#define ERTS_WAKEUP_OTHER_DEC_SHIFT_VERY_LOW -5 

#define ERTS_WAKEUP_OTHER_DEC_SHIFT 2
#define ERTS_WAKEUP_OTHER_FIXED_INC (CONTEXT_REDS/10)

/* Legacy */

#define ERTS_WAKEUP_OTHER_LIMIT_VERY_HIGH_LEGACY (200*CONTEXT_REDS)
#define ERTS_WAKEUP_OTHER_LIMIT_HIGH_LEGACY (50*CONTEXT_REDS)
#define ERTS_WAKEUP_OTHER_LIMIT_MEDIUM_LEGACY (10*CONTEXT_REDS)
#define ERTS_WAKEUP_OTHER_LIMIT_LOW_LEGACY (CONTEXT_REDS)
#define ERTS_WAKEUP_OTHER_LIMIT_VERY_LOW_LEGACY (CONTEXT_REDS/10)

#define ERTS_WAKEUP_OTHER_DEC_LEGACY 10
#define ERTS_WAKEUP_OTHER_FIXED_INC_LEGACY (CONTEXT_REDS/10)

#ifdef ERTS_SMP

static struct {
    ErtsSchedWakeupOtherThreshold threshold;
    ErtsSchedWakeupOtherType type;
    int limit;
    int dec_shift;
    int dec_mask;
    void (*check)(ErtsRunQueue *rq, Uint32 flags);
} wakeup_other;

static void
wakeup_other_check(ErtsRunQueue *rq, Uint32 flags)
{
    int wo_reds = rq->wakeup_other_reds;
    if (wo_reds) {
	int left_len = erts_smp_atomic32_read_dirty(&rq->len) - 1;
	if (left_len < 1) {
	    int wo_reduce = wo_reds << wakeup_other.dec_shift;
	    wo_reduce &= wakeup_other.dec_mask;
	    rq->wakeup_other -= wo_reduce;
	    if (rq->wakeup_other < 0)
		rq->wakeup_other = 0;
	}
	else {
	    rq->wakeup_other += (left_len*wo_reds
				 + ERTS_WAKEUP_OTHER_FIXED_INC);
	    if (rq->wakeup_other > wakeup_other.limit) {
#ifdef ERTS_DIRTY_SCHEDULERS
		if (ERTS_RUNQ_IX_IS_DIRTY(rq->ix)) {
		    if (rq->waiting) {
			wake_dirty_scheduler(rq);
		    }
		} else
#endif
		{
		    int empty_rqs =
			erts_smp_atomic32_read_acqb(&no_empty_run_queues);
		    if (flags & ERTS_RUNQ_FLG_PROTECTED)
			(void) ERTS_RUNQ_FLGS_UNSET(rq, ERTS_RUNQ_FLG_PROTECTED);
		    if (empty_rqs != 0)
			wake_scheduler_on_empty_runq(rq);
		    rq->wakeup_other = 0;
		}
	    }
	}
	rq->wakeup_other_reds = 0;
    }
}

static void
wakeup_other_set_limit(void)
{
    switch (wakeup_other.threshold) {
    case ERTS_SCHED_WAKEUP_OTHER_THRESHOLD_VERY_HIGH:
	wakeup_other.limit = ERTS_WAKEUP_OTHER_LIMIT_VERY_HIGH;
	wakeup_other.dec_shift = ERTS_WAKEUP_OTHER_DEC_SHIFT_VERY_HIGH;
	break;
    case ERTS_SCHED_WAKEUP_OTHER_THRESHOLD_HIGH:
	wakeup_other.limit = ERTS_WAKEUP_OTHER_LIMIT_HIGH;
	wakeup_other.dec_shift = ERTS_WAKEUP_OTHER_DEC_SHIFT_HIGH;
	break;
    case ERTS_SCHED_WAKEUP_OTHER_THRESHOLD_MEDIUM:
	wakeup_other.limit = ERTS_WAKEUP_OTHER_LIMIT_MEDIUM;
	wakeup_other.dec_shift = ERTS_WAKEUP_OTHER_DEC_SHIFT_MEDIUM;
	break;
    case ERTS_SCHED_WAKEUP_OTHER_THRESHOLD_LOW:
	wakeup_other.limit = ERTS_WAKEUP_OTHER_LIMIT_LOW;
	wakeup_other.dec_shift = ERTS_WAKEUP_OTHER_DEC_SHIFT_LOW;
	break;
    case ERTS_SCHED_WAKEUP_OTHER_THRESHOLD_VERY_LOW:
	wakeup_other.limit = ERTS_WAKEUP_OTHER_LIMIT_VERY_LOW;
	wakeup_other.dec_shift = ERTS_WAKEUP_OTHER_DEC_SHIFT_VERY_LOW;
	break;
    }
    if (wakeup_other.dec_shift < 0)
	wakeup_other.dec_mask = (1 << (sizeof(wakeup_other.dec_mask)*8
				       + wakeup_other.dec_shift)) - 1;
    else {
	wakeup_other.dec_mask = 0;
	wakeup_other.dec_mask = ~wakeup_other.dec_mask;
    }
}

static void
wakeup_other_check_legacy(ErtsRunQueue *rq, Uint32 flags)
{
    int wo_reds = rq->wakeup_other_reds;
    if (wo_reds) {
	erts_aint32_t len = erts_smp_atomic32_read_dirty(&rq->len);
	if (len < 2) {
	    rq->wakeup_other -= ERTS_WAKEUP_OTHER_DEC_LEGACY*wo_reds;
	    if (rq->wakeup_other < 0)
		rq->wakeup_other = 0;
	}
	else if (rq->wakeup_other < wakeup_other.limit)
	    rq->wakeup_other += len*wo_reds + ERTS_WAKEUP_OTHER_FIXED_INC_LEGACY;
	else {
	    if (flags & ERTS_RUNQ_FLG_PROTECTED)
		(void) ERTS_RUNQ_FLGS_UNSET(rq, ERTS_RUNQ_FLG_PROTECTED);
	    if (erts_smp_atomic32_read_acqb(&no_empty_run_queues) != 0) {
		wake_scheduler_on_empty_runq(rq);
		rq->wakeup_other = 0;
	    }
	    rq->wakeup_other = 0;
	}
    }
    rq->wakeup_other_reds = 0;
}

static void
wakeup_other_set_limit_legacy(void)
{
    switch (wakeup_other.threshold) {
    case ERTS_SCHED_WAKEUP_OTHER_THRESHOLD_VERY_HIGH:
	wakeup_other.limit = ERTS_WAKEUP_OTHER_LIMIT_VERY_HIGH_LEGACY;
	break;
    case ERTS_SCHED_WAKEUP_OTHER_THRESHOLD_HIGH:
	wakeup_other.limit = ERTS_WAKEUP_OTHER_LIMIT_HIGH_LEGACY;
	break;
    case ERTS_SCHED_WAKEUP_OTHER_THRESHOLD_MEDIUM:
	wakeup_other.limit = ERTS_WAKEUP_OTHER_LIMIT_MEDIUM_LEGACY;
	break;
    case ERTS_SCHED_WAKEUP_OTHER_THRESHOLD_LOW:
	wakeup_other.limit = ERTS_WAKEUP_OTHER_LIMIT_LOW_LEGACY;
	break;
    case ERTS_SCHED_WAKEUP_OTHER_THRESHOLD_VERY_LOW:
	wakeup_other.limit = ERTS_WAKEUP_OTHER_LIMIT_VERY_LOW_LEGACY;
	break;
    }
}

static void
set_wakeup_other_data(void)
{
    switch (wakeup_other.type) {
    case ERTS_SCHED_WAKEUP_OTHER_TYPE_DEFAULT:
	wakeup_other.check = wakeup_other_check;
	wakeup_other_set_limit();
	break;
    case ERTS_SCHED_WAKEUP_OTHER_TYPE_LEGACY:
	wakeup_other.check = wakeup_other_check_legacy;
	wakeup_other_set_limit_legacy();
	break;
    }
}

static int
no_runqs_to_supervise(void)
{
    int used;
    erts_aint32_t nerq = erts_smp_atomic32_read_acqb(&no_empty_run_queues);
    if (nerq <= 0)
	return 0;
    get_no_runqs(NULL, &used);
    if (nerq >= used)
	return 0;
    return used;
}

static void *
runq_supervisor(void *unused)
{
    while (1) {
	int ix, no_rqs;

	erts_milli_sleep(erts_runq_supervision_interval);
	no_rqs = no_runqs_to_supervise();
	if (!no_rqs) {
	    erts_atomic_set_nob(&runq_supervisor_sleeping, 1);
	    while (1) {
		ethr_event_reset(&runq_supervision_event);
		no_rqs = no_runqs_to_supervise();
		if (no_rqs) {
		    erts_atomic_set_nob(&runq_supervisor_sleeping, 0);
		    break;
		}
		ethr_event_wait(&runq_supervision_event);
	    }
	}

	for (ix = 0; ix < no_rqs; ix++) {
	    ErtsRunQueue *rq = ERTS_RUNQ_IX(ix);
	    if (ERTS_RUNQ_FLGS_GET(rq) & ERTS_RUNQ_FLG_NONEMPTY) {
		erts_smp_runq_lock(rq);
		if (erts_smp_atomic32_read_dirty(&rq->len) != 0)
		    wake_scheduler_on_empty_runq(rq); /* forced wakeup... */
		erts_smp_runq_unlock(rq);
	    }
	}
    }
    return NULL;
}

#endif

void
erts_early_init_scheduling(int no_schedulers)
{
    aux_work_timeout_early_init(no_schedulers);
#ifdef ERTS_SMP
    wakeup_other.threshold = ERTS_SCHED_WAKEUP_OTHER_THRESHOLD_MEDIUM;
    wakeup_other.type = ERTS_SCHED_WAKEUP_OTHER_TYPE_DEFAULT;
#endif
    sched_busy_wait.sys_schedule = ERTS_SCHED_SYS_SLEEP_SPINCOUNT_MEDIUM;
    sched_busy_wait.tse = (ERTS_SCHED_SYS_SLEEP_SPINCOUNT_MEDIUM
			   * ERTS_SCHED_TSE_SLEEP_SPINCOUNT_FACT);
    sched_busy_wait.aux_work = (ERTS_SCHED_SYS_SLEEP_SPINCOUNT_MEDIUM
				* ERTS_SCHED_AUX_WORK_SLEEP_SPINCOUNT_FACT_MEDIUM);
}

int
erts_sched_set_wakeup_other_thresold(char *str)
{
#ifdef ERTS_SMP
    ErtsSchedWakeupOtherThreshold threshold;
    if (sys_strcmp(str, "very_high") == 0)
	threshold = ERTS_SCHED_WAKEUP_OTHER_THRESHOLD_VERY_HIGH;
    else if (sys_strcmp(str, "high") == 0)
	threshold = ERTS_SCHED_WAKEUP_OTHER_THRESHOLD_HIGH;
    else if (sys_strcmp(str, "medium") == 0)
	threshold = ERTS_SCHED_WAKEUP_OTHER_THRESHOLD_MEDIUM;
    else if (sys_strcmp(str, "low") == 0)
	threshold = ERTS_SCHED_WAKEUP_OTHER_THRESHOLD_LOW;
    else if (sys_strcmp(str, "very_low") == 0)
	threshold = ERTS_SCHED_WAKEUP_OTHER_THRESHOLD_VERY_LOW;
    else
	return EINVAL;
    wakeup_other.threshold = threshold;
    set_wakeup_other_data();
    return 0;
#else
    if (sys_strcmp(str, "very_high") == 0 || sys_strcmp(str, "high") == 0 ||
	sys_strcmp(str, "medium") == 0 || sys_strcmp(str, "low") == 0 ||
	sys_strcmp(str, "very_low") == 0) {
	return 0;
    } 
    return EINVAL;
#endif
}

int
erts_sched_set_wakeup_other_type(char *str)
{
#ifdef ERTS_SMP
    ErtsSchedWakeupOtherType type;
    if (sys_strcmp(str, "default") == 0)
	type = ERTS_SCHED_WAKEUP_OTHER_TYPE_DEFAULT;
    else if (sys_strcmp(str, "legacy") == 0)
	type = ERTS_SCHED_WAKEUP_OTHER_TYPE_LEGACY;
    else
	return EINVAL;
    wakeup_other.type = type;
    return 0;
#else
    if (sys_strcmp(str, "default") == 0 || sys_strcmp(str, "legacy") == 0) {
	return 0;
    } 
    return EINVAL;
#endif
}

int
erts_sched_set_busy_wait_threshold(char *str)
{
    int sys_sched;
    int aux_work_fact;

    if (sys_strcmp(str, "very_long") == 0) {
	sys_sched = ERTS_SCHED_SYS_SLEEP_SPINCOUNT_VERY_LONG;
	aux_work_fact = ERTS_SCHED_AUX_WORK_SLEEP_SPINCOUNT_FACT_VERY_LONG;
    }
    else if (sys_strcmp(str, "long") == 0) {
	sys_sched = ERTS_SCHED_SYS_SLEEP_SPINCOUNT_LONG;
	aux_work_fact = ERTS_SCHED_AUX_WORK_SLEEP_SPINCOUNT_FACT_LONG;
    }
    else if (sys_strcmp(str, "medium") == 0) {
	sys_sched = ERTS_SCHED_SYS_SLEEP_SPINCOUNT_MEDIUM;
	aux_work_fact = ERTS_SCHED_AUX_WORK_SLEEP_SPINCOUNT_FACT_MEDIUM;
    }
    else if (sys_strcmp(str, "short") == 0) {
	sys_sched = ERTS_SCHED_SYS_SLEEP_SPINCOUNT_SHORT;
	aux_work_fact = ERTS_SCHED_AUX_WORK_SLEEP_SPINCOUNT_FACT_SHORT;
    }
    else if (sys_strcmp(str, "very_short") == 0) {
	sys_sched = ERTS_SCHED_SYS_SLEEP_SPINCOUNT_VERY_SHORT;
	aux_work_fact = ERTS_SCHED_AUX_WORK_SLEEP_SPINCOUNT_FACT_VERY_SHORT;
    }
    else if (sys_strcmp(str, "none") == 0) {
	sys_sched = ERTS_SCHED_SYS_SLEEP_SPINCOUNT_NONE;
	aux_work_fact = ERTS_SCHED_AUX_WORK_SLEEP_SPINCOUNT_FACT_NONE;
    }
    else {
	return EINVAL;
    }

    sched_busy_wait.sys_schedule = sys_sched;
    sched_busy_wait.tse = sys_sched*ERTS_SCHED_TSE_SLEEP_SPINCOUNT_FACT;
    sched_busy_wait.aux_work = sys_sched*aux_work_fact;

    return 0;
}

int
erts_sched_set_wake_cleanup_threshold(char *str)
{
    if (sys_strcmp(str, "very_lazy") == 0)
	thr_prgr_later_cleanup_op_threshold = ERTS_THR_PRGR_LATER_CLEANUP_OP_THRESHOLD_VERY_LAZY;
    else if (sys_strcmp(str, "lazy") == 0)
	thr_prgr_later_cleanup_op_threshold = ERTS_THR_PRGR_LATER_CLEANUP_OP_THRESHOLD_LAZY;
    else if (sys_strcmp(str, "medium") == 0)
	thr_prgr_later_cleanup_op_threshold = ERTS_THR_PRGR_LATER_CLEANUP_OP_THRESHOLD_MEDIUM;
    else if (sys_strcmp(str, "eager") == 0)
	thr_prgr_later_cleanup_op_threshold = ERTS_THR_PRGR_LATER_CLEANUP_OP_THRESHOLD_EAGER;
    else if (sys_strcmp(str, "very_eager") == 0)
	thr_prgr_later_cleanup_op_threshold = ERTS_THR_PRGR_LATER_CLEANUP_OP_THRESHOLD_VERY_EAGER;
    else
	return EINVAL;
    return 0;
}

static void
init_aux_work_data(ErtsAuxWorkData *awdp, ErtsSchedulerData *esdp, char *dawwp)
{
    int id = 0;
    if (esdp) {
        switch (esdp->type) {
        case ERTS_SCHED_NORMAL:
            id = (int) esdp->no;
            break;
#ifdef ERTS_DIRTY_SCHEDULERS
        case ERTS_SCHED_DIRTY_CPU:
            id = (int) erts_no_schedulers;
            id += (int) esdp->dirty_no;
            break;
        case ERTS_SCHED_DIRTY_IO:
            id = (int) erts_no_schedulers;
            id += (int) erts_no_dirty_cpu_schedulers;
            id += (int) esdp->dirty_no;
            break;
#endif
        default:
            ERTS_INTERNAL_ERROR("Invalid scheduler type");
            break;
        }
    }

    awdp->sched_id = id;
    awdp->esdp = esdp;
    awdp->ssi = esdp ? esdp->ssi : NULL;
#ifdef ERTS_SMP
    awdp->latest_wakeup = ERTS_THR_PRGR_VAL_FIRST;
    awdp->misc.thr_prgr = ERTS_THR_PRGR_VAL_WAITING;
    awdp->dd.thr_prgr = ERTS_THR_PRGR_VAL_WAITING;
    awdp->cncld_tmrs.thr_prgr = ERTS_THR_PRGR_VAL_WAITING;
    awdp->later_op.thr_prgr = ERTS_THR_PRGR_VAL_FIRST;
    awdp->later_op.size = 0;
    awdp->later_op.first = NULL;
    awdp->later_op.last = NULL;
#endif
#ifdef ERTS_USE_ASYNC_READY_Q
#ifdef ERTS_SMP
    awdp->async_ready.need_thr_prgr = 0;
    awdp->async_ready.thr_prgr = ERTS_THR_PRGR_VAL_WAITING;
#endif
    awdp->async_ready.queue = NULL;
#endif
#ifdef ERTS_SMP
    awdp->delayed_wakeup.next = ERTS_DELAYED_WAKEUP_INFINITY;
    if (!dawwp) {
	awdp->delayed_wakeup.job = NULL;
	awdp->delayed_wakeup.sched2jix = NULL;
	awdp->delayed_wakeup.jix = -1;
    }
    else {
	int i;
	awdp->delayed_wakeup.job = (ErtsDelayedAuxWorkWakeupJob *) dawwp;
	dawwp += sizeof(ErtsDelayedAuxWorkWakeupJob)*(erts_no_schedulers+1);
	awdp->delayed_wakeup.sched2jix = (int *) dawwp;
	awdp->delayed_wakeup.jix = -1;
	for (i = 0; i <= erts_no_schedulers; i++)
	    awdp->delayed_wakeup.sched2jix[i] = -1;
    }
#endif
    awdp->debug.wait_completed.flags = 0;
    awdp->debug.wait_completed.callback = NULL;
    awdp->debug.wait_completed.arg = NULL;
}

static void
init_scheduler_data(ErtsSchedulerData* esdp, int num,
		    ErtsSchedulerSleepInfo* ssi,
		    ErtsRunQueue* runq,
		    char** daww_ptr, size_t daww_sz,
		    Process *shadow_proc,
                    Uint64 time_stamp)
{
    esdp->timer_wheel = NULL;
#ifdef ERTS_SMP
    erts_bits_init_state(&esdp->erl_bits_state);
    esdp->match_pseudo_process = NULL;
    esdp->free_process = NULL;
#endif
    esdp->x_reg_array =
	erts_alloc_permanent_cache_aligned(ERTS_ALC_T_BEAM_REGISTER,
					   ERTS_X_REGS_ALLOCATED *
					   sizeof(Eterm));
    esdp->f_reg_array =
	erts_alloc_permanent_cache_aligned(ERTS_ALC_T_BEAM_REGISTER,
					   MAX_REG * sizeof(FloatDef));
#ifdef ERTS_DIRTY_SCHEDULERS
    esdp->run_queue = runq;
    if (ERTS_RUNQ_IX_IS_DIRTY(runq->ix)) {
	esdp->no = 0;
        if (runq == ERTS_DIRTY_CPU_RUNQ)
            esdp->type = ERTS_SCHED_DIRTY_CPU;
        else {
            ASSERT(runq == ERTS_DIRTY_IO_RUNQ);
            esdp->type = ERTS_SCHED_DIRTY_IO;
        }
        esdp->dirty_no = (Uint) num;
        if (num == 1) {
            /*
             * Multi-scheduling block functionality depends
             * on finding dirty scheduler number 1 here...
             */
            runq->scheduler = esdp;
        }
    }
    else {
        esdp->type = ERTS_SCHED_NORMAL;
	esdp->no = (Uint) num;
	esdp->dirty_no = 0;
        runq->scheduler = esdp;
    }
    esdp->dirty_shadow_process = shadow_proc;
    if (shadow_proc) {
	erts_init_empty_process(shadow_proc);
	erts_smp_atomic32_init_nob(&shadow_proc->state,
				   (ERTS_PSFLG_ACTIVE
				    | ERTS_PSFLG_DIRTY_RUNNING
				    | ERTS_PSFLG_PROXY));
	shadow_proc->static_flags = ERTS_STC_FLG_SHADOW_PROC;
    }
#else
    runq->scheduler = esdp;
    esdp->run_queue = runq;
    esdp->no = (Uint) num;
    esdp->type = ERTS_SCHED_NORMAL;
#endif

    esdp->ssi = ssi;
    esdp->current_process = NULL;
    esdp->current_port = NULL;

    esdp->virtual_reds = 0;
    esdp->cpu_id = -1;

    erts_init_atom_cache_map(&esdp->atom_cache_map);

    esdp->last_monotonic_time = 0;
    esdp->check_time_reds = 0;

    esdp->thr_id = (Uint32) num;
    erts_sched_bif_unique_init(esdp);

    esdp->io.out = (Uint64) 0;
    esdp->io.in = (Uint64) 0;

    if (daww_ptr) {
	init_aux_work_data(&esdp->aux_work_data, esdp, *daww_ptr);
#ifdef ERTS_SMP
	*daww_ptr += daww_sz;
#endif
    }

    esdp->reductions = 0;

    init_sched_wall_time(esdp, time_stamp);
    erts_port_task_handle_init(&esdp->nosuspend_port_task_handle);
}

void
erts_init_scheduling(int no_schedulers, int no_schedulers_online
#ifdef ERTS_DIRTY_SCHEDULERS
		     , int no_dirty_cpu_schedulers, int no_dirty_cpu_schedulers_online,
		     int no_dirty_io_schedulers
#endif
		     )
{
    int ix, n, no_ssi, tot_rqs;
    char *daww_ptr;
    size_t daww_sz;
    size_t size_runqs;
#ifdef ERTS_SMP
    erts_aint32_t set_schdlr_sspnd_change_flags;
#endif

    init_misc_op_list_alloc();
    init_proc_sys_task_queues_alloc();

#ifdef ERTS_SMP
    set_wakeup_other_data();
#endif

#if ERTS_HAVE_SCHED_UTIL_BALANCING_SUPPORT
    if (erts_sched_balance_util)
	erts_sched_compact_load = 0;
#endif

    ASSERT(no_schedulers_online <= no_schedulers);
    ASSERT(no_schedulers_online >= 1);
    ASSERT(no_schedulers >= 1);
#ifdef ERTS_DIRTY_SCHEDULERS
    ASSERT(no_dirty_cpu_schedulers <= no_schedulers);
    ASSERT(no_dirty_cpu_schedulers >= 1);
    ASSERT(no_dirty_cpu_schedulers_online <= no_schedulers_online);
    ASSERT(no_dirty_cpu_schedulers_online >= 1);
#endif

    /* Create and initialize run queues */

    n = no_schedulers;
    tot_rqs = (n + ERTS_NUM_DIRTY_RUNQS);
    size_runqs = sizeof(ErtsAlignedRunQueue) * tot_rqs;
    erts_aligned_run_queues =
	erts_alloc_permanent_cache_aligned(ERTS_ALC_T_RUNQS, size_runqs);
#ifdef ERTS_SMP
    erts_smp_atomic32_init_nob(&no_empty_run_queues, 0);
#endif

    erts_no_run_queues = n;

    for (ix = 0; ix < tot_rqs; ix++) {
	int pix, rix;
	ErtsRunQueue *rq = ERTS_RUNQ_IX(ix);

	rq->ix = ix;

	/* make sure that the "extra" id correponds to the schedulers
	 * id if the esdp->no <-> ix+1 mapping change.
	 */

	erts_smp_mtx_init(&rq->mtx, "run_queue", make_small(ix + 1),
        ERTS_LOCK_FLAGS_PROPERTY_STATIC | ERTS_LOCK_FLAGS_CATEGORY_SCHEDULER);
	erts_smp_cnd_init(&rq->cnd);

#ifdef ERTS_DIRTY_SCHEDULERS
#ifdef ERTS_SMP
        if (ERTS_RUNQ_IX_IS_DIRTY(ix)) {
            erts_smp_spinlock_init(&rq->sleepers.lock, "dirty_run_queue_sleep_list",
                make_small(ix + 1),
                ERTS_LOCK_FLAGS_PROPERTY_STATIC | ERTS_LOCK_FLAGS_CATEGORY_SCHEDULER);
        }
	rq->sleepers.list = NULL;
#endif
#endif

	rq->waiting = 0;
	rq->woken = 0;
	ERTS_RUNQ_FLGS_INIT(rq, ERTS_RUNQ_FLG_NONEMPTY);
	rq->check_balance_reds = ERTS_RUNQ_CALL_CHECK_BALANCE_REDS;
	rq->full_reds_history_sum = 0;
	for (rix = 0; rix < ERTS_FULL_REDS_HISTORY_SIZE; rix++) {
	    rq->full_reds_history_sum += ERTS_RUNQ_CHECK_BALANCE_REDS_PER_SCHED;
	    rq->full_reds_history[rix] = ERTS_RUNQ_CHECK_BALANCE_REDS_PER_SCHED;
	}
	rq->out_of_work_count = 0;
	rq->max_len = 0;
	erts_smp_atomic32_set_nob(&rq->len, 0);
	rq->wakeup_other = 0;
	rq->wakeup_other_reds = 0;

	rq->procs.pending_exiters = NULL;
	rq->procs.context_switches = 0;
	rq->procs.reductions = 0;

	for (pix = 0; pix < ERTS_NO_PROC_PRIO_LEVELS; pix++) {
	    erts_smp_atomic32_init_nob(&rq->procs.prio_info[pix].len, 0);
	    rq->procs.prio_info[pix].max_len = 0;
	    rq->procs.prio_info[pix].reds = 0;
	    if (pix < ERTS_NO_PROC_PRIO_LEVELS - 1) {
		rq->procs.prio[pix].first = NULL;
		rq->procs.prio[pix].last = NULL;
	    }
	}

	rq->misc.start = NULL;
	rq->misc.end = NULL;

	erts_smp_atomic32_init_nob(&rq->ports.info.len, 0);
	rq->ports.info.max_len = 0;
	rq->ports.info.reds = 0;
	rq->ports.start = NULL;
	rq->ports.end = NULL;

#if ERTS_HAVE_SCHED_UTIL_BALANCING_SUPPORT
	init_runq_sched_util(&rq->sched_util, erts_sched_balance_util);
#endif

    }

#ifdef ERTS_SMP

    if (erts_no_run_queues != 1) {
	run_queue_info = erts_alloc(ERTS_ALC_T_RUNQ_BLNS,
				    (sizeof(ErtsRunQueueBalance)
				    * erts_no_run_queues));
	run_queue_compare = erts_alloc(ERTS_ALC_T_RUNQ_BLNS,
				       (sizeof(ErtsRunQueueCompare)
					* erts_no_run_queues));
    }

#endif

    n = (int) no_schedulers;
    erts_no_schedulers = n;
    erts_no_total_schedulers = n;
#ifdef ERTS_DIRTY_SCHEDULERS
    erts_no_dirty_cpu_schedulers = no_dirty_cpu_schedulers;
    erts_no_total_schedulers += no_dirty_cpu_schedulers;
    erts_no_dirty_io_schedulers = no_dirty_io_schedulers;
    erts_no_total_schedulers += no_dirty_io_schedulers;
#endif

    /* Create and initialize scheduler sleep info */
#ifdef ERTS_SMP
    no_ssi = n+1;
#else
    no_ssi = 1;
#endif
    aligned_sched_sleep_info =
	erts_alloc_permanent_cache_aligned(
	    ERTS_ALC_T_SCHDLR_SLP_INFO,
	    no_ssi*sizeof(ErtsAlignedSchedulerSleepInfo));
    for (ix = 0; ix < no_ssi; ix++) {
	ErtsSchedulerSleepInfo *ssi = &aligned_sched_sleep_info[ix].ssi;
#ifdef ERTS_SMP
#if 0 /* no need to initialize these... */
	ssi->next = NULL;
	ssi->prev = NULL;
#endif
	erts_smp_atomic32_init_nob(&ssi->flags, 0);
	ssi->event = NULL; /* initialized in sched_thread_func */
#endif
	erts_atomic32_init_nob(&ssi->aux_work, 0);
    }

#ifdef ERTS_SMP
    aligned_sched_sleep_info++;

#ifdef ERTS_DIRTY_SCHEDULERS
    aligned_dirty_cpu_sched_sleep_info =
	erts_alloc_permanent_cache_aligned(
	    ERTS_ALC_T_SCHDLR_SLP_INFO,
	    no_dirty_cpu_schedulers*sizeof(ErtsAlignedSchedulerSleepInfo));
    for (ix = 0; ix < no_dirty_cpu_schedulers; ix++) {
	ErtsSchedulerSleepInfo *ssi = &aligned_dirty_cpu_sched_sleep_info[ix].ssi;
	erts_smp_atomic32_init_nob(&ssi->flags, 0);
	ssi->event = NULL; /* initialized in sched_dirty_cpu_thread_func */
	erts_atomic32_init_nob(&ssi->aux_work, 0);
    }
    aligned_dirty_io_sched_sleep_info =
	erts_alloc_permanent_cache_aligned(
	    ERTS_ALC_T_SCHDLR_SLP_INFO,
	    no_dirty_io_schedulers*sizeof(ErtsAlignedSchedulerSleepInfo));
    for (ix = 0; ix < no_dirty_io_schedulers; ix++) {
	ErtsSchedulerSleepInfo *ssi = &aligned_dirty_io_sched_sleep_info[ix].ssi;
	erts_smp_atomic32_init_nob(&ssi->flags, 0);
	ssi->event = NULL; /* initialized in sched_dirty_io_thread_func */
	erts_atomic32_init_nob(&ssi->aux_work, 0);
    }
#endif
#endif

    /* Create and initialize scheduler specific data */

#ifdef ERTS_SMP
    daww_sz = ERTS_ALC_CACHE_LINE_ALIGN_SIZE((sizeof(ErtsDelayedAuxWorkWakeupJob)
					      + sizeof(int))*(n+1));
    daww_ptr = erts_alloc_permanent_cache_aligned(ERTS_ALC_T_SCHDLR_DATA,
						  daww_sz*n);
#else
    daww_sz = 0;
    daww_ptr = NULL;
#endif

    erts_aligned_scheduler_data = 
	erts_alloc_permanent_cache_aligned(ERTS_ALC_T_SCHDLR_DATA,
					   n*sizeof(ErtsAlignedSchedulerData));

    for (ix = 0; ix < n; ix++) {
	ErtsSchedulerData *esdp = ERTS_SCHEDULER_IX(ix);
	init_scheduler_data(esdp, ix+1, ERTS_SCHED_SLEEP_INFO_IX(ix),
			    ERTS_RUNQ_IX(ix), &daww_ptr, daww_sz,
			    NULL, 0);
    }

#ifdef ERTS_DIRTY_SCHEDULERS
    {
        Uint64 ts = sched_wall_time_ts();
	int dirty_scheds = no_dirty_cpu_schedulers + no_dirty_io_schedulers;
	int adspix = 0;
	ErtsAlignedDirtyShadowProcess *adsp =
	    erts_alloc_permanent_cache_aligned(
		ERTS_ALC_T_SCHDLR_DATA,
		dirty_scheds * sizeof(ErtsAlignedDirtyShadowProcess));
						   
	erts_aligned_dirty_cpu_scheduler_data =
	    erts_alloc_permanent_cache_aligned(
		ERTS_ALC_T_SCHDLR_DATA,
		dirty_scheds * sizeof(ErtsAlignedSchedulerData));

	erts_aligned_dirty_io_scheduler_data =
	    &erts_aligned_dirty_cpu_scheduler_data[no_dirty_cpu_schedulers];

	for (ix = 0; ix < no_dirty_cpu_schedulers; ix++) {
	    ErtsSchedulerData *esdp = ERTS_DIRTY_CPU_SCHEDULER_IX(ix);
	    init_scheduler_data(esdp, ix+1, ERTS_DIRTY_CPU_SCHED_SLEEP_INFO_IX(ix),
				ERTS_DIRTY_CPU_RUNQ, NULL, 0,
				&adsp[adspix++].dsp, ts);
	}
	for (ix = 0; ix < no_dirty_io_schedulers; ix++) {
	    ErtsSchedulerData *esdp = ERTS_DIRTY_IO_SCHEDULER_IX(ix);
	    init_scheduler_data(esdp, ix+1, ERTS_DIRTY_IO_SCHED_SLEEP_INFO_IX(ix),
				ERTS_DIRTY_IO_RUNQ, NULL, 0,
				&adsp[adspix++].dsp, ts);
	}
    }
#endif

    init_misc_aux_work();
    init_swtreq_alloc();
    init_screq_alloc();

    erts_atomic32_init_nob(&debug_wait_completed_count, 0); /* debug only */
    debug_wait_completed_flags = 0;

#ifdef ERTS_SMP

    aux_thread_aux_work_data =
	erts_alloc_permanent_cache_aligned(ERTS_ALC_T_SCHDLR_DATA,
					   sizeof(ErtsAuxWorkData));

    init_no_runqs(no_schedulers_online, no_schedulers_online);
    balance_info.last_active_runqs = no_schedulers;
    erts_smp_mtx_init(&balance_info.update_mtx, "migration_info_update", NIL,
        ERTS_LOCK_FLAGS_PROPERTY_STATIC | ERTS_LOCK_FLAGS_CATEGORY_SCHEDULER);
    balance_info.forced_check_balance = 0;
    balance_info.halftime = 1;
    balance_info.full_reds_history_index = 0;
    erts_smp_atomic32_init_nob(&balance_info.checking_balance, 0);
    balance_info.prev_rise.active_runqs = 0;
    balance_info.prev_rise.max_len = 0;
    balance_info.prev_rise.reds = 0;
    balance_info.n = 0;

    init_migration_paths();

    init_scheduler_suspend();

    set_schdlr_sspnd_change_flags = 0;

    schdlr_sspnd_set_nscheds(&schdlr_sspnd.online,
			     ERTS_SCHED_NORMAL,
			     no_schedulers_online);
    schdlr_sspnd_set_nscheds(&schdlr_sspnd.curr_online,
			     ERTS_SCHED_NORMAL,
			     no_schedulers);
    schdlr_sspnd_set_nscheds(&schdlr_sspnd.active,
			     ERTS_SCHED_NORMAL,
			     no_schedulers);

    if (no_schedulers_online != no_schedulers) {
	ASSERT(no_schedulers_online < no_schedulers);
	set_schdlr_sspnd_change_flags |= ERTS_SCHDLR_SSPND_CHNG_ONLN;
	schdlr_sspnd.changer = am_init;
	change_no_used_runqs(no_schedulers_online);
	for (ix = no_schedulers_online; ix < erts_no_run_queues; ix++)
	    suspend_run_queue(ERTS_RUNQ_IX(ix));
    }

#ifdef ERTS_DIRTY_SCHEDULERS

    schdlr_sspnd_set_nscheds(&schdlr_sspnd.online,
			     ERTS_SCHED_DIRTY_CPU,
			     no_dirty_cpu_schedulers_online);
    schdlr_sspnd_set_nscheds(&schdlr_sspnd.curr_online,
			     ERTS_SCHED_DIRTY_CPU,
			     no_dirty_cpu_schedulers);
    schdlr_sspnd_set_nscheds(&schdlr_sspnd.active,
			     ERTS_SCHED_DIRTY_CPU,
			     no_dirty_cpu_schedulers);

    if (no_dirty_cpu_schedulers_online != no_dirty_cpu_schedulers) {
	ASSERT(no_dirty_cpu_schedulers_online < no_dirty_cpu_schedulers);
	set_schdlr_sspnd_change_flags |= ERTS_SCHDLR_SSPND_CHNG_DCPU_ONLN;
	for (ix = no_dirty_cpu_schedulers_online; ix < no_dirty_cpu_schedulers; ix++) {
	    ErtsSchedulerData* esdp = ERTS_DIRTY_CPU_SCHEDULER_IX(ix);
	    erts_smp_atomic32_read_bor_nob(&esdp->ssi->flags, ERTS_SSI_FLG_SUSPENDED);
	}
    }

    schdlr_sspnd_set_nscheds(&schdlr_sspnd.online,
			     ERTS_SCHED_DIRTY_IO,
			     no_dirty_io_schedulers);
    schdlr_sspnd_set_nscheds(&schdlr_sspnd.curr_online,
			     ERTS_SCHED_DIRTY_IO,
			     no_dirty_io_schedulers);
    schdlr_sspnd_set_nscheds(&schdlr_sspnd.active,
			     ERTS_SCHED_DIRTY_IO,
			     no_dirty_io_schedulers);

    erts_smp_atomic32_init_nob(&dirty_count.cpu.active,
                               (erts_aint32_t) no_dirty_cpu_schedulers);
    erts_smp_atomic32_init_nob(&dirty_count.io.active,
                               (erts_aint32_t) no_dirty_io_schedulers);

#endif

    if (set_schdlr_sspnd_change_flags)
	erts_smp_atomic32_set_nob(&schdlr_sspnd.changing,
				  set_schdlr_sspnd_change_flags);

    erts_smp_atomic32_init_nob(&doing_sys_schedule, 0);

    init_misc_aux_work();

#else /* !ERTS_SMP */
    {
	ErtsSchedulerData *esdp;
	esdp = ERTS_SCHEDULER_IX(0);
	erts_scheduler_data = esdp;
#ifdef USE_THREADS
	erts_tsd_set(sched_data_key, (void *) esdp);
#endif
    }
    erts_no_dirty_cpu_schedulers = 0;
    erts_no_dirty_io_schedulers = 0;
#endif

    erts_smp_atomic32_init_nob(&function_calls, 0);

    /* init port tasks */
    erts_port_task_init();

#ifndef ERTS_SMP
#ifdef ERTS_DO_VERIFY_UNUSED_TEMP_ALLOC
    erts_scheduler_data->verify_unused_temp_alloc
	= erts_alloc_get_verify_unused_temp_alloc(
	    &erts_scheduler_data->verify_unused_temp_alloc_data);
    ERTS_VERIFY_UNUSED_TEMP_ALLOC(NULL);
#endif
#endif

    erts_smp_atomic32_init_relb(&erts_halt_progress, -1);
    erts_halt_code = 0;

#if !defined(ERTS_SMP) && defined(ERTS_ENABLE_LOCK_CHECK)
    erts_lc_set_thread_name("scheduler 1");
#endif

}

ErtsRunQueue *
erts_schedid2runq(Uint id)
{
    int ix;
    ix = (int) id - 1;
    ASSERT(0 <= ix && ix < erts_no_run_queues);
    return ERTS_RUNQ_IX(ix);
}

#ifdef USE_THREADS

ErtsSchedulerData *
erts_get_scheduler_data(void)
{
    return (ErtsSchedulerData *) erts_tsd_get(sched_data_key);
}

#endif

static Process *
make_proxy_proc(Process *prev_proxy, Process *proc, erts_aint32_t prio)
{
    erts_aint32_t state;
    Process *proxy;
#ifdef ERTS_SMP
    ErtsRunQueue *rq = RUNQ_READ_RQ(&proc->run_queue);
#endif

    state = (ERTS_PSFLG_PROXY
	     | ERTS_PSFLG_IN_RUNQ
	     | (((erts_aint32_t) 1) << (prio + ERTS_PSFLGS_IN_PRQ_MASK_OFFSET))
	     | (prio << ERTS_PSFLGS_PRQ_PRIO_OFFSET)
	     | (prio << ERTS_PSFLGS_USR_PRIO_OFFSET)
	     | (prio << ERTS_PSFLGS_ACT_PRIO_OFFSET));

    if (prev_proxy) {
	proxy = prev_proxy;
	ASSERT(erts_smp_atomic32_read_nob(&proxy->state) & ERTS_PSFLG_PROXY);
	erts_smp_atomic32_set_nob(&proxy->state, state);
#ifdef ERTS_SMP
	RUNQ_SET_RQ(&proc->run_queue, rq);
#endif
    }
    else {
	proxy = erts_alloc(ERTS_ALC_T_PROC, sizeof(Process));
#ifdef DEBUG
	{
	    int i;
	    Uint32 *ui32 = (Uint32 *) (char *) proxy;
	    for (i = 0; i < sizeof(Process)/sizeof(Uint32); i++)
		ui32[i] = (Uint32) 0xdeadbeef;
	}
#endif
	erts_smp_atomic32_init_nob(&proxy->state, state);
#ifdef ERTS_SMP
	erts_smp_atomic_init_nob(&proxy->run_queue,
				 erts_smp_atomic_read_nob(&proc->run_queue));
#endif
    }

    proxy->common.id = proc->common.id;

    return proxy;
}

#define ERTS_ENQUEUE_NOT 0
#define ERTS_ENQUEUE_NORMAL_QUEUE 1
#define ERTS_ENQUEUE_DIRTY_CPU_QUEUE 2
#define ERTS_ENQUEUE_DIRTY_IO_QUEUE 3

#ifdef ERTS_DIRTY_SCHEDULERS

static int
check_dirty_enqueue_in_prio_queue(Process *c_p,
				  erts_aint32_t *newp,
				  erts_aint32_t actual,
				  erts_aint32_t aprio,
				  erts_aint32_t qbit)
{
    int queue;
    erts_aint32_t dact, max_qbit;

    /* Do not enqueue free process... */
    if (actual & ERTS_PSFLG_FREE) {
	*newp &= ~ERTS_PSFLGS_DIRTY_WORK;
        return ERTS_ENQUEUE_NOT;
    }

    /* Termination should be done on an ordinary scheduler */
    if ((*newp) & ERTS_PSFLG_EXITING) {
	*newp &= ~ERTS_PSFLGS_DIRTY_WORK;
	return ERTS_ENQUEUE_NORMAL_QUEUE;
    }

    /*
     * If we have system tasks, we enqueue on ordinary run-queue
     * and take care of those system tasks first.
     */
    if ((*newp) & ERTS_PSFLG_ACTIVE_SYS)
	return ERTS_ENQUEUE_NORMAL_QUEUE;

    dact = erts_smp_atomic32_read_mb(&c_p->dirty_state);
    if (actual & (ERTS_PSFLG_DIRTY_ACTIVE_SYS
		  | ERTS_PSFLG_DIRTY_CPU_PROC)) {
	max_qbit = ((dact >> ERTS_PDSFLGS_IN_CPU_PRQ_MASK_OFFSET)
		    & ERTS_PDSFLGS_QMASK);
	queue = ERTS_ENQUEUE_DIRTY_CPU_QUEUE;
    }
    else {
	ASSERT(actual & ERTS_PSFLG_DIRTY_IO_PROC);
	max_qbit = ((dact >> ERTS_PDSFLGS_IN_IO_PRQ_MASK_OFFSET)
		    & ERTS_PDSFLGS_QMASK);
	queue = ERTS_ENQUEUE_DIRTY_IO_QUEUE;
    }

    max_qbit |= 1 << ERTS_PSFLGS_QMASK_BITS;
    max_qbit &= -max_qbit;

    if (qbit >= max_qbit)
	return ERTS_ENQUEUE_NOT; /* Already queued in higher or equal prio */
    if ((actual & (ERTS_PSFLG_IN_RUNQ|ERTS_PSFLGS_USR_PRIO_MASK))
	!= (aprio << ERTS_PSFLGS_USR_PRIO_OFFSET)) {
	/*
	 * Process struct already enqueued, or actual prio not
	 * equal to user prio, i.e., enqueue using proxy.
	 */
	return -1*queue;
    }

    /*
     * Enqueue using process struct.
     */
    *newp &= ~ERTS_PSFLGS_PRQ_PRIO_MASK;
    *newp |= ERTS_PSFLG_IN_RUNQ | (aprio << ERTS_PSFLGS_PRQ_PRIO_OFFSET);
    return queue;
}

static ERTS_INLINE int
fin_dirty_enq_s_change(Process *p,
		       int pstruct_reserved,
		       erts_aint32_t enq_prio,
		       int qmask_offset)
{
    erts_aint32_t qbit = 1 << enq_prio;
    qbit <<= qmask_offset;

    if (qbit & erts_smp_atomic32_read_bor_mb(&p->dirty_state, qbit)) {
	/* Already enqueue by someone else... */
	if (pstruct_reserved) {
	    /* We reserved process struct for enqueue; clear it... */
#ifdef DEBUG
	    erts_aint32_t old =
#else
		(void)
#endif
		erts_smp_atomic32_read_band_nob(&p->state, ~ERTS_PSFLG_IN_RUNQ);
	    ASSERT(old & ERTS_PSFLG_IN_RUNQ);
	}
	return 0;
    }

    return !0;
}

#endif /* ERTS_DIRTY_SCHEDULERS */

static ERTS_INLINE int
check_enqueue_in_prio_queue(Process *c_p,
			    erts_aint32_t *prq_prio_p,
			    erts_aint32_t *newp,
			    erts_aint32_t actual)
{
    erts_aint32_t aprio, qbit, max_qbit;

    aprio = (actual >> ERTS_PSFLGS_ACT_PRIO_OFFSET) & ERTS_PSFLGS_PRIO_MASK;
    qbit = 1 << aprio;

    *prq_prio_p = aprio;

#ifdef ERTS_DIRTY_SCHEDULERS
    if (actual & ERTS_PSFLGS_DIRTY_WORK) {
	int res = check_dirty_enqueue_in_prio_queue(c_p, newp, actual,
						    aprio, qbit);
	if (res != ERTS_ENQUEUE_NORMAL_QUEUE)
	    return res;
    }
#endif

    max_qbit = (actual >> ERTS_PSFLGS_IN_PRQ_MASK_OFFSET) & ERTS_PSFLGS_QMASK;
    max_qbit |= 1 << ERTS_PSFLGS_QMASK_BITS;
    max_qbit &= -max_qbit;
    /*
     * max_qbit now either contain bit set for highest prio queue or a bit
     * out of range (which will have a value larger than valid range).
     */

    if (qbit >= max_qbit)
	return ERTS_ENQUEUE_NOT; /* Already queued in higher or equal prio */

    /* Need to enqueue (if already enqueued, it is in lower prio) */
    *newp |= qbit << ERTS_PSFLGS_IN_PRQ_MASK_OFFSET;

    if ((actual & (ERTS_PSFLG_IN_RUNQ|ERTS_PSFLGS_USR_PRIO_MASK))
	!= (aprio << ERTS_PSFLGS_USR_PRIO_OFFSET)) {
	/*
	 * Process struct already enqueued, or actual prio not
	 * equal to user prio, i.e., enqueue using proxy.
	 */
	return -ERTS_ENQUEUE_NORMAL_QUEUE;
    }

    /*
     * Enqueue using process struct.
     */
    *newp &= ~ERTS_PSFLGS_PRQ_PRIO_MASK;
    *newp |= ERTS_PSFLG_IN_RUNQ | (aprio << ERTS_PSFLGS_PRQ_PRIO_OFFSET);
    return ERTS_ENQUEUE_NORMAL_QUEUE;
}

static ERTS_INLINE ErtsRunQueue *
select_enqueue_run_queue(int enqueue, int enq_prio, Process *p, erts_aint32_t state)
{

    switch (enqueue) {

    case ERTS_ENQUEUE_NOT:

	return NULL;

#ifdef ERTS_DIRTY_SCHEDULERS

    case ERTS_ENQUEUE_DIRTY_CPU_QUEUE:
    case -ERTS_ENQUEUE_DIRTY_CPU_QUEUE:

	if (fin_dirty_enq_s_change(p, enqueue > 0, enq_prio,
				   ERTS_PDSFLGS_IN_CPU_PRQ_MASK_OFFSET))
	    return ERTS_DIRTY_CPU_RUNQ;

	return NULL;


    case ERTS_ENQUEUE_DIRTY_IO_QUEUE:
    case -ERTS_ENQUEUE_DIRTY_IO_QUEUE:

	if (fin_dirty_enq_s_change(p, enqueue > 0, enq_prio,
				   ERTS_PDSFLGS_IN_IO_PRQ_MASK_OFFSET))
	    return ERTS_DIRTY_IO_RUNQ;

	return NULL;

#endif

    default: {
	ErtsRunQueue* runq;

	ASSERT(enqueue == ERTS_ENQUEUE_NORMAL_QUEUE
	       || enqueue == -ERTS_ENQUEUE_NORMAL_QUEUE);

	runq = erts_get_runq_proc(p);

#ifdef ERTS_SMP
	if (!(ERTS_PSFLG_BOUND & state)) {
	    ErtsRunQueue *new_runq = erts_check_emigration_need(runq, enq_prio);
	    if (new_runq) {
		RUNQ_SET_RQ(&p->run_queue, new_runq);
		runq = new_runq;
	    }
	}
#endif

	ASSERT(runq);

	return runq;
    }
    }
}


/*
 * schedule_out_process() return with c_rq locked.
 *
 * Return non-zero value if caller should decrease
 * reference count on the process when done with it...
 */
static ERTS_INLINE int
schedule_out_process(ErtsRunQueue *c_rq, erts_aint32_t state, Process *p,
		     Process *proxy, int is_normal_sched)
{
    erts_aint32_t a, e, n, enq_prio = -1, running_flgs;
    int enqueue; /* < 0 -> use proxy */
    ErtsRunQueue* runq;

    if (!is_normal_sched)
	running_flgs = ERTS_PSFLG_DIRTY_RUNNING|ERTS_PSFLG_DIRTY_RUNNING_SYS;
    else {
	running_flgs = ERTS_PSFLG_RUNNING|ERTS_PSFLG_RUNNING_SYS;
#ifdef ERTS_DIRTY_SCHEDULERS
        if (state & ERTS_PSFLG_DIRTY_ACTIVE_SYS
            && (p->flags & (F_DELAY_GC|F_DISABLE_GC))) {
            /*
             * Delay dirty GC; will be enabled automatically
             * again by next GC...
             */

            /*
             * No normal execution until dirty CLA or hibernat has
             * been handled...
             */
            ASSERT(!(p->flags & (F_DIRTY_CLA | F_DIRTY_GC_HIBERNATE)));

            state = erts_smp_atomic32_read_band_nob(&p->state,
                                                    ~ERTS_PSFLG_DIRTY_ACTIVE_SYS);
            state &= ~ERTS_PSFLG_DIRTY_ACTIVE_SYS;
        }
#endif
    }

    a = state;

    while (1) {
	n = e = a;

	ASSERT(a & running_flgs);

	enqueue = ERTS_ENQUEUE_NOT;

	n &= ~running_flgs;
	if ((a & (ERTS_PSFLG_ACTIVE_SYS|ERTS_PSFLG_DIRTY_ACTIVE_SYS))
	    || (a & (ERTS_PSFLG_ACTIVE|ERTS_PSFLG_SUSPENDED)) == ERTS_PSFLG_ACTIVE) {
	    enqueue = check_enqueue_in_prio_queue(p, &enq_prio, &n, a);
	}
	a = erts_smp_atomic32_cmpxchg_mb(&p->state, n, e);
	if (a == e)
	    break;
    }

    runq = select_enqueue_run_queue(enqueue, enq_prio, p, n);

    if (!runq) {

	if (erts_system_profile_flags.runnable_procs) {

	    /* Status lock prevents out of order "runnable proc" trace msgs */
	    ERTS_SMP_LC_ASSERT(ERTS_PROC_LOCK_STATUS & erts_proc_lc_my_proc_locks(p));

	    if (!(a & (ERTS_PSFLG_ACTIVE_SYS|ERTS_PSFLG_DIRTY_ACTIVE_SYS))
		&& (!(a & ERTS_PSFLG_ACTIVE) || (a & ERTS_PSFLG_SUSPENDED))) {
		/* Process inactive */
		profile_runnable_proc(p, am_inactive);
	    }
	}

	if (proxy)
	    free_proxy_proc(proxy);

	erts_smp_runq_lock(c_rq);

#if !defined(ERTS_SMP)
        /* Decrement refc if process struct is free... */
        return !!(n & ERTS_PSFLG_FREE);
#else
        /* Decrement refc if scheduled out from dirty scheduler... */
	return !is_normal_sched;
#endif
    }
    else {
	Process* sched_p;

        ASSERT(!(n & ERTS_PSFLG_FREE));
	ASSERT(!(n & ERTS_PSFLG_SUSPENDED) || (n & (ERTS_PSFLG_ACTIVE_SYS
						    | ERTS_PSFLG_DIRTY_ACTIVE_SYS)));

	if (enqueue < 0)
	    sched_p = make_proxy_proc(proxy, p, enq_prio);
	else {
	    sched_p = p;
	    if (proxy)
		free_proxy_proc(proxy);
	}

	ASSERT(runq);

	erts_smp_runq_lock(runq);

        if (is_normal_sched && sched_p == p && ERTS_RUNQ_IX_IS_DIRTY(runq->ix))
            erts_proc_inc_refc(p); /* Needs to be done before enqueue_process() */

	/* Enqueue the process */
	enqueue_process(runq, (int) enq_prio, sched_p);

	if (runq == c_rq)
	    return 0;

	erts_smp_runq_unlock(runq);

	smp_notify_inc_runq(runq);

	erts_smp_runq_lock(c_rq);

        /*
         * Decrement refc if process is scheduled out by a
         * dirty scheduler, and we have not just scheduled
         * the process using the ordinary process struct
         * on a dirty run-queue again...
         */
        return !is_normal_sched && (sched_p != p
                                    || !ERTS_RUNQ_IX_IS_DIRTY(runq->ix));
    }
}

static ERTS_INLINE void
add2runq(int enqueue, erts_aint32_t prio,
	 Process *proc, erts_aint32_t state,
	 Process **proxy)
{
    ErtsRunQueue *runq;

    runq = select_enqueue_run_queue(enqueue, prio, proc, state);

    if (runq) {
	Process *sched_p;

	if (enqueue > 0) {
	    sched_p = proc;
	    /*
	     * Refc on process struct (i.e. true struct,
	     * not proxy-struct) increased while in a
	     * dirty run-queue or executing on a dirty
	     * scheduler.
	     */
            if (ERTS_RUNQ_IX_IS_DIRTY(runq->ix))
                erts_proc_inc_refc(proc);
        }
	else {
	    Process *pxy;

	    if (!proxy)
		pxy = NULL;
	    else {
		pxy = *proxy;
		*proxy = NULL;
	    }
	    sched_p = make_proxy_proc(pxy, proc, prio);
	}

	erts_smp_runq_lock(runq);

	/* Enqueue the process */
	enqueue_process(runq, (int) prio, sched_p);

	erts_smp_runq_unlock(runq);
	smp_notify_inc_runq(runq);
    }
}

static ERTS_INLINE int
change_proc_schedule_state(Process *p,
			   erts_aint32_t clear_state_flags,
			   erts_aint32_t set_state_flags,
			   erts_aint32_t *statep,
			   erts_aint32_t *enq_prio_p,
			   ErtsProcLocks locks)
{
    /*
     * NOTE: ERTS_PSFLG_RUNNING, ERTS_PSFLG_RUNNING_SYS,
     *       ERTS_PSFLG_DIRTY_RUNNING, ERTS_PSFLG_DIRTY_RUNNING_SYS
     *       and ERTS_PSFLG_ACTIVE_SYS are not allowed to be
     *       altered by this function!
     */
    erts_aint32_t a = *statep, n;
    int enqueue; /* < 0 -> use proxy */
    unsigned int prof_runnable_procs = erts_system_profile_flags.runnable_procs;
    unsigned int lock_status = (prof_runnable_procs
				&& !(locks & ERTS_PROC_LOCK_STATUS));

    ERTS_SMP_LC_ASSERT(locks == erts_proc_lc_my_proc_locks(p));

    ASSERT(!(a & ERTS_PSFLG_PROXY));
    ASSERT((clear_state_flags & (ERTS_PSFLG_RUNNING
				 | ERTS_PSFLG_RUNNING_SYS
				 | ERTS_PSFLG_DIRTY_RUNNING
				 | ERTS_PSFLG_DIRTY_RUNNING_SYS
				 | ERTS_PSFLG_ACTIVE_SYS)) == 0);
    ASSERT((set_state_flags & (ERTS_PSFLG_RUNNING
			       | ERTS_PSFLG_RUNNING_SYS
			       | ERTS_PSFLG_DIRTY_RUNNING
			       | ERTS_PSFLG_DIRTY_RUNNING_SYS
			       | ERTS_PSFLG_ACTIVE_SYS)) == 0);

    if (lock_status)
	erts_smp_proc_lock(p, ERTS_PROC_LOCK_STATUS);

    while (1) {
	erts_aint32_t e;
	n = e = a;

	enqueue = ERTS_ENQUEUE_NOT;

	if (a & ERTS_PSFLG_FREE)
	    break; /* We don't want to schedule free processes... */

	if (clear_state_flags)
	    n &= ~clear_state_flags;

	if (set_state_flags)
	    n |= set_state_flags;

	if ((n & (ERTS_PSFLG_SUSPENDED
		  | ERTS_PSFLG_RUNNING
		  | ERTS_PSFLG_RUNNING_SYS
		  | ERTS_PSFLG_DIRTY_RUNNING
		  | ERTS_PSFLG_DIRTY_RUNNING_SYS
		  | ERTS_PSFLG_IN_RUNQ
		  | ERTS_PSFLG_ACTIVE)) == ERTS_PSFLG_ACTIVE
#ifdef ERTS_DIRTY_SCHEDULERS
	    || (n & (ERTS_PSFLG_RUNNING
		     | ERTS_PSFLG_RUNNING_SYS
		     | ERTS_PSFLG_EXITING)) == ERTS_PSFLG_EXITING
#endif
	    ) {
	    /*
	     * Active and seemingly need to be enqueued, but
	     * process may be in a run queue via proxy, need
	     * further inspection...
	     */
	    enqueue = check_enqueue_in_prio_queue(p, enq_prio_p, &n, a);
	}

	a = erts_smp_atomic32_cmpxchg_mb(&p->state, n, e);
	if (a == e)
	    break;
	if (enqueue == ERTS_ENQUEUE_NOT && n == a)
	    break;
    }

    if (prof_runnable_procs) {

	/* Status lock prevents out of order "runnable proc" trace msgs */

	if (((n & (ERTS_PSFLG_SUSPENDED
		   | ERTS_PSFLG_ACTIVE)) == ERTS_PSFLG_ACTIVE)
	    && (!(a & (ERTS_PSFLG_ACTIVE_SYS
		       | ERTS_PSFLG_RUNNING
		       | ERTS_PSFLG_RUNNING_SYS
		       | ERTS_PSFLG_DIRTY_RUNNING
		       | ERTS_PSFLG_DIRTY_RUNNING_SYS)
		  && (!(a & ERTS_PSFLG_ACTIVE)
		      || (a & ERTS_PSFLG_SUSPENDED))))) {
	    /* We activated a prevously inactive process */
	    profile_runnable_proc(p, am_active);
	}

	if (lock_status)
	    erts_smp_proc_unlock(p, ERTS_PROC_LOCK_STATUS);
    }


    *statep = a;

    return enqueue;
}

static ERTS_INLINE void
schedule_process(Process *p, erts_aint32_t in_state, ErtsProcLocks locks)
{
    erts_aint32_t enq_prio  = -1;
    erts_aint32_t state = in_state;
    int enqueue = change_proc_schedule_state(p,
					     0,
					     ERTS_PSFLG_ACTIVE,
					     &state,
					     &enq_prio,
					     locks);
    add2runq(enqueue, enq_prio, p, state, NULL);
}

void
erts_schedule_process(Process *p, erts_aint32_t state, ErtsProcLocks locks)
{
    schedule_process(p, state, locks);
}

static int
schedule_process_sys_task(Process *p, erts_aint32_t prio, ErtsProcSysTask *st,
			  erts_aint32_t *fail_state_p)
{
    int res;
    int locked;
    ErtsProcSysTaskQs *stqs, *free_stqs;
    erts_aint32_t fail_state, state, a, n, enq_prio;
    int enqueue; /* < 0 -> use proxy */
    unsigned int prof_runnable_procs;

    fail_state = *fail_state_p;

    res = 1; /* prepare for success */
    st->next = st->prev = st; /* Prep for empty prio queue */
    state = erts_smp_atomic32_read_nob(&p->state);
    prof_runnable_procs = erts_system_profile_flags.runnable_procs;
    locked = 0;
    free_stqs = NULL;
    if (state & ERTS_PSFLG_ACTIVE_SYS)
	stqs = NULL;
    else {
    alloc_qs:
	stqs = proc_sys_task_queues_alloc();
	stqs->qmask = 1 << prio;
	stqs->ncount = 0;
	stqs->q[PRIORITY_MAX] = NULL;
	stqs->q[PRIORITY_HIGH] = NULL;
	stqs->q[PRIORITY_NORMAL] = NULL;
	stqs->q[PRIORITY_LOW] = NULL;
	stqs->q[prio] = st;
    }

    if (!locked) {
	locked = 1;
	erts_smp_proc_lock(p, ERTS_PROC_LOCK_STATUS);

	state = erts_smp_atomic32_read_nob(&p->state);
	if (state & fail_state) {
	    *fail_state_p = (state & fail_state);
	    free_stqs = stqs;
	    res = 0;
	    goto cleanup;
	}
    }

    if (!p->sys_task_qs) {
	if (stqs)
	    p->sys_task_qs = stqs;
	else
	    goto alloc_qs;
    }
    else {
	free_stqs = stqs;
	stqs = p->sys_task_qs;
	if (!stqs->q[prio]) {
	    stqs->q[prio] = st;
	    stqs->qmask |= 1 << prio;
	}
	else {
	    st->next = stqs->q[prio];
	    st->prev = stqs->q[prio]->prev;
	    st->next->prev = st;
	    st->prev->next = st;
	    ASSERT(stqs->qmask & (1 << prio));
	}
    }

    if (ERTS_PSFLGS_GET_ACT_PRIO(state) > prio) {
	erts_aint32_t n, a, e;
	/* Need to elevate actual prio */

	a = state;
	do {
	    if (ERTS_PSFLGS_GET_ACT_PRIO(a) <= prio) {
		n = a;
		break;
	    }
	    n = e = a;
	    n &= ~ERTS_PSFLGS_ACT_PRIO_MASK;
	    n |= (prio << ERTS_PSFLGS_ACT_PRIO_OFFSET);
	    a = erts_smp_atomic32_cmpxchg_nob(&p->state, n, e);    
	} while (a != e);
	state = n;
    }


    a = state;
    enq_prio = -1;

    /* Status lock prevents out of order "runnable proc" trace msgs */
    ERTS_SMP_LC_ASSERT(ERTS_PROC_LOCK_STATUS & erts_proc_lc_my_proc_locks(p));

    if (!prof_runnable_procs) {
	erts_smp_proc_unlock(p, ERTS_PROC_LOCK_STATUS);
	locked = 0;
    }

    ASSERT(!(state & ERTS_PSFLG_PROXY));

    while (1) {
	erts_aint32_t e;
	n = e = a;

	if (a & ERTS_PSFLG_FREE)
	    goto cleanup; /* We don't want to schedule free processes... */

	enqueue = ERTS_ENQUEUE_NOT;
	n |= ERTS_PSFLG_ACTIVE_SYS;
	if (!(a & (ERTS_PSFLG_RUNNING
		   | ERTS_PSFLG_RUNNING_SYS
		   | ERTS_PSFLG_DIRTY_RUNNING
		   | ERTS_PSFLG_DIRTY_RUNNING_SYS)))
	    enqueue = check_enqueue_in_prio_queue(p, &enq_prio, &n, a);
	a = erts_smp_atomic32_cmpxchg_mb(&p->state, n, e);
	if (a == e)
	    break;
	if (a == n && enqueue == ERTS_ENQUEUE_NOT)
	    goto cleanup;
    }

    if (prof_runnable_procs) {

	if (!(a & (ERTS_PSFLG_ACTIVE_SYS
		   | ERTS_PSFLG_RUNNING
		   | ERTS_PSFLG_RUNNING_SYS
		   | ERTS_PSFLG_DIRTY_RUNNING
		   | ERTS_PSFLG_DIRTY_RUNNING_SYS))
	    && (!(a & ERTS_PSFLG_ACTIVE) || (a & ERTS_PSFLG_SUSPENDED))) {
	    /* We activated a prevously inactive process */
	    profile_runnable_proc(p, am_active);
	}

	erts_smp_proc_unlock(p, ERTS_PROC_LOCK_STATUS);
	locked = 0;
    }

    add2runq(enqueue, enq_prio, p, n, NULL);

cleanup:

    if (locked)
	erts_smp_proc_unlock(p, ERTS_PROC_LOCK_STATUS);

    if (free_stqs)
	proc_sys_task_queues_free(free_stqs);

    ERTS_SMP_LC_ASSERT(!(ERTS_PROC_LOCK_STATUS & erts_proc_lc_my_proc_locks(p)));

    return res;
}

static ERTS_INLINE int
suspend_process(Process *c_p, Process *p)
{
    erts_aint32_t state;
    int suspended = 0;
    ERTS_SMP_LC_ASSERT(ERTS_PROC_LOCK_STATUS & erts_proc_lc_my_proc_locks(p));

    state = erts_smp_atomic32_read_acqb(&p->state);

    if ((state & ERTS_PSFLG_SUSPENDED))
	suspended = -1;
    else {
	if (c_p == p) {
	    state = erts_smp_atomic32_read_bor_relb(&p->state,
						    ERTS_PSFLG_SUSPENDED);
	    ASSERT(state & (ERTS_PSFLG_RUNNING
			    | ERTS_PSFLG_RUNNING_SYS
			    | ERTS_PSFLG_DIRTY_RUNNING
			    | ERTS_PSFLG_DIRTY_RUNNING_SYS));
	    suspended = (state & ERTS_PSFLG_SUSPENDED) ? -1: 1;
	}
	else {
	    while (!(state & (ERTS_PSFLG_RUNNING
			      | ERTS_PSFLG_DIRTY_RUNNING
			      | ERTS_PSFLG_EXITING))) {
		erts_aint32_t n, e;

		n = e = state;
		n |= ERTS_PSFLG_SUSPENDED;
		state = erts_smp_atomic32_cmpxchg_relb(&p->state, n, e);
		if (state == e) {
		    suspended = 1;
		    break;
		}
		if (state & ERTS_PSFLG_SUSPENDED) {
		    suspended = -1;
		    break;
		}
	    }
	}
    }

    if (suspended) {

	if (suspended > 0 && erts_system_profile_flags.runnable_procs) {

	    /* 'state' is before our change... */

	    if ((state & (ERTS_PSFLG_ACTIVE
			  | ERTS_PSFLG_ACTIVE_SYS
			  | ERTS_PSFLG_DIRTY_ACTIVE_SYS
			  | ERTS_PSFLG_RUNNING
			  | ERTS_PSFLG_RUNNING_SYS
			  | ERTS_PSFLG_DIRTY_RUNNING
			  | ERTS_PSFLG_DIRTY_RUNNING_SYS
			  | ERTS_PSFLG_SUSPENDED)) == ERTS_PSFLG_ACTIVE) {
		/* We made process inactive */
		profile_runnable_proc(p, am_inactive);
	    }

	}

	p->rcount++;  /* count number of suspend */
    }

    return suspended;
}

static ERTS_INLINE void
resume_process(Process *p, ErtsProcLocks locks)
{
    erts_aint32_t state, enq_prio = -1;
    int enqueue;

    ERTS_SMP_LC_ASSERT(ERTS_PROC_LOCK_STATUS & erts_proc_lc_my_proc_locks(p));

    ASSERT(p->rcount > 0);

    if (--p->rcount > 0)  /* multiple suspend */
	return;

    state = erts_smp_atomic32_read_nob(&p->state);
    enqueue = change_proc_schedule_state(p,
					 ERTS_PSFLG_SUSPENDED,
					 0,
					 &state,
					 &enq_prio,
					 locks);
    add2runq(enqueue, enq_prio, p, state, NULL);
}

#ifdef ERTS_SMP

static ERTS_INLINE void
sched_resume_wake__(ErtsSchedulerSleepInfo *ssi)
{
    erts_aint32_t xflgs = (ERTS_SSI_FLG_SLEEPING
			   | ERTS_SSI_FLG_TSE_SLEEPING
			   | ERTS_SSI_FLG_WAITING
			   | ERTS_SSI_FLG_SUSPENDED);
    erts_aint32_t oflgs;
    do {
	oflgs = erts_smp_atomic32_cmpxchg_relb(&ssi->flags, 0, xflgs);
	if (oflgs == xflgs) {
	    erts_sched_finish_poke(ssi, oflgs);
	    break;
	}
	xflgs = oflgs;
    } while (oflgs & (ERTS_SSI_FLG_MSB_EXEC|ERTS_SSI_FLG_SUSPENDED));
}

static void
nrml_sched_ix_resume_wake(Uint ix)
{
    sched_resume_wake__(ERTS_SCHED_SLEEP_INFO_IX(ix));
}

#ifdef ERTS_DIRTY_SCHEDULERS

static void
dcpu_sched_ix_resume_wake(Uint ix)
{
    sched_resume_wake__(ERTS_DIRTY_CPU_SCHED_SLEEP_INFO_IX(ix));
}

static void
dio_sched_ix_resume_wake(Uint ix)
{
    sched_resume_wake__(ERTS_DIRTY_IO_SCHED_SLEEP_INFO_IX(ix));
}

#endif

static erts_aint32_t
sched_prep_spin_suspended(ErtsSchedulerSleepInfo *ssi, erts_aint32_t xpct)
{
    erts_aint32_t oflgs;
    erts_aint32_t nflgs = (ERTS_SSI_FLG_SLEEPING
			   | ERTS_SSI_FLG_WAITING
			   | ERTS_SSI_FLG_SUSPENDED);
    erts_aint32_t xflgs = xpct;

    do {
	oflgs = erts_smp_atomic32_cmpxchg_acqb(&ssi->flags, nflgs, xflgs);
	if (oflgs == xflgs)
	    return nflgs;
	xflgs = oflgs;
    } while (oflgs & ERTS_SSI_FLG_SUSPENDED);

    return oflgs;
}

static erts_aint32_t
sched_spin_suspended(ErtsSchedulerSleepInfo *ssi, int spincount)
{
    int until_yield = ERTS_SCHED_SPIN_UNTIL_YIELD;
    int sc = spincount;
    erts_aint32_t flgs;

    do {
	flgs = erts_smp_atomic32_read_acqb(&ssi->flags);
	if ((flgs & (ERTS_SSI_FLG_SLEEPING
		     | ERTS_SSI_FLG_WAITING
		     | ERTS_SSI_FLG_SUSPENDED))
	    != (ERTS_SSI_FLG_SLEEPING
		| ERTS_SSI_FLG_WAITING
		| ERTS_SSI_FLG_SUSPENDED)) {
	    break;
	}
	ERTS_SPIN_BODY;
	if (--until_yield == 0) {
	    until_yield = ERTS_SCHED_SPIN_UNTIL_YIELD;
	    erts_thr_yield();
	}
    } while (--sc > 0);
    return flgs;
}

static erts_aint32_t
sched_set_suspended_sleeptype(ErtsSchedulerSleepInfo *ssi)
{
    erts_aint32_t oflgs;
    erts_aint32_t nflgs = (ERTS_SSI_FLG_SLEEPING
			   | ERTS_SSI_FLG_TSE_SLEEPING
			   | ERTS_SSI_FLG_WAITING
			   | ERTS_SSI_FLG_SUSPENDED);
    erts_aint32_t xflgs = (ERTS_SSI_FLG_SLEEPING
			   | ERTS_SSI_FLG_WAITING
			   | ERTS_SSI_FLG_SUSPENDED);

    erts_tse_reset(ssi->event);

    while (1) {
	oflgs = erts_smp_atomic32_cmpxchg_acqb(&ssi->flags, nflgs, xflgs);
	if (oflgs == xflgs)
	    return nflgs;
	if ((oflgs & (ERTS_SSI_FLG_SLEEPING
		      | ERTS_SSI_FLG_WAITING
		      | ERTS_SSI_FLG_SUSPENDED))
	    != (ERTS_SSI_FLG_SLEEPING
		| ERTS_SSI_FLG_WAITING
		| ERTS_SSI_FLG_SUSPENDED)) {
	    return oflgs;
	}
	xflgs = oflgs;
    }
}

static void
init_scheduler_suspend(void)
{
    erts_smp_mtx_init(&schdlr_sspnd.mtx, "schdlr_sspnd", NIL,
        ERTS_LOCK_FLAGS_PROPERTY_STATIC | ERTS_LOCK_FLAGS_CATEGORY_SCHEDULER);
    schdlr_sspnd.online.normal = 1;
    schdlr_sspnd.curr_online.normal = 1;
    schdlr_sspnd.active.normal = 1;
#ifdef ERTS_DIRTY_SCHEDULERS
    schdlr_sspnd.online.dirty_cpu = 0;
    schdlr_sspnd.curr_online.dirty_cpu = 0;
    schdlr_sspnd.active.dirty_cpu = 0;
    schdlr_sspnd.online.dirty_io = 0;
    schdlr_sspnd.curr_online.dirty_io = 0;
    schdlr_sspnd.active.dirty_io = 0;
    schdlr_sspnd.last_msb_dirty_type = ERTS_SCHED_DIRTY_IO;
#endif
    erts_smp_atomic32_init_nob(&schdlr_sspnd.changing, 0);
    schdlr_sspnd.chngq = NULL;
    schdlr_sspnd.changer = am_false;
    schdlr_sspnd.nmsb.ongoing = 0;
    schdlr_sspnd.nmsb.blckrs = NULL;
    schdlr_sspnd.nmsb.chngq = NULL;
    schdlr_sspnd.msb.ongoing = 0;
    schdlr_sspnd.msb.blckrs = NULL;
    schdlr_sspnd.msb.chngq = NULL;
}

typedef struct {
    struct {
	Eterm chngr;
	Eterm nxt;
    } onln;
    struct {
	ErtsProcList *chngrs;
    } msb;
} ErtsSchdlrSspndResume;

static void
schdlr_sspnd_resume_proc(ErtsSchedType sched_type, Eterm pid)
{
    Process *p;
    p = erts_pid2proc_opt(NULL, 0, pid, ERTS_PROC_LOCK_STATUS,
                          (sched_type != ERTS_SCHED_NORMAL
                           ? ERTS_P2P_FLG_INC_REFC
                           : 0));
    if (p) {
	resume_process(p, ERTS_PROC_LOCK_STATUS);
	erts_smp_proc_unlock(p, ERTS_PROC_LOCK_STATUS);
        if (sched_type != ERTS_SCHED_NORMAL)
            erts_proc_dec_refc(p);
    }
}

static ERTS_INLINE void
schdlr_sspnd_resume_procs(ErtsSchedType sched_type,
			  ErtsSchdlrSspndResume *resume)
{
    if (is_internal_pid(resume->onln.chngr)) {
	schdlr_sspnd_resume_proc(sched_type,
                                 resume->onln.chngr);
	resume->onln.chngr = NIL;
    }
    if (is_internal_pid(resume->onln.nxt)) {
	schdlr_sspnd_resume_proc(sched_type,
                                 resume->onln.nxt);
	resume->onln.nxt = NIL;
    }
    while (resume->msb.chngrs) {
	ErtsProcList *plp = resume->msb.chngrs;
	resume->msb.chngrs = plp->next;
	schdlr_sspnd_resume_proc(sched_type,
                                 plp->pid);
	proclist_destroy(plp);
    }
}

#ifdef ERTS_DIRTY_SCHEDULERS

static ERTS_INLINE int
have_dirty_work(void)
{
    return !(ERTS_EMPTY_RUNQ(ERTS_DIRTY_CPU_RUNQ)
             | ERTS_EMPTY_RUNQ(ERTS_DIRTY_IO_RUNQ));
}

#define ERTS_MSB_NONE_PRIO_BIT PORT_BIT

static ERTS_INLINE Uint32
msb_runq_prio_bit(Uint32 flgs)
{
    int pbit;

    pbit = (int) (flgs & ERTS_RUNQ_FLGS_PROCS_QMASK);
    if (flgs & PORT_BIT) {
        /* rate ports as proc prio high */
        pbit |= HIGH_BIT;
    }
    if (flgs & ERTS_RUNQ_FLG_MISC_OP) {
        /* rate misc ops as proc prio normal */
        pbit |= NORMAL_BIT;
    }
    if (flgs & LOW_BIT) {
        /* rate low prio as normal (avoid starvation) */
        pbit |= NORMAL_BIT;
    }
    if (!pbit)
        pbit = (int) ERTS_MSB_NONE_PRIO_BIT;
    else
        pbit &= -pbit; /* least significant bit set... */
    ASSERT(pbit);

    /* High prio low value; low prio high value... */
    return (Uint32) pbit;
}

static ERTS_INLINE void
msb_runq_prio_bits(Uint32 *nrmlp, Uint32 *dcpup, Uint32 *diop)
{
    Uint32 flgs = ERTS_RUNQ_FLGS_GET(ERTS_RUNQ_IX(0));
    if (flgs & ERTS_RUNQ_FLG_HALTING) {
        /*
         * Emulator is halting; only execute port jobs
         * on normal scheduler. Ensure that we switch
         * to the normal scheduler.
         */
        *nrmlp = HIGH_BIT;
        *dcpup = ERTS_MSB_NONE_PRIO_BIT;
        *diop = ERTS_MSB_NONE_PRIO_BIT;
    }
    else {
        *nrmlp = msb_runq_prio_bit(flgs);

        flgs = ERTS_RUNQ_FLGS_GET(ERTS_DIRTY_CPU_RUNQ);
        *dcpup = msb_runq_prio_bit(flgs);

        flgs = ERTS_RUNQ_FLGS_GET(ERTS_DIRTY_IO_RUNQ);
        *diop = msb_runq_prio_bit(flgs);
    }
}

static int
msb_scheduler_type_switch(ErtsSchedType sched_type,
                          ErtsSchedulerData *esdp,
                          long no)
{
    Uint32 nrml_prio, dcpu_prio, dio_prio;
    ErtsSchedType exec_type;
    ErtsRunQueue *exec_rq;
#ifdef DEBUG
    erts_aint32_t dbg_val;
#endif

    ASSERT(schdlr_sspnd.msb.ongoing);

    /*
     * This function determines how to switch
     * between scheduler types when multi-scheduling
     * is blocked.
     *
     * If no dirty work exist, we always select
     * execution of normal scheduler. If nothing
     * executes, normal scheduler 1 should be waiting
     * in sys_schedule(), otherwise we cannot react
     * on I/O events.
     *
     * We unconditionally switch back to normal
     * scheduler after executing dirty in order to
     * make sure we check for I/O...
     */

    msb_runq_prio_bits(&nrml_prio, &dcpu_prio, &dio_prio);

    exec_type = ERTS_SCHED_NORMAL;
    if (sched_type == ERTS_SCHED_NORMAL) {

        /*
         * Check priorities of work in the
         * different run-queues and determine
         * run-queue with highest prio job...
         */

        if ((dcpu_prio == ERTS_MSB_NONE_PRIO_BIT)
            & (dio_prio == ERTS_MSB_NONE_PRIO_BIT)) {
            /*
             * No dirty work exist; continue on normal
             * scheduler...
             */
            return 0;
        }

        if (dcpu_prio < nrml_prio) {
            exec_type = ERTS_SCHED_DIRTY_CPU;
            if (dio_prio < dcpu_prio)
                exec_type = ERTS_SCHED_DIRTY_IO;
        }
        else {
            if (dio_prio < nrml_prio)
                exec_type = ERTS_SCHED_DIRTY_IO;
        }

        /*
         * Make sure to alternate between dirty types
         * inbetween normal execution if highest 
         * priorities are equal.
         */

        if (exec_type == ERTS_SCHED_NORMAL) {
            if (dcpu_prio == nrml_prio)
                exec_type = ERTS_SCHED_DIRTY_CPU;
            else if (dio_prio == nrml_prio)
                exec_type = ERTS_SCHED_DIRTY_IO;
            else {
                /*
                 * Normal work has higher prio than
                 * dirty work; continue on normal
                 * scheduler...
                 */
                return 0;
            }
        }

        ASSERT(exec_type != ERTS_SCHED_NORMAL);
        if (dio_prio == dcpu_prio) {
            /* Alter between dirty types... */
            if (schdlr_sspnd.last_msb_dirty_type == ERTS_SCHED_DIRTY_IO)
                exec_type = ERTS_SCHED_DIRTY_CPU;
            else
                exec_type = ERTS_SCHED_DIRTY_IO;
        }
    }

    ASSERT(sched_type != exec_type);

    if (exec_type != ERTS_SCHED_NORMAL)
        schdlr_sspnd.last_msb_dirty_type = exec_type;
    else {
        erts_aint32_t calls;
        /*
         * Going back to normal scheduler after
         * dirty execution; make sure it will check
         * for I/O...
         */
        if (ERTS_USE_MODIFIED_TIMING())
            calls = ERTS_MODIFIED_TIMING_INPUT_REDS + 1;
        else
            calls = INPUT_REDUCTIONS + 1;
        erts_smp_atomic32_set_nob(&function_calls, calls);

        if ((nrml_prio == ERTS_MSB_NONE_PRIO_BIT)
            & ((dcpu_prio != ERTS_MSB_NONE_PRIO_BIT)
               | (dio_prio != ERTS_MSB_NONE_PRIO_BIT))) {
            /*
             * We have dirty work, but an empty
             * normal run-queue.
             *
             * Since the normal run-queue is
             * empty, the normal scheduler will
             * go to sleep when selected for
             * execution. We have dirty work to
             * do, so we only want it to check
             * I/O, and then come back here and
             * switch to dirty execution.
             *
             * To prevent the scheduler from going
             * to sleep we trick it into believing
             * it has work to do...
             */
            ERTS_RUNQ_FLGS_SET_NOB(ERTS_RUNQ_IX(0),
                                   ERTS_RUNQ_FLG_MISC_OP);
        }
    }

    /*
     * Suspend this scheduler and wake up scheduler
     * number one of another type...
     */
#ifdef DEBUG
    dbg_val =
#else
    (void)
#endif
        erts_smp_atomic32_read_bset_mb(&esdp->ssi->flags,
                                       (ERTS_SSI_FLG_SUSPENDED
                                        | ERTS_SSI_FLG_MSB_EXEC),
                                       ERTS_SSI_FLG_SUSPENDED);
    ASSERT(dbg_val & ERTS_SSI_FLG_MSB_EXEC);

    switch (exec_type) {
    case ERTS_SCHED_NORMAL:
        exec_rq = ERTS_RUNQ_IX(0);
        break;
    case ERTS_SCHED_DIRTY_CPU:
        exec_rq = ERTS_DIRTY_CPU_RUNQ;
        break;
    case ERTS_SCHED_DIRTY_IO:
        exec_rq = ERTS_DIRTY_IO_RUNQ;
        break;
    default:
        ERTS_INTERNAL_ERROR("Invalid scheduler type");
        exec_rq = NULL;
        break;
    }

#ifdef DEBUG
    dbg_val =
#else
    (void)
#endif
        erts_smp_atomic32_read_bset_mb(&exec_rq->scheduler->ssi->flags,
                                       (ERTS_SSI_FLG_SUSPENDED
                                        | ERTS_SSI_FLG_MSB_EXEC),
                                       ERTS_SSI_FLG_MSB_EXEC);
    ASSERT(dbg_val & ERTS_SSI_FLG_SUSPENDED);

    wake_scheduler(exec_rq);

    return 1; /* suspend this scheduler... */

}

#endif

static void
suspend_scheduler(ErtsSchedulerData *esdp)
{
    erts_aint32_t flgs;
    erts_aint32_t changing;
    long no;
    ErtsSchedulerSleepInfo *ssi = esdp->ssi;
    int curr_online = 1;
    ErtsSchdlrSspndResume resume = {{NIL, NIL}, {NULL}};
    erts_aint32_t aux_work;
    int thr_prgr_active = 1;
    ErtsStuckBoundProcesses sbp = {NULL, NULL};
    ErtsSchedType sched_type;
    erts_aint32_t online_flag;

    /*
     * Schedulers may be suspended in two different ways:
     * - A scheduler may be suspended since it is not online.
     * - Multi scheduling is blocked. All schedulers except the
     *   scheduler with scheduler id 1 are suspended, and all
     *   dirty CPU and dirty I/O schedulers are suspended.
     *
     * Regardless of why a scheduler is suspended, it ends up here.
     */


#if !defined(ERTS_DIRTY_SCHEDULERS)

    sched_type = ERTS_SCHED_NORMAL;
    online_flag = ERTS_SCHDLR_SSPND_CHNG_ONLN;
    no = esdp->no;
    ASSERT(no != 1);

#else

    sched_type = esdp->type;
    switch (sched_type) {
    case ERTS_SCHED_NORMAL:
        online_flag = ERTS_SCHDLR_SSPND_CHNG_ONLN;
        no = esdp->no;
        break;
    case ERTS_SCHED_DIRTY_CPU:
        online_flag = ERTS_SCHDLR_SSPND_CHNG_DCPU_ONLN;
        no = esdp->dirty_no;
        break;
    case ERTS_SCHED_DIRTY_IO:
        online_flag = 0;
	no = esdp->dirty_no;
        break;
    default:
        ERTS_INTERNAL_ERROR("Invalid scheduler type");
        return;
    }

    if (erts_smp_atomic32_read_nob(&ssi->flags) & ERTS_SSI_FLG_MSB_EXEC) {
        ASSERT(no == 1);
        if (!msb_scheduler_type_switch(sched_type, esdp, no))
            return;
        /* Suspend and let scheduler 1 of another type execute... */
    }

#endif

    if (sched_type != ERTS_SCHED_NORMAL) {
        dirty_active(esdp, -1);
	erts_smp_runq_unlock(esdp->run_queue);
        dirty_sched_wall_time_change(esdp, 0);
    }
    else {
        if (no != 1)
            evacuate_run_queue(esdp->run_queue, &sbp);

	erts_smp_runq_unlock(esdp->run_queue);

	erts_sched_check_cpu_bind_prep_suspend(esdp);

	if (erts_system_profile_flags.scheduler)
	    profile_scheduler(make_small(esdp->no), am_inactive);
    }

    erts_smp_mtx_lock(&schdlr_sspnd.mtx);

    flgs = sched_prep_spin_suspended(ssi, ERTS_SSI_FLG_SUSPENDED);
    if (flgs & ERTS_SSI_FLG_SUSPENDED) {

	schdlr_sspnd_dec_nscheds(&schdlr_sspnd.active, sched_type);

	changing = erts_smp_atomic32_read_nob(&schdlr_sspnd.changing);

	while (1) {

	    if (changing & (ERTS_SCHDLR_SSPND_CHNG_NMSB
			    | ERTS_SCHDLR_SSPND_CHNG_MSB)) {
		int i = 0;
		ErtsMultiSchedulingBlock *msb[3] = {0};
		if (changing & ERTS_SCHDLR_SSPND_CHNG_NMSB)
		    msb[i++] = &schdlr_sspnd.nmsb;
		if (changing & ERTS_SCHDLR_SSPND_CHNG_MSB)
		    msb[i++] = &schdlr_sspnd.msb;

		for (i = 0; msb[i]; i++) {
		    erts_aint32_t clr_flg = 0;

		    if (msb[i] == &schdlr_sspnd.nmsb
			&& schdlr_sspnd_get_nscheds(&schdlr_sspnd.active,
						    ERTS_SCHED_NORMAL) == 1) {
			clr_flg = ERTS_SCHDLR_SSPND_CHNG_NMSB;
		    }
		    else if (schdlr_sspnd_get_nscheds(&schdlr_sspnd.active,
                                                      ERTS_SCHED_NORMAL) == 1
                             && schdlr_sspnd_get_nscheds(&schdlr_sspnd.active,
                                                         ERTS_SCHED_DIRTY_CPU) == 0
                             && schdlr_sspnd_get_nscheds(&schdlr_sspnd.active,
                                                         ERTS_SCHED_DIRTY_IO) == 0) {
                        clr_flg = ERTS_SCHDLR_SSPND_CHNG_MSB;
		    }

		    if (clr_flg) {
			ErtsProcList *plp, *end_plp;
			changing = erts_smp_atomic32_read_band_nob(&schdlr_sspnd.changing,
								   ~clr_flg);
			changing &= ~clr_flg;
			(void) erts_proclist_fetch(&msb[i]->chngq, &end_plp);
			/* resume processes that initiated the multi scheduling block... */
			plp = msb[i]->chngq;
			if (plp) {
                            ASSERT(end_plp);
                            ASSERT(msb[i]->ongoing);
                            do {
                                erts_proclist_store_last(&msb[i]->blckrs,
                                                         proclist_copy(plp));
                                plp = plp->next;
                            } while (plp);
			    end_plp->next = resume.msb.chngrs;
                            resume.msb.chngrs = msb[i]->chngq;
                            msb[i]->chngq = NULL;
                        }
		    }
		}
	    }

	    if (changing & online_flag) {
		int changed = 0;
		Uint32 st_online;

		st_online = schdlr_sspnd_get_nscheds(&schdlr_sspnd.online,
						     sched_type);
		if (no > st_online && curr_online) {
		    schdlr_sspnd_dec_nscheds(&schdlr_sspnd.curr_online,
					     sched_type);
		    curr_online = 0;
		    changed = 1;
		}
		else if (no <= st_online && !curr_online) {
		    schdlr_sspnd_inc_nscheds(&schdlr_sspnd.curr_online,
					     sched_type);
		    curr_online = 1;
		    changed = 1;
		}
		if (changed
		    && (schdlr_sspnd_get_nscheds(&schdlr_sspnd.online,
						 sched_type)
			== schdlr_sspnd_get_nscheds(&schdlr_sspnd.curr_online,
						    sched_type))) {
		    ErtsProcList *plp;
		    changing = erts_smp_atomic32_read_band_nob(&schdlr_sspnd.changing,
							       ~online_flag);
		    changing &= ~online_flag;
		    if (sched_type == ERTS_SCHED_NORMAL) {
			ASSERT(is_internal_pid(schdlr_sspnd.changer)
			       || schdlr_sspnd.changer == am_init);
			/* resume process that initiated this change... */
			resume.onln.chngr = schdlr_sspnd.changer;
			plp = erts_proclist_peek_first(schdlr_sspnd.chngq);
			if (!plp)
			    schdlr_sspnd.changer = am_false;
			else {
			    schdlr_sspnd.changer = am_true; /* change right in transit */
			    /* resume process that is queued for next change... */
			    resume.onln.nxt = plp->pid;
			    ASSERT(is_internal_pid(resume.onln.nxt));
			}
		    }
		}
	    }

	    if (curr_online) {
		flgs = erts_smp_atomic32_read_acqb(&ssi->flags);
		if (!(flgs & ERTS_SSI_FLG_SUSPENDED))
		    break;
	    }
	    erts_smp_mtx_unlock(&schdlr_sspnd.mtx);

	    schdlr_sspnd_resume_procs(sched_type, &resume);

	    while (1) {
		ErtsMonotonicTime current_time;
		erts_aint32_t flgs;

		if (sched_type != ERTS_SCHED_NORMAL)
		    aux_work = 0;
		else {
                    int evacuate = no == 1 ? 0 : !ERTS_EMPTY_RUNQ(esdp->run_queue);

		    aux_work = erts_atomic32_read_acqb(&ssi->aux_work);

		    if (aux_work|evacuate) {
			if (!thr_prgr_active) {
			    erts_thr_progress_active(esdp, thr_prgr_active = 1);
			    sched_wall_time_change(esdp, 1);
			}
			if (aux_work)
			    aux_work = handle_aux_work(&esdp->aux_work_data,
						       aux_work,
						       1);

			if (aux_work && erts_thr_progress_update(esdp))
			    erts_thr_progress_leader_update(esdp);
			if (evacuate) {
			    erts_smp_runq_lock(esdp->run_queue);
			    evacuate_run_queue(esdp->run_queue, &sbp);
			    erts_smp_runq_unlock(esdp->run_queue);
			}
		    }

		}

		if (aux_work) {
		    ASSERT(sched_type == ERTS_SCHED_NORMAL);
		    current_time = erts_get_monotonic_time(esdp);
		    if (current_time >= erts_next_timeout_time(esdp->next_tmo_ref)) {
			if (!thr_prgr_active) {
			    erts_thr_progress_active(esdp, thr_prgr_active = 1);
			    sched_wall_time_change(esdp, 1);
			}
			erts_bump_timers(esdp->timer_wheel, current_time);
		    }
		}
		else {
		    ErtsMonotonicTime timeout_time;
		    int do_timeout;

		    if (sched_type == ERTS_SCHED_NORMAL) {
			timeout_time = erts_check_next_timeout_time(esdp);
			current_time = erts_get_monotonic_time(esdp);
			do_timeout = (current_time >= timeout_time);
		    }
		    else {
			timeout_time = ERTS_MONOTONIC_TIME_MAX;
			current_time = 0;
			do_timeout = 0;
		    }

		    if (do_timeout) {
			ASSERT(sched_type == ERTS_SCHED_NORMAL);
			if (!thr_prgr_active) {
			    erts_thr_progress_active(esdp, thr_prgr_active = 1);
			    sched_wall_time_change(esdp, 1);
			}
		    }
		    else {
			if (sched_type == ERTS_SCHED_NORMAL) {
			    if (thr_prgr_active) {
				erts_thr_progress_active(esdp, thr_prgr_active = 0);
				sched_wall_time_change(esdp, 0);
			    }
			    erts_thr_progress_prepare_wait(esdp);
			}
			flgs = sched_spin_suspended(ssi,
						    ERTS_SCHED_SUSPEND_SLEEP_SPINCOUNT);
			if (flgs == (ERTS_SSI_FLG_SLEEPING
				     | ERTS_SSI_FLG_WAITING
				     | ERTS_SSI_FLG_SUSPENDED)) {
			    flgs = sched_set_suspended_sleeptype(ssi);
			    if (flgs == (ERTS_SSI_FLG_SLEEPING
					 | ERTS_SSI_FLG_TSE_SLEEPING
					 | ERTS_SSI_FLG_WAITING
					 | ERTS_SSI_FLG_SUSPENDED)) {
				int res;

				if (sched_type == ERTS_SCHED_NORMAL)
				    current_time = erts_get_monotonic_time(esdp);
				else
				    current_time = 0;

				do {
				    Sint64 timeout;
				    if (current_time >= timeout_time)
					break;
				    if (sched_type != ERTS_SCHED_NORMAL)
					timeout = -1;
				    else
					timeout = ERTS_MONOTONIC_TO_NSEC(timeout_time
									 - current_time
									 - 1) + 1;
				    res = erts_tse_twait(ssi->event, timeout);

				    if (sched_type == ERTS_SCHED_NORMAL)
					current_time = erts_get_monotonic_time(esdp);
				    else
					current_time = 0;

				} while (res == EINTR);
			    }
			}
			if (sched_type == ERTS_SCHED_NORMAL)
			    erts_thr_progress_finalize_wait(esdp);
		    }

		    if (current_time >= timeout_time) {
			ASSERT(sched_type == ERTS_SCHED_NORMAL);
			erts_bump_timers(esdp->timer_wheel, current_time);
		    }
		}

		flgs = sched_prep_spin_suspended(ssi, (ERTS_SSI_FLG_WAITING
						       | ERTS_SSI_FLG_SUSPENDED));
		if (!(flgs & ERTS_SSI_FLG_SUSPENDED))
		    break;
		changing = erts_smp_atomic32_read_nob(&schdlr_sspnd.changing);
		if (changing)
		    break;
	    }

	    erts_smp_mtx_lock(&schdlr_sspnd.mtx);
	    changing = erts_smp_atomic32_read_nob(&schdlr_sspnd.changing);
	}

	schdlr_sspnd_inc_nscheds(&schdlr_sspnd.active, sched_type);
	changing = erts_smp_atomic32_read_nob(&schdlr_sspnd.changing);
        if (changing) {
            if ((changing & ERTS_SCHDLR_SSPND_CHNG_MSB)
                && !schdlr_sspnd.msb.ongoing
                && schdlr_sspnd_eq_nscheds(&schdlr_sspnd.online,
                                           &schdlr_sspnd.active)) {
                erts_smp_atomic32_read_band_nob(&schdlr_sspnd.changing,
                                                ~ERTS_SCHDLR_SSPND_CHNG_MSB);
            }
            if ((changing & ERTS_SCHDLR_SSPND_CHNG_NMSB)
                && !schdlr_sspnd.nmsb.ongoing
                && (schdlr_sspnd_get_nscheds(&schdlr_sspnd.online,
                                             ERTS_SCHED_NORMAL)
                    == schdlr_sspnd_get_nscheds(&schdlr_sspnd.active,
                                                ERTS_SCHED_NORMAL))) {
                erts_smp_atomic32_read_band_nob(&schdlr_sspnd.changing,
                                                ~ERTS_SCHDLR_SSPND_CHNG_NMSB);
            }
        }
	ASSERT(no <= schdlr_sspnd_get_nscheds(&schdlr_sspnd.online, sched_type));
    }

    erts_smp_mtx_unlock(&schdlr_sspnd.mtx);

    schdlr_sspnd_resume_procs(sched_type, &resume);

    ASSERT(curr_online);

    if (sched_type != ERTS_SCHED_NORMAL)
        dirty_sched_wall_time_change(esdp, 1);
    else {
        (void) erts_get_monotonic_time(esdp);
        if (erts_system_profile_flags.scheduler)
            profile_scheduler(make_small(esdp->no), am_active);

        if (!thr_prgr_active) {
            erts_thr_progress_active(esdp, thr_prgr_active = 1);
            sched_wall_time_change(esdp, 1);
        }
    }

    erts_smp_runq_lock(esdp->run_queue);
    non_empty_runq(esdp->run_queue);

    if (sched_type != ERTS_SCHED_NORMAL)
        dirty_active(esdp, 1);
    else {
	schedule_bound_processes(esdp->run_queue, &sbp);

	erts_sched_check_cpu_bind_post_suspend(esdp);
    }
}

void
erts_schedulers_state(Uint *total,
		      Uint *online,
		      Uint *active,
		      Uint *dirty_cpu,
		      Uint *dirty_cpu_online,
		      Uint *dirty_cpu_active,
		      Uint *dirty_io,
		      Uint *dirty_io_active)
{
    if (active || online || dirty_cpu_online
	|| dirty_cpu_active || dirty_io_active) {
	erts_smp_mtx_lock(&schdlr_sspnd.mtx);
	if (active)
	    *active = schdlr_sspnd_get_nscheds(&schdlr_sspnd.active,
					       ERTS_SCHED_NORMAL);
	if (online)
	    *online = schdlr_sspnd_get_nscheds(&schdlr_sspnd.curr_online,
					       ERTS_SCHED_NORMAL);
	if (dirty_cpu_active)
	    *dirty_cpu_active = schdlr_sspnd_get_nscheds(&schdlr_sspnd.active,
							 ERTS_SCHED_DIRTY_CPU);
	if (dirty_cpu_online)
	    *dirty_cpu_online = schdlr_sspnd_get_nscheds(&schdlr_sspnd.curr_online,
							 ERTS_SCHED_DIRTY_CPU);
	if (dirty_io_active)
	    *dirty_io_active = schdlr_sspnd_get_nscheds(&schdlr_sspnd.active,
							ERTS_SCHED_DIRTY_IO);
	erts_smp_mtx_unlock(&schdlr_sspnd.mtx);
    }

    if (total)
	*total = erts_no_schedulers;
    if (dirty_cpu)
	*dirty_cpu = erts_no_dirty_cpu_schedulers;
    if (dirty_io)
	*dirty_io = erts_no_dirty_io_schedulers;
}

static void
abort_sched_onln_chng_waitq(Process *p)
{
    Eterm resume = NIL;

    erts_smp_mtx_lock(&schdlr_sspnd.mtx);

#ifdef DEBUG
    {
	int found_it = 0;
	ErtsProcList *plp = erts_proclist_peek_first(schdlr_sspnd.chngq);
	while (plp) {
	    if (erts_proclist_same(plp, p))
		found_it++;
	    plp = erts_proclist_peek_next(schdlr_sspnd.chngq, plp);
	}
	ASSERT(found_it == !!(p->flags & F_SCHDLR_ONLN_WAITQ));
    }
#endif

    if (p->flags & F_SCHDLR_ONLN_WAITQ) {
	ErtsProcList *plp = NULL;

	plp = erts_proclist_peek_first(schdlr_sspnd.chngq);
	if (plp) {
	    if (erts_proclist_same(plp, p)
		&& schdlr_sspnd.changer == am_true) {
		p->flags &= ~F_SCHDLR_ONLN_WAITQ;
		/*
		 * Change right was in transit to us;
		 * transfer it to the next process by
		 * resuming it...
		 */
		erts_proclist_remove(&schdlr_sspnd.chngq, plp);
		proclist_destroy(plp);
		plp = erts_proclist_peek_first(schdlr_sspnd.chngq);
		if (plp)
		    resume = plp->pid;
		else
		    schdlr_sspnd.changer = am_false;
	    }
	    else {
		do {
		    if (erts_proclist_same(plp, p)) {
			p->flags &= ~F_SCHDLR_ONLN_WAITQ;
			erts_proclist_remove(&schdlr_sspnd.chngq, plp);
			proclist_destroy(plp);
			break;
		    }
		    plp = erts_proclist_peek_next(schdlr_sspnd.chngq, plp);
		} while (plp);
	    }
	}
    }

    erts_smp_mtx_unlock(&schdlr_sspnd.mtx);

    if (is_internal_pid(resume))
	schdlr_sspnd_resume_proc(ERTS_SCHED_NORMAL, resume);
}

ErtsSchedSuspendResult
erts_set_schedulers_online(Process *p,
			   ErtsProcLocks plocks,
			   Sint new_no,
			   Sint *old_no,
			   int dirty_only)
{
    int resume_proc, ix, res = -1, no, have_unlocked_plocks;
    erts_aint32_t changing = 0, change_flags;
    int online, increase;
    ErtsProcList *plp;
#ifdef ERTS_DIRTY_SCHEDULERS
    int dirty_no, change_dirty, dirty_online;
#else
    ASSERT(!dirty_only);
#endif

    if (new_no < 1)
	return ERTS_SCHDLR_SSPND_EINVAL;
    else if (dirty_only && erts_no_dirty_cpu_schedulers < new_no)
	return ERTS_SCHDLR_SSPND_EINVAL;
    else if (erts_no_schedulers < new_no)
	return ERTS_SCHDLR_SSPND_EINVAL;

#ifdef ERTS_DIRTY_SCHEDULERS
    if (dirty_only)
	resume_proc = 0;
    else
#endif
    {
	resume_proc = 1;
	/*
	 * If we suspend current process we need to suspend before
	 * requesting the change; otherwise, we got a resume/suspend
	 * race...
	 */
	if (!(plocks & ERTS_PROC_LOCK_STATUS))
	    erts_smp_proc_lock(p, ERTS_PROC_LOCK_STATUS);
	suspend_process(p, p);
	if (!(plocks & ERTS_PROC_LOCK_STATUS))
	    erts_smp_proc_unlock(p, ERTS_PROC_LOCK_STATUS);
    }

    erts_smp_mtx_lock(&schdlr_sspnd.mtx);

    change_flags = 0;
    have_unlocked_plocks = 0;
    no = (int) new_no;

#ifdef ERTS_DIRTY_SCHEDULERS
    if (!dirty_only)
#endif
    {
	changing = erts_smp_atomic32_read_nob(&schdlr_sspnd.changing);
	if (changing & ERTS_SCHDLR_SSPND_CHNG_ONLN) {
	enqueue_wait:
	    p->flags |= F_SCHDLR_ONLN_WAITQ;
	    plp = proclist_create(p);
	    erts_proclist_store_last(&schdlr_sspnd.chngq, plp);
	    resume_proc = 0;
	    res = ERTS_SCHDLR_SSPND_YIELD_RESTART;
	    goto done;
	}
	plp = erts_proclist_peek_first(schdlr_sspnd.chngq);
	if (!plp) {
	    ASSERT(schdlr_sspnd.changer == am_false);
	}
	else {
	    ASSERT(schdlr_sspnd.changer == am_true);
	    if (!erts_proclist_same(plp, p))
		goto enqueue_wait;
	    p->flags &= ~F_SCHDLR_ONLN_WAITQ;
	    erts_proclist_remove(&schdlr_sspnd.chngq, plp);
	    proclist_destroy(plp);
	}
    }

    *old_no = online = schdlr_sspnd_get_nscheds(&schdlr_sspnd.online,
						ERTS_SCHED_NORMAL);
#ifndef ERTS_DIRTY_SCHEDULERS
    if (no == online) {
	res = ERTS_SCHDLR_SSPND_DONE;
	goto done;
    }
#else /* ERTS_DIRTY_SCHEDULERS */
    dirty_online = schdlr_sspnd_get_nscheds(&schdlr_sspnd.online,
					    ERTS_SCHED_DIRTY_CPU);
    if (dirty_only)
	*old_no = dirty_online;

    ASSERT(dirty_online <= erts_no_dirty_cpu_schedulers);

    if (dirty_only) {
	if (no > online) {
	    res = ERTS_SCHDLR_SSPND_EINVAL;
	    goto done;
	}
	dirty_no = no;
	if (dirty_no == dirty_online) {
	    res = ERTS_SCHDLR_SSPND_DONE;
	    goto done;
	}
	change_dirty = 1;
    } else {
	/*
	 * Adjust the number of dirty CPU schedulers online relative to the
	 * adjustment made to the number of normal schedulers online.
	 */
	int total_pct = erts_no_dirty_cpu_schedulers*100/erts_no_schedulers;
	int onln_pct = no*total_pct/online;
	dirty_no = dirty_online*onln_pct/100;
	if (dirty_no == 0)
	    dirty_no = 1;
	ASSERT(dirty_no <= erts_no_dirty_cpu_schedulers);

	if (no != online)
	    change_dirty = (dirty_no != dirty_online);
	else {
	    dirty_only = 1;
	    if (dirty_no == dirty_online) {
		res = ERTS_SCHDLR_SSPND_DONE;
		goto done;
	    }
	    change_dirty = 1;
	}
    }
    if (change_dirty) {
	change_flags |= ERTS_SCHDLR_SSPND_CHNG_DCPU_ONLN;
	schdlr_sspnd_set_nscheds(&schdlr_sspnd.online,
				 ERTS_SCHED_DIRTY_CPU,
				 dirty_no);
    }

    if (dirty_only)
	increase = (dirty_no > dirty_online);
    else
#endif /* ERTS_DIRTY_SCHEDULERS */
    {
	change_flags |= ERTS_SCHDLR_SSPND_CHNG_ONLN;
	schdlr_sspnd_set_nscheds(&schdlr_sspnd.online,
				 ERTS_SCHED_NORMAL,
				 no);
	increase = (no > online);
    }

    erts_smp_atomic32_read_bor_nob(&schdlr_sspnd.changing, change_flags);

    res = ERTS_SCHDLR_SSPND_DONE;
    if (increase) {
	int ix;
#ifdef ERTS_DIRTY_SCHEDULERS
	if (change_dirty) {
	    ErtsSchedulerSleepInfo* ssi;
	    if (schdlr_sspnd.msb.ongoing) {
		for (ix = dirty_online; ix < dirty_no; ix++) {
		    ssi = ERTS_DIRTY_CPU_SCHED_SLEEP_INFO_IX(ix);
		    erts_sched_poke(ssi);
		}
	    } else {
		for (ix = dirty_online; ix < dirty_no; ix++)
		    dcpu_sched_ix_resume_wake(ix);
	    }
	}
	if (!dirty_only)
#endif
	{
	    if (schdlr_sspnd.msb.ongoing|schdlr_sspnd.nmsb.ongoing) {
		for (ix = online; ix < no; ix++)
		    erts_sched_poke(ERTS_SCHED_SLEEP_INFO_IX(ix));
	    }
	    else {
		if (plocks) {
		    have_unlocked_plocks = 1;
		    erts_smp_proc_unlock(p, plocks);
		}
		change_no_used_runqs(no);

		for (ix = online; ix < no; ix++)
		    resume_run_queue(ERTS_RUNQ_IX(ix));

		for (ix = no; ix < erts_no_run_queues; ix++)
		    suspend_run_queue(ERTS_RUNQ_IX(ix));
	    }
	}
    }
    else /* if decrease */ {
#ifdef ERTS_DIRTY_SCHEDULERS
	if (change_dirty) {
	    if (schdlr_sspnd.msb.ongoing) {
		for (ix = dirty_no; ix < dirty_online; ix++)
		    erts_sched_poke(ERTS_DIRTY_CPU_SCHED_SLEEP_INFO_IX(ix));
	    }
            else {
		for (ix = dirty_no; ix < dirty_online; ix++)
                    dcpu_sched_ix_suspend_wake(ix);
                /*
                 * Newly suspended scheduler may have just been
                 * about to handle a task. Make sure someone takes
                 * care of such a task...
                 */
                dcpu_sched_ix_wake(0);
	    }
	}
	if (!dirty_only)
#endif
	{
	    if (schdlr_sspnd.msb.ongoing|schdlr_sspnd.nmsb.ongoing) {
		for (ix = no; ix < online; ix++)
		    erts_sched_poke(ERTS_SCHED_SLEEP_INFO_IX(ix));
	    }
	    else {
		if (plocks) {
		    have_unlocked_plocks = 1;
		    erts_smp_proc_unlock(p, plocks);
		}

		change_no_used_runqs(no);
		for (ix = no; ix < erts_no_run_queues; ix++)
		    suspend_run_queue(ERTS_RUNQ_IX(ix));

		for (ix = no; ix < online; ix++) {
		    ErtsRunQueue *rq = ERTS_RUNQ_IX(ix);
		    wake_scheduler(rq);
		}
	    }
	}
    }

    if (change_flags & ERTS_SCHDLR_SSPND_CHNG_ONLN) {
	/* Suspend and wait for requested change to complete... */
	schdlr_sspnd.changer = p->common.id;
	resume_proc = 0;
	res = ERTS_SCHDLR_SSPND_YIELD_DONE;
    }

done:

    ASSERT(schdlr_sspnd_get_nscheds(&schdlr_sspnd.online,
				    ERTS_SCHED_DIRTY_CPU)
	   <= schdlr_sspnd_get_nscheds(&schdlr_sspnd.online,
				       ERTS_SCHED_NORMAL));

    erts_smp_mtx_unlock(&schdlr_sspnd.mtx);

    if (have_unlocked_plocks)
	erts_smp_proc_lock(p, plocks);

    if (resume_proc) {
	if (!(plocks & ERTS_PROC_LOCK_STATUS))
	    erts_smp_proc_lock(p, ERTS_PROC_LOCK_STATUS);
	resume_process(p, plocks|ERTS_PROC_LOCK_STATUS);
	if (!(plocks & ERTS_PROC_LOCK_STATUS))
	    erts_smp_proc_unlock(p, ERTS_PROC_LOCK_STATUS);
    }

    return res;
}

ErtsSchedSuspendResult
erts_block_multi_scheduling(Process *p, ErtsProcLocks plocks, int on, int normal, int all)
{
    int resume_proc, ix, res, have_unlocked_plocks = 0;
    ErtsProcList *plp;
    ErtsMultiSchedulingBlock *msbp;
    erts_aint32_t chng_flg;
    int have_blckd_flg;

    if (normal) {
	chng_flg = ERTS_SCHDLR_SSPND_CHNG_NMSB;
	have_blckd_flg = F_HAVE_BLCKD_NMSCHED;
	msbp = &schdlr_sspnd.nmsb;
    }
    else {
	chng_flg = ERTS_SCHDLR_SSPND_CHNG_MSB;
	have_blckd_flg = F_HAVE_BLCKD_MSCHED;
	msbp = &schdlr_sspnd.msb;
    }

    /*
     * If we suspend current process we need to suspend before
     * requesting the change; otherwise, we got a resume/suspend
     * race...
     */
    if (!on) {
	/* We never suspend current process when unblocking... */
	resume_proc = 0;
    }
    else {
	resume_proc = 1;
	if (!(plocks & ERTS_PROC_LOCK_STATUS))
	    erts_smp_proc_lock(p, ERTS_PROC_LOCK_STATUS);
	suspend_process(p, p);
	if (!(plocks & ERTS_PROC_LOCK_STATUS))
	    erts_smp_proc_unlock(p, ERTS_PROC_LOCK_STATUS);
    }

    erts_smp_mtx_lock(&schdlr_sspnd.mtx);
    if (on) { /* ------ BLOCK ------ */
	if (msbp->chngq) {
	    ASSERT(msbp->ongoing);
	    p->flags |= have_blckd_flg;
	    goto wait_until_msb;
	}
	else if (msbp->blckrs || (normal && erts_no_schedulers == 1)) {
	    ASSERT(!msbp->blckrs || msbp->ongoing);
	    msbp->ongoing = 1;
	    plp = proclist_create(p);
	    erts_proclist_store_last(&msbp->blckrs, plp);
	    p->flags |= have_blckd_flg;
	    ASSERT(normal
                   ? 1 == schdlr_sspnd_get_nscheds(&schdlr_sspnd.active,
                                                   ERTS_SCHED_NORMAL)
                   : schdlr_sspnd_get_nscheds_tot(&schdlr_sspnd.active) == 1);
	    ASSERT(erts_proc_sched_data(p)->no == 1);
	    if (schdlr_sspnd.msb.ongoing)
		res = ERTS_SCHDLR_SSPND_DONE_MSCHED_BLOCKED;
	    else
		res = ERTS_SCHDLR_SSPND_DONE_NMSCHED_BLOCKED;
	}
        else {
	    int online = (int) schdlr_sspnd_get_nscheds(&schdlr_sspnd.online,
							ERTS_SCHED_NORMAL);
	    ASSERT(!msbp->ongoing);
	    p->flags |= have_blckd_flg;
	    if (plocks) {
		have_unlocked_plocks = 1;
		erts_smp_proc_unlock(p, plocks);
	    }
	    ASSERT(!msbp->ongoing);
	    msbp->ongoing = 1;

            erts_smp_atomic32_read_bor_nob(&schdlr_sspnd.changing,
                                           chng_flg);
            change_no_used_runqs(1);
            for (ix = 1; ix < erts_no_run_queues; ix++)
                suspend_run_queue(ERTS_RUNQ_IX(ix));

            for (ix = 1; ix < online; ix++) {
                ErtsRunQueue *rq = ERTS_RUNQ_IX(ix);
                wake_scheduler(rq);
            }

#ifdef ERTS_DIRTY_SCHEDULERS
            if (!normal) {
                ERTS_RUNQ_FLGS_SET_NOB(ERTS_RUNQ_IX(0), ERTS_RUNQ_FLG_MSB_EXEC);
                erts_smp_atomic32_read_bor_nob(&ERTS_RUNQ_IX(0)->scheduler->ssi->flags,
                                               ERTS_SSI_FLG_MSB_EXEC);
                for (ix = 0; ix < erts_no_dirty_cpu_schedulers; ix++)
                    dcpu_sched_ix_suspend_wake(ix);
                for (ix = 0; ix < erts_no_dirty_io_schedulers; ix++)
                    dio_sched_ix_suspend_wake(ix);
            }
#endif

        wait_until_msb:

            ASSERT(chng_flg & erts_smp_atomic32_read_nob(&schdlr_sspnd.changing));

            plp = proclist_create(p);
            erts_proclist_store_last(&msbp->chngq, plp);
            resume_proc = 0;
            if (schdlr_sspnd.msb.ongoing)
                res = ERTS_SCHDLR_SSPND_YIELD_DONE_MSCHED_BLOCKED;
            else
                res = ERTS_SCHDLR_SSPND_YIELD_DONE_NMSCHED_BLOCKED;
	    ASSERT(erts_proc_sched_data(p));
	}
    }
    else if (!msbp->ongoing) {
	ASSERT(!msbp->blckrs);
	goto unblock_res;
    }
    else {  /* ------ UNBLOCK ------ */
	if (p->flags & have_blckd_flg) {
	    ErtsProcList **plpps[3] = {0};
	    ErtsProcList *plp;

            plpps[0] = &msbp->blckrs;
            if (all)
                plpps[1] = &msbp->chngq;

	    for (ix = 0; plpps[ix]; ix++) {
                plp = erts_proclist_peek_first(*plpps[ix]);
		while (plp) {
		    ErtsProcList *tmp_plp = plp;
		    plp = erts_proclist_peek_next(*plpps[ix], plp);
		    if (erts_proclist_same(tmp_plp, p)) {
			erts_proclist_remove(plpps[ix], tmp_plp);
			proclist_destroy(tmp_plp);
			if (!all)
			    break;
		    }
		}
	    }
	}
	if (!msbp->blckrs && !msbp->chngq) {
	    int online;
	    erts_smp_atomic32_read_bor_nob(&schdlr_sspnd.changing,
					   chng_flg);
	    p->flags &= ~have_blckd_flg;
	    msbp->ongoing = 0;
            if (!(schdlr_sspnd.msb.ongoing|schdlr_sspnd.nmsb.ongoing)) {
                if (plocks) {
		    have_unlocked_plocks = 1;
		    erts_smp_proc_unlock(p, plocks);
		}

                online = (int) schdlr_sspnd_get_nscheds(&schdlr_sspnd.online,
							ERTS_SCHED_NORMAL);
		change_no_used_runqs(online);

		/* Resume all online run queues */
		for (ix = 1; ix < online; ix++)
		    resume_run_queue(ERTS_RUNQ_IX(ix));

		for (ix = online; ix < erts_no_run_queues; ix++)
		    suspend_run_queue(ERTS_RUNQ_IX(ix));
	    }
#ifdef ERTS_DIRTY_SCHEDULERS
            if (!schdlr_sspnd.msb.ongoing) {
                /* Get rid of msb-exec flag in run-queue of scheduler 1 */
                resume_run_queue(ERTS_RUNQ_IX(0));
		online = (int) schdlr_sspnd_get_nscheds(&schdlr_sspnd.online,
							ERTS_SCHED_DIRTY_CPU);
		for (ix = 0; ix < online; ix++)
		    dcpu_sched_ix_resume_wake(ix);
		for (ix = 0; ix < erts_no_dirty_io_schedulers; ix++)
		    dio_sched_ix_resume_wake(ix);
	    }
#endif
	}

    unblock_res:
	if (schdlr_sspnd.msb.ongoing)
	    res = ERTS_SCHDLR_SSPND_DONE_MSCHED_BLOCKED;
	else if (schdlr_sspnd.nmsb.ongoing)
	    res = ERTS_SCHDLR_SSPND_DONE_NMSCHED_BLOCKED;
	else
	    res = ERTS_SCHDLR_SSPND_DONE;
    }

    erts_smp_mtx_unlock(&schdlr_sspnd.mtx);

    if (have_unlocked_plocks)
	erts_smp_proc_lock(p, plocks);

    if (resume_proc) {
	if (!(plocks & ERTS_PROC_LOCK_STATUS))
	    erts_smp_proc_lock(p, ERTS_PROC_LOCK_STATUS);
	resume_process(p, plocks|ERTS_PROC_LOCK_STATUS);
	if (!(plocks & ERTS_PROC_LOCK_STATUS))
	    erts_smp_proc_unlock(p, ERTS_PROC_LOCK_STATUS);
    }

    return res;
}

int
erts_is_multi_scheduling_blocked(void)
{
    int res;
    erts_smp_mtx_lock(&schdlr_sspnd.mtx);
    if (schdlr_sspnd.msb.blckrs)
	res = 1;
    else if (schdlr_sspnd.nmsb.blckrs)
	res = -1;
    else
	res = 0;
    erts_smp_mtx_unlock(&schdlr_sspnd.mtx);
    return res;
}

Eterm
erts_multi_scheduling_blockers(Process *p, int normal)
{
    Eterm res = NIL;
    ErtsMultiSchedulingBlock *msbp;

    msbp = normal ? &schdlr_sspnd.nmsb : &schdlr_sspnd.msb;

    erts_smp_mtx_lock(&schdlr_sspnd.mtx);
    if (!erts_proclist_is_empty(msbp->blckrs)) {
	Eterm *hp, *hp_end;
	ErtsProcList *plp1, *plp2;
	Uint max_size = 0;

	for (plp1 = erts_proclist_peek_first(msbp->blckrs);
	     plp1;
	     plp1 = erts_proclist_peek_next(msbp->blckrs, plp1)) {
	    max_size += 2;
	}
	ASSERT(max_size);
	hp = HAlloc(p, max_size);
	hp_end = hp + max_size;
	for (plp1 = erts_proclist_peek_first(msbp->blckrs);
	     plp1;
	     plp1 = erts_proclist_peek_next(msbp->blckrs, plp1)) {
	    for (plp2 = erts_proclist_peek_first(msbp->blckrs);
		 plp2->pid != plp1->pid;
		 plp2 = erts_proclist_peek_next(msbp->blckrs, plp2));
	    if (plp2 == plp1) {
		res = CONS(hp, plp1->pid, res);
		hp += 2;
	    }
	    /* else: already in result list */
	}
	HRelease(p, hp_end, hp);
    }
    erts_smp_mtx_unlock(&schdlr_sspnd.mtx);
    return res;
}

static void *
sched_thread_func(void *vesdp)
{
    ErtsThrPrgrCallbacks callbacks;
    ErtsSchedulerData *esdp = vesdp;
    Uint no = esdp->no;
#ifdef ERTS_SMP
    erts_tse_t *tse;
#endif

    erts_sched_init_time_sup(esdp);

    if (no == 1)
        erts_aux_work_timeout_late_init(esdp);

    (void) ERTS_RUNQ_FLGS_SET_NOB(esdp->run_queue,
				  ERTS_RUNQ_FLG_EXEC);

#ifdef ERTS_SMP
    tse = erts_tse_fetch();
    erts_tse_prepare_timed(tse);
    ERTS_SCHED_SLEEP_INFO_IX(no - 1)->event = tse;
    callbacks.arg = (void *) esdp->ssi;
    callbacks.wakeup = thr_prgr_wakeup;
    callbacks.prepare_wait = thr_prgr_prep_wait;
    callbacks.wait = thr_prgr_wait;
    callbacks.finalize_wait = thr_prgr_fin_wait;

    erts_msacc_init_thread("scheduler", no, 1);

    erts_thr_progress_register_managed_thread(esdp, &callbacks, 0);
    erts_alloc_register_scheduler(vesdp);
#endif
#ifdef ERTS_ENABLE_LOCK_CHECK
    {
	char buf[31];
	erts_snprintf(&buf[0], 31, "scheduler %beu", no);
	erts_lc_set_thread_name(&buf[0]);
    }
#endif
    erts_tsd_set(sched_data_key, vesdp);
#ifdef ERTS_SMP
#if HAVE_ERTS_MSEG
    erts_mseg_late_init();
#endif
#if ERTS_USE_ASYNC_READY_Q
    esdp->aux_work_data.async_ready.queue = erts_get_async_ready_queue(no);
#endif

    erts_sched_init_check_cpu_bind(esdp);

    erts_proc_lock_prepare_proc_lock_waiter();
#endif

#ifdef HIPE
    hipe_thread_signal_init();
#endif
    erts_thread_init_float();

#ifdef ERTS_DO_VERIFY_UNUSED_TEMP_ALLOC
    esdp->verify_unused_temp_alloc
	= erts_alloc_get_verify_unused_temp_alloc(
	    &esdp->verify_unused_temp_alloc_data);
    ERTS_VERIFY_UNUSED_TEMP_ALLOC(NULL);
#endif

    erts_ets_sched_spec_data_init(esdp);

    process_main(esdp->x_reg_array, esdp->f_reg_array);

    /* No schedulers should *ever* terminate */
    erts_exit(ERTS_ABORT_EXIT,
	     "Scheduler thread number %beu terminated\n",
	     no);
    return NULL;
}

#ifdef ERTS_DIRTY_SCHEDULERS
#ifdef ERTS_SMP
static void*
sched_dirty_cpu_thread_func(void *vesdp)
{
    ErtsThrPrgrCallbacks callbacks;
    ErtsSchedulerData *esdp = vesdp;
    Uint no = esdp->dirty_no;
    ASSERT(no != 0);
    ERTS_DIRTY_CPU_SCHED_SLEEP_INFO_IX(no-1)->event = erts_tse_fetch();
    callbacks.arg = (void *) esdp->ssi;
    callbacks.wakeup = thr_prgr_wakeup;
    callbacks.prepare_wait = NULL;
    callbacks.wait = NULL;
    callbacks.finalize_wait = NULL;

    dirty_sched_wall_time_change(esdp, 1);

    esdp->thr_id += erts_no_schedulers;

    erts_msacc_init_thread("dirty_cpu_scheduler", no, 0);

    erts_thr_progress_register_unmanaged_thread(&callbacks);
#ifdef ERTS_ENABLE_LOCK_CHECK
    {
	char buf[31];
	erts_snprintf(&buf[0], 31, "dirty cpu scheduler %beu", no);
	erts_lc_set_thread_name(&buf[0]);
    }
#endif
    erts_tsd_set(sched_data_key, vesdp);
#if ERTS_USE_ASYNC_READY_Q
    esdp->aux_work_data.async_ready.queue = NULL;
#endif

    erts_proc_lock_prepare_proc_lock_waiter();

#ifdef HIPE
    hipe_thread_signal_init();
#endif
    erts_thread_init_float();

    erts_dirty_process_main(esdp);
    /* No schedulers should *ever* terminate */
    erts_exit(ERTS_ABORT_EXIT,
	     "Dirty CPU scheduler thread number %beu terminated\n",
	     no);
    return NULL;
}

static void*
sched_dirty_io_thread_func(void *vesdp)
{
    ErtsThrPrgrCallbacks callbacks;
    ErtsSchedulerData *esdp = vesdp;
    Uint no = esdp->dirty_no;
    ASSERT(no != 0);
    ERTS_DIRTY_IO_SCHED_SLEEP_INFO_IX(no-1)->event = erts_tse_fetch();
    callbacks.arg = (void *) esdp->ssi;
    callbacks.wakeup = thr_prgr_wakeup;
    callbacks.prepare_wait = NULL;
    callbacks.wait = NULL;
    callbacks.finalize_wait = NULL;

    dirty_sched_wall_time_change(esdp, 1);

    esdp->thr_id += erts_no_schedulers + erts_no_dirty_cpu_schedulers;

    erts_msacc_init_thread("dirty_io_scheduler", no, 0);

    erts_thr_progress_register_unmanaged_thread(&callbacks);
#ifdef ERTS_ENABLE_LOCK_CHECK
    {
	char buf[31];
	erts_snprintf(&buf[0], 31, "dirty io scheduler %beu", no);
	erts_lc_set_thread_name(&buf[0]);
    }
#endif
    erts_tsd_set(sched_data_key, vesdp);
#if ERTS_USE_ASYNC_READY_Q
    esdp->aux_work_data.async_ready.queue = NULL;
#endif

    erts_proc_lock_prepare_proc_lock_waiter();

#ifdef HIPE
    hipe_thread_signal_init();
#endif
    erts_thread_init_float();

    erts_dirty_process_main(esdp);
    /* No schedulers should *ever* terminate */
    erts_exit(ERTS_ABORT_EXIT,
	     "Dirty I/O scheduler thread number %beu terminated\n",
	     no);
    return NULL;
}
#endif
#endif

static ethr_tid aux_tid;

void
erts_start_schedulers(void)
{
    int res = 0;
    Uint actual;
    Uint wanted = erts_no_schedulers;
    Uint wanted_no_schedulers = erts_no_schedulers;
    char name[16];
    ethr_thr_opts opts = ETHR_THR_OPTS_DEFAULT_INITER;

    opts.detached = 1;

    opts.name = name;

#ifdef ERTS_SMP
    if (erts_runq_supervision_interval) {
	opts.suggested_stack_size = 16;
        erts_snprintf(opts.name, 16, "runq_supervisor");
	erts_atomic_init_nob(&runq_supervisor_sleeping, 0);
	if (0 != ethr_event_init(&runq_supervision_event))
	    erts_exit(ERTS_ERROR_EXIT, "Failed to create run-queue supervision event\n");
	if (0 != ethr_thr_create(&runq_supervisor_tid,
				 runq_supervisor,
				 NULL,
				 &opts))
	    erts_exit(ERTS_ERROR_EXIT, "Failed to create run-queue supervision thread\n");

    }
#endif

    opts.suggested_stack_size = erts_sched_thread_suggested_stack_size;

    if (wanted < 1)
	wanted = 1;
    if (wanted > ERTS_MAX_NO_OF_SCHEDULERS) {
	wanted = ERTS_MAX_NO_OF_SCHEDULERS;
	res = ENOTSUP;
    }

    for (actual = 0; actual < wanted; actual++) {
	ErtsSchedulerData *esdp = ERTS_SCHEDULER_IX(actual);

	ASSERT(actual == esdp->no - 1);

	erts_snprintf(opts.name, 16, "%lu_scheduler", actual + 1);

	res = ethr_thr_create(&esdp->tid, sched_thread_func, (void*)esdp, &opts);

	if (res != 0) {
           break;
	}
    }
    erts_no_schedulers = actual;

#ifdef ERTS_DIRTY_SCHEDULERS
#ifdef ERTS_SMP
    {
	int ix;
	for (ix = 0; ix < erts_no_dirty_cpu_schedulers; ix++) {
	    ErtsSchedulerData *esdp = ERTS_DIRTY_CPU_SCHEDULER_IX(ix);
	    erts_snprintf(opts.name, 16, "%d_dirty_cpu_scheduler", ix + 1);
            opts.suggested_stack_size = erts_dcpu_sched_thread_suggested_stack_size;
	    res = ethr_thr_create(&esdp->tid,sched_dirty_cpu_thread_func,(void*)esdp,&opts);
	    if (res != 0)
		erts_exit(ERTS_ERROR_EXIT, "Failed to create dirty cpu scheduler thread %d\n", ix);
	}
	for (ix = 0; ix < erts_no_dirty_io_schedulers; ix++) {
	    ErtsSchedulerData *esdp = ERTS_DIRTY_IO_SCHEDULER_IX(ix);
	    erts_snprintf(opts.name, 16, "%d_dirty_io_scheduler", ix + 1);
            opts.suggested_stack_size = erts_dio_sched_thread_suggested_stack_size;
	    res = ethr_thr_create(&esdp->tid,sched_dirty_io_thread_func,(void*)esdp,&opts);
	    if (res != 0)
		erts_exit(ERTS_ERROR_EXIT, "Failed to create dirty io scheduler thread %d\n", ix);
	}
    }
#endif
#endif

    ERTS_THR_MEMORY_BARRIER;

    erts_snprintf(opts.name, 16, "aux");

    res = ethr_thr_create(&aux_tid, aux_thread, NULL, &opts);
    if (res != 0)
	erts_exit(ERTS_ERROR_EXIT, "Failed to create aux thread\n");

    if (actual < 1)
	erts_exit(ERTS_ERROR_EXIT,
		 "Failed to create any scheduler-threads: %s (%d)\n",
		 erl_errno_id(res),
		 res);
    if (res != 0) {
	erts_dsprintf_buf_t *dsbufp = erts_create_logger_dsbuf();
	ASSERT(actual != wanted_no_schedulers);
	erts_dsprintf(dsbufp,
		      "Failed to create %beu scheduler-threads (%s:%d); "
		      "only %beu scheduler-thread%s created.\n",
		      wanted_no_schedulers, erl_errno_id(res), res,
		      actual, actual == 1 ? " was" : "s were");
	erts_send_error_to_logger_nogl(dsbufp);
    }
}

#endif /* ERTS_SMP */

#ifdef ERTS_SMP

static void
add_pend_suspend(Process *suspendee,
		 Eterm originator_pid,
		 void (*handle_func)(Process *,
				     ErtsProcLocks,
				     int,
				     Eterm))
{
    ErtsPendingSuspend *psp = erts_alloc(ERTS_ALC_T_PEND_SUSPEND,
					 sizeof(ErtsPendingSuspend));
    psp->next = NULL;
#ifdef DEBUG
#if defined(ARCH_64)
    psp->end = (ErtsPendingSuspend *) 0xdeaddeaddeaddead;
#else
    psp->end = (ErtsPendingSuspend *) 0xdeaddead;
#endif
#endif
    psp->pid = originator_pid;
    psp->handle_func = handle_func;

    if (suspendee->pending_suspenders)
	suspendee->pending_suspenders->end->next = psp;
    else
	suspendee->pending_suspenders = psp;
    suspendee->pending_suspenders->end = psp;
}

static void
handle_pending_suspend(Process *p, ErtsProcLocks p_locks)
{
    ErtsPendingSuspend *psp;
    int is_alive = !ERTS_PROC_IS_EXITING(p);

    ERTS_SMP_LC_ASSERT(p_locks & ERTS_PROC_LOCK_STATUS);

    /*
     * New pending suspenders might appear while we are processing
     * (since we may release the status lock on p while processing).
     */
    while (p->pending_suspenders) {
	psp = p->pending_suspenders;
	p->pending_suspenders = NULL;
	while (psp) {
	    ErtsPendingSuspend *free_psp;
	    (*psp->handle_func)(p, p_locks, is_alive, psp->pid);
	    free_psp = psp;
	    psp = psp->next;
	    erts_free(ERTS_ALC_T_PEND_SUSPEND, (void *) free_psp);
	}
    }
    
}

static ERTS_INLINE void
cancel_suspend_of_suspendee(Process *p, ErtsProcLocks p_locks)
{
    if (is_not_nil(p->suspendee)) {
	Process *rp;
	if (!(p_locks & ERTS_PROC_LOCK_STATUS))
	    erts_smp_proc_lock(p, ERTS_PROC_LOCK_STATUS);
	rp = erts_pid2proc(p, p_locks|ERTS_PROC_LOCK_STATUS,
			   p->suspendee, ERTS_PROC_LOCK_STATUS);
	if (rp) {
	    erts_resume(rp, ERTS_PROC_LOCK_STATUS);
	    erts_smp_proc_unlock(rp, ERTS_PROC_LOCK_STATUS);
	}
	if (!(p_locks & ERTS_PROC_LOCK_STATUS))
	    erts_smp_proc_unlock(p, ERTS_PROC_LOCK_STATUS);
	p->suspendee = NIL;
    }
}

static void
handle_pend_sync_suspend(Process *suspendee,
			 ErtsProcLocks suspendee_locks,
			 int suspendee_alive,
			 Eterm suspender_pid)
{
    Process *suspender;

    ERTS_SMP_LC_ASSERT(suspendee_locks & ERTS_PROC_LOCK_STATUS);

    suspender = erts_pid2proc(suspendee,
			      suspendee_locks,
			      suspender_pid,
			      ERTS_PROC_LOCK_STATUS);
    if (suspender) {
	ASSERT(is_nil(suspender->suspendee));
	if (suspendee_alive) {
	    erts_suspend(suspendee, suspendee_locks, NULL);
	    suspender->suspendee = suspendee->common.id;
	}
	/* suspender is suspended waiting for suspendee to suspend;
	   resume suspender */
	ASSERT(suspendee != suspender);
	resume_process(suspender, ERTS_PROC_LOCK_STATUS);
	erts_smp_proc_unlock(suspender, ERTS_PROC_LOCK_STATUS);
    }
}

static Process *
pid2proc_not_running(Process *c_p, ErtsProcLocks c_p_locks,
		     Eterm pid, ErtsProcLocks pid_locks, int suspend)
{
    Process *rp;
    int unlock_c_p_status;

    ERTS_SMP_LC_ASSERT(c_p_locks == erts_proc_lc_my_proc_locks(c_p));

    ERTS_SMP_LC_ASSERT(c_p_locks & ERTS_PROC_LOCK_MAIN);
    ERTS_SMP_LC_ASSERT(pid_locks & (ERTS_PROC_LOCK_MAIN|ERTS_PROC_LOCK_STATUS));

    if (c_p->common.id == pid)
	return erts_pid2proc(c_p, c_p_locks, pid, pid_locks);

    if (c_p_locks & ERTS_PROC_LOCK_STATUS)
	unlock_c_p_status = 0;
    else {
	unlock_c_p_status = 1;
	erts_smp_proc_lock(c_p, ERTS_PROC_LOCK_STATUS);
    }

    if (c_p->suspendee == pid) {
	/* Process previously suspended by c_p (below)... */
	ErtsProcLocks rp_locks = pid_locks|ERTS_PROC_LOCK_STATUS;
	rp = erts_pid2proc(c_p, c_p_locks|ERTS_PROC_LOCK_STATUS, pid, rp_locks);
	c_p->suspendee = NIL;
	ASSERT(c_p->flags & F_P2PNR_RESCHED);
	c_p->flags &= ~F_P2PNR_RESCHED;
	if (!suspend && rp)
	    resume_process(rp, rp_locks);
    }
    else {
	rp = erts_pid2proc(c_p, c_p_locks|ERTS_PROC_LOCK_STATUS,
			   pid, ERTS_PROC_LOCK_STATUS);

	if (!rp) {
	    c_p->flags &= ~F_P2PNR_RESCHED;
	    goto done;
	}

	ASSERT(!(c_p->flags & F_P2PNR_RESCHED));

	/*
	 * Suspend the other process in order to prevent
	 * it from being selected for normal execution.
	 * This will however not prevent it from being
	 * selected for execution of a system task. If
	 * it is selected for execution of a system task
	 * we might be blocked for quite a while if the
	 * try-lock below fails. That is, there is room
	 * for improvement here...
	 */

	if (!suspend_process(c_p, rp)) {
	    /* Other process running */

	    ASSERT((ERTS_PSFLG_RUNNING | ERTS_PSFLG_DIRTY_RUNNING)
		   & erts_smp_atomic32_read_nob(&rp->state));

#ifdef ERTS_DIRTY_SCHEDULERS
	    if (!suspend
		&& (erts_smp_atomic32_read_nob(&rp->state)
		    & ERTS_PSFLG_DIRTY_RUNNING)) {
		ErtsProcLocks need_locks = pid_locks & ~ERTS_PROC_LOCK_STATUS;
		if (need_locks && erts_smp_proc_trylock(rp, need_locks) == EBUSY) {
		    erts_smp_proc_unlock(rp, ERTS_PROC_LOCK_STATUS);
		    rp = erts_pid2proc(c_p, c_p_locks|ERTS_PROC_LOCK_STATUS,
				       pid, pid_locks|ERTS_PROC_LOCK_STATUS);
		}
		goto done;
	    }
#endif

	running:

	    /*
	     * If we got pending suspenders and suspend ourselves waiting
	     * to suspend another process we might deadlock.
	     * In this case we have to yield, be suspended by
	     * someone else and then do it all over again.
	     */
	    if (!c_p->pending_suspenders) {
		/* Mark rp pending for suspend by c_p */
		add_pend_suspend(rp, c_p->common.id, handle_pend_sync_suspend);
		ASSERT(is_nil(c_p->suspendee));

		/* Suspend c_p; when rp is suspended c_p will be resumed. */
		suspend_process(c_p, c_p);
		c_p->flags |= F_P2PNR_RESCHED;
	    }
	    /* Yield (caller is assumed to yield immediately in bif). */
	    erts_smp_proc_unlock(rp, ERTS_PROC_LOCK_STATUS);
	    rp = ERTS_PROC_LOCK_BUSY;
	}
	else {
	    ErtsProcLocks need_locks = pid_locks & ~ERTS_PROC_LOCK_STATUS;
	    if (need_locks && erts_smp_proc_trylock(rp, need_locks) == EBUSY) {
		if ((ERTS_PSFLG_RUNNING_SYS|ERTS_PSFLG_DIRTY_RUNNING_SYS)
		    & erts_smp_atomic32_read_nob(&rp->state)) {
		    /* Executing system task... */
		    resume_process(rp, ERTS_PROC_LOCK_STATUS);
		    goto running;
		}
		erts_smp_proc_unlock(rp, ERTS_PROC_LOCK_STATUS);
		/*
		 * If we are unlucky, the process just got selected for
		 * execution of a system task. In this case we may be
		 * blocked here for quite a while... Execution of system
		 * tasks are fortunately quite rare events. We try to
		 * avoid this by checking if it is in a state executing
		 * system tasks (above), but it will not prevent all
		 * scenarios for a long block here...
		 */
		rp = erts_pid2proc(c_p, c_p_locks|ERTS_PROC_LOCK_STATUS,
				   pid, pid_locks|ERTS_PROC_LOCK_STATUS);
		if (!rp)
		    goto done;
	    }

	    /*
	     * The previous suspend has prevented the process
	     * from being selected for normal execution regardless
	     * of locks held or not held on it...
	     */
#ifdef DEBUG
	    {
		erts_aint32_t state;
		state = erts_smp_atomic32_read_nob(&rp->state);
		ASSERT((state & ERTS_PSFLG_PENDING_EXIT)
		       || !(state & ERTS_PSFLG_RUNNING));
	    }
#endif

	    if (!suspend)
		resume_process(rp, pid_locks|ERTS_PROC_LOCK_STATUS);
	}
    }

 done:
	
    if (rp && rp != ERTS_PROC_LOCK_BUSY && !(pid_locks & ERTS_PROC_LOCK_STATUS))
	erts_smp_proc_unlock(rp, ERTS_PROC_LOCK_STATUS);
    if (unlock_c_p_status)
	erts_smp_proc_unlock(c_p, ERTS_PROC_LOCK_STATUS);
    return rp;
}


/*
 * Like erts_pid2proc() but:
 *
 * * At least ERTS_PROC_LOCK_MAIN have to be held on c_p.
 * * At least ERTS_PROC_LOCK_MAIN have to be taken on pid.
 * * It also waits for proc to be in a state != running and garbing.
 * * If ERTS_PROC_LOCK_BUSY is returned, the calling process has to
 *   yield (ERTS_BIF_YIELD[0-3]()). c_p might in this case have been
 *   suspended.
 */
Process *
erts_pid2proc_not_running(Process *c_p, ErtsProcLocks c_p_locks,
			  Eterm pid, ErtsProcLocks pid_locks)
{
    return pid2proc_not_running(c_p, c_p_locks, pid, pid_locks, 0);
}

/*
 * erts_pid2proc_nropt() is normally the same as
 * erts_pid2proc_not_running(). However it is only
 * to be used when 'not running' is a pure optimization,
 * not a requirement.
 */

Process *
erts_pid2proc_nropt(Process *c_p, ErtsProcLocks c_p_locks,
		    Eterm pid, ErtsProcLocks pid_locks)
{
    if (erts_disable_proc_not_running_opt)
	return erts_pid2proc(c_p, c_p_locks, pid, pid_locks);
    else
	return erts_pid2proc_not_running(c_p, c_p_locks, pid, pid_locks);
}

static ERTS_INLINE int
do_bif_suspend_process(Process *c_p,
		       ErtsSuspendMonitor *smon,
		       Process *suspendee)
{
    ASSERT(suspendee);
    ASSERT(!ERTS_PROC_IS_EXITING(suspendee));
    ERTS_SMP_LC_ASSERT(ERTS_PROC_LOCK_STATUS
		       & erts_proc_lc_my_proc_locks(suspendee));
    if (smon) {
	if (!smon->active) {
	    if (!suspend_process(c_p, suspendee))
		return 0;
	}
	smon->active += smon->pending;
	ASSERT(smon->active);
	smon->pending = 0;
	return 1;
    }
    return 0;
}

static void
handle_pend_bif_sync_suspend(Process *suspendee,
			     ErtsProcLocks suspendee_locks,
			     int suspendee_alive,
			     Eterm suspender_pid)
{
    Process *suspender;

    ERTS_SMP_LC_ASSERT(suspendee_locks & ERTS_PROC_LOCK_STATUS);

    suspender = erts_pid2proc(suspendee,
			      suspendee_locks,
			      suspender_pid,
			      ERTS_PROC_LOCK_LINK|ERTS_PROC_LOCK_STATUS);
    if (suspender) {
	ASSERT(is_nil(suspender->suspendee));
	if (!suspendee_alive)
	    erts_delete_suspend_monitor(&suspender->suspend_monitors,
					suspendee->common.id);
	else {
#ifdef DEBUG
	    int res;
#endif
	    ErtsSuspendMonitor *smon;
	    smon = erts_lookup_suspend_monitor(suspender->suspend_monitors,
					       suspendee->common.id);
#ifdef DEBUG
	    res =
#endif
		do_bif_suspend_process(suspendee, smon, suspendee);
	    ASSERT(!smon || res != 0);
	    suspender->suspendee = suspendee->common.id;
	}
	/* suspender is suspended waiting for suspendee to suspend;
	   resume suspender */
	ASSERT(suspender != suspendee);
	resume_process(suspender, ERTS_PROC_LOCK_LINK|ERTS_PROC_LOCK_STATUS);
	erts_smp_proc_unlock(suspender,
			     ERTS_PROC_LOCK_LINK|ERTS_PROC_LOCK_STATUS);
    }
}

static void
handle_pend_bif_async_suspend(Process *suspendee,
			      ErtsProcLocks suspendee_locks,
			      int suspendee_alive,
			      Eterm suspender_pid)
{

    Process *suspender;

    ERTS_SMP_LC_ASSERT(suspendee_locks & ERTS_PROC_LOCK_STATUS);

    suspender = erts_pid2proc(suspendee,
			      suspendee_locks,
			      suspender_pid,
			      ERTS_PROC_LOCK_LINK);
    if (suspender) {
	ASSERT(is_nil(suspender->suspendee));
	if (!suspendee_alive)
	    erts_delete_suspend_monitor(&suspender->suspend_monitors,
					suspendee->common.id);
	else {
#ifdef DEBUG
	    int res;
#endif
	    ErtsSuspendMonitor *smon;
	    smon = erts_lookup_suspend_monitor(suspender->suspend_monitors,
					       suspendee->common.id);
#ifdef DEBUG
	    res =
#endif
	    do_bif_suspend_process(suspendee, smon, suspendee);
	    ASSERT(!smon || res != 0);
	}
	erts_smp_proc_unlock(suspender, ERTS_PROC_LOCK_LINK);
    }
}

#endif /* ERTS_SMP */

/*
 * The erlang:suspend_process/2 BIF
 */

BIF_RETTYPE
suspend_process_2(BIF_ALIST_2)
{
    Eterm res;
    Process* suspendee = NULL;
    ErtsSuspendMonitor *smon;
    ErtsProcLocks xlocks = (ErtsProcLocks) 0;

    /* Options and default values: */
    int asynchronous = 0;
    int unless_suspending = 0;


    if (BIF_P->common.id == BIF_ARG_1)
	goto badarg; /* We are not allowed to suspend ourselves */

    if (is_not_nil(BIF_ARG_2)) {
	/* Parse option list */
	Eterm arg = BIF_ARG_2;

	while (is_list(arg)) {
	    Eterm *lp = list_val(arg);
	    arg = CAR(lp);
	    switch (arg) {
	    case am_unless_suspending:
		unless_suspending = 1;
		break;
	    case am_asynchronous:
		asynchronous = 1;
		break;
	    default:
		goto badarg;
	    }
	    arg = CDR(lp);
	}
	if (is_not_nil(arg))
	    goto badarg;
    }

    xlocks = ERTS_PROC_LOCK_LINK | (asynchronous
				    ? (ErtsProcLocks) 0
				    : ERTS_PROC_LOCK_STATUS);

    erts_smp_proc_lock(BIF_P, xlocks);

    suspendee = erts_pid2proc(BIF_P,
			      ERTS_PROC_LOCK_MAIN|xlocks,
			      BIF_ARG_1,
			      ERTS_PROC_LOCK_STATUS);
    if (!suspendee)
	goto no_suspendee;

    smon = erts_add_or_lookup_suspend_monitor(&BIF_P->suspend_monitors,
					      BIF_ARG_1);
#ifndef ERTS_SMP /* no ERTS_SMP */

    /* This is really a piece of cake without SMP support... */
    if (!smon->active) {
	erts_smp_atomic32_read_bor_nob(&suspendee->state, ERTS_PSFLG_SUSPENDED);
	suspend_process(BIF_P, suspendee);
	smon->active++;
	res = am_true;
    }
    else if (unless_suspending)
	res = am_false;
    else if (smon->active == INT_MAX)
	goto system_limit;
    else {
	smon->active++;
	res = am_true;
    }

#else /* ERTS_SMP */

    /* ... but a little trickier with SMP support ... */

    if (asynchronous) {
	/* --- Asynchronous suspend begin ---------------------------------- */

	ERTS_SMP_LC_ASSERT(ERTS_PROC_LOCK_LINK
			   & erts_proc_lc_my_proc_locks(BIF_P));
	ERTS_SMP_LC_ASSERT(ERTS_PROC_LOCK_STATUS
			   == erts_proc_lc_my_proc_locks(suspendee));

	if (smon->active) {
	    smon->active += smon->pending;
	    smon->pending = 0;
	    if (unless_suspending)
		res = am_false;
	    else if (smon->active == INT_MAX)
		goto system_limit;
	    else {
		smon->active++;
		res = am_true;
	    }
	    /* done */
	}
	else {
	    /* We havn't got any active suspends on the suspendee */
	    if (smon->pending && unless_suspending)
		res = am_false;
	    else {
		if (smon->pending == INT_MAX)
		    goto system_limit;

		smon->pending++;

		if (!do_bif_suspend_process(BIF_P, smon, suspendee))
		    add_pend_suspend(suspendee,
				     BIF_P->common.id,
				     handle_pend_bif_async_suspend);

		res = am_true;
	    }
	    /* done */
	}
	/* --- Asynchronous suspend end ------------------------------------ */
    }
    else /* if (!asynchronous) */ {
	/* --- Synchronous suspend begin ----------------------------------- */

	ERTS_SMP_LC_ASSERT(((ERTS_PROC_LOCK_LINK|ERTS_PROC_LOCK_STATUS)
			    & erts_proc_lc_my_proc_locks(BIF_P))
			   == (ERTS_PROC_LOCK_LINK|ERTS_PROC_LOCK_STATUS));
	ERTS_SMP_LC_ASSERT(ERTS_PROC_LOCK_STATUS
			   == erts_proc_lc_my_proc_locks(suspendee));

	if (BIF_P->suspendee == BIF_ARG_1) {
	    /* We are back after a yield and the suspendee
	       has been suspended on behalf of us. */
	    ASSERT(smon->active >= 1);
	    BIF_P->suspendee = NIL;
	    res = (!unless_suspending || smon->active == 1
		   ? am_true
		   : am_false);
	    /* done */
	}
	else if (smon->active) {
	    if (unless_suspending)
		res = am_false;
	    else {
		smon->active++;
		res = am_true;
	    }
	    /* done */
	}
	else {
	    /* We haven't got any active suspends on the suspendee */

	    /*
	     * If we have pending suspenders and suspend ourselves waiting
	     * to suspend another process, or suspend another process
	     * we might deadlock. In this case we have to yield,
	     * be suspended by someone else, and then do it all over again.
	     */
	    if (BIF_P->pending_suspenders)
		goto yield;

	    if (!unless_suspending && smon->pending == INT_MAX)
		goto system_limit;
	    if (!unless_suspending || smon->pending == 0)
		smon->pending++;

	    if (do_bif_suspend_process(BIF_P, smon, suspendee)) {
		res = (!unless_suspending || smon->active == 1
		       ? am_true
		       : am_false);
		/* done */
	    }
	    else {
		/* Mark suspendee pending for suspend by BIF_P */
		add_pend_suspend(suspendee,
				 BIF_P->common.id,
				 handle_pend_bif_sync_suspend);

		ASSERT(is_nil(BIF_P->suspendee));

		/*
		 * Suspend BIF_P; when suspendee is suspended, BIF_P
		 * will be resumed and this BIF will be called again.
		 * This time with BIF_P->suspendee == BIF_ARG_1 (see
		 * above).
		 */
		suspend_process(BIF_P, BIF_P);
		goto yield;
	    }
	}
	/* --- Synchronous suspend end ------------------------------------- */
    }

#endif /* ERTS_SMP */
#ifdef DEBUG
    {
	erts_aint32_t state = erts_smp_atomic32_read_acqb(&suspendee->state);
	ASSERT((state & ERTS_PSFLG_SUSPENDED)
	       || (asynchronous && smon->pending));
	ASSERT((state & ERTS_PSFLG_SUSPENDED)
	       || !smon->active);
    }
#endif

    erts_smp_proc_unlock(suspendee, ERTS_PROC_LOCK_STATUS);
    erts_smp_proc_unlock(BIF_P, xlocks);
    BIF_RET(res);

 system_limit:
    ERTS_BIF_PREP_ERROR(res, BIF_P, SYSTEM_LIMIT);
    goto do_return;

 no_suspendee:
#ifdef ERTS_SMP
    BIF_P->suspendee = NIL;
#endif
    erts_delete_suspend_monitor(&BIF_P->suspend_monitors, BIF_ARG_1);

 badarg:
    ERTS_BIF_PREP_ERROR(res, BIF_P, BADARG);
#ifdef ERTS_SMP
    goto do_return;

 yield:
    ERTS_BIF_PREP_YIELD2(res, bif_export[BIF_suspend_process_2],
			 BIF_P, BIF_ARG_1, BIF_ARG_2);
#endif

 do_return:
    if (suspendee)
	erts_smp_proc_unlock(suspendee, ERTS_PROC_LOCK_STATUS);
    if (xlocks)
	erts_smp_proc_unlock(BIF_P, xlocks);
    return res;

}


/*
 * The erlang:resume_process/1 BIF
 */

BIF_RETTYPE
resume_process_1(BIF_ALIST_1)
{
    ErtsSuspendMonitor *smon;
    Process *suspendee;
    int is_active;
 
    if (BIF_P->common.id == BIF_ARG_1)
	BIF_ERROR(BIF_P, BADARG);

    erts_smp_proc_lock(BIF_P, ERTS_PROC_LOCK_LINK);
    smon = erts_lookup_suspend_monitor(BIF_P->suspend_monitors, BIF_ARG_1);

    if (!smon) {
	/* No previous suspend or dead suspendee */
	goto error;
    }
    else if (smon->pending) {
	smon->pending--;
	ASSERT(smon->pending >= 0);
	if (smon->active) {
	    smon->active += smon->pending;
	    smon->pending = 0;
	}
	is_active = smon->active;
    }
    else if (smon->active) {
	smon->active--;
	ASSERT(smon->pending >= 0);
	is_active = 1;
    }
    else {
	/* No previous suspend or dead suspendee */
	goto error;
    }

    if (smon->active || smon->pending || !is_active) {
	/* Leave the suspendee as it is; just verify that it is still alive */
	suspendee = erts_pid2proc(BIF_P,
				  ERTS_PROC_LOCK_MAIN|ERTS_PROC_LOCK_LINK,
				  BIF_ARG_1,
				  0);
	if (!suspendee)
	    goto no_suspendee;

    }
    else {
	/* Resume */
	suspendee = erts_pid2proc(BIF_P,
				  ERTS_PROC_LOCK_MAIN|ERTS_PROC_LOCK_LINK,
				  BIF_ARG_1,
				  ERTS_PROC_LOCK_STATUS);
	if (!suspendee)
	    goto no_suspendee;

	ASSERT(ERTS_PSFLG_SUSPENDED
	       & erts_smp_atomic32_read_nob(&suspendee->state));
	ASSERT(BIF_P != suspendee);
	resume_process(suspendee, ERTS_PROC_LOCK_STATUS);

	erts_smp_proc_unlock(suspendee, ERTS_PROC_LOCK_STATUS);
    }

    if (!smon->active && !smon->pending)
	erts_delete_suspend_monitor(&BIF_P->suspend_monitors, BIF_ARG_1);

    erts_smp_proc_unlock(BIF_P, ERTS_PROC_LOCK_LINK);

    BIF_RET(am_true);

 no_suspendee:
    /* cleanup */
    erts_delete_suspend_monitor(&BIF_P->suspend_monitors, BIF_ARG_1);

 error:
    erts_smp_proc_unlock(BIF_P, ERTS_PROC_LOCK_LINK);
    BIF_ERROR(BIF_P, BADARG);
}

BIF_RETTYPE
erts_internal_is_process_executing_dirty_1(BIF_ALIST_1)
{
    if (is_not_internal_pid(BIF_ARG_1))
	BIF_ERROR(BIF_P, BADARG);
#ifdef ERTS_DIRTY_SCHEDULERS
    else {
	Process *rp = erts_proc_lookup(BIF_ARG_1);
	if (rp) {
	    erts_aint32_t state = erts_smp_atomic32_read_nob(&rp->state);
	    if (state & (ERTS_PSFLG_DIRTY_RUNNING
			 |ERTS_PSFLG_DIRTY_RUNNING_SYS)) {
		BIF_RET(am_true);
	    }
	}
    }
#endif
    BIF_RET(am_false);
}

static ERTS_INLINE void
run_queues_len_aux(ErtsRunQueue *rq, Uint *tot_len, Uint *qlen, int *ip, int incl_active_sched, int locked)
{
    Sint rq_len;

    if (locked)
        rq_len = (Sint) erts_smp_atomic32_read_dirty(&rq->len);
    else
        rq_len = (Sint) erts_smp_atomic32_read_nob(&rq->len);
    ASSERT(rq_len >= 0);

    if (incl_active_sched) {
#ifdef ERTS_DIRTY_SCHEDULERS
        if (ERTS_RUNQ_IX_IS_DIRTY(rq->ix)) {
            erts_aint32_t dcnt;
            if (ERTS_RUNQ_IS_DIRTY_CPU_RUNQ(rq)) {
                dcnt = erts_smp_atomic32_read_nob(&dirty_count.cpu.active);
                ASSERT(0 <= dcnt && dcnt <= erts_no_dirty_cpu_schedulers);
            }
            else {
                ASSERT(ERTS_RUNQ_IS_DIRTY_IO_RUNQ(rq));
                dcnt = erts_smp_atomic32_read_nob(&dirty_count.io.active);
                ASSERT(0 <= dcnt && dcnt <= erts_no_dirty_io_schedulers);
            }
            rq_len += (Sint) dcnt;
        }
        else
#endif
        {
            if (ERTS_RUNQ_FLGS_GET_NOB(rq) & ERTS_RUNQ_FLG_EXEC)
                rq_len++;
        }
    }
    if (qlen)
        qlen[(*ip)++] = rq_len;
    *tot_len += (Uint) rq_len;
}

Uint
erts_run_queues_len(Uint *qlen, int atomic_queues_read, int incl_active_sched,
                    int incl_dirty_io)
{
    int i = 0, j = 0;
    Uint len = 0;
    int no_rqs = erts_no_run_queues;

#ifdef ERTS_DIRTY_SCHEDULERS
    if (incl_dirty_io)
        no_rqs += ERTS_NUM_DIRTY_RUNQS;
    else
        no_rqs += ERTS_NUM_DIRTY_CPU_RUNQS;
#endif

    if (atomic_queues_read) {
        ERTS_ATOMIC_FOREACH_RUNQ_X(rq, no_rqs,
                                   run_queues_len_aux(rq, &len, qlen, &j,
                                                      incl_active_sched, 1),
                                   /* Nothing... */);
    }
    else {
	for (i = 0; i < no_rqs; i++) {
	    ErtsRunQueue *rq = ERTS_RUNQ_IX(i);
            run_queues_len_aux(rq, &len, qlen, &j, incl_active_sched, 0);
	}

    }
    return len;
}

Eterm
erts_process_state2status(erts_aint32_t state)
{
    if (state & ERTS_PSFLG_FREE)
	return am_free;

    if (state & ERTS_PSFLG_EXITING)
	return am_exiting;

    if (state & ERTS_PSFLG_GC)
	return am_garbage_collecting;

    if (state & ERTS_PSFLG_SUSPENDED)
	return am_suspended;

    if (state & (ERTS_PSFLG_RUNNING
		 | ERTS_PSFLG_RUNNING_SYS
		 | ERTS_PSFLG_DIRTY_RUNNING
		 | ERTS_PSFLG_DIRTY_RUNNING_SYS))
	return am_running;

    if (state & (ERTS_PSFLG_ACTIVE
		 | ERTS_PSFLG_ACTIVE_SYS
		 | ERTS_PSFLG_DIRTY_ACTIVE_SYS))
	return am_runnable;

    return am_waiting;
}

Eterm
erts_process_status(Process *rp, Eterm rpid)
{
    Eterm res = am_undefined;
    Process *p = rp ? rp : erts_proc_lookup_raw(rpid);

    if (p) {
	erts_aint32_t state = erts_smp_atomic32_read_acqb(&p->state);
	res = erts_process_state2status(state);
    }
#ifdef ERTS_SMP
    else {
	int i;
	ErtsSchedulerData *esdp;

	for (i = 0; i < erts_no_schedulers; i++) {
	    esdp = ERTS_SCHEDULER_IX(i);
	    erts_smp_runq_lock(esdp->run_queue);
	    if (esdp->free_process
		&& esdp->free_process->common.id == rpid) {
		res = am_free;
		erts_smp_runq_unlock(esdp->run_queue);
		break;
	    }
	    erts_smp_runq_unlock(esdp->run_queue);
	}
    }
#endif
    return res;
}

/*
** Suspend a currently executing process 
** If we are to suspend on a port the busy_port is the thing
** otherwise busy_port is NIL
*/

void
erts_suspend(Process* c_p, ErtsProcLocks c_p_locks, Port *busy_port)
{
    int suspend;

    ASSERT(c_p == erts_get_current_process());
    ERTS_SMP_LC_ASSERT(c_p_locks == erts_proc_lc_my_proc_locks(c_p));
    if (!(c_p_locks & ERTS_PROC_LOCK_STATUS))
	erts_smp_proc_lock(c_p, ERTS_PROC_LOCK_STATUS);

    if (busy_port)
	suspend = erts_save_suspend_process_on_port(busy_port, c_p);
    else
	suspend = 1;

    if (suspend) {
#ifdef DEBUG
	int res =
#endif
	    suspend_process(c_p, c_p);
	ASSERT(res);
    }

    if (!(c_p_locks & ERTS_PROC_LOCK_STATUS))
	erts_smp_proc_unlock(c_p, ERTS_PROC_LOCK_STATUS);

    if (suspend && busy_port && erts_system_monitor_flags.busy_port)
	monitor_generic(c_p, am_busy_port, busy_port->common.id);
}

void
erts_resume(Process* process, ErtsProcLocks process_locks)
{
    ERTS_SMP_LC_ASSERT(process_locks == erts_proc_lc_my_proc_locks(process));
    if (!(process_locks & ERTS_PROC_LOCK_STATUS))
	erts_smp_proc_lock(process, ERTS_PROC_LOCK_STATUS);
    resume_process(process, process_locks|ERTS_PROC_LOCK_STATUS);
    if (!(process_locks & ERTS_PROC_LOCK_STATUS))
	erts_smp_proc_unlock(process, ERTS_PROC_LOCK_STATUS);
}

int
erts_resume_processes(ErtsProcList *list)
{
    /* 'list' is expected to have been fetched (i.e. not a ring anymore) */
    int nresumed = 0;
    ErtsProcList *plp = list;

    while (plp) {
	Process *proc;
	ErtsProcList *fplp;
	ASSERT(is_internal_pid(plp->pid));
	proc = erts_pid2proc(NULL, 0, plp->pid, ERTS_PROC_LOCK_STATUS);
	if (proc) {
	    if (erts_proclist_same(plp, proc)) {
		resume_process(proc, ERTS_PROC_LOCK_STATUS);
		nresumed++;
	    }
	    erts_smp_proc_unlock(proc, ERTS_PROC_LOCK_STATUS);
	}
	fplp = plp;
	plp = plp->next;
	proclist_destroy(fplp);
    }
    return nresumed;
}

Eterm
erts_get_process_priority(Process *p)
{
    erts_aint32_t state = erts_smp_atomic32_read_nob(&p->state);
    switch (ERTS_PSFLGS_GET_USR_PRIO(state)) {
    case PRIORITY_MAX:		return am_max;
    case PRIORITY_HIGH:		return am_high;
    case PRIORITY_NORMAL:	return am_normal;
    case PRIORITY_LOW:		return am_low;
    default: ASSERT(0);		return am_undefined;
    }
}

Eterm
erts_set_process_priority(Process *p, Eterm value)
{
    erts_aint32_t a, oprio, nprio;

    switch (value) {
    case am_max:	nprio = (erts_aint32_t) PRIORITY_MAX;		break;
    case am_high:	nprio = (erts_aint32_t) PRIORITY_HIGH;		break;
    case am_normal:	nprio = (erts_aint32_t) PRIORITY_NORMAL;	break;
    case am_low:	nprio = (erts_aint32_t) PRIORITY_LOW;		break;
    default:		return THE_NON_VALUE;				break;
    }

    a = erts_smp_atomic32_read_nob(&p->state);
    if (nprio == ERTS_PSFLGS_GET_USR_PRIO(a))
	oprio = nprio;
    else {
	int slocked = 0;
	erts_aint32_t e, n, aprio;

	if (a & ERTS_PSFLG_ACTIVE_SYS) {
	    erts_smp_proc_lock(p, ERTS_PROC_LOCK_STATUS);
	    slocked = 1;
	}

	do {
	    oprio = ERTS_PSFLGS_GET_USR_PRIO(a);
	    n = e = a;

	    if (!(a & (ERTS_PSFLG_ACTIVE_SYS|ERTS_PSFLG_DELAYED_SYS)))
		aprio = nprio;
	    else {
		int max_qbit;

		if (!slocked) {
		    erts_smp_proc_lock(p, ERTS_PROC_LOCK_STATUS);
		    slocked = 1;
		}

		max_qbit = 0;
		if (a & ERTS_PSFLG_ACTIVE_SYS)
		    max_qbit |= p->sys_task_qs->qmask;
		if (a & ERTS_PSFLG_DELAYED_SYS) {
		    ErtsProcSysTaskQs *qs;
		    qs = ERTS_PROC_GET_DELAYED_GC_TASK_QS(p);
		    ASSERT(qs);
		    max_qbit |= qs->qmask;
		}
		max_qbit &= -max_qbit;
		switch (max_qbit) {
		case MAX_BIT:
		    aprio = PRIORITY_MAX;
		    break;
		case HIGH_BIT:
		    aprio = PRIORITY_HIGH;
		    break;
		case NORMAL_BIT:
		    aprio = PRIORITY_NORMAL;
		    break;
		case LOW_BIT:
		    aprio = PRIORITY_LOW;
		    break;
		default:
		    ERTS_INTERNAL_ERROR("Invalid qmask");
		    aprio = -1;
		}

		if (aprio > nprio) /* low value -> high prio */
		    aprio = nprio;
	    }

	    n &= ~(ERTS_PSFLGS_USR_PRIO_MASK
		   | ERTS_PSFLGS_ACT_PRIO_MASK);
	    n |= ((nprio << ERTS_PSFLGS_USR_PRIO_OFFSET)
		  | (aprio << ERTS_PSFLGS_ACT_PRIO_OFFSET));

	    a = erts_smp_atomic32_cmpxchg_mb(&p->state, n, e);
	} while (a != e);

        if (slocked)
            erts_smp_proc_unlock(p, ERTS_PROC_LOCK_STATUS);

    }

    switch (oprio) {
    case PRIORITY_MAX:		return am_max;
    case PRIORITY_HIGH:		return am_high;
    case PRIORITY_NORMAL:	return am_normal;
    case PRIORITY_LOW:		return am_low;
    default: ASSERT(0);		return am_undefined;
    }
}

#ifdef __WIN32__
Sint64
erts_time2reds(ErtsMonotonicTime start, ErtsMonotonicTime end)
{
    return ERTS_TIME2REDS_IMPL__(start, end);
}
#endif

static int
scheduler_gc_proc(Process *c_p, int reds_left)
{
    int fcalls, reds;
    if (!ERTS_PROC_GET_SAVED_CALLS_BUF(c_p))
	fcalls = reds_left;
    else
	fcalls = reds_left - CONTEXT_REDS;
    reds = erts_garbage_collect_nobump(c_p, 0, c_p->arg_reg, c_p->arity, fcalls);
    ASSERT(reds_left >= reds);
    return reds;
}

/*
 * schedule() is called from BEAM (process_main()) or HiPE
 * (hipe_mode_switch()) when the current process is to be
 * replaced by a new process. 'calls' is the number of reduction
 * steps the current process consumed.
 * schedule() returns the new process, and the new process'
 * ->fcalls field is initialised with its allowable number of
 * reduction steps.
 *
 * When no process is runnable, or when sufficiently many reduction
 * steps have been made, schedule() calls erl_sys_schedule() to
 * schedule system-level activities.
 *
 * We use the same queue for normal and low prio processes.
 * We reschedule low prio processes a certain number of times 
 * so that normal processes get to run more frequently. 
 */

Process *erts_schedule(ErtsSchedulerData *esdp, Process *p, int calls)
{
    Process *proxy_p = NULL;
    ErtsRunQueue *rq;
    int context_reds;
    int fcalls;
    int input_reductions;
    int actual_reds;
    int reds;
    Uint32 flags;
    erts_aint32_t state = 0; /* Supress warning... */
    int is_normal_sched;

    ERTS_MSACC_DECLARE_CACHE();

#ifdef USE_VM_PROBES
    if (p != NULL && DTRACE_ENABLED(process_unscheduled)) {
        DTRACE_CHARBUF(process_buf, DTRACE_TERM_BUF_SIZE);

        dtrace_proc_str(p, process_buf);
        DTRACE1(process_unscheduled, process_buf);
    }
#endif

    if (ERTS_USE_MODIFIED_TIMING()) {
	context_reds = ERTS_MODIFIED_TIMING_CONTEXT_REDS;
	input_reductions = ERTS_MODIFIED_TIMING_INPUT_REDS;
    }
    else {
	context_reds = CONTEXT_REDS;
	input_reductions = INPUT_REDUCTIONS;
    }

    ERTS_SMP_LC_ASSERT(ERTS_SCHEDULER_IS_DIRTY(erts_get_scheduler_data())
		       || !erts_thr_progress_is_blocking());

    /*
     * Clean up after the process being scheduled out.
     */
    if (!p) {	/* NULL in the very first schedule() call */
#ifdef ERTS_DIRTY_SCHEDULERS
	is_normal_sched = !esdp;
	if (is_normal_sched) {
	    esdp = erts_get_scheduler_data();
	    ASSERT(!ERTS_SCHEDULER_IS_DIRTY(esdp));
	}
	else {
	    ASSERT(ERTS_SCHEDULER_IS_DIRTY(esdp));
	}
#else
	esdp = erts_get_scheduler_data();
	is_normal_sched = 1;
#endif
	rq = erts_get_runq_current(esdp);
	ASSERT(esdp);
	fcalls = (int) erts_smp_atomic32_read_acqb(&function_calls);
	actual_reds = reds = 0;
	erts_smp_runq_lock(rq);
    } else {
#ifdef ERTS_SMP
#ifdef ERTS_DIRTY_SCHEDULERS
	is_normal_sched = !esdp;
	if (is_normal_sched) {
	    esdp = p->scheduler_data;
	    ASSERT(!ERTS_SCHEDULER_IS_DIRTY(esdp));
	}
	else {
	    ASSERT(ERTS_SCHEDULER_IS_DIRTY(esdp));
	}
#else
	esdp = p->scheduler_data;
	is_normal_sched = 1;
#endif
	ASSERT(esdp->current_process == p
	       || esdp->free_process == p);
#else
	esdp = erts_scheduler_data;
	ASSERT(esdp->current_process == p);
	is_normal_sched = 1;
#endif

    sched_out_proc:

	ERTS_SMP_CHK_HAVE_ONLY_MAIN_PROC_LOCK(p);

	reds = actual_reds = calls - esdp->virtual_reds;

	ASSERT(actual_reds >= 0);
	if (reds < ERTS_PROC_MIN_CONTEXT_SWITCH_REDS_COST)
	    reds = ERTS_PROC_MIN_CONTEXT_SWITCH_REDS_COST;
	esdp->virtual_reds = 0;

	fcalls = (int) erts_smp_atomic32_add_read_acqb(&function_calls, reds);
	ASSERT(esdp && esdp == erts_get_scheduler_data());

	rq = erts_get_runq_current(esdp);

	p->reds += actual_reds;

	state = erts_smp_atomic32_read_nob(&p->state);

	if (IS_TRACED(p)) {
	    if (IS_TRACED_FL(p, F_TRACE_CALLS) && !(state & ERTS_PSFLG_FREE))
		erts_schedule_time_break(p, ERTS_BP_CALL_TIME_SCHEDULE_OUT);
	    if ((state & (ERTS_PSFLG_FREE|ERTS_PSFLG_EXITING)) == ERTS_PSFLG_EXITING) {
		if (ARE_TRACE_FLAGS_ON(p, F_TRACE_SCHED_EXIT))
		    trace_sched(p, ERTS_PROC_LOCK_MAIN,
                                ((state & ERTS_PSFLG_FREE)
                                 ? am_out_exited
                                 : am_out_exiting));
	    }
	    else {
		if (ARE_TRACE_FLAGS_ON(p, F_TRACE_SCHED) ||
                    ARE_TRACE_FLAGS_ON(p, F_TRACE_SCHED_PROCS))
		    trace_sched(p, ERTS_PROC_LOCK_MAIN, am_out);
	    }
	}

	erts_smp_proc_lock(p, ERTS_PROC_LOCK_STATUS|ERTS_PROC_LOCK_TRACE);

#ifdef ERTS_SMP
        if (p->trace_msg_q) {
	    erts_smp_proc_unlock(p, ERTS_PROC_LOCK_STATUS|ERTS_PROC_LOCK_TRACE);
            erts_schedule_flush_trace_messages(p, 1);
	    erts_smp_proc_lock(p, ERTS_PROC_LOCK_STATUS|ERTS_PROC_LOCK_TRACE);
	}
#endif

        /* have to re-read state after taking lock */
        state = erts_smp_atomic32_read_nob(&p->state);

#ifdef ERTS_SMP
	if (is_normal_sched && (state & ERTS_PSFLG_PENDING_EXIT))
	    erts_handle_pending_exit(p, (ERTS_PROC_LOCK_MAIN
					 | ERTS_PROC_LOCK_TRACE
					 | ERTS_PROC_LOCK_STATUS));
	if (p->pending_suspenders) 
	    handle_pending_suspend(p, (ERTS_PROC_LOCK_MAIN
				       | ERTS_PROC_LOCK_TRACE
				       | ERTS_PROC_LOCK_STATUS));
#endif

	esdp->reductions += reds;

        {
            int dec_refc;

            /* schedule_out_process() returns with rq locked! */
            dec_refc = schedule_out_process(rq, state, p,
                                            proxy_p, is_normal_sched);
            proxy_p = NULL;

            ERTS_PROC_REDUCTIONS_EXECUTED(esdp, rq,
                                          (int) ERTS_PSFLGS_GET_USR_PRIO(state),
                                          reds,
                                          actual_reds);

            esdp->current_process = NULL;
#ifdef ERTS_SMP
            if (is_normal_sched)
                p->scheduler_data = NULL;
#endif

            erts_smp_proc_unlock(p, (ERTS_PROC_LOCK_MAIN
                                     | ERTS_PROC_LOCK_STATUS
                                     | ERTS_PROC_LOCK_TRACE));

            ERTS_MSACC_SET_STATE_CACHED_M(ERTS_MSACC_STATE_OTHER);

#ifdef ERTS_SMP
            if (state & ERTS_PSFLG_FREE) {
                if (!is_normal_sched) {
                    ASSERT(p->flags & F_DELAYED_DEL_PROC);
                }
                else {
                    ASSERT(esdp->free_process == p);
                    esdp->free_process = NULL;
                }
            }
#endif

            if (dec_refc)
                erts_proc_dec_refc(p);
        }

#ifdef ERTS_SMP
	ASSERT(!esdp->free_process);
#endif
	ASSERT(!esdp->current_process);

	ERTS_SMP_CHK_NO_PROC_LOCKS;

	if (is_normal_sched) {
	    if (esdp->check_time_reds >= ERTS_CHECK_TIME_REDS)
		(void) erts_get_monotonic_time(esdp);

	    if (esdp->last_monotonic_time >= erts_next_timeout_time(esdp->next_tmo_ref)) {
		erts_smp_runq_unlock(rq);
		erts_bump_timers(esdp->timer_wheel, esdp->last_monotonic_time);
		erts_smp_runq_lock(rq);
	    }
	}
    }

    ERTS_SMP_LC_ASSERT(!is_normal_sched || !erts_thr_progress_is_blocking());

 check_activities_to_run: {
	erts_aint32_t psflg_running, psflg_running_sys;
#ifdef ERTS_SMP
	ErtsMigrationPaths *mps;
	ErtsMigrationPath *mp;

	if (is_normal_sched) {
	    if (rq->check_balance_reds <= 0)
		check_balance(rq);

	    ERTS_SMP_LC_ASSERT(!erts_thr_progress_is_blocking());

	    mps = erts_get_migration_paths_managed();
	    mp = &mps->mpath[rq->ix];

	    if (mp->flags & ERTS_RUNQ_FLGS_IMMIGRATE_QMASK)
		immigrate(rq, mp);
	}

	ERTS_SMP_LC_ASSERT(erts_smp_lc_runq_is_locked(rq));
    continue_check_activities_to_run:
	flags = ERTS_RUNQ_FLGS_GET_NOB(rq);
    continue_check_activities_to_run_known_flags:
	ASSERT(!is_normal_sched || (flags & ERTS_RUNQ_FLG_NONEMPTY));

	if (!is_normal_sched) {
	    if (erts_smp_atomic32_read_acqb(&esdp->ssi->flags)
		& (ERTS_SSI_FLG_SUSPENDED|ERTS_SSI_FLG_MSB_EXEC)) {
		suspend_scheduler(esdp);
	    }
	}
	else {
	    erts_aint32_t aux_work;
	    int leader_update;

	    ASSERT(is_normal_sched);

	    if (flags & (ERTS_RUNQ_FLG_CHK_CPU_BIND
                         | ERTS_RUNQ_FLG_SUSPENDED
                         | ERTS_RUNQ_FLG_MSB_EXEC)) {
		if (flags & (ERTS_RUNQ_FLG_SUSPENDED|ERTS_RUNQ_FLG_MSB_EXEC)) {
		    (void) ERTS_RUNQ_FLGS_UNSET_NOB(rq, ERTS_RUNQ_FLG_EXEC);
		    suspend_scheduler(esdp);
		    flags = ERTS_RUNQ_FLGS_SET_NOB(rq, ERTS_RUNQ_FLG_EXEC);
		    flags |= ERTS_RUNQ_FLG_EXEC;
		}
		if (flags & ERTS_RUNQ_FLG_CHK_CPU_BIND) {
		    flags = ERTS_RUNQ_FLGS_UNSET(rq, ERTS_RUNQ_FLG_CHK_CPU_BIND);
		    flags &= ~ERTS_RUNQ_FLG_CHK_CPU_BIND;
		    erts_sched_check_cpu_bind(esdp);
		}
	    }

	    leader_update = erts_thr_progress_update(esdp);
	    aux_work = erts_atomic32_read_acqb(&esdp->ssi->aux_work);
	    if (aux_work | leader_update) {
		erts_smp_runq_unlock(rq);
		if (leader_update)
		    erts_thr_progress_leader_update(esdp);
		if (aux_work)
		    handle_aux_work(&esdp->aux_work_data, aux_work, 0);
		erts_smp_runq_lock(rq);
	    }

	    ERTS_SMP_LC_ASSERT(!erts_thr_progress_is_blocking());
	}
	ERTS_SMP_LC_ASSERT(erts_smp_lc_runq_is_locked(rq));

#else /* ERTS_SMP */
	{
	    erts_aint32_t aux_work;
	    aux_work = erts_atomic32_read_acqb(&esdp->ssi->aux_work);
	    if (aux_work)
		handle_aux_work(&esdp->aux_work_data, aux_work, 0);
	}
#endif /* ERTS_SMP */

	flags = ERTS_RUNQ_FLGS_GET_NOB(rq);

	if (!is_normal_sched & !!(flags & ERTS_RUNQ_FLG_HALTING)) {
	    /* Wait for emulator to terminate... */
	    while (1)
		erts_milli_sleep(1000*1000);
	}
	else if (!runq_got_work_to_execute_flags(flags)) {
	    /* Prepare for scheduler wait */
#ifdef ERTS_SMP
	    ERTS_SMP_LC_ASSERT(erts_smp_lc_runq_is_locked(rq));

	    rq->wakeup_other = 0;
	    rq->wakeup_other_reds = 0;

	    flags = ERTS_RUNQ_FLGS_GET_NOB(rq);
	    if (flags & ERTS_RUNQ_FLG_SUSPENDED)
		goto continue_check_activities_to_run_known_flags;
	    if (flags & ERTS_RUNQ_FLG_INACTIVE)
		empty_runq(rq);
	    else {
                ASSERT(!runq_got_work_to_execute(rq));
		if (!is_normal_sched) {
                    /* Dirty scheduler */
                    if (erts_smp_atomic32_read_acqb(&esdp->ssi->flags)
                        & (ERTS_SSI_FLG_SUSPENDED|ERTS_SSI_FLG_MSB_EXEC)) {
                        /* Go suspend... */
                        goto continue_check_activities_to_run_known_flags;
                    }
                }
                else {
                    /* Normal scheduler */
                    if (try_steal_task(rq))
                        goto continue_check_activities_to_run;
                    /*
                     * Check for suspend has to be done after trying
                     * to steal a task...
                     */
                    flags = ERTS_RUNQ_FLGS_GET_NOB(rq);
                    if ((flags & ERTS_RUNQ_FLG_SUSPENDED)
#ifdef ERTS_DIRTY_SCHEDULERS
                        /* If multi scheduling block and we have
                         * dirty work, suspend and let dirty
                         * scheduler handle work... */
                        || ((((flags & (ERTS_RUNQ_FLG_HALTING
                                       | ERTS_RUNQ_FLG_MSB_EXEC))
                              == ERTS_RUNQ_FLG_MSB_EXEC))
                            && have_dirty_work())
#endif
                        ) {
                        non_empty_runq(rq);
                        flags |= ERTS_RUNQ_FLG_NONEMPTY;
                        /*
                         * Go suspend...
                         */
                        goto continue_check_activities_to_run_known_flags;
                    }
		}
		empty_runq(rq);
	    }
#endif

	    (void) ERTS_RUNQ_FLGS_UNSET(rq, ERTS_RUNQ_FLG_EXEC);
	    scheduler_wait(&fcalls, esdp, rq);
	    flags = ERTS_RUNQ_FLGS_SET_NOB(rq, ERTS_RUNQ_FLG_EXEC);
	    flags |= ERTS_RUNQ_FLG_EXEC;
            ERTS_MSACC_UPDATE_CACHE();
#ifdef ERTS_SMP
	    non_empty_runq(rq);
#endif

	    goto check_activities_to_run;
	}
	else if (is_normal_sched
		 && (fcalls > input_reductions
		     && prepare_for_sys_schedule(!0))) {
	    ErtsMonotonicTime current_time;
	    /*
	     * Schedule system-level activities.
	     */

	    ERTS_MSACC_PUSH_STATE_CACHED_M();

	    erts_smp_atomic32_set_relb(&function_calls, 0);
	    fcalls = 0;

#if 0 /* Not needed since we wont wait in sys schedule */
	    erts_sys_schedule_interrupt(0);
#endif
	    erts_smp_runq_unlock(rq);

            ERTS_MSACC_SET_STATE_CACHED_M(ERTS_MSACC_STATE_CHECK_IO);
            LTTNG2(scheduler_poll, esdp->no, 1);

	    erl_sys_schedule(1);
	    ERTS_MSACC_POP_STATE_M();

	    current_time = erts_get_monotonic_time(esdp);
	    if (current_time >= erts_next_timeout_time(esdp->next_tmo_ref))
		erts_bump_timers(esdp->timer_wheel, current_time);

#ifdef ERTS_SMP
	    erts_smp_runq_lock(rq);
	    clear_sys_scheduling();
	    goto continue_check_activities_to_run;
#else
	    goto check_activities_to_run;
#endif
	}

        if (flags & ERTS_RUNQ_FLG_MISC_OP)
	    exec_misc_ops(rq);

#ifdef ERTS_SMP
	wakeup_other.check(rq, flags);
#endif

	/*
	 * Find a new port to run.
	 */

        flags = ERTS_RUNQ_FLGS_GET_NOB(rq);

	if (flags & PORT_BIT) {
	    int have_outstanding_io;
	    have_outstanding_io = erts_port_task_execute(rq, &esdp->current_port);
	    if ((!erts_eager_check_io
		 && have_outstanding_io
		 && fcalls > 2*input_reductions)
		|| (flags & ERTS_RUNQ_FLG_HALTING)) {
		/*
		 * If we have performed more than 2*INPUT_REDUCTIONS since
		 * last call to erl_sys_schedule() and we still haven't
		 * handled all I/O tasks we stop running processes and
		 * focus completely on ports.
		 *
		 * One could argue that this is a strange behavior. The
		 * reason for doing it this way is that it is similar
		 * to the behavior before port tasks were introduced.
		 * We don't want to change the behavior too much, at
		 * least not at the time of writing. This behavior
		 * might change in the future.
		 *
		 * /rickard
		 */
		goto check_activities_to_run;
	    }
	}

	/*
	 * Find a new process to run.
	 */
    pick_next_process: {
	    erts_aint32_t psflg_band_mask;
	    int prio_q;
	    int qmask, qbit;

	    flags = ERTS_RUNQ_FLGS_GET_NOB(rq);
	    qmask = (int) (flags & ERTS_RUNQ_FLGS_PROCS_QMASK);
	    qbit = qmask & -qmask;
	    switch (qbit) {
	    case MAX_BIT:
		prio_q = PRIORITY_MAX;
		break;
	    case HIGH_BIT:
		prio_q = PRIORITY_HIGH;
		break;
	    case NORMAL_BIT:
	    case LOW_BIT:
		prio_q = PRIORITY_NORMAL;
		if (check_requeue_process(rq, PRIORITY_NORMAL))
		    goto pick_next_process;
		break;
	    case 0:			/* No process at all */
	    default:
		ASSERT(qmask == 0);
                ERTS_MSACC_SET_STATE_CACHED_M(ERTS_MSACC_STATE_OTHER);
		goto check_activities_to_run;
	    }

	    /*
	     * Take the chosen process out of the queue.
	     */
	    p = dequeue_process(rq, prio_q, &state);

	    ASSERT(p); /* Wrong qmask in rq->flags? */

	    if (is_normal_sched) {
		psflg_running = ERTS_PSFLG_RUNNING;
		psflg_running_sys = ERTS_PSFLG_RUNNING_SYS;
		psflg_band_mask = ~(((erts_aint32_t) 1) << (ERTS_PSFLGS_GET_PRQ_PRIO(state)
							    + ERTS_PSFLGS_IN_PRQ_MASK_OFFSET));
	    }
	    else {
		psflg_running = ERTS_PSFLG_DIRTY_RUNNING;
		psflg_running_sys = ERTS_PSFLG_DIRTY_RUNNING_SYS;
		psflg_band_mask = ~((erts_aint32_t) 0);
	    }

	    if (!(state & ERTS_PSFLG_PROXY))
		psflg_band_mask &= ~ERTS_PSFLG_IN_RUNQ;
	    else {
                Eterm pid = p->common.id;
		proxy_p = p;
		p = (is_normal_sched
                     ? erts_proc_lookup_raw(pid)
                     : erts_pid2proc_opt(NULL, 0, pid, 0,
                                         ERTS_P2P_FLG_INC_REFC));
		if (!p) {
		    free_proxy_proc(proxy_p);
		    proxy_p = NULL;
		    goto pick_next_process;
		}
		state = erts_smp_atomic32_read_nob(&p->state);
	    }

#ifdef ERTS_DIRTY_SCHEDULERS
	    if (!is_normal_sched)
		clear_proc_dirty_queue_bit(p, rq, qbit);
#endif

	    while (1) {
		erts_aint32_t exp, new;
		int run_process;
		new = exp = state;
		new &= psflg_band_mask;
		/*
		 * Run process if not already running (or free)
		 * or exiting and not running on a normal
		 * scheduler, and not suspended (and not in a
		 * state where suspend should be ignored).
		 */
		run_process = (((!(state & (ERTS_PSFLG_RUNNING
					    | ERTS_PSFLG_RUNNING_SYS
					    | ERTS_PSFLG_DIRTY_RUNNING
					    | ERTS_PSFLG_DIRTY_RUNNING_SYS
					    | ERTS_PSFLG_FREE)))
#ifdef ERTS_DIRTY_SCHEDULERS
				| (((state & (ERTS_PSFLG_RUNNING

					      | ERTS_PSFLG_FREE
					      | ERTS_PSFLG_RUNNING_SYS
					      | ERTS_PSFLG_DIRTY_RUNNING_SYS
					      | ERTS_PSFLG_EXITING))
				    == ERTS_PSFLG_EXITING)
				   & (!!is_normal_sched))
#endif
				   )
			       & ((state & (ERTS_PSFLG_SUSPENDED
					    | ERTS_PSFLG_EXITING
					    | ERTS_PSFLG_FREE
					    | ERTS_PSFLG_PENDING_EXIT
					    | ERTS_PSFLG_ACTIVE_SYS
					    | ERTS_PSFLG_DIRTY_ACTIVE_SYS))
				  != ERTS_PSFLG_SUSPENDED)
#ifdef ERTS_DIRTY_SCHEDULERS
                               & (!(state & (ERTS_PSFLG_EXITING
                                             | ERTS_PSFLG_PENDING_EXIT))
                                  | (!!is_normal_sched))
#endif
                    );

		if (run_process) {
		    if (state & (ERTS_PSFLG_ACTIVE_SYS
				 | ERTS_PSFLG_DIRTY_ACTIVE_SYS))
			new |= psflg_running_sys;
		    else
			new |= psflg_running;
		}
		state = erts_smp_atomic32_cmpxchg_relb(&p->state, new, exp);
		if (state == exp) {
		    if (!run_process) {
			if (proxy_p) {
			    free_proxy_proc(proxy_p);
			    proxy_p = NULL;
			}
			else if (state & ERTS_PSFLG_FREE) {
			    /* free and not queued by proxy */
			    erts_proc_dec_refc(p);
			}
                        if (!is_normal_sched)
                            erts_proc_dec_refc(p);
			goto pick_next_process;
		    }
		    state = new;
		    break;
		}
	    }

	    rq->procs.context_switches++;

	    esdp->current_process = p;

	    calls = 0;
	    reds = context_reds;

	    erts_smp_runq_unlock(rq);

	}

        ERTS_MSACC_SET_STATE_CACHED_M(ERTS_MSACC_STATE_EMULATOR);

#ifdef ERTS_SMP

	if (flags & ERTS_RUNQ_FLG_PROTECTED)
	    (void) ERTS_RUNQ_FLGS_UNSET(rq, ERTS_RUNQ_FLG_PROTECTED);

	ERTS_SMP_CHK_NO_PROC_LOCKS;

	erts_smp_proc_lock(p, ERTS_PROC_LOCK_MAIN|ERTS_PROC_LOCK_STATUS);

	state = erts_smp_atomic32_read_nob(&p->state);

	if (erts_sched_stat.enabled) {
	    int prio;
	    UWord old = ERTS_PROC_SCHED_ID(p, (UWord) esdp->no);
	    int migrated = old && old != esdp->no;

	    ASSERT(is_normal_sched);

	    prio = (int) ERTS_PSFLGS_GET_USR_PRIO(state);

	    erts_smp_spin_lock(&erts_sched_stat.lock);
	    erts_sched_stat.prio[prio].total_executed++;
	    erts_sched_stat.prio[prio].executed++;
	    if (migrated) {
		erts_sched_stat.prio[prio].total_migrated++;
		erts_sched_stat.prio[prio].migrated++;
	    }
	    erts_smp_spin_unlock(&erts_sched_stat.lock);
	}

	state = erts_smp_atomic32_read_nob(&p->state);

#ifndef ERTS_DIRTY_SCHEDULERS
	ASSERT(!p->scheduler_data);
	p->scheduler_data = esdp;
#else /* ERTS_DIRTY_SCHEDULERS */
	if (is_normal_sched) {
	    if ((!!(state & ERTS_PSFLGS_DIRTY_WORK))
		& (!(state & ERTS_PSFLG_ACTIVE_SYS))) {
		/* Migrate to dirty scheduler... */
	    sunlock_sched_out_proc:
		erts_smp_proc_unlock(p, ERTS_PROC_LOCK_STATUS);
		goto sched_out_proc;
	    }
	    ASSERT(!p->scheduler_data);
	    p->scheduler_data = esdp;
	}
	else {
	    if (state & (ERTS_PSFLG_ACTIVE_SYS
			 | ERTS_PSFLG_PENDING_EXIT
			 | ERTS_PSFLG_EXITING)) {
		/*
		 * IMPORTANT! We need to take care of
		 * scheduled check-process-code requests
		 * before continuing with dirty execution!
		 */
		/* Migrate to normal scheduler... */
		goto sunlock_sched_out_proc;
	    }
	    if ((state & ERTS_PSFLG_DIRTY_ACTIVE_SYS)
		&& rq == ERTS_DIRTY_IO_RUNQ) {
		/* Migrate to dirty cpu scheduler... */
		goto sunlock_sched_out_proc;
	    }

	    ASSERT(rq == ERTS_DIRTY_CPU_RUNQ
		   ? (state & (ERTS_PSFLG_DIRTY_CPU_PROC
			       | ERTS_PSFLG_DIRTY_ACTIVE_SYS))
		   : (rq == ERTS_DIRTY_IO_RUNQ
		      && (state & ERTS_PSFLG_DIRTY_IO_PROC)));	    
	}
#endif

	if (state & ERTS_PSFLG_PENDING_EXIT) {
	    erts_handle_pending_exit(p,
				     ERTS_PROC_LOCK_MAIN|ERTS_PROC_LOCK_STATUS);
	    state = erts_smp_atomic32_read_nob(&p->state);
	}

#endif /* ERTS_SMP */

	erts_smp_proc_unlock(p, ERTS_PROC_LOCK_STATUS);

        /* Clear tracer if it has been removed */
	if (IS_TRACED(p) && erts_is_tracer_proc_enabled(
                p, ERTS_PROC_LOCK_MAIN, &p->common)) {

	    if (state & ERTS_PSFLG_EXITING) {
		if (ARE_TRACE_FLAGS_ON(p, F_TRACE_SCHED_EXIT))
		    trace_sched(p, ERTS_PROC_LOCK_MAIN, am_in_exiting);
	    }
	    else {
		if (ARE_TRACE_FLAGS_ON(p, F_TRACE_SCHED) ||
                    ARE_TRACE_FLAGS_ON(p, F_TRACE_SCHED_PROCS))
		    trace_sched(p, ERTS_PROC_LOCK_MAIN, am_in);
	    }
	    if (IS_TRACED_FL(p, F_TRACE_CALLS)) {
		erts_schedule_time_break(p, ERTS_BP_CALL_TIME_SCHEDULE_IN);
	    }
	}

        if (is_normal_sched) {

            if (state & ERTS_PSFLG_RUNNING_SYS) {
                /*
                 * GC is normally never delayed when a process
                 * is scheduled out, but might be when executing
                 * hand written beam assembly in
                 * prim_eval:'receive'. If GC is delayed we are
                 * not allowed to execute system tasks.
                 */
                if (!(p->flags & F_DELAY_GC)) {
                    int cost = execute_sys_tasks(p, &state, reds);
                    calls += cost;
                    reds -= cost;
                    if (reds <= 0)
                        goto sched_out_proc;
#ifdef ERTS_DIRTY_SCHEDULERS
                    if (state & ERTS_PSFLGS_DIRTY_WORK)
                        goto sched_out_proc;
#endif
                }

                ASSERT(state & psflg_running_sys);
                ASSERT(!(state & psflg_running));

                while (1) {
                    erts_aint32_t n, e;

                    if (((state & (ERTS_PSFLG_SUSPENDED
                                   | ERTS_PSFLG_ACTIVE)) != ERTS_PSFLG_ACTIVE)
                        && !(state & ERTS_PSFLG_EXITING)) {
                        goto sched_out_proc;
                    }

                    n = e = state;
                    n &= ~psflg_running_sys;
                    n |= psflg_running;

                    state = erts_smp_atomic32_cmpxchg_mb(&p->state, n, e);
                    if (state == e) {
                        state = n;
                        break;
                    }

                    ASSERT(state & psflg_running_sys);
                    ASSERT(!(state & psflg_running));
                }
            }

            if (ERTS_IS_GC_DESIRED(p)) {
                if (!(state & ERTS_PSFLG_EXITING)
                    && !(p->flags & (F_DELAY_GC|F_DISABLE_GC))) {
                    int cost = scheduler_gc_proc(p, reds);
                    calls += cost;
                    reds -= cost;
                    if (reds <= 0)
                        goto sched_out_proc;
#ifdef ERTS_DIRTY_SCHEDULERS
                    if (p->flags & (F_DIRTY_MAJOR_GC|F_DIRTY_MINOR_GC))
                        goto sched_out_proc;
#endif
                }
            }
        }

	if (proxy_p) {
	    free_proxy_proc(proxy_p);
	    proxy_p = NULL;
	}

	p->fcalls = reds;
	    
	ERTS_SMP_CHK_HAVE_ONLY_MAIN_PROC_LOCK(p);

	/* Never run a suspended process */
#ifdef DEBUG
        {
            erts_aint32_t dstate = erts_smp_atomic32_read_nob(&p->state);
            ASSERT(!(ERTS_PSFLG_SUSPENDED & dstate)
                   || (ERTS_PSFLG_DIRTY_RUNNING_SYS & dstate));
        }
#endif

	ASSERT(erts_proc_read_refc(p) > 0);

	if (!(state & ERTS_PSFLG_EXITING) && ERTS_PTMR_IS_TIMED_OUT(p)) {
	    BeamInstr** pi;
#ifdef ERTS_SMP
	    ETHR_MEMBAR(ETHR_LoadLoad|ETHR_LoadStore);
#endif
	    pi = (BeamInstr **) p->def_arg_reg;
	    p->i = *pi;
	    p->flags &= ~F_INSLPQUEUE;
	    p->flags |= F_TIMO;
	    ERTS_PTMR_CLEAR(p);
	}

	return p;
    }
}

static int
notify_sys_task_executed(Process *c_p, ErtsProcSysTask *st,
			 Eterm st_result, int normal_sched)
{
    Process *rp;
#ifdef ERTS_DIRTY_SCHEDULERS
    if (!normal_sched)
	rp = erts_pid2proc_opt(c_p, ERTS_PROC_LOCK_MAIN,
			       st->requester, 0,
			       ERTS_P2P_FLG_INC_REFC);
    else
#endif
	rp = erts_proc_lookup(st->requester);
    if (rp) {
	ErtsProcLocks rp_locks;
	ErlOffHeap *ohp;
	ErtsMessage *mp;
	Eterm *hp, msg, req_id, result;
	Uint st_result_sz, hsz;
#ifdef DEBUG
	Eterm *hp_start;
#endif

	rp_locks = (c_p == rp) ? ERTS_PROC_LOCK_MAIN : 0;

	st_result_sz = is_immed(st_result) ? 0 : size_object(st_result);
	hsz = st->req_id_sz + st_result_sz + 4 /* 3-tuple */;

	mp = erts_alloc_message_heap(rp, &rp_locks, hsz, &hp, &ohp);

#ifdef DEBUG
	hp_start = hp;
#endif

	req_id = st->req_id_sz == 0 ? st->req_id : copy_struct(st->req_id,
							       st->req_id_sz,
							       &hp,
							       ohp);

	result = st_result_sz == 0 ? st_result :  copy_struct(st_result,
							      st_result_sz,
							      &hp,
							      ohp);

	ASSERT(is_immed(st->reply_tag));

	msg = TUPLE3(hp, st->reply_tag, req_id, result);

#ifdef DEBUG
	hp += 4;
	ASSERT(hp_start + hsz == hp);
#endif

	erts_queue_message(rp, rp_locks, mp, msg, c_p->common.id);

	if (c_p == rp)
	    rp_locks &= ~ERTS_PROC_LOCK_MAIN;

	if (rp_locks)
	    erts_smp_proc_unlock(rp, rp_locks);

#ifdef ERTS_DIRTY_SCHEDULERS
	if (!normal_sched)
	    erts_proc_dec_refc(rp);
#endif
    }

    erts_cleanup_offheap(&st->off_heap);

    erts_free(ERTS_ALC_T_PROC_SYS_TSK, st);

    return rp ? 1 : 0;
}

static ERTS_INLINE ErtsProcSysTask *
fetch_sys_task(Process *c_p, erts_aint32_t state, int *qmaskp, int *priop)
{
    ErtsProcSysTaskQs *unused_qs = NULL;
    int qbit, qmask;
    ErtsProcSysTask *st, **qp;

    *priop = -1; /* Shut up annoying erroneous warning */

    erts_smp_proc_lock(c_p, ERTS_PROC_LOCK_STATUS);

    if (!c_p->sys_task_qs) {
	qmask = 0;
	st = NULL;
	goto update_state;
    }

    qmask = c_p->sys_task_qs->qmask;

    if ((state & (ERTS_PSFLG_ACTIVE
		  | ERTS_PSFLG_EXITING
		  | ERTS_PSFLG_SUSPENDED)) == ERTS_PSFLG_ACTIVE) {
	/* No sys tasks if we got exclusively higher prio user work to do */
	st = NULL;
	switch (ERTS_PSFLGS_GET_USR_PRIO(state)) {
	case PRIORITY_MAX:
	    if (!(qmask & MAX_BIT))
		goto done;
	    break;
	case PRIORITY_HIGH:
	    if (!(qmask & (MAX_BIT|HIGH_BIT)))
		goto done;
	    break;
	default:
	    break;
	}
    }

    qbit = qmask & -qmask;
    switch (qbit) {
    case MAX_BIT:
	qp = &c_p->sys_task_qs->q[PRIORITY_MAX];
	*priop = PRIORITY_MAX;
	break;
    case HIGH_BIT:
	qp = &c_p->sys_task_qs->q[PRIORITY_HIGH];
	*priop = PRIORITY_HIGH;
	break;
    case NORMAL_BIT:
	if (!(qmask & PRIORITY_LOW)
	    || ++c_p->sys_task_qs->ncount <= RESCHEDULE_LOW) {
	    qp = &c_p->sys_task_qs->q[PRIORITY_NORMAL];
	    *priop = PRIORITY_NORMAL;
	    break;
	}
	c_p->sys_task_qs->ncount = 0;
	/* Fall through */
    case LOW_BIT:
	qp = &c_p->sys_task_qs->q[PRIORITY_LOW];
	*priop = PRIORITY_LOW;
	break;
    default:
	ERTS_INTERNAL_ERROR("Invalid qmask");
    }

    st = *qp;
    ASSERT(st);
    if (st->next != st) {
	*qp = st->next;
	st->next->prev = st->prev;
	st->prev->next = st->next;
    }
    else {
	erts_aint32_t a, e, n, st_prio, qmask2;

	*qp = NULL;
	qmask &= ~qbit;
	c_p->sys_task_qs->qmask = qmask;

    update_state:

	qmask2 = qmask;

	if (state & ERTS_PSFLG_DELAYED_SYS) {
	    ErtsProcSysTaskQs *qs = ERTS_PROC_GET_DELAYED_GC_TASK_QS(c_p);
	    ASSERT(qs);
	    qmask2 |= qs->qmask;
	}

	switch (qmask2 & -qmask2) {
	case MAX_BIT:
	    st_prio = PRIORITY_MAX;
	    break;
	case HIGH_BIT:
	    st_prio = PRIORITY_HIGH;
	    break;
	case NORMAL_BIT:
	    st_prio = PRIORITY_NORMAL;
	    break;
	case LOW_BIT:
	case 0:
	    st_prio = PRIORITY_LOW;
	    break;
	default:
	    ERTS_INTERNAL_ERROR("Invalid qmask");
	}

	if (!qmask) {
	    unused_qs = c_p->sys_task_qs;
	    c_p->sys_task_qs = NULL;
	}

	a = state;
	do {
	    erts_aint32_t prio = ERTS_PSFLGS_GET_USR_PRIO(a);

	    if (prio > st_prio)
		prio = st_prio;

	    n = e = a;

	    n &= ~ERTS_PSFLGS_ACT_PRIO_MASK;
	    n |= (prio << ERTS_PSFLGS_ACT_PRIO_OFFSET);

	    if (!qmask)
		n &= ~ERTS_PSFLG_ACTIVE_SYS;

	    if (a == n)
		break;
	    a = erts_smp_atomic32_cmpxchg_nob(&c_p->state, n, e);
	} while (a != e);
    }

done:

    erts_smp_proc_unlock(c_p, ERTS_PROC_LOCK_STATUS);

    if (unused_qs)
	proc_sys_task_queues_free(unused_qs);

    *qmaskp = qmask;

    return st;
}

static void save_gc_task(Process *c_p, ErtsProcSysTask *st, int prio);
#ifdef ERTS_DIRTY_SCHEDULERS
static void save_dirty_task(Process *c_p, ErtsProcSysTask *st);
#endif

static int
execute_sys_tasks(Process *c_p, erts_aint32_t *statep, int in_reds)
{
    int minor_gc = 0, major_gc = 0;
    erts_aint32_t state = *statep;
    int reds = in_reds;
    int qmask = 0;

    ASSERT(!ERTS_SCHEDULER_IS_DIRTY(erts_proc_sched_data(c_p)));
    ERTS_SMP_LC_ASSERT(erts_proc_lc_my_proc_locks(c_p) == ERTS_PROC_LOCK_MAIN);

    do {
	ErtsProcSysTaskType type;
	ErtsProcSysTask *st;
	int st_prio;
	Eterm st_res;

	if (state & (ERTS_PSFLG_EXITING|ERTS_PSFLG_PENDING_EXIT)) {
#ifdef ERTS_SMP
	    if (state & ERTS_PSFLG_PENDING_EXIT)
		erts_handle_pending_exit(c_p, ERTS_PROC_LOCK_MAIN);
#endif
	    ASSERT(ERTS_PROC_IS_EXITING(c_p));
	    break;
	}

	st = fetch_sys_task(c_p, state, &qmask, &st_prio);
	if (!st)
	    break;

	type = st->type;

	switch (type) {
        case ERTS_PSTT_GC_MAJOR:
        case ERTS_PSTT_GC_MINOR:
	    if (c_p->flags & F_DISABLE_GC) {
		save_gc_task(c_p, st, st_prio);
		st = NULL;
		reds--;
	    }
	    else {
		if ((!minor_gc
                     || (!major_gc && type == ERTS_PSTT_GC_MAJOR))
                    && !(c_p->flags & F_HIBERNATED)) {
                    if (type == ERTS_PSTT_GC_MAJOR) {
                        FLAGS(c_p) |= F_NEED_FULLSWEEP;
                    }
		    reds -= scheduler_gc_proc(c_p, reds);
#ifdef ERTS_DIRTY_SCHEDULERS
		    if (c_p->flags & (F_DIRTY_MAJOR_GC|F_DIRTY_MINOR_GC)) {
			save_dirty_task(c_p, st);
			st = NULL;
			break;
		    }
#endif
		    if (type == ERTS_PSTT_GC_MAJOR)
			minor_gc = major_gc = 1;
		    else
			minor_gc = 1;
		}
		st_res = am_true;
	    }
	    break;
	case ERTS_PSTT_CPC: {
	    int fcalls;
            int cpc_reds = 0;
	    if (!ERTS_PROC_GET_SAVED_CALLS_BUF(c_p))
		fcalls = reds;
	    else
		fcalls = reds - CONTEXT_REDS;
	    st_res = erts_check_process_code(c_p,
					     st->arg[0],
					     &cpc_reds,
					     fcalls);
            reds -= cpc_reds;
	    if (is_non_value(st_res)) {
		/* Needed gc, but gc was disabled */
		save_gc_task(c_p, st, st_prio);
		st = NULL;
	    }
	    break;
        }
	case ERTS_PSTT_CLA: {
	    int fcalls;
            int cla_reds = 0;
	    int do_gc;

	    if (!ERTS_PROC_GET_SAVED_CALLS_BUF(c_p))
		fcalls = reds;
	    else
		fcalls = reds - CONTEXT_REDS;
	    do_gc = st->arg[0] == am_true;
	    st_res = erts_proc_copy_literal_area(c_p, &cla_reds,
						 fcalls, do_gc);
            reds -= cla_reds;
	    if (is_non_value(st_res)) {
#ifdef ERTS_DIRTY_SCHEDULERS
		if (c_p->flags & F_DIRTY_CLA) {
		    save_dirty_task(c_p, st);
		    st = NULL;
		    break;
		}
#endif
		/* Needed gc, but gc was disabled */
		save_gc_task(c_p, st, st_prio);
		st = NULL;
		break;
	    }
	    if (do_gc) /* We did a major gc */
		minor_gc = major_gc = 1;
	    break;
        }
	case ERTS_PSTT_COHMQ:
	    reds -= erts_complete_off_heap_message_queue_change(c_p);
	    st_res = am_true;
	    break;
#ifdef ERTS_SMP
        case ERTS_PSTT_FTMQ:
	    reds -= erts_flush_trace_messages(c_p, ERTS_PROC_LOCK_MAIN);
	    st_res = am_true;
	    break;
#endif
#ifdef ERTS_SMP
        case ERTS_PSTT_ETS_FREE_FIXATION:
	    reds -= erts_db_execute_free_fixation(c_p, (DbFixation*)st->arg[0]);
	    st_res = am_true;
	    break;
#endif
	default:
	    ERTS_INTERNAL_ERROR("Invalid process sys task type");
	    st_res = am_false;
	}

	if (st)
	    reds += notify_sys_task_executed(c_p, st, st_res, 1);

	state = erts_smp_atomic32_read_acqb(&c_p->state);
    } while (qmask && reds > 0);

    *statep = state;

    if (in_reds < reds)
	return in_reds;

    return in_reds - reds;
}

static int
cleanup_sys_tasks(Process *c_p, erts_aint32_t in_state, int in_reds)
{
    erts_aint32_t state = in_state;
    int max_reds = in_reds;
    int reds = 0;
    int qmask = 1;          /* Set to 1 to force looping as long as there
                             * are dirty tasks.
                             */

    ERTS_SMP_LC_ASSERT(erts_proc_lc_my_proc_locks(c_p) == ERTS_PROC_LOCK_MAIN);

    do {
	ErtsProcSysTask *st;
	Eterm st_res;
	int st_prio;

#ifdef ERTS_DIRTY_SCHEDULERS
	if (c_p->dirty_sys_tasks) {
	    st = c_p->dirty_sys_tasks;
	    c_p->dirty_sys_tasks = st->next;
	}
	else
#endif
	{
	    st = fetch_sys_task(c_p, state, &qmask, &st_prio);
	    if (!st)
		break;
	}

	switch (st->type) {
        case ERTS_PSTT_GC_MAJOR:
        case ERTS_PSTT_GC_MINOR:
	case ERTS_PSTT_CPC:
        case ERTS_PSTT_COHMQ:
        case ERTS_PSTT_ETS_FREE_FIXATION:
	    st_res = am_false;
	    break;
	case ERTS_PSTT_CLA:
	    st_res = am_ok;
	    break;
#ifdef ERTS_SMP
        case ERTS_PSTT_FTMQ:
	    reds -= erts_flush_trace_messages(c_p, ERTS_PROC_LOCK_MAIN);
	    st_res = am_true;
	    break;
#endif
	default:
	    ERTS_INTERNAL_ERROR("Invalid process sys task type");
	    st_res = am_false;
	    break;
	}

	reds += notify_sys_task_executed(c_p, st, st_res, 1);

	state = erts_smp_atomic32_read_acqb(&c_p->state);
    } while (qmask && reds < max_reds);

    return reds;
}

#ifdef ERTS_DIRTY_SCHEDULERS

void
erts_execute_dirty_system_task(Process *c_p)
{
    Eterm cla_res = THE_NON_VALUE;
    ErtsProcSysTask *stasks;

    /*
     * If multiple operations, perform them in the following
     * order (in order to avoid unnecessary GC):
     *  1. Copy Literal Area (implies major GC).
     *  2. GC Hibernate (implies major GC if not woken).
     *  3. Major GC (implies minor GC).
     *  4. Minor GC.
     *
     * System task requests are handled after the actual
     * operations have been performed...
     */

    ASSERT(!(c_p->flags & (F_DELAY_GC|F_DISABLE_GC)));

    if (c_p->flags & F_DIRTY_CLA) {
	int cla_reds = 0;
	cla_res = erts_proc_copy_literal_area(c_p, &cla_reds, c_p->fcalls, 1);
	ASSERT(is_value(cla_res));
    }

    if (c_p->flags & F_DIRTY_GC_HIBERNATE) {
	erts_smp_proc_lock(c_p, ERTS_PROC_LOCK_MSGQ|ERTS_PROC_LOCK_STATUS);
	ERTS_SMP_MSGQ_MV_INQ2PRIVQ(c_p);
	if (c_p->msg.len)
            c_p->flags &= ~F_DIRTY_GC_HIBERNATE; /* operation aborted... */
        else {
	    erts_smp_proc_unlock(c_p, ERTS_PROC_LOCK_MSGQ|ERTS_PROC_LOCK_STATUS);
	    c_p->fvalue = NIL;
	    erts_garbage_collect_hibernate(c_p);
	    ERTS_VERIFY_UNUSED_TEMP_ALLOC(c_p);
	    erts_smp_proc_lock(c_p, ERTS_PROC_LOCK_MSGQ|ERTS_PROC_LOCK_STATUS);
	    ASSERT(!ERTS_PROC_IS_EXITING(c_p));
	}
	erts_smp_proc_unlock(c_p, ERTS_PROC_LOCK_MSGQ|ERTS_PROC_LOCK_STATUS);
    }

    if (c_p->flags & (F_DIRTY_MAJOR_GC|F_DIRTY_MINOR_GC)) {
        if (c_p->flags & F_DIRTY_MAJOR_GC)
            c_p->flags |= F_NEED_FULLSWEEP;
	(void) erts_garbage_collect_nobump(c_p, 0, c_p->arg_reg,
					   c_p->arity, c_p->fcalls);
    }

    ASSERT(!(c_p->flags & (F_DIRTY_CLA
			   | F_DIRTY_GC_HIBERNATE
			   | F_DIRTY_MAJOR_GC
			   | F_DIRTY_MINOR_GC)));

    stasks = c_p->dirty_sys_tasks;
    c_p->dirty_sys_tasks = NULL;
    
    while (stasks) {
	Eterm st_res;
	ErtsProcSysTask *st = stasks;
	stasks = st->next;

	switch (st->type) {
	case ERTS_PSTT_CLA:
	    ASSERT(is_value(cla_res));
	    st_res = cla_res;
	    break;
	case ERTS_PSTT_GC_MAJOR:
	    st_res = am_true;
	    break;
	case ERTS_PSTT_GC_MINOR:
	    st_res = am_true;
	    break;

	default:
	    ERTS_INTERNAL_ERROR("Not supported dirty system task");
	    break;
	}

	(void) notify_sys_task_executed(c_p, st, st_res, 0);

    }

    erts_smp_atomic32_read_band_relb(&c_p->state, ~ERTS_PSFLG_DIRTY_ACTIVE_SYS);
}

static BIF_RETTYPE
dispatch_system_task(Process *c_p, erts_aint_t fail_state,
		     ErtsProcSysTask *st, Eterm target,
		     Eterm prio, Eterm operation)
{
    Process *rp;
    ErtsProcLocks rp_locks = 0;
    ErlOffHeap *ohp;
    ErtsMessage *mp;
    Eterm *hp, msg;
    Uint hsz, osz;
    BIF_RETTYPE ret;

    switch (st->type) {
    case ERTS_PSTT_CPC:
	rp = erts_dirty_process_code_checker;
	ASSERT(fail_state & (ERTS_PSFLG_DIRTY_RUNNING
			     | ERTS_PSFLG_DIRTY_RUNNING_SYS));
	if (c_p == rp) {
	    ERTS_BIF_PREP_RET(ret, am_dirty_execution);
	    return ret;
	}
	break;
    default:
	rp = NULL;
	ERTS_INTERNAL_ERROR("Non-dispatchable system task");
	break;
    }
	
    ERTS_BIF_PREP_RET(ret, am_ok);

    /*
     * Send message on the form: {Requester, Target, Operation}
     */

    ASSERT(is_immed(st->requester));
    ASSERT(is_immed(target));
    ASSERT(is_immed(prio));

    osz = size_object(operation);
    hsz = 5 /* 4-tuple */ + osz;

    mp = erts_alloc_message_heap(rp, &rp_locks, hsz, &hp, &ohp);

    msg = copy_struct(operation, osz, &hp, ohp);
    msg = TUPLE4(hp, st->requester, target, prio, msg);

    erts_queue_message(rp, rp_locks, mp, msg, st->requester);

    if (rp_locks)
	erts_smp_proc_unlock(rp, rp_locks);

    return ret;
}

#endif

static BIF_RETTYPE
request_system_task(Process *c_p, Eterm requester, Eterm target,
		    Eterm priority, Eterm operation)
{
    BIF_RETTYPE ret;
    Process *rp = erts_proc_lookup(target);
    ErtsProcSysTask *st = NULL;
    erts_aint32_t prio, fail_state = ERTS_PSFLG_EXITING;
    Eterm noproc_res, req_type;

    if (!rp && !is_internal_pid(target)) {
	if (!is_external_pid(target))
	    goto badarg;
	if (external_pid_dist_entry(target) != erts_this_dist_entry)
	    goto badarg;
    }

    switch (priority) {
    case am_max:	prio = PRIORITY_MAX;	break;
    case am_high:	prio = PRIORITY_HIGH;	break;
    case am_normal:	prio = PRIORITY_NORMAL;	break;
    case am_low:	prio = PRIORITY_LOW;	break;
    default: goto badarg;
    }

    if (is_not_tuple(operation))
	goto badarg;
    else {
	int i;
	Eterm *tp = tuple_val(operation);
	Uint arity = arityval(*tp);
	Eterm req_id;
	Uint req_id_sz;
	Eterm arg[ERTS_MAX_PROC_SYS_TASK_ARGS];
	Uint arg_sz[ERTS_MAX_PROC_SYS_TASK_ARGS];
	Uint tot_sz;
	Eterm *hp;

	if (arity < 2)
	    goto badarg;
	if (arity > 2 + ERTS_MAX_PROC_SYS_TASK_ARGS)
	    goto badarg;
	req_type = tp[1];
	req_id = tp[2];
	req_id_sz = is_immed(req_id) ? req_id : size_object(req_id);
	tot_sz = req_id_sz;
	for (i = 0; i < ERTS_MAX_PROC_SYS_TASK_ARGS; i++) {
	    int tix = 3 + i;
	    if (tix > arity) {
		arg[i] = THE_NON_VALUE;
		arg_sz[i] = 0;
	    }
	    else {
		arg[i] = tp[tix];
		if (is_immed(arg[i]))
		    arg_sz[i] = 0;
		else {
		    arg_sz[i] = size_object(arg[i]);
		    tot_sz += arg_sz[i];
		}
	    }
	}
	st = erts_alloc(ERTS_ALC_T_PROC_SYS_TSK,
			ERTS_PROC_SYS_TASK_SIZE(tot_sz));
	ERTS_INIT_OFF_HEAP(&st->off_heap);
	hp = &st->heap[0];

	st->requester = requester;
	st->reply_tag = req_type;
	st->req_id_sz = req_id_sz;
	st->req_id = req_id_sz == 0 ? req_id : copy_struct(req_id,
							   req_id_sz,
							   &hp,
							   &st->off_heap);

	for (i = 0; i < ERTS_MAX_PROC_SYS_TASK_ARGS; i++)
	    st->arg[i] = arg_sz[i] == 0 ? arg[i] : copy_struct(arg[i],
							       arg_sz[i],
							       &hp,
							       &st->off_heap);
	ASSERT(&st->heap[0] + tot_sz == hp);
    }

    switch (req_type) {

    case am_garbage_collect:
        switch (st->arg[0]) {
        case am_minor:  st->type = ERTS_PSTT_GC_MINOR; break;
        case am_major:  st->type = ERTS_PSTT_GC_MAJOR; break;
        default: goto badarg;
        }
        noproc_res = am_false;
        if (!rp)
	    goto noproc;
	break;

    case am_check_process_code:
	if (is_not_atom(st->arg[0]))
	    goto badarg;
	noproc_res = am_false;
	st->type = ERTS_PSTT_CPC;
	if (!rp)
	    goto noproc;
#ifdef ERTS_DIRTY_SCHEDULERS
	/*
	 * If the process should start executing dirty
	 * code it is important that this task is
	 * aborted. Therefore this strict fail state...
	 */
	fail_state |= (ERTS_PSFLG_DIRTY_RUNNING
		       | ERTS_PSFLG_DIRTY_RUNNING_SYS);
#endif
	break;

    case am_copy_literals:
	if (st->arg[0] != am_true && st->arg[0] != am_false)
	    goto badarg;
	st->type = ERTS_PSTT_CLA;
	noproc_res = am_ok;
	if (!rp)
	    goto noproc;
	break;

    default:
	goto badarg;
    }

    if (!schedule_process_sys_task(rp, prio, st, &fail_state)) {
	Eterm failure;
	if (fail_state & ERTS_PSFLG_EXITING) {
	noproc:
	    failure = noproc_res;
	}
#ifdef ERTS_DIRTY_SCHEDULERS
	else if (fail_state & (ERTS_PSFLG_DIRTY_RUNNING
			       | ERTS_PSFLG_DIRTY_RUNNING_SYS)) {
	    ret = dispatch_system_task(c_p, fail_state, st,
				       target, priority, operation);
	    goto cleanup_return;
	}
#endif
	else {
	    ERTS_INTERNAL_ERROR("Unknown failure schedule_process_sys_task()");
	    failure = am_internal_error;
	}
	notify_sys_task_executed(c_p, st, failure, 1);
    }

    ERTS_BIF_PREP_RET(ret, am_ok);

    return ret;

badarg:

    ERTS_BIF_PREP_ERROR(ret, c_p, BADARG);

#ifdef ERTS_DIRTY_SCHEDULERS
cleanup_return:
#endif

    if (st) {
	erts_cleanup_offheap(&st->off_heap);
	erts_free(ERTS_ALC_T_PROC_SYS_TSK, st);
    }

    return ret;
}

BIF_RETTYPE
erts_internal_request_system_task_3(BIF_ALIST_3)
{
    return request_system_task(BIF_P, BIF_P->common.id,
			       BIF_ARG_1, BIF_ARG_2, BIF_ARG_3);
}

BIF_RETTYPE
erts_internal_request_system_task_4(BIF_ALIST_4)
{
    return request_system_task(BIF_P, BIF_ARG_1,
			       BIF_ARG_2, BIF_ARG_3, BIF_ARG_4);
}

static void
erts_schedule_generic_sys_task(Eterm pid, ErtsProcSysTaskType type, void* arg)
{
    Process *rp = erts_proc_lookup(pid);
    if (rp) {
	ErtsProcSysTask *st;
	erts_aint32_t state, fail_state;

	st = erts_alloc(ERTS_ALC_T_PROC_SYS_TSK,
			ERTS_PROC_SYS_TASK_SIZE(0));
	st->type = type;
	st->requester = NIL;
	st->reply_tag = NIL;
	st->req_id = NIL;
	st->req_id_sz = 0;
        st->arg[0] = (Eterm)arg;
	ERTS_INIT_OFF_HEAP(&st->off_heap);
	state = erts_smp_atomic32_read_nob(&rp->state);

	fail_state = ERTS_PSFLG_EXITING;

	if (!schedule_process_sys_task(rp, ERTS_PSFLGS_GET_USR_PRIO(state),
				       st, &fail_state))
	    erts_free(ERTS_ALC_T_PROC_SYS_TSK, st);
    }
}


void
erts_schedule_complete_off_heap_message_queue_change(Eterm pid)
{
    erts_schedule_generic_sys_task(pid, ERTS_PSTT_COHMQ, NULL);
}

void
erts_schedule_ets_free_fixation(Eterm pid, DbFixation* fix)
{
    erts_schedule_generic_sys_task(pid, ERTS_PSTT_ETS_FREE_FIXATION, fix);
}

#ifdef ERTS_DIRTY_SCHEDULERS

static void
flush_dirty_trace_messages(void *vpid)
{
    Process *proc;
    Eterm pid;
#ifdef ARCH_64
    pid = (Eterm) vpid;
#else
    pid = *((Eterm *) vpid);
    erts_free(ERTS_ALC_T_DIRTY_SL, vpid);
#endif

    proc = erts_proc_lookup(pid);
    if (proc)
	(void) erts_flush_trace_messages(proc, 0);
}

#endif /* ERTS_DIRTY_SCHEDULERS */

void
erts_schedule_flush_trace_messages(Process *proc, int force_on_proc)
{
#ifdef ERTS_SMP
    ErtsThrPrgrDelayHandle dhndl;
#endif
    Eterm pid = proc->common.id;

#ifdef ERTS_DIRTY_SCHEDULERS
    erts_aint32_t state;

    if (!force_on_proc) {
	state = erts_smp_atomic32_read_nob(&proc->state);
	if (state & (ERTS_PSFLG_DIRTY_RUNNING
		     | ERTS_PSFLG_DIRTY_RUNNING_SYS)) {
	    goto sched_flush_dirty;
	}
    }
#endif

#ifdef ERTS_SMP
    dhndl = erts_thr_progress_unmanaged_delay();
#endif

    erts_schedule_generic_sys_task(pid, ERTS_PSTT_FTMQ, NULL);

#ifdef ERTS_SMP
    erts_thr_progress_unmanaged_continue(dhndl);
#endif

#ifdef ERTS_DIRTY_SCHEDULERS
    if (!force_on_proc) {
	state = erts_smp_atomic32_read_mb(&proc->state);
	if (state & (ERTS_PSFLG_DIRTY_RUNNING
		     | ERTS_PSFLG_DIRTY_RUNNING_SYS)) {
	    void *vargp;

	sched_flush_dirty:
	    /*
	     * We traced 'proc' from another thread than
	     * it is executing on, and it is executing
	     * on a dirty scheduler. It might take a
	     * significant amount of time before it is
	     * scheduled out (where it gets opportunity
	     * to flush messages). We therefore schedule
	     * the flush on the first ordinary scheduler.
	     */

#ifdef ARCH_64
	    vargp = (void *) pid;
#else
	    {
		Eterm *argp = erts_alloc(ERTS_ALC_T_DIRTY_SL, sizeof(Eterm));
		*argp = pid;
		vargp = (void *) argp;
	    }
#endif
	    erts_schedule_misc_aux_work(1, flush_dirty_trace_messages, vargp);
	}
    }
#endif
}

static void
save_gc_task(Process *c_p, ErtsProcSysTask *st, int prio)
{
    erts_aint32_t state;
    ErtsProcSysTaskQs *qs;

    ERTS_SMP_LC_ASSERT(ERTS_PROC_LOCK_MAIN == erts_proc_lc_my_proc_locks(c_p));

    qs = ERTS_PROC_GET_DELAYED_GC_TASK_QS(c_p);
    if (!qs) {
	st->next = st->prev = st;
	qs = proc_sys_task_queues_alloc();
	qs->qmask = 1 << prio;
	qs->ncount = 0;
	qs->q[PRIORITY_MAX] = NULL;
	qs->q[PRIORITY_HIGH] = NULL;
	qs->q[PRIORITY_NORMAL] = NULL;
	qs->q[PRIORITY_LOW] = NULL;
	qs->q[prio] = st;
	(void) ERTS_PROC_SET_DELAYED_GC_TASK_QS(c_p, qs);
    }
    else {
	if (!qs->q[prio]) {
	    st->next = st->prev = st;
	    qs->q[prio] = st;
	    qs->qmask |= 1 << prio;
	}
	else {
	    st->next = qs->q[prio];
	    st->prev = qs->q[prio]->prev;
	    st->next->prev = st;
	    st->prev->next = st;
	    ASSERT(qs->qmask & (1 << prio));
	}
    }

    state = erts_smp_atomic32_read_nob(&c_p->state);
    ASSERT((ERTS_PSFLG_RUNNING
	    | ERTS_PSFLG_RUNNING_SYS
	    | ERTS_PSFLG_DIRTY_RUNNING
	    | ERTS_PSFLG_DIRTY_RUNNING_SYS) & state);

    while (!(state & ERTS_PSFLG_DELAYED_SYS)
	   || prio < ERTS_PSFLGS_GET_ACT_PRIO(state)) {
	erts_aint32_t n, e;

	n = e = state;
	n |= ERTS_PSFLG_DELAYED_SYS;
	if (prio < ERTS_PSFLGS_GET_ACT_PRIO(state)) {
	    n &= ~ERTS_PSFLGS_ACT_PRIO_MASK;
	    n |= prio << ERTS_PSFLGS_ACT_PRIO_OFFSET;
	}
	state = erts_smp_atomic32_cmpxchg_relb(&c_p->state, n, e);
	if (state == e)
	    break;
    }
}

#ifdef ERTS_DIRTY_SCHEDULERS
static void
save_dirty_task(Process *c_p, ErtsProcSysTask *st)
{
    st->next = c_p->dirty_sys_tasks;
    c_p->dirty_sys_tasks = st;
}
#endif

int
erts_set_gc_state(Process *c_p, int enable)
{
    ErtsProcSysTaskQs *dgc_tsk_qs;
    ASSERT(c_p == erts_get_current_process());
    ASSERT((ERTS_PSFLG_RUNNING|ERTS_PSFLG_RUNNING_SYS)
	   & erts_smp_atomic32_read_nob(&c_p->state));
    ERTS_SMP_LC_ASSERT(ERTS_PROC_LOCK_MAIN == erts_proc_lc_my_proc_locks(c_p));

    if (!enable) {
	c_p->flags |= F_DISABLE_GC;
	return 0;
    }

    c_p->flags &= ~F_DISABLE_GC;

    dgc_tsk_qs = ERTS_PROC_GET_DELAYED_GC_TASK_QS(c_p);
    if (!dgc_tsk_qs)
	return 0;

    /* Move delayed gc tasks into sys tasks queues. */

    erts_smp_proc_lock(c_p, ERTS_PROC_LOCK_STATUS);

    if (!c_p->sys_task_qs) {
	c_p->sys_task_qs = dgc_tsk_qs;
	dgc_tsk_qs = NULL;
    }
    else {
	ErtsProcSysTaskQs *stsk_qs;
	int prio;

	/*
	 * We push delayed tasks to the front of the queue
	 * since they have already made it to the front
	 * once and then been delayed after that.
	 */

	stsk_qs = c_p->sys_task_qs;

	while (dgc_tsk_qs->qmask) {
	    int qbit = dgc_tsk_qs->qmask & -dgc_tsk_qs->qmask;
	    dgc_tsk_qs->qmask &= ~qbit;
	    switch (qbit) {
	    case MAX_BIT:
		prio = PRIORITY_MAX;
		break;
	    case HIGH_BIT:
		prio = PRIORITY_HIGH;
		break;
	    case NORMAL_BIT:
		prio = PRIORITY_NORMAL;
		break;
	    case LOW_BIT:
		prio = PRIORITY_LOW;
		break;
	    default:
		ERTS_INTERNAL_ERROR("Invalid qmask");
		prio = -1;
		break;
	    }

	    ASSERT(dgc_tsk_qs->q[prio]);

	    if (!stsk_qs->q[prio]) {
		stsk_qs->q[prio] = dgc_tsk_qs->q[prio];
		stsk_qs->qmask |= 1 << prio;
	    }
	    else {
		ErtsProcSysTask *first1, *last1, *first2, *last2;

		ASSERT(stsk_qs->qmask & (1 << prio));
		first1 = dgc_tsk_qs->q[prio];
		last1 = first1->prev;
		first2 = stsk_qs->q[prio];
		last2 = first1->prev;

		last1->next = first2;
		first2->prev = last1;

		first1->prev = last2;
		last2->next = first1;

		stsk_qs->q[prio] = first1;
	    }

	}
    }

#ifdef DEBUG
    {
	int qmask;
	erts_aint32_t aprio, state =
#endif

	    erts_smp_atomic32_read_bset_nob(&c_p->state,
					    (ERTS_PSFLG_DELAYED_SYS
					     | ERTS_PSFLG_ACTIVE_SYS),
					    ERTS_PSFLG_ACTIVE_SYS);

#ifdef DEBUG
	ASSERT(state & ERTS_PSFLG_DELAYED_SYS);
	qmask = c_p->sys_task_qs->qmask;
	aprio = ERTS_PSFLGS_GET_ACT_PRIO(state);
	ASSERT(ERTS_PSFLGS_GET_USR_PRIO(state) >= aprio);
	ASSERT((qmask & -qmask) >= (1 << aprio));
    }
#endif

    erts_smp_proc_unlock(c_p, ERTS_PROC_LOCK_STATUS);

    (void) ERTS_PROC_SET_DELAYED_GC_TASK_QS(c_p, NULL);

    if (dgc_tsk_qs)
	proc_sys_task_queues_free(dgc_tsk_qs);

    return 1;
}

void
erts_sched_stat_modify(int what)
{
    int ix;
    switch (what) {
    case ERTS_SCHED_STAT_MODIFY_ENABLE:
	erts_smp_thr_progress_block();
	erts_sched_stat.enabled = 1;
	erts_smp_thr_progress_unblock();
	break;
    case ERTS_SCHED_STAT_MODIFY_DISABLE:
	erts_smp_thr_progress_block();
	erts_sched_stat.enabled = 0;
	erts_smp_thr_progress_unblock();
	break;
    case ERTS_SCHED_STAT_MODIFY_CLEAR:
	erts_smp_spin_lock(&erts_sched_stat.lock);
	for (ix = 0; ix < ERTS_NO_PRIO_LEVELS; ix++) {
	    erts_sched_stat.prio[ix].total_executed = 0;
	    erts_sched_stat.prio[ix].executed = 0;
	    erts_sched_stat.prio[ix].total_migrated = 0;
	    erts_sched_stat.prio[ix].migrated = 0;
	}
	erts_smp_spin_unlock(&erts_sched_stat.lock);
	break;
    }
}

Eterm
erts_sched_stat_term(Process *p, int total)
{
    Uint sz;
    Uint *hp;
    Eterm prio[ERTS_NO_PRIO_LEVELS];
    Uint executed[ERTS_NO_PRIO_LEVELS];
    Uint migrated[ERTS_NO_PRIO_LEVELS];

    erts_smp_spin_lock(&erts_sched_stat.lock);
    if (total) {
	int i;
	for (i = 0; i < ERTS_NO_PRIO_LEVELS; i++) {
	    prio[i] = erts_sched_stat.prio[i].name;
	    executed[i] = erts_sched_stat.prio[i].total_executed;
	    migrated[i] = erts_sched_stat.prio[i].total_migrated;
	}
    }
    else {
	int i;
	for (i = 0; i < ERTS_NO_PRIO_LEVELS; i++) {
	    prio[i] = erts_sched_stat.prio[i].name;
	    executed[i] = erts_sched_stat.prio[i].executed;
	    erts_sched_stat.prio[i].executed = 0;
	    migrated[i] = erts_sched_stat.prio[i].migrated;
	    erts_sched_stat.prio[i].migrated = 0;
	}
    }
    erts_smp_spin_unlock(&erts_sched_stat.lock);

    sz = 0;
    (void) erts_bld_atom_2uint_3tup_list(NULL, &sz, ERTS_NO_PRIO_LEVELS,
					 prio, executed, migrated);
    hp = HAlloc(p, sz);
    return erts_bld_atom_2uint_3tup_list(&hp, NULL, ERTS_NO_PRIO_LEVELS,
					 prio, executed, migrated);
}

/*
 * Scheduling of misc stuff
 */

void
erts_schedule_misc_op(void (*func)(void *), void *arg)
{
    ErtsSchedulerData *esdp = erts_get_scheduler_data();
    ErtsRunQueue *rq = esdp ? esdp->run_queue : ERTS_RUNQ_IX(0);
    ErtsMiscOpList *molp = misc_op_list_alloc();
#ifdef ERTS_SMP
    ErtsMigrationPaths *mpaths = erts_get_migration_paths();

    if (!mpaths)
	rq = ERTS_RUNQ_IX(0);
    else {
	ErtsRunQueue *erq = mpaths->mpath[rq->ix].misc_evac_runq;
	if (erq)
	    rq = erq;
    }
#endif

    erts_smp_runq_lock(rq);

    molp->next = NULL;
    molp->func = func;
    molp->arg = arg;
    if (rq->misc.end)
	rq->misc.end->next = molp;
    else
	rq->misc.start = molp;
    rq->misc.end = molp;

#ifdef ERTS_SMP
    non_empty_runq(rq);
#endif

    ERTS_RUNQ_FLGS_SET_NOB(rq, ERTS_RUNQ_FLG_MISC_OP);

    erts_smp_runq_unlock(rq);

    smp_notify_inc_runq(rq);
}

static void
exec_misc_ops(ErtsRunQueue *rq)
{
    int i;
    ErtsMiscOpList *molp = rq->misc.start;
    ErtsMiscOpList *tmp_molp = molp;

    for (i = 0; i < ERTS_MAX_MISC_OPS-1; i++) {
	if (!tmp_molp) 
	    goto mtq;
	tmp_molp = tmp_molp->next;
    }
    
    if (!tmp_molp) {
    mtq:
	rq->misc.start = NULL;
	rq->misc.end = NULL;
    }
    else {
	rq->misc.start = tmp_molp->next;
	tmp_molp->next = NULL;
	if (!rq->misc.start)
	    rq->misc.end = NULL;
    }

    if (!rq->misc.start)
        ERTS_RUNQ_FLGS_UNSET_NOB(rq, ERTS_RUNQ_FLG_MISC_OP);

    erts_smp_runq_unlock(rq);

    while (molp) {
	tmp_molp = molp;
	(*molp->func)(molp->arg);
	molp = molp->next;
	misc_op_list_free(tmp_molp);
    }

    erts_smp_runq_lock(rq);
}

Uint
erts_get_total_context_switches(void)
{
    Uint res = 0;
    ERTS_ATOMIC_FOREACH_RUNQ(rq, res += rq->procs.context_switches);
    return res;
}

void
erts_get_total_reductions(Uint *redsp, Uint *diffp)
{
    Uint reds = 0;
    ERTS_ATOMIC_FOREACH_RUNQ_X(rq,

                               erts_no_run_queues + ERTS_NUM_DIRTY_RUNQS,

			       reds += rq->procs.reductions,

			       if (redsp) *redsp = reds;
			       if (diffp) *diffp = reds - last_reductions;
			       last_reductions = reds);
}

void
erts_get_exact_total_reductions(Process *c_p, Uint *redsp, Uint *diffp)
{
    Uint reds = erts_current_reductions(c_p, c_p);
    int ix;
    erts_smp_proc_unlock(c_p, ERTS_PROC_LOCK_MAIN);
    /*
     * Wait for other schedulers to schedule out their processes
     * and update 'reductions'.
     */
    erts_smp_thr_progress_block();
    for (reds = 0, ix = 0; ix < erts_no_run_queues; ix++)
	reds += ERTS_RUNQ_IX(ix)->procs.reductions;
    if (redsp)
	*redsp = reds;
    if (diffp)
	*diffp = reds - last_exact_reductions;
    last_exact_reductions = reds;
    erts_smp_thr_progress_unblock();
    erts_smp_proc_lock(c_p, ERTS_PROC_LOCK_MAIN);
}

static void delete_process(Process* p);

void
erts_free_proc(Process *p)
{
#ifdef ERTS_SMP
    erts_proc_lock_fin(p);
#endif
    ASSERT(erts_smp_atomic32_read_nob(&p->state) & ERTS_PSFLG_FREE);
    ASSERT(0 == erts_proc_read_refc(p));
    if (p->flags & F_DELAYED_DEL_PROC)
	delete_process(p);
    erts_free(ERTS_ALC_T_PROC, (void *) p);
}

typedef struct {
    Process *proc;
    erts_aint32_t state;
    ErtsRunQueue *run_queue;
} ErtsEarlyProcInit;

static void early_init_process_struct(void *varg, Eterm data)
{
    ErtsEarlyProcInit *arg = (ErtsEarlyProcInit *) varg;
    Process *proc = arg->proc;

    proc->common.id = make_internal_pid(data);
#ifdef ERTS_DIRTY_SCHEDULERS
    erts_smp_atomic32_init_nob(&proc->dirty_state, 0);
    proc->dirty_sys_tasks = NULL;
#endif
    erts_smp_atomic32_init_relb(&proc->state, arg->state);

#ifdef ERTS_SMP
    RUNQ_SET_RQ(&proc->run_queue, arg->run_queue);

    erts_proc_lock_init(proc); /* All locks locked */
#endif

}

/*
** Allocate process and find out where to place next process.
*/
static Process*
alloc_process(ErtsRunQueue *rq, erts_aint32_t state)
{
    ErtsEarlyProcInit init_arg;
    Process *p;

    p = erts_alloc_fnf(ERTS_ALC_T_PROC, sizeof(Process));
    if (!p)
	return NULL;

    init_arg.proc = (Process *) p;
    init_arg.run_queue = rq;
    init_arg.state = state;

    ERTS_CT_ASSERT(offsetof(Process,common) == 0);

    if (!erts_ptab_new_element(&erts_proc,
			       &p->common,
			       (void *) &init_arg,
			       early_init_process_struct)) {
	erts_free(ERTS_ALC_T_PROC, p);
	return NULL;
    }

    ASSERT(erts_proc_read_refc(p) > 0);

    ASSERT(internal_pid_serial(p->common.id) <= ERTS_MAX_PID_SERIAL);
    
    p->approx_started = erts_get_approx_time();
    p->rcount = 0;
    p->heap = NULL;


    ASSERT(p == (Process *) (erts_ptab_pix2intptr_nob(
				 &erts_proc,
				 internal_pid_index(p->common.id))));

    return p;
}

Eterm
erl_create_process(Process* parent, /* Parent of process (default group leader). */
		   Eterm mod,	/* Tagged atom for module. */
		   Eterm func,	/* Tagged atom for function. */
		   Eterm args,	/* Arguments for function (must be well-formed list). */
		   ErlSpawnOpts* so) /* Options for spawn. */
{
    Uint flags = 0;
    ErtsRunQueue *rq = NULL;
    Process *p;
    Sint arity;			/* Number of arguments. */
    Uint arg_size;		/* Size of arguments. */
    Uint sz;			/* Needed words on heap. */
    Uint heap_need;		/* Size needed on heap. */
    Eterm res = THE_NON_VALUE;
    erts_aint32_t state = 0;
    erts_aint32_t prio = (erts_aint32_t) PRIORITY_NORMAL;
    ErtsProcLocks locks = ERTS_PROC_LOCKS_ALL;
#ifdef SHCOPY_SPAWN
    erts_shcopy_t info;
    INITIALIZE_SHCOPY(info);
#else
    erts_literal_area_t litarea;
    INITIALIZE_LITERAL_PURGE_AREA(litarea);
#endif

    erts_smp_proc_lock(parent, ERTS_PROC_LOCKS_ALL_MINOR);

    /*
     * Check for errors.
     */

    if (is_not_atom(mod) || is_not_atom(func) || ((arity = erts_list_length(args)) < 0)) {
	so->error_code = BADARG;
	goto error;
    }

    if (so->flags & SPO_USE_ARGS) {
	if (so->scheduler) {
	    int ix = so->scheduler-1;
	    ASSERT(0 <= ix && ix < erts_no_run_queues);
	    rq = ERTS_RUNQ_IX(ix);
	    /* Unsupported feature... */
	    state |= ERTS_PSFLG_BOUND;
	}
	prio = (erts_aint32_t) so->priority;
    }

    state |= (((prio & ERTS_PSFLGS_PRIO_MASK) << ERTS_PSFLGS_ACT_PRIO_OFFSET)
	      | ((prio & ERTS_PSFLGS_PRIO_MASK) << ERTS_PSFLGS_USR_PRIO_OFFSET));

    if (so->flags & SPO_OFF_HEAP_MSGQ) {
	state |= ERTS_PSFLG_OFF_HEAP_MSGQ;
	flags |= F_OFF_HEAP_MSGQ;
    }
    else if (so->flags & SPO_ON_HEAP_MSGQ) {
	state |= ERTS_PSFLG_ON_HEAP_MSGQ;
	flags |= F_ON_HEAP_MSGQ;
    }

    ASSERT((flags & F_ON_HEAP_MSGQ) || (flags & F_OFF_HEAP_MSGQ));

    if (!rq)
	rq = erts_get_runq_proc(parent);

    p = alloc_process(rq, state); /* All proc locks are locked by this thread
				     on success */
    if (!p) {
	erts_send_error_to_logger_str(parent->group_leader,
				      "Too many processes\n");
	so->error_code = SYSTEM_LIMIT;
	goto error;
    }

    ASSERT((erts_smp_atomic32_read_nob(&p->state)
	    & ERTS_PSFLG_ON_HEAP_MSGQ)
	   || (erts_smp_atomic32_read_nob(&p->state)
	       & ERTS_PSFLG_OFF_HEAP_MSGQ));

#ifdef SHCOPY_SPAWN
    arg_size = copy_shared_calculate(args, &info);
#else
    arg_size = size_object_litopt(args, &litarea);
#endif
    heap_need = arg_size;

    p->flags = flags;

    p->static_flags = 0;
    if (so->flags & SPO_SYSTEM_PROC)
	p->static_flags |= ERTS_STC_FLG_SYSTEM_PROC;
    if (so->flags & SPO_USE_ARGS) {
	p->min_heap_size  = so->min_heap_size;
	p->min_vheap_size = so->min_vheap_size;
	p->max_gen_gcs    = so->max_gen_gcs;
        MAX_HEAP_SIZE_SET(p, so->max_heap_size);
        MAX_HEAP_SIZE_FLAGS_SET(p, so->max_heap_flags);
    } else {
	p->min_heap_size  = H_MIN_SIZE;
	p->min_vheap_size = BIN_VH_MIN_SIZE;
        MAX_HEAP_SIZE_SET(p, H_MAX_SIZE);
        MAX_HEAP_SIZE_FLAGS_SET(p, H_MAX_FLAGS);
	p->max_gen_gcs    = (Uint16) erts_smp_atomic32_read_nob(&erts_max_gen_gcs);
    }
    p->schedule_count = 0;
    ASSERT(p->min_heap_size == erts_next_heap_size(p->min_heap_size, 0));

    p->u.initial.module = mod;
    p->u.initial.function = func;
    p->u.initial.arity = (Uint) arity;

    /*
     * Must initialize binary lists here before copying binaries to process.
     */
    p->off_heap.first = NULL;
    p->off_heap.overhead = 0;

    heap_need +=
	IS_CONST(parent->group_leader) ? 0 : NC_HEAP_SIZE(parent->group_leader);

    if (heap_need < p->min_heap_size) {
	sz = heap_need = p->min_heap_size;
    } else {
	sz = erts_next_heap_size(heap_need, 0);
    }

#ifdef HIPE
    hipe_init_process(&p->hipe);
#ifdef ERTS_SMP
    hipe_init_process_smp(&p->hipe_smp);
#endif
#endif
    p->heap = (Eterm *) ERTS_HEAP_ALLOC(ERTS_ALC_T_HEAP, sizeof(Eterm)*sz);
    p->old_hend = p->old_htop = p->old_heap = NULL;
    p->high_water = p->heap;
    p->gen_gcs = 0;
    p->stop = p->hend = p->heap + sz;
    p->htop = p->heap;
    p->heap_sz = sz;
    p->abandoned_heap = NULL;
    p->live_hf_end = ERTS_INVALID_HFRAG_PTR;
    p->catches = 0;

    p->bin_vheap_sz     = p->min_vheap_size;
    p->bin_old_vheap_sz = p->min_vheap_size;
    p->bin_old_vheap    = 0;

    p->sys_task_qs = NULL;

    /* No need to initialize p->fcalls. */

    p->current = &p->u.initial;

    p->i = (BeamInstr *) beam_apply;
    p->cp = (BeamInstr *) beam_apply+1;

    p->arg_reg = p->def_arg_reg;
    p->max_arg_reg = sizeof(p->def_arg_reg)/sizeof(p->def_arg_reg[0]);
    p->arg_reg[0] = mod;
    p->arg_reg[1] = func;
#ifdef SHCOPY_SPAWN
    p->arg_reg[2] = copy_shared_perform(args, arg_size, &info, &p->htop, &p->off_heap);
    DESTROY_SHCOPY(info);
#else
    p->arg_reg[2] = copy_struct_litopt(args, arg_size, &p->htop, &p->off_heap, &litarea);
#endif
    p->arity = 3;

    p->fvalue = NIL;
    p->freason = EXC_NULL;
    p->ftrace = NIL;
    p->reds = 0;

    ERTS_PTMR_INIT(p);

    p->common.u.alive.reg = NULL;
    ERTS_P_LINKS(p) = NULL;
    ERTS_P_MONITORS(p) = NULL;
    p->nodes_monitors = NULL;
    p->suspend_monitors = NULL;

    ASSERT(is_pid(parent->group_leader));

    if (parent->group_leader == ERTS_INVALID_PID)
	p->group_leader = p->common.id;
    else {
	/* Needs to be done after the heap has been set up */
	p->group_leader =
	    IS_CONST(parent->group_leader)
	    ? parent->group_leader
	    : STORE_NC(&p->htop, &p->off_heap, parent->group_leader);
    }

    erts_get_default_proc_tracing(&ERTS_TRACE_FLAGS(p), &ERTS_TRACER(p));

    p->msg.first = NULL;
    p->msg.last = &p->msg.first;
    p->msg.save = &p->msg.first;
    p->msg.len = 0;
#ifdef ERTS_SMP
    p->msg_inq.first = NULL;
    p->msg_inq.last = &p->msg_inq.first;
    p->msg_inq.len = 0;
#endif
    p->bif_timers = NULL;
    p->mbuf = NULL;
    p->msg_frag = NULL;
    p->mbuf_sz = 0;
    erts_smp_atomic_init_nob(&p->psd, (erts_aint_t) NULL);
    p->dictionary = NULL;
    p->seq_trace_lastcnt = 0;
    p->seq_trace_clock = 0;
    SEQ_TRACE_TOKEN(p) = NIL;
#ifdef USE_VM_PROBES
    DT_UTAG(p) = NIL;
    DT_UTAG_FLAGS(p) = 0;
#endif
    p->parent = (parent->common.id == ERTS_INVALID_PID
		 ? NIL
		 : parent->common.id);

    INIT_HOLE_CHECK(p);
#ifdef DEBUG
    p->last_old_htop = NULL;
#endif

#ifdef ERTS_SMP
    p->trace_msg_q = NULL;
    p->scheduler_data = NULL;
    p->suspendee = NIL;
    p->pending_suspenders = NULL;
    p->pending_exit.reason = THE_NON_VALUE;
    p->pending_exit.bp = NULL;
#endif

#if !defined(NO_FPE_SIGNALS) || defined(HIPE)
    p->fp_exception = 0;
#endif

    if (IS_TRACED(parent)) {
	if (ERTS_TRACE_FLAGS(parent) & F_TRACE_SOS) {
	    ERTS_TRACE_FLAGS(p) |= (ERTS_TRACE_FLAGS(parent) & TRACEE_FLAGS);
            erts_tracer_replace(&p->common, ERTS_TRACER(parent));
	}
        if (ERTS_TRACE_FLAGS(parent) & F_TRACE_SOS1) {
	    /* Overrides TRACE_CHILDREN */
	    ERTS_TRACE_FLAGS(p) |= (ERTS_TRACE_FLAGS(parent) & TRACEE_FLAGS);
            erts_tracer_replace(&p->common, ERTS_TRACER(parent));
	    ERTS_TRACE_FLAGS(p) &= ~(F_TRACE_SOS1 | F_TRACE_SOS);
	    ERTS_TRACE_FLAGS(parent) &= ~(F_TRACE_SOS1 | F_TRACE_SOS);
	}
        if (so->flags & SPO_LINK && ERTS_TRACE_FLAGS(parent) & (F_TRACE_SOL|F_TRACE_SOL1)) {
		ERTS_TRACE_FLAGS(p) |= (ERTS_TRACE_FLAGS(parent)&TRACEE_FLAGS);
                erts_tracer_replace(&p->common, ERTS_TRACER(parent));
		if (ERTS_TRACE_FLAGS(parent) & F_TRACE_SOL1) {/*maybe override*/
		    ERTS_TRACE_FLAGS(p) &= ~(F_TRACE_SOL1 | F_TRACE_SOL);
		    ERTS_TRACE_FLAGS(parent) &= ~(F_TRACE_SOL1 | F_TRACE_SOL);
		}
        }
        if (ARE_TRACE_FLAGS_ON(parent, F_TRACE_PROCS)) {
            locks &= ~(ERTS_PROC_LOCK_STATUS|ERTS_PROC_LOCK_TRACE);
            erts_smp_proc_unlock(p, ERTS_PROC_LOCK_STATUS|ERTS_PROC_LOCK_TRACE);
            erts_smp_proc_unlock(parent, ERTS_PROC_LOCK_STATUS|ERTS_PROC_LOCK_TRACE);
            trace_proc_spawn(parent, am_spawn, p->common.id, mod, func, args);
            if (so->flags & SPO_LINK)
                trace_proc(parent, locks, parent, am_link, p->common.id);
        }
    }

    if (IS_TRACED_FL(p, F_TRACE_PROCS)) {
        if ((locks & (ERTS_PROC_LOCK_STATUS|ERTS_PROC_LOCK_TRACE))
              == (ERTS_PROC_LOCK_STATUS|ERTS_PROC_LOCK_TRACE)) {
            /* This happens when parent was not traced, but child is */
            locks &= ~(ERTS_PROC_LOCK_STATUS|ERTS_PROC_LOCK_TRACE);
            erts_smp_proc_unlock(p, ERTS_PROC_LOCK_STATUS|ERTS_PROC_LOCK_TRACE);
            erts_smp_proc_unlock(parent, ERTS_PROC_LOCK_STATUS|ERTS_PROC_LOCK_TRACE);
        }
        trace_proc_spawn(p, am_spawned, parent->common.id, mod, func, args);
        if (so->flags & SPO_LINK)
            trace_proc(p, locks, p, am_getting_linked, parent->common.id);
    }

    /*
     * Check if this process should be initially linked to its parent.
     */

    if (so->flags & SPO_LINK) {
#ifdef DEBUG
	int ret;
#endif
#ifdef DEBUG
	ret = erts_add_link(&ERTS_P_LINKS(parent),  LINK_PID, p->common.id);
	ASSERT(ret == 0);
	ret = erts_add_link(&ERTS_P_LINKS(p), LINK_PID, parent->common.id);
	ASSERT(ret == 0);
#else	
	erts_add_link(&ERTS_P_LINKS(parent), LINK_PID, p->common.id);
	erts_add_link(&ERTS_P_LINKS(p), LINK_PID, parent->common.id);
#endif

    }

    /*
     * Test whether this process should be initially monitored by its parent.
     */
    if (so->flags & SPO_MONITOR) {
	Eterm mref;

	mref = erts_make_ref(parent);
	erts_add_monitor(&ERTS_P_MONITORS(parent), MON_ORIGIN, mref, p->common.id, NIL);
	erts_add_monitor(&ERTS_P_MONITORS(p), MON_TARGET, mref, parent->common.id, NIL);
	so->mref = mref;
    }

    erts_smp_proc_unlock(p, locks);

    res = p->common.id;

    /*
     * Schedule process for execution.
     */

    erts_smp_proc_unlock(parent, locks & ERTS_PROC_LOCKS_ALL_MINOR);

    schedule_process(p, state, 0);

    VERBOSE(DEBUG_PROCESSES, ("Created a new process: %T\n",p->common.id));

#ifdef USE_VM_PROBES
    if (DTRACE_ENABLED(process_spawn)) {
        ErtsCodeMFA cmfa = {mod, func, arity};
        DTRACE_CHARBUF(process_name, DTRACE_TERM_BUF_SIZE);
        DTRACE_CHARBUF(mfa_buf, DTRACE_TERM_BUF_SIZE);

        dtrace_fun_decode(p, &cmfa, process_name, mfa_buf);
        DTRACE2(process_spawn, process_name, mfa_buf);
    }
#endif
    return res;

 error:

    erts_smp_proc_unlock(parent, locks & ERTS_PROC_LOCKS_ALL_MINOR);

    return res;
}

/*
 * Initiates a pseudo process that can be used
 * for arithmetic BIFs.
 */

void erts_init_empty_process(Process *p)
{
    p->htop = NULL;
    p->stop = NULL;
    p->hend = NULL;
    p->heap = NULL;
    p->abandoned_heap = NULL;
    p->live_hf_end = ERTS_INVALID_HFRAG_PTR;
    p->gen_gcs = 0;
    p->max_gen_gcs = 0;
    p->min_heap_size = 0;
    p->min_vheap_size = 0;
    p->rcount = 0;
    p->common.id = ERTS_INVALID_PID;
    p->reds = 0;
    ERTS_TRACER(p) = erts_tracer_nil;
    ERTS_TRACE_FLAGS(p) = F_INITIAL_TRACE_FLAGS;
    p->group_leader = ERTS_INVALID_PID;
    p->flags = 0;
    p->fvalue = NIL;
    p->freason = EXC_NULL;
    p->ftrace = NIL;
    p->fcalls = 0;

    p->bin_vheap_sz = BIN_VH_MIN_SIZE;
    p->bin_old_vheap_sz = BIN_VH_MIN_SIZE;
    p->bin_old_vheap = 0;
    p->sys_task_qs = NULL;
    ERTS_PTMR_INIT(p);
    p->next = NULL;
    p->off_heap.first = NULL;
    p->off_heap.overhead = 0;
    p->common.u.alive.reg = NULL;
    p->heap_sz = 0;
    p->high_water = NULL;
    p->old_hend = NULL;
    p->old_htop = NULL;
    p->old_heap = NULL;
    p->mbuf = NULL;
    p->msg_frag = NULL;
    p->mbuf_sz = 0;
    erts_smp_atomic_init_nob(&p->psd, (erts_aint_t) NULL);
    ERTS_P_MONITORS(p) = NULL;
    ERTS_P_LINKS(p) = NULL;         /* List of links */
    p->nodes_monitors = NULL;
    p->suspend_monitors = NULL;
    p->msg.first = NULL;
    p->msg.last = &p->msg.first;
    p->msg.save = &p->msg.first;
    p->msg.len = 0;
    p->bif_timers = NULL;
    p->dictionary = NULL;
    p->seq_trace_clock = 0;
    p->seq_trace_lastcnt = 0;
    p->seq_trace_token = NIL;
    p->u.initial.module = 0;
    p->u.initial.function = 0;
    p->u.initial.arity = 0;
    p->catches = 0;
    p->cp = NULL;
    p->i = NULL;
    p->current = NULL;

    /*
     * Saved x registers.
     */
    p->arity = 0;
    p->arg_reg = NULL;
    p->max_arg_reg = 0;
    p->def_arg_reg[0] = 0;
    p->def_arg_reg[1] = 0;
    p->def_arg_reg[2] = 0;
    p->def_arg_reg[3] = 0;
    p->def_arg_reg[4] = 0;
    p->def_arg_reg[5] = 0;

    p->parent = NIL;
    p->approx_started = 0;
    p->static_flags = 0;

    p->common.u.alive.started_interval = 0;

#ifdef HIPE
    hipe_init_process(&p->hipe);
#ifdef ERTS_SMP
    hipe_init_process_smp(&p->hipe_smp);
#endif
#endif

    INIT_HOLE_CHECK(p);
#ifdef DEBUG
    p->last_old_htop = NULL;
#endif

#ifdef ERTS_DIRTY_SCHEDULERS
    erts_smp_atomic32_init_nob(&p->dirty_state, 0);
    p->dirty_sys_tasks = NULL;
#endif
    erts_smp_atomic32_init_nob(&p->state, (erts_aint32_t) PRIORITY_NORMAL);

#ifdef ERTS_SMP
    p->scheduler_data = NULL;
    p->msg_inq.first = NULL;
    p->msg_inq.last = &p->msg_inq.first;
    p->msg_inq.len = 0;
    p->suspendee = NIL;
    p->pending_suspenders = NULL;
    p->pending_exit.reason = THE_NON_VALUE;
    p->pending_exit.bp = NULL;
    erts_proc_lock_init(p);
    erts_smp_proc_unlock(p, ERTS_PROC_LOCKS_ALL);
    RUNQ_SET_RQ(&p->run_queue, ERTS_RUNQ_IX(0));
#endif

#if !defined(NO_FPE_SIGNALS) || defined(HIPE)
    p->fp_exception = 0;
#endif

}    

#ifdef DEBUG

void
erts_debug_verify_clean_empty_process(Process* p)
{
    /* Things that erts_cleanup_empty_process() will *not* cleanup... */
    ASSERT(p->htop == NULL);
    ASSERT(p->stop == NULL);
    ASSERT(p->hend == NULL);
    ASSERT(p->abandoned_heap == NULL);
    ASSERT(p->live_hf_end == ERTS_INVALID_HFRAG_PTR);
    ASSERT(p->heap == NULL);
    ASSERT(p->common.id == ERTS_INVALID_PID);
    ASSERT(ERTS_TRACER_IS_NIL(ERTS_TRACER(p)));
    ASSERT(ERTS_TRACE_FLAGS(p) == F_INITIAL_TRACE_FLAGS);
    ASSERT(p->group_leader == ERTS_INVALID_PID);
    ASSERT(p->next == NULL);
    ASSERT(p->common.u.alive.reg == NULL);
    ASSERT(p->heap_sz == 0);
    ASSERT(p->high_water == NULL);
    ASSERT(p->old_hend == NULL);
    ASSERT(p->old_htop == NULL);
    ASSERT(p->old_heap == NULL);

    ASSERT(ERTS_P_MONITORS(p) == NULL);
    ASSERT(ERTS_P_LINKS(p) == NULL);
    ASSERT(p->nodes_monitors == NULL);
    ASSERT(p->suspend_monitors == NULL);
    ASSERT(p->msg.first == NULL);
    ASSERT(p->msg.len == 0);
    ASSERT(p->bif_timers == NULL);
    ASSERT(p->dictionary == NULL);
    ASSERT(p->catches == 0);
    ASSERT(p->cp == NULL);
    ASSERT(p->i == NULL);
    ASSERT(p->current == NULL);

    ASSERT(p->parent == NIL);

#ifdef ERTS_SMP
    ASSERT(p->msg_inq.first == NULL);
    ASSERT(p->msg_inq.len == 0);
    ASSERT(p->suspendee == NIL);
    ASSERT(p->pending_suspenders == NULL);
    ASSERT(p->pending_exit.reason == THE_NON_VALUE);
    ASSERT(p->pending_exit.bp == NULL);
#endif

    /* Thing that erts_cleanup_empty_process() cleans up */

    ASSERT(p->off_heap.first == NULL);
    ASSERT(p->off_heap.overhead == 0);

    ASSERT(p->mbuf == NULL);
}

#endif

void
erts_cleanup_empty_process(Process* p)
{
    /* We only check fields that are known to be used... */

    erts_cleanup_offheap(&p->off_heap);
    p->off_heap.first = NULL;
    p->off_heap.overhead = 0;

    if (p->mbuf != NULL) {
	free_message_buffer(p->mbuf);
	p->mbuf = NULL;
    }
#ifdef ERTS_SMP
    erts_proc_lock_fin(p);
#endif
#ifdef DEBUG
    erts_debug_verify_clean_empty_process(p);
#endif
}

static void
delete_process(Process* p)
{
    ErtsPSD *psd;
    struct saved_calls *scb;
    process_breakpoint_time_t *pbt;

    VERBOSE(DEBUG_PROCESSES, ("Removing process: %T\n",p->common.id));
    VERBOSE(DEBUG_SHCOPY, ("[pid=%T] delete process: %p %p %p %p\n", p->common.id,
                           HEAP_START(p), HEAP_END(p), OLD_HEAP(p), OLD_HEND(p)));

    scb = ERTS_PROC_SET_SAVED_CALLS_BUF(p, NULL);

    if (scb) {
	p->fcalls += CONTEXT_REDS; /* Reduction counting depends on this... */
        erts_free(ERTS_ALC_T_CALLS_BUF, (void *) scb);
    }

    pbt = ERTS_PROC_SET_CALL_TIME(p, NULL);
    if (pbt)
        erts_free(ERTS_ALC_T_BPD, (void *) pbt);

    erts_destroy_nif_export(p);

    /* Cleanup psd */

    psd = (ErtsPSD *) erts_smp_atomic_read_nob(&p->psd);

    if (psd) {
	erts_smp_atomic_set_nob(&p->psd, (erts_aint_t) NULL); /* Reduction counting depends on this... */
	erts_free(ERTS_ALC_T_PSD, psd);
    }

    /* Clean binaries and funs */
    erts_cleanup_offheap(&p->off_heap);

    /*
     * The mso list should not be used anymore, but if it is, make sure that
     * we'll notice.
     */
    p->off_heap.first = (void *) 0x8DEFFACD;

    if (p->arg_reg != p->def_arg_reg) {
	erts_free(ERTS_ALC_T_ARG_REG, p->arg_reg);
    }

    /*
     * Release heaps. Clobber contents in DEBUG build.
     */

#ifdef HIPE
    hipe_delete_process(&p->hipe);
#endif

    erts_deallocate_young_generation(p);

    if (p->old_heap != NULL) {

#ifdef DEBUG
	sys_memset(p->old_heap, DEBUG_BAD_BYTE,
                   (p->old_hend-p->old_heap)*sizeof(Eterm));
#endif
	ERTS_HEAP_FREE(ERTS_ALC_T_OLD_HEAP,
		       p->old_heap,
		       (p->old_hend-p->old_heap)*sizeof(Eterm));
    }

    erts_erase_dicts(p);

    /* free all pending messages */
    erts_cleanup_messages(p->msg.first);
    p->msg.first = NULL;

    ASSERT(!p->nodes_monitors);
    ASSERT(!p->suspend_monitors);

    p->fvalue = NIL;
}

static ERTS_INLINE void
set_proc_exiting(Process *p,
		 erts_aint32_t in_state,
		 Eterm reason,
		 ErlHeapFragment *bp)
{
    erts_aint32_t state = in_state, enq_prio = -1;
    int enqueue;
    ERTS_SMP_LC_ASSERT(erts_proc_lc_my_proc_locks(p) == ERTS_PROC_LOCKS_ALL);

    enqueue = change_proc_schedule_state(p,
					 (ERTS_PSFLG_SUSPENDED
					  | ERTS_PSFLG_PENDING_EXIT
					  | ERTS_PSFLGS_DIRTY_WORK),
					 ERTS_PSFLG_EXITING|ERTS_PSFLG_ACTIVE,
					 &state,
					 &enq_prio,
					 ERTS_PROC_LOCKS_ALL);

    p->fvalue = reason;
    if (bp)
	erts_link_mbuf_to_proc(p, bp);
    /*
     * We used to set freason to EXC_EXIT here, but there is no need to
     * save the stack trace since this process irreversibly is going to
     * exit.
     */
    p->freason = EXTAG_EXIT;
    KILL_CATCHES(p);
    p->i = (BeamInstr *) beam_exit;

#ifndef ERTS_SMP
    if (state & (ERTS_PSFLG_RUNNING|ERTS_PSFLG_RUNNING_SYS)
        && !(state & ERTS_PSFLG_GC)) {
	/*
	 * I non smp case:
	 *
	 * Currently executing process might be sent an exit
	 * signal if it is traced by a port that it also is
	 * linked to, and the port terminates during the
	 * trace. In this case we want schedule out the
	 * process as quickly as possible in order to detect
	 * the event as fast as possible.
	 */
	ERTS_VBUMP_ALL_REDS(p);
    }
#endif

    add2runq(enqueue, enq_prio, p, state, NULL);
}

static ERTS_INLINE erts_aint32_t
set_proc_self_exiting(Process *c_p)
{
#ifdef DEBUG
    int enqueue;
#endif
    erts_aint32_t state, enq_prio = -1;

    ERTS_SMP_LC_ASSERT(erts_proc_lc_my_proc_locks(c_p) == ERTS_PROC_LOCKS_ALL);

    state = erts_smp_atomic32_read_nob(&c_p->state);
    ASSERT(state & (ERTS_PSFLG_RUNNING
		    |ERTS_PSFLG_RUNNING_SYS
		    | ERTS_PSFLG_DIRTY_RUNNING
		    | ERTS_PSFLG_DIRTY_RUNNING_SYS));

#ifdef DEBUG
    enqueue =
#endif
	change_proc_schedule_state(c_p,
				   ERTS_PSFLG_SUSPENDED|ERTS_PSFLG_PENDING_EXIT,
				   ERTS_PSFLG_EXITING|ERTS_PSFLG_ACTIVE,
				   &state,
				   &enq_prio,
				   ERTS_PROC_LOCKS_ALL);

    ASSERT(!enqueue);
    return state;
}

#ifdef ERTS_SMP

void
erts_handle_pending_exit(Process *c_p, ErtsProcLocks locks)
{
    ErtsProcLocks xlocks;
    ASSERT(is_value(c_p->pending_exit.reason));
    ERTS_SMP_LC_ASSERT(erts_proc_lc_my_proc_locks(c_p) == locks);
    ERTS_SMP_LC_ASSERT(locks & ERTS_PROC_LOCK_MAIN);
    ERTS_SMP_LC_ASSERT(!((ERTS_PSFLG_EXITING|ERTS_PSFLG_FREE)
			 & erts_smp_atomic32_read_nob(&c_p->state)));

    /* Ensure that all locks on c_p are locked before proceeding... */
    if (locks == ERTS_PROC_LOCKS_ALL)
	xlocks = 0;
    else {
	xlocks = ~locks & ERTS_PROC_LOCKS_ALL;
	if (erts_smp_proc_trylock(c_p, xlocks) == EBUSY) {
	    erts_smp_proc_unlock(c_p, locks & ~ERTS_PROC_LOCK_MAIN);
	    erts_smp_proc_lock(c_p, ERTS_PROC_LOCKS_ALL_MINOR);
	}
    }

    set_proc_exiting(c_p,
		     erts_smp_atomic32_read_acqb(&c_p->state),
		     c_p->pending_exit.reason,
		     c_p->pending_exit.bp);
    c_p->pending_exit.reason = THE_NON_VALUE;
    c_p->pending_exit.bp = NULL;

    if (xlocks)
	erts_smp_proc_unlock(c_p, xlocks);
}

static void save_pending_exiter(Process *p, ErtsProcList *plp);

static void
do_handle_pending_exiters(ErtsProcList *pnd_xtrs)
{
    /* 'list' is expected to have been fetched (i.e. not a ring anymore) */
    ErtsProcList *plp = pnd_xtrs;

    while (plp) {
	ErtsProcList *next_plp = plp->next;
	Process *p = erts_proc_lookup(plp->pid);
	if (p) {
	    erts_aint32_t state;
	    /*
	     * If the process is running on a normal scheduler, the
	     * pending exit will soon be detected and handled by the
	     * scheduler running the process (at schedule in/out).
	     */
	    if (erts_smp_proc_trylock(p, ERTS_PROC_LOCKS_ALL) != EBUSY) {
		if (erts_proclist_same(plp, p)) {
		    state = erts_smp_atomic32_read_acqb(&p->state);
		    if (!(state & (ERTS_PSFLG_RUNNING
				   | ERTS_PSFLG_RUNNING_SYS
				   | ERTS_PSFLG_EXITING))) {
			ASSERT(state & ERTS_PSFLG_PENDING_EXIT);
			erts_handle_pending_exit(p, ERTS_PROC_LOCKS_ALL);
		    }
		}
		erts_smp_proc_unlock(p, ERTS_PROC_LOCKS_ALL);
	    }
	    else {
		erts_smp_proc_lock(p, ERTS_PROC_LOCK_STATUS);
		if (erts_proclist_same(plp, p)) {
		    state = erts_smp_atomic32_read_acqb(&p->state);
		    if (!(state & (ERTS_PSFLG_RUNNING
				   | ERTS_PSFLG_RUNNING_SYS
				   | ERTS_PSFLG_EXITING))) {
			/*
			 * Save process and try to acquire all
			 * locks at a later time...
			 */
			save_pending_exiter(p, plp);
			plp = NULL;
		    }
		}
		erts_smp_proc_unlock(p, ERTS_PROC_LOCK_STATUS);
	    }
	}
	if (plp)
	    proclist_destroy(plp);
	plp = next_plp;
    }
}

static void
save_pending_exiter(Process *p, ErtsProcList *plp)
{
    ErtsSchedulerSleepInfo *ssi;
    ErtsRunQueue *rq;

    ERTS_SMP_LC_ASSERT(ERTS_PROC_LOCK_STATUS & erts_proc_lc_my_proc_locks(p));

    rq = RUNQ_READ_RQ(&p->run_queue);
    ASSERT(rq && !ERTS_RUNQ_IX_IS_DIRTY(rq->ix));

    if (!plp)
	plp = proclist_create(p);

    erts_smp_runq_lock(rq);

    erts_proclist_store_last(&rq->procs.pending_exiters, plp);

    non_empty_runq(rq);

    ssi = rq->scheduler->ssi;

    erts_smp_runq_unlock(rq);

    set_aux_work_flags_wakeup_nob(ssi, ERTS_SSI_AUX_WORK_PENDING_EXITERS);
}

#endif

/*
 * This function delivers an EXIT message to a process
 * which is trapping EXITs.
 */

static ERTS_INLINE void
send_exit_message(Process *to, ErtsProcLocks *to_locksp,
		  Eterm exit_term, Uint term_size, Eterm token)
{
    ErtsMessage *mp;
    ErlOffHeap *ohp;
    Eterm* hp;
    Eterm mess;
#ifdef SHCOPY_SEND
    erts_shcopy_t info;
#endif

    if (!have_seqtrace(token)) {
#ifdef SHCOPY_SEND
        INITIALIZE_SHCOPY(info);
        term_size = copy_shared_calculate(exit_term, &info);
	mp = erts_alloc_message_heap(to, to_locksp, term_size, &hp, &ohp);
        mess = copy_shared_perform(exit_term, term_size, &info, &hp, ohp);
        DESTROY_SHCOPY(info);
#else
	mp = erts_alloc_message_heap(to, to_locksp, term_size, &hp, &ohp);
	mess = copy_struct(exit_term, term_size, &hp, ohp);
#endif
	erts_queue_message(to, *to_locksp, mp, mess, am_system);
    } else {
	Eterm temp_token;
	Uint sz_token;

	ASSERT(is_tuple(token));
	sz_token = size_object(token);
#ifdef SHCOPY_SEND
        INITIALIZE_SHCOPY(info);
        term_size = copy_shared_calculate(exit_term, &info);
	mp = erts_alloc_message_heap(to, to_locksp, term_size+sz_token, &hp, &ohp);
        mess = copy_shared_perform(exit_term, term_size, &info, &hp, ohp);
        DESTROY_SHCOPY(info);
#else
	mp = erts_alloc_message_heap(to, to_locksp, term_size+sz_token, &hp, &ohp);
	mess = copy_struct(exit_term, term_size, &hp, ohp);
#endif
	/* the trace token must in this case be updated by the caller */
	seq_trace_output(token, mess, SEQ_TRACE_SEND, to->common.id, to);
	temp_token = copy_struct(token, sz_token, &hp, ohp);
        ERL_MESSAGE_TOKEN(mp) = temp_token;
	erts_queue_message(to, *to_locksp, mp, mess, am_system);
    }
}

/*
 *
 * *** Exit signal behavior ***
 *
 * Exit signals are asynchronous (truly asynchronous in the
 * SMP emulator). When the signal is received the receiver receives an
 * 'EXIT' message if it is trapping exits; otherwise, it will either
 * ignore the signal if the exit reason is normal, or go into an
 * exiting state (ERTS_PSFLG_EXITING). When a process has gone into the
 * exiting state it will not execute any more Erlang code, but it might
 * take a while before it actually exits. The exit signal is being
 * received when the 'EXIT' message is put in the message queue, the
 * signal is dropped, or when it changes state into exiting. The time it
 * is in the exiting state before actually exiting is undefined (it
 * might take a really long time under certain conditions). The
 * receiver of the exit signal does not break links or trigger monitors
 * until it actually exits.
 *
 * Exit signals and other signals, e.g. messages, have to be received
 * by a receiver in the same order as sent by a sender.
 *
 *
 *
 * Exit signal implementation in the SMP emulator:
 *
 * If the receiver is trapping exits, the signal is transformed
 * into an 'EXIT' message and sent as a normal message, if the
 * reason is normal the signal is dropped; otherwise, the process
 * is determined to be exited. The interesting case is when the
 * process is to be exited and this is what is described below.
 *
 * If it is possible, the receiver is set in the exiting state straight
 * away and we are done; otherwise, the sender places the exit reason
 * in the pending_exit field of the process struct and if necessary
 * adds the receiver to the run queue. It is typically not possible
 * to set a scheduled process or a process which we cannot get all locks
 * on without releasing locks on it in an exiting state straight away.
 *
 * The receiver will poll the pending_exit field when it reach certain
 * places during it's execution. When it discovers the pending exit
 * it will change state into the exiting state. If the receiver wasn't
 * scheduled when the pending exit was set, the first scheduler that
 * schedules a new process will set the receiving process in the exiting
 * state just before it schedules next process.
 * 
 * When the exit signal is placed in the pending_exit field, the signal
 * is considered as being in transit on the Erlang level. The signal is
 * actually in some kind of semi transit state, since we have already
 * determined how it should be received. It will exit the process no
 * matter what if it is received (the process may exit by itself before
 * reception of the exit signal). The signal is received when it is
 * discovered in the pending_exit field by the receiver.
 *
 * The receiver have to poll the pending_exit field at least before:
 * - moving messages from the message in queue to the private message
 *   queue. This in order to preserve signal order.
 * - unlink. Otherwise the process might get exited on a link that
 *   have been removed.
 * - changing the trap_exit flag to true. This in order to simplify the
 *   implementation; otherwise, we would have to transform the signal
 *   into an 'EXIT' message when setting the trap_exit flag to true. We
 *   would also have to maintain a queue of exit signals in transit.
 * - being scheduled in or out.
 */

static ERTS_INLINE int
send_exit_signal(Process *c_p,		/* current process if and only
					   if reason is stored on it */
		 Eterm from,		/* Id of sender of signal */
		 Process *rp,		/* receiving process */
		 ErtsProcLocks *rp_locks,/* current locks on receiver */
		 Eterm reason,		/* exit reason */
		 Eterm exit_tuple,	/* Prebuild exit tuple
					   or THE_NON_VALUE */
		 Uint exit_tuple_sz,	/* Size of prebuilt exit tuple
					   (if exit_tuple != THE_NON_VALUE) */
		 Eterm token,		/* token */
		 Process *token_update, /* token updater */
		 Uint32 flags		/* flags */
    )		
{
    erts_aint32_t state = erts_smp_atomic32_read_nob(&rp->state);
    Eterm rsn = reason == am_kill ? am_killed : reason;

    ERTS_SMP_LC_ASSERT(*rp_locks == erts_proc_lc_my_proc_locks(rp));
    ERTS_SMP_LC_ASSERT((*rp_locks & ERTS_PROC_LOCKS_XSIG_SEND)
		       == ERTS_PROC_LOCKS_XSIG_SEND);

    ASSERT(reason != THE_NON_VALUE);

#ifdef USE_VM_PROBES
    if(DTRACE_ENABLED(process_exit_signal) && is_pid(from)) {
        DTRACE_CHARBUF(sender_str, DTRACE_TERM_BUF_SIZE);
        DTRACE_CHARBUF(receiver_str, DTRACE_TERM_BUF_SIZE);
        DTRACE_CHARBUF(reason_buf, DTRACE_TERM_BUF_SIZE);

        dtrace_pid_str(from, sender_str);
        dtrace_proc_str(rp, receiver_str);
        erts_snprintf(reason_buf, sizeof(DTRACE_CHARBUF_NAME(reason_buf)) - 1, "%T", reason);
        DTRACE3(process_exit_signal, sender_str, receiver_str, reason_buf);
    }
#endif

    if ((state & ERTS_PSFLG_TRAP_EXIT)
	&& (reason != am_kill || (flags & ERTS_XSIG_FLG_IGN_KILL))) {
        /* have to release the status lock in order to send the exit message */
        erts_smp_proc_unlock(rp, *rp_locks & ERTS_PROC_LOCKS_XSIG_SEND);
        *rp_locks &= ~ERTS_PROC_LOCKS_XSIG_SEND;
        if (have_seqtrace(token) && token_update)
	    seq_trace_update_send(token_update);
	if (is_value(exit_tuple))
	    send_exit_message(rp, rp_locks, exit_tuple, exit_tuple_sz, token);
	else
	    erts_deliver_exit_message(from, rp, rp_locks, rsn, token);
	return 1; /* Receiver will get a message */
    }
    else if (reason != am_normal || (flags & ERTS_XSIG_FLG_NO_IGN_NORMAL)) {
#ifdef ERTS_SMP
	if (!(state & (ERTS_PSFLG_EXITING|ERTS_PSFLG_PENDING_EXIT))) {
	    ASSERT(!rp->pending_exit.bp);

	    if (rp == c_p && (*rp_locks & ERTS_PROC_LOCK_MAIN)) {
		/* Ensure that all locks on c_p are locked before
		   proceeding... */
		if (*rp_locks != ERTS_PROC_LOCKS_ALL) {
		    ErtsProcLocks need_locks = (~(*rp_locks)
						& ERTS_PROC_LOCKS_ALL);
		    if (erts_smp_proc_trylock(c_p, need_locks) == EBUSY) {
			erts_smp_proc_unlock(c_p,
					     *rp_locks & ~ERTS_PROC_LOCK_MAIN);
			erts_smp_proc_lock(c_p, ERTS_PROC_LOCKS_ALL_MINOR);
		    }
		    *rp_locks = ERTS_PROC_LOCKS_ALL;
		}
		set_proc_exiting(c_p, state, rsn, NULL);
	    }
	    else if (!(state & (ERTS_PSFLG_RUNNING
                                | ERTS_PSFLG_RUNNING_SYS
                                | ERTS_PSFLG_DIRTY_RUNNING_SYS))) {
		/* Process not running ... */
		ErtsProcLocks need_locks = ~(*rp_locks) & ERTS_PROC_LOCKS_ALL;
		ErlHeapFragment *bp = NULL;
		Eterm rsn_cpy;
		if (need_locks
		    && erts_smp_proc_trylock(rp, need_locks) == EBUSY) {
		    /* ... but we havn't got all locks on it ... */
		    save_pending_exiter(rp, NULL); 
		    /*
		     * The pending exit will be discovered when next
		     * process is scheduled in
		     */
                    goto set_pending_exit;
		}
                /* ...and we have all locks on it... */
                *rp_locks = ERTS_PROC_LOCKS_ALL;

		state = erts_smp_atomic32_read_nob(&rp->state);

		if (is_immed(rsn))
		    rsn_cpy = rsn;
		else {
		    Eterm *hp;
		    ErlOffHeap *ohp;
		    Uint rsn_sz = size_object(rsn);
#ifdef ERTS_DIRTY_SCHEDULERS
		    if (state & ERTS_PSFLG_DIRTY_RUNNING) {
			bp = new_message_buffer(rsn_sz);
			ohp = &bp->off_heap;
			hp = &bp->mem[0];
		    }
		    else
#endif
		    {
			hp = HAlloc(rp, rsn_sz);
			ohp = &rp->off_heap;
		    }
		    rsn_cpy = copy_struct(rsn, rsn_sz, &hp, ohp);
		}

		set_proc_exiting(rp, state, rsn_cpy, bp);
	    }
	    else { /* Process running... */
 
		/*
		 * The pending exit will be discovered when the process
		 * is scheduled out if not discovered earlier.
		 */

	    set_pending_exit:
		if (is_immed(rsn)) {
		    rp->pending_exit.reason = rsn;
		}
		else {
		    Eterm *hp;
		    Uint sz = size_object(rsn);
		    ErlHeapFragment *bp = new_message_buffer(sz);

		    hp = &bp->mem[0];
		    rp->pending_exit.reason = copy_struct(rsn,
							  sz,
							  &hp,
							  &bp->off_heap);
		    rp->pending_exit.bp = bp;
		}

		/*
		 * If no dirty work has been scheduled, pending exit will
                 * be discovered when the process is scheduled. If dirty work
                 * has been scheduled, we may need to add it to a normal run
                 * queue...
		 */
#ifndef ERTS_DIRTY_SCHEDULERS
                (void) erts_smp_atomic32_read_bor_relb(&rp->state,
                                                       ERTS_PSFLG_PENDING_EXIT);
#else
                {
                    erts_aint32_t a = erts_smp_atomic32_read_nob(&rp->state);
                    while (1) {
                        erts_aint32_t n, e;
                        int dwork;
                        n = e = a;
                        n |= ERTS_PSFLG_PENDING_EXIT;
                        dwork = !!(n & ERTS_PSFLGS_DIRTY_WORK);
                        n &= ~ERTS_PSFLGS_DIRTY_WORK;
                        a = erts_smp_atomic32_cmpxchg_mb(&rp->state, n, e);
                        if (a == e) {
                            if (dwork)
                                erts_schedule_process(rp, n, *rp_locks);
                            break;
                        }
                    }
                }
#endif
	    }
	}
	/* else:
	 *
	 *    The receiver already has a pending exit (or is exiting)
	 *    so we drop this signal.
	 *
	 *    NOTE: dropping this exit signal is based on the assumption
	 *          that the receiver *will* exit; either on the pending
	 *          exit or by itself before seeing the pending exit.
	 */
#else /* !ERTS_SMP */
	erts_aint32_t state = erts_smp_atomic32_read_nob(&rp->state);
	if (!(state & ERTS_PSFLG_EXITING)) {
	    set_proc_exiting(rp,
			     state,
			     (is_immed(rsn) || c_p == rp
			      ? rsn
			      : copy_object(rsn, rp)),
			     NULL);
	}
#endif
	return -1; /* Receiver will exit */
    }

    return 0; /* Receiver unaffected */
}


int
erts_send_exit_signal(Process *c_p,
		      Eterm from,
		      Process *rp,
		      ErtsProcLocks *rp_locks,
		      Eterm reason,
		      Eterm token,
		      Process *token_update,
		      Uint32 flags)
{
    return send_exit_signal(c_p,
			    from,
			    rp,
			    rp_locks,
			    reason,
			    THE_NON_VALUE,
			    0,
			    token,
			    token_update,
			    flags);
}

typedef struct {
    Eterm reason;
    Process *p;
} ExitMonitorContext;

static void doit_exit_monitor(ErtsMonitor *mon, void *vpcontext)
{
    ExitMonitorContext *pcontext = vpcontext;
    DistEntry *dep;
    ErtsMonitor *rmon;

    switch (mon->type) {
    case MON_ORIGIN:
	/* We are monitoring someone else, we need to demonitor that one.. */
	if (is_atom(mon->u.pid)) { /* remote by name */
	    ASSERT(is_node_name_atom(mon->u.pid));
	    dep = erts_sysname_to_connected_dist_entry(mon->u.pid);
	    if (dep) {
		erts_smp_de_links_lock(dep);
		rmon = erts_remove_monitor(&(dep->monitors), mon->ref);
		erts_smp_de_links_unlock(dep);
		if (rmon) {
		    ErtsDSigData dsd;
		    int code = erts_dsig_prepare(&dsd, dep, NULL,
						 ERTS_DSP_NO_LOCK, 0);
		    if (code == ERTS_DSIG_PREP_CONNECTED) {
			code = erts_dsig_send_demonitor(&dsd,
							rmon->u.pid,
							mon->name,
							mon->ref,
							1);
			ASSERT(code == ERTS_DSIG_SEND_OK);
		    }
		    erts_destroy_monitor(rmon);
		}
		erts_deref_dist_entry(dep);
	    }
	} else {
            ASSERT(is_pid(mon->u.pid) || is_port(mon->u.pid));
            /* if is local by pid or name */
            if (is_internal_pid(mon->u.pid)) {
                Process *rp = erts_pid2proc(NULL, 0, mon->u.pid, ERTS_PROC_LOCK_LINK);
		if (!rp) {
		    goto done;
		}
		rmon = erts_remove_monitor(&ERTS_P_MONITORS(rp), mon->ref);
		erts_smp_proc_unlock(rp, ERTS_PROC_LOCK_LINK);
		if (rmon == NULL) {
		    goto done;
		}
		erts_destroy_monitor(rmon);
            } else if (is_internal_port(mon->u.pid)) {
                /* Is a local port */
                Port *prt = erts_port_lookup_raw(mon->u.pid);
                if (!prt) {
                    goto done;
                }
                erts_port_demonitor(pcontext->p,
                                    ERTS_PORT_DEMONITOR_ORIGIN_ON_DEATHBED,
                                    prt, mon->ref, NULL);
            } else { /* remote by pid */
		ASSERT(is_external_pid(mon->u.pid));
		dep = external_pid_dist_entry(mon->u.pid);
		ASSERT(dep != NULL);
		if (dep) {
		    erts_smp_de_links_lock(dep);
		    rmon = erts_remove_monitor(&(dep->monitors), mon->ref);
		    erts_smp_de_links_unlock(dep);
		    if (rmon) {
			ErtsDSigData dsd;
			int code = erts_dsig_prepare(&dsd, dep, NULL,
						     ERTS_DSP_NO_LOCK, 0);
			if (code == ERTS_DSIG_PREP_CONNECTED) {
			    code = erts_dsig_send_demonitor(&dsd,
							    rmon->u.pid,
							    mon->u.pid,
							    mon->ref,
							    1);
			    ASSERT(code == ERTS_DSIG_SEND_OK);
			}
			erts_destroy_monitor(rmon);
		    }
		}
	    }
	}
	break;
    case MON_TARGET:
	ASSERT(is_pid(mon->u.pid) || is_internal_port(mon->u.pid));
	if (is_internal_port(mon->u.pid)) {
	    Port *prt = erts_id2port(mon->u.pid);
	    if (prt == NULL) {
		goto done;
	    }
	    erts_fire_port_monitor(prt, mon->ref);
	    erts_port_release(prt); 
	} else if (is_internal_pid(mon->u.pid)) {/* local by name or pid */
	    Eterm watched;
            Process *rp;
	    DeclareTmpHeapNoproc(lhp,3);
	    ErtsProcLocks rp_locks = (ERTS_PROC_LOCK_LINK
				      | ERTS_PROC_LOCKS_MSG_SEND);
	    rp = erts_pid2proc(NULL, 0, mon->u.pid, rp_locks);
	    if (rp == NULL) {
		goto done;
	    }
	    UseTmpHeapNoproc(3);
	    rmon = erts_remove_monitor(&ERTS_P_MONITORS(rp), mon->ref);
	    if (rmon) {
		erts_destroy_monitor(rmon);
		watched = (is_atom(mon->name)
			   ? TUPLE2(lhp, mon->name, 
				    erts_this_dist_entry->sysname)
			   : pcontext->p->common.id);
		erts_queue_monitor_message(rp, &rp_locks, mon->ref, am_process, 
					   watched, pcontext->reason);
	    }
	    UnUseTmpHeapNoproc(3);
	    /* else: demonitor while we exited, i.e. do nothing... */
	    erts_smp_proc_unlock(rp, rp_locks);
	} else { /* external by pid or name */
	    ASSERT(is_external_pid(mon->u.pid));    
	    dep = external_pid_dist_entry(mon->u.pid);
	    ASSERT(dep != NULL);
	    if (dep) {
		erts_smp_de_links_lock(dep);
		rmon = erts_remove_monitor(&(dep->monitors), mon->ref);
		erts_smp_de_links_unlock(dep);
		if (rmon) {
		    ErtsDSigData dsd;
		    int code = erts_dsig_prepare(&dsd, dep, NULL,
						 ERTS_DSP_NO_LOCK, 0);
		    if (code == ERTS_DSIG_PREP_CONNECTED) {
			code = erts_dsig_send_m_exit(&dsd,
						     mon->u.pid,
						     (rmon->name != NIL
						      ? rmon->name
						      : rmon->u.pid),
						     mon->ref,
						     pcontext->reason);
			ASSERT(code == ERTS_DSIG_SEND_OK);
		    }
		    erts_destroy_monitor(rmon);
		}
	    }
	}
	break;
    case MON_NIF_TARGET:
        erts_fire_nif_monitor(mon->u.resource,
                              pcontext->p->common.id,
                              mon->ref);
        break;
    case MON_TIME_OFFSET:
	erts_demonitor_time_offset(mon->ref);
	break;
    default:
	ERTS_INTERNAL_ERROR("Invalid monitor type");
    }
 done:
    /* As the monitors are previously removed from the process, 
       distribution operations will not cause monitors to disappear,
       we can safely delete it. */
       
    erts_destroy_monitor(mon);
}

typedef struct {
    Process *p;
    Eterm reason;
    Eterm exit_tuple;
    Uint exit_tuple_sz;
} ExitLinkContext;

static void doit_exit_link(ErtsLink *lnk, void *vpcontext)
{
    ExitLinkContext *pcontext = vpcontext;
    /* Unpack context, it's readonly */
    Process *p = pcontext->p;
    Eterm reason = pcontext->reason;
    Eterm exit_tuple = pcontext->exit_tuple;
    Uint exit_tuple_sz = pcontext->exit_tuple_sz;
    Eterm item = lnk->pid;
    ErtsLink *rlnk;
    DistEntry *dep;
    Process *rp;


    switch(lnk->type) {
    case LINK_PID:
	if(is_internal_port(item)) {
	    Port *prt = erts_port_lookup(item, ERTS_PORT_SFLGS_INVALID_LOOKUP);
	    if (prt)
		erts_port_exit(NULL,
			       (ERTS_PORT_SIG_FLG_FORCE_SCHED
				| ERTS_PORT_SIG_FLG_BROKEN_LINK),
			       prt,
			       p->common.id,
			       reason,
			       NULL);
	}
	else if(is_external_port(item)) {
	    erts_dsprintf_buf_t *dsbufp = erts_create_logger_dsbuf();
	    erts_dsprintf(dsbufp,
			  "Erroneous link between %T and external port %T "
			  "found\n",
			  p->common.id,
			  item);
	    erts_send_error_to_logger_nogl(dsbufp);
	    ASSERT(0); /* It isn't possible to setup such a link... */
	}
	else if (is_internal_pid(item)) {
	    ErtsProcLocks rp_locks = (ERTS_PROC_LOCK_LINK
				      | ERTS_PROC_LOCKS_XSIG_SEND);
	    rp = erts_pid2proc(NULL, 0, item, rp_locks);
	    if (rp) {
		rlnk = erts_remove_link(&ERTS_P_LINKS(rp), p->common.id);
		/* If rlnk == NULL, we got unlinked while exiting,
		   i.e., do nothing... */
		if (rlnk) {
		    int xres;
		    erts_destroy_link(rlnk);
		    xres = send_exit_signal(NULL,
					    p->common.id,
					    rp,
					    &rp_locks, 
					    reason,
					    exit_tuple,
					    exit_tuple_sz,
					    SEQ_TRACE_TOKEN(p),
					    p,
					    ERTS_XSIG_FLG_IGN_KILL);
		    if (xres >= 0 && IS_TRACED_FL(rp, F_TRACE_PROCS)) {
			/* We didn't exit the process and it is traced */
			if (IS_TRACED_FL(rp, F_TRACE_PROCS)) {
                            if (rp_locks & ERTS_PROC_LOCKS_XSIG_SEND) {
                                erts_smp_proc_unlock(rp, ERTS_PROC_LOCKS_XSIG_SEND);
                                rp_locks &= ~ERTS_PROC_LOCKS_XSIG_SEND;
                            }
			    trace_proc(NULL, 0, rp, am_getting_unlinked, p->common.id);
			}
		    }
		}
		ASSERT(rp != p);
		erts_smp_proc_unlock(rp, rp_locks);
	    }
	}
	else if (is_external_pid(item)) {
	    dep = external_pid_dist_entry(item);
	    if(dep != erts_this_dist_entry) {
		ErtsDSigData dsd;
		int code;
		ErtsDistLinkData dld;
		erts_remove_dist_link(&dld, p->common.id, item, dep);
		erts_smp_proc_lock(p, ERTS_PROC_LOCK_MAIN);
		code = erts_dsig_prepare(&dsd, dep, p, ERTS_DSP_NO_LOCK, 0);
		if (code == ERTS_DSIG_PREP_CONNECTED) {
		    code = erts_dsig_send_exit_tt(&dsd, p->common.id, item,
						  reason, SEQ_TRACE_TOKEN(p));
		    ASSERT(code == ERTS_DSIG_SEND_OK);
		}
		erts_smp_proc_unlock(p, ERTS_PROC_LOCK_MAIN);
		erts_destroy_dist_link(&dld);
	    }
	}
	break;
    case LINK_NODE:
	ASSERT(is_node_name_atom(item));
	dep = erts_sysname_to_connected_dist_entry(item);
	if(dep) {
	    /* dist entries have node links in a separate structure to 
	       avoid confusion */
	    erts_smp_de_links_lock(dep);
	    rlnk = erts_remove_link(&(dep->node_links), p->common.id);
	    erts_smp_de_links_unlock(dep);
	    if (rlnk)
		erts_destroy_link(rlnk);
	    erts_deref_dist_entry(dep);
	}
	break;
	
    default:
	erts_exit(ERTS_ERROR_EXIT, "bad type in link list\n");
	break;
    }
    erts_destroy_link(lnk);
}

static void
resume_suspend_monitor(ErtsSuspendMonitor *smon, void *vc_p)
{
    Process *suspendee = erts_pid2proc((Process *) vc_p, ERTS_PROC_LOCK_MAIN,
				       smon->pid, ERTS_PROC_LOCK_STATUS);
    if (suspendee) {
	ASSERT(suspendee != vc_p);
	if (smon->active)
	    resume_process(suspendee, ERTS_PROC_LOCK_STATUS);
	erts_smp_proc_unlock(suspendee, ERTS_PROC_LOCK_STATUS);
    }
    erts_destroy_suspend_monitor(smon);
}

/* this function fishishes a process and propagates exit messages - called
   by process_main when a process dies */
void 
erts_do_exit_process(Process* p, Eterm reason)
{
    p->arity = 0;		/* No live registers */
    p->fvalue = reason;
    

#ifdef USE_VM_PROBES
    if (DTRACE_ENABLED(process_exit)) {
        DTRACE_CHARBUF(process_buf, DTRACE_TERM_BUF_SIZE);
        DTRACE_CHARBUF(reason_buf, DTRACE_TERM_BUF_SIZE);

        dtrace_proc_str(p, process_buf);
        erts_snprintf(reason_buf, DTRACE_TERM_BUF_SIZE - 1, "%T", reason);
        DTRACE2(process_exit, process_buf, reason_buf);
    }
#endif

    if (p->static_flags & ERTS_STC_FLG_SYSTEM_PROC)
	erts_exit(ERTS_DUMP_EXIT, "System process %T terminated: %T\n",
                 p->common.id, reason);

#ifdef ERTS_SMP
    ERTS_SMP_CHK_HAVE_ONLY_MAIN_PROC_LOCK(p);
    /* By locking all locks (main lock is already locked) when going
       to exiting state (ERTS_PSFLG_EXITING), it is enough to take any lock when
       looking up a process (erts_pid2proc()) to prevent the looked up
       process from exiting until the lock has been released. */
    erts_smp_proc_lock(p, ERTS_PROC_LOCKS_ALL_MINOR);
#endif

#ifndef ERTS_SMP
    set_proc_self_exiting(p);
#else
    if (ERTS_PSFLG_PENDING_EXIT & set_proc_self_exiting(p)) {
	/* Process exited before pending exit was received... */
	p->pending_exit.reason = THE_NON_VALUE;
	if (p->pending_exit.bp) {
	    free_message_buffer(p->pending_exit.bp);
	    p->pending_exit.bp = NULL;
	}
    }

    cancel_suspend_of_suspendee(p, ERTS_PROC_LOCKS_ALL); 

    ERTS_SMP_MSGQ_MV_INQ2PRIVQ(p);
#endif

    if (IS_TRACED(p)) {
	if (IS_TRACED_FL(p, F_TRACE_CALLS))
	    erts_schedule_time_break(p, ERTS_BP_CALL_TIME_SCHEDULE_EXITING);

    }

    erts_trace_check_exiting(p->common.id);

    ASSERT((ERTS_TRACE_FLAGS(p) & F_INITIAL_TRACE_FLAGS)
	   == F_INITIAL_TRACE_FLAGS);

    ASSERT(erts_proc_read_refc(p) > 0);
    if (ERTS_PTMR_IS_SET(p)) {
	erts_cancel_proc_timer(p);
	ASSERT(erts_proc_read_refc(p) > 0);
    }

    erts_smp_proc_unlock(p, ERTS_PROC_LOCKS_ALL_MINOR);

    if (IS_TRACED_FL(p,F_TRACE_PROCS))
        trace_proc(p, ERTS_PROC_LOCK_MAIN, p, am_exit, reason);


    /*
     * p->u.initial of this process can *not* be used anymore;
     * will be overwritten by misc termination data.
     */
    p->u.terminate = NULL;

    erts_continue_exit_process(p);
}

void
erts_continue_exit_process(Process *p)
{
    ErtsLink* lnk;
    ErtsMonitor *mon;
    ErtsProcLocks curr_locks = ERTS_PROC_LOCK_MAIN;
    Eterm reason = p->fvalue;
    DistEntry *dep;
    erts_aint32_t state;
    int delay_del_proc = 0;

#ifdef DEBUG
    int yield_allowed = 1;
#endif

    ERTS_SMP_LC_ASSERT(ERTS_PROC_LOCK_MAIN == erts_proc_lc_my_proc_locks(p));

    ASSERT(ERTS_PROC_IS_EXITING(p));

    ASSERT(erts_proc_read_refc(p) > 0);
    if (p->bif_timers) {
	if (erts_cancel_bif_timers(p, &p->bif_timers, &p->u.terminate)) {
	    ASSERT(erts_proc_read_refc(p) > 0);
	    goto yield;
	}
	ASSERT(erts_proc_read_refc(p) > 0);
	p->bif_timers = NULL;
    }

#ifdef ERTS_SMP
    if (p->flags & F_SCHDLR_ONLN_WAITQ)
	abort_sched_onln_chng_waitq(p);

    if (p->flags & F_HAVE_BLCKD_MSCHED) {
	ErtsSchedSuspendResult ssr;
	ssr = erts_block_multi_scheduling(p, ERTS_PROC_LOCK_MAIN, 0, 0, 1);
	switch (ssr) {
	case ERTS_SCHDLR_SSPND_YIELD_RESTART:
	    goto yield;
	case ERTS_SCHDLR_SSPND_DONE_MSCHED_BLOCKED:
	case ERTS_SCHDLR_SSPND_DONE_NMSCHED_BLOCKED:
	case ERTS_SCHDLR_SSPND_YIELD_DONE_MSCHED_BLOCKED:
	case ERTS_SCHDLR_SSPND_YIELD_DONE_NMSCHED_BLOCKED:
	case ERTS_SCHDLR_SSPND_DONE:
	case ERTS_SCHDLR_SSPND_YIELD_DONE:
	    p->flags &= ~F_HAVE_BLCKD_MSCHED;
	    break;
	case ERTS_SCHDLR_SSPND_EINVAL:
	default:
	    erts_exit(ERTS_ABORT_EXIT, "%s:%d: Internal error: %d\n",
		      __FILE__, __LINE__, (int) ssr);
	}
    }
    if (p->flags & F_HAVE_BLCKD_NMSCHED) {
	ErtsSchedSuspendResult ssr;
	ssr = erts_block_multi_scheduling(p, ERTS_PROC_LOCK_MAIN, 0, 1, 1);
	switch (ssr) {
	case ERTS_SCHDLR_SSPND_YIELD_RESTART:
	    goto yield;
	case ERTS_SCHDLR_SSPND_DONE_MSCHED_BLOCKED:
	case ERTS_SCHDLR_SSPND_DONE_NMSCHED_BLOCKED:
	case ERTS_SCHDLR_SSPND_YIELD_DONE_MSCHED_BLOCKED:
	case ERTS_SCHDLR_SSPND_YIELD_DONE_NMSCHED_BLOCKED:
	case ERTS_SCHDLR_SSPND_DONE:
	case ERTS_SCHDLR_SSPND_YIELD_DONE:
	    p->flags &= ~F_HAVE_BLCKD_MSCHED;
	    break;
	case ERTS_SCHDLR_SSPND_EINVAL:
	default:
	    erts_exit(ERTS_ABORT_EXIT, "%s:%d: Internal error: %d\n",
		     __FILE__, __LINE__, (int) ssr);
	}
    }
#endif

    if (p->flags & F_USING_DB) {
	if (erts_db_process_exiting(p, ERTS_PROC_LOCK_MAIN))
	    goto yield;
	p->flags &= ~F_USING_DB;
    }

    erts_set_gc_state(p, 1);
    state = erts_smp_atomic32_read_acqb(&p->state);
    if (state & ERTS_PSFLG_ACTIVE_SYS
#ifdef ERTS_DIRTY_SCHEDULERS
        || p->dirty_sys_tasks
#endif
        ) {
	if (cleanup_sys_tasks(p, state, CONTEXT_REDS) >= CONTEXT_REDS/2)
	    goto yield;
    }

#ifdef DEBUG
    erts_smp_proc_lock(p, ERTS_PROC_LOCK_STATUS);
    ASSERT(p->sys_task_qs == NULL);
    ASSERT(ERTS_PROC_GET_DELAYED_GC_TASK_QS(p) == NULL);
#ifdef ERTS_DIRTY_SCHEDULERS
    ASSERT(p->dirty_sys_tasks == NULL);
#endif
    erts_smp_proc_unlock(p, ERTS_PROC_LOCK_STATUS);
#endif

    if (p->flags & F_USING_DDLL) {
	erts_ddll_proc_dead(p, ERTS_PROC_LOCK_MAIN);
	p->flags &= ~F_USING_DDLL;
    }

    if (p->nodes_monitors) {
	erts_delete_nodes_monitors(p, ERTS_PROC_LOCK_MAIN);
	p->nodes_monitors = NULL;
    }
	

    if (p->suspend_monitors) {
	erts_sweep_suspend_monitors(p->suspend_monitors,
				    resume_suspend_monitor,
				    p);
	p->suspend_monitors = NULL;
    }

    /*
     * The registered name *should* be the last "erlang resource" to
     * cleanup.
     */
    if (p->common.u.alive.reg) {
	(void) erts_unregister_name(p, ERTS_PROC_LOCK_MAIN, NULL, THE_NON_VALUE);
	ASSERT(!p->common.u.alive.reg);
    }

    if (IS_TRACED_FL(p, F_TRACE_SCHED_EXIT))
        trace_sched(p, curr_locks, am_out_exited);

    erts_smp_proc_lock(p, ERTS_PROC_LOCKS_ALL_MINOR);
    curr_locks = ERTS_PROC_LOCKS_ALL;

    /*
     * From this point on we are no longer allowed to yield
     * this process.
     */
#ifdef DEBUG
    yield_allowed = 0;
#endif

    /*
     * Note! The monitor and link fields will be overwritten 
     * by erts_ptab_delete_element() below.
     */
    mon = ERTS_P_MONITORS(p);
    lnk = ERTS_P_LINKS(p);

    {
	/* Do *not* use erts_get_runq_proc() */
	ErtsRunQueue *rq;
	rq = erts_get_runq_current(erts_proc_sched_data(p));

	erts_smp_runq_lock(rq);

#ifdef ERTS_SMP
	ASSERT(p->scheduler_data);
	ASSERT(p->scheduler_data->current_process == p);
	ASSERT(p->scheduler_data->free_process == NULL);

	p->scheduler_data->current_process = NULL;
	p->scheduler_data->free_process = p;
#else
	erts_proc_inc_refc(p); /* Decremented in schedule() */
#endif

	/* Time of death! */
	erts_ptab_delete_element(&erts_proc, &p->common);

	erts_smp_runq_unlock(rq);
    }

    /*
     * All "erlang resources" have to be deallocated before this point,
     * e.g. registered name, so monitoring and linked processes can
     * be sure that all interesting resources have been deallocated
     * when the monitors and/or links hit.
     */

    {
	/* Inactivate and notify free */
	erts_aint32_t n, e, a = erts_smp_atomic32_read_nob(&p->state);
	int refc_inced = 0;
	while (1) {
	    n = e = a;
	    ASSERT(a & ERTS_PSFLG_EXITING);
	    n |= ERTS_PSFLG_FREE;
	    n &= ~ERTS_PSFLG_ACTIVE;
	    if ((n & ERTS_PSFLG_IN_RUNQ) && !refc_inced) {
		erts_proc_inc_refc(p);
		refc_inced = 1;
	    }
	    a = erts_smp_atomic32_cmpxchg_mb(&p->state, n, e);
	    if (a == e)
		break;
	}

#ifdef ERTS_DIRTY_SCHEDULERS
        if (a & (ERTS_PSFLG_DIRTY_RUNNING
                 | ERTS_PSFLG_DIRTY_RUNNING_SYS)) {
	    p->flags |= F_DELAYED_DEL_PROC;
	    delay_del_proc = 1;
	    /*
	     * The dirty scheduler decrease refc
             * when done with the process...
	     */
	}
#endif

	if (refc_inced && !(n & ERTS_PSFLG_IN_RUNQ))
	    erts_proc_dec_refc(p);
    }
    
    dep = (p->flags & F_DISTRIBUTION) ? erts_this_dist_entry : NULL;

    erts_smp_proc_unlock(p, ERTS_PROC_LOCKS_ALL);

    if (dep) {
	erts_do_net_exits(dep, reason);
    }

    /*
     * Pre-build the EXIT tuple if there are any links.
     */
    if (lnk) {
	DeclareTmpHeap(tmp_heap,4,p);
	Eterm exit_tuple;
	Uint exit_tuple_sz;
	Eterm* hp;

	UseTmpHeap(4,p);
	hp = &tmp_heap[0];

	exit_tuple = TUPLE3(hp, am_EXIT, p->common.id, reason);

	exit_tuple_sz = size_object(exit_tuple);

	{
	    ExitLinkContext context = {p, reason, exit_tuple, exit_tuple_sz};
	    erts_sweep_links(lnk, &doit_exit_link, &context);
	}
	UnUseTmpHeap(4,p);
    }

    {
	ExitMonitorContext context = {reason, p};
	erts_sweep_monitors(mon,&doit_exit_monitor,&context); /* Allocates TmpHeap, but we
								 have none here */
    }

#ifdef ERTS_SMP
    erts_flush_trace_messages(p, 0);
#endif

    ERTS_TRACER_CLEAR(&ERTS_TRACER(p));

    if (!delay_del_proc)
	delete_process(p);

#ifdef ERTS_SMP
    erts_smp_proc_lock(p, ERTS_PROC_LOCK_MAIN);
    ERTS_SMP_CHK_HAVE_ONLY_MAIN_PROC_LOCK(p);
#endif

    return;

 yield:

#ifdef DEBUG
    ASSERT(yield_allowed);
#endif

    ERTS_SMP_LC_ASSERT(curr_locks == erts_proc_lc_my_proc_locks(p));
    ERTS_SMP_LC_ASSERT(ERTS_PROC_LOCK_MAIN & curr_locks);

    p->i = (BeamInstr *) beam_continue_exit;

    if (!(curr_locks & ERTS_PROC_LOCK_STATUS)) {
	erts_smp_proc_lock(p, ERTS_PROC_LOCK_STATUS);
	curr_locks |= ERTS_PROC_LOCK_STATUS;
    }

    if (curr_locks != ERTS_PROC_LOCK_MAIN)
	erts_smp_proc_unlock(p, ~ERTS_PROC_LOCK_MAIN & curr_locks);

    ERTS_SMP_LC_ASSERT(ERTS_PROC_LOCK_MAIN == erts_proc_lc_my_proc_locks(p));

    BUMP_ALL_REDS(p);
}

/*
 * Stack dump functions follow.
 */

void
erts_stack_dump(fmtfn_t to, void *to_arg, Process *p)
{
    Eterm* sp;
    int yreg = -1;

    if (ERTS_TRACE_FLAGS(p) & F_SENSITIVE) {
	return;
    }
    erts_program_counter_info(to, to_arg, p);
    for (sp = p->stop; sp < STACK_START(p); sp++) {
        yreg = stack_element_dump(to, to_arg, sp, yreg);
    }
}

void
erts_program_counter_info(fmtfn_t to, void *to_arg, Process *p)
{
    erts_aint32_t state;
    int i;

    erts_print(to, to_arg, "Program counter: %p (", p->i);
    print_function_from_pc(to, to_arg, p->i);
    erts_print(to, to_arg, ")\n");
    erts_print(to, to_arg, "CP: %p (", p->cp);
    print_function_from_pc(to, to_arg, p->cp);
    erts_print(to, to_arg, ")\n");
    state = erts_smp_atomic32_read_acqb(&p->state);
    if (!(state & (ERTS_PSFLG_RUNNING
		   | ERTS_PSFLG_RUNNING_SYS
		   | ERTS_PSFLG_GC))) {
        erts_print(to, to_arg, "arity = %d\n",p->arity);
	if (!ERTS_IS_CRASH_DUMPING) {
	    /*
	     * Only print the arguments if we are not writing a
	     * crash dump file. The arguments cannot be interpreted
	     * by the crashdump_viewer application and will therefore
	     * only cause problems.
	     */
	    for (i = 0; i < p->arity; i++)
		erts_print(to, to_arg, "   %.*T\n", INT_MAX, p->arg_reg[i]);
	}
    }
}

static void
print_function_from_pc(fmtfn_t to, void *to_arg, BeamInstr* x)
{
    ErtsCodeMFA *cmfa = find_function_from_pc(x);
    if (cmfa == NULL) {
        if (x == beam_exit) {
            erts_print(to, to_arg, "<terminate process>");
        } else if (x == beam_continue_exit) {
            erts_print(to, to_arg, "<continue terminate process>");
        } else if (x == beam_apply+1) {
            erts_print(to, to_arg, "<terminate process normally>");
	} else if (x == 0) {
            erts_print(to, to_arg, "invalid");
        } else {
            erts_print(to, to_arg, "unknown function");
        }
    } else {
	erts_print(to, to_arg, "%T:%T/%d + %d",
		   cmfa->module, cmfa->function, cmfa->arity,
                   (x-(BeamInstr*)cmfa) * sizeof(Eterm));
    }
}

static int
stack_element_dump(fmtfn_t to, void *to_arg, Eterm* sp, int yreg)
{
    Eterm x = *sp;

    if (yreg < 0 || is_CP(x)) {
        erts_print(to, to_arg, "\n%p ", sp);
    } else {
        char sbuf[16];
        erts_snprintf(sbuf, sizeof(sbuf), "y(%d)", yreg);
        erts_print(to, to_arg, "%-8s ", sbuf);
        yreg++;
    }

    if (is_CP(x)) {
        erts_print(to, to_arg, "Return addr %p (", (Eterm *) x);
        print_function_from_pc(to, to_arg, cp_val(x));
        erts_print(to, to_arg, ")\n");
        yreg = 0;
    } else if is_catch(x) {
        erts_print(to, to_arg, "Catch %p (", catch_pc(x));
        print_function_from_pc(to, to_arg, catch_pc(x));
        erts_print(to, to_arg, ")\n");
    } else {
	erts_print(to, to_arg, "%T\n", x);
    }
    return yreg;
}

/*
 * Print scheduler information
 */
void
erts_print_scheduler_info(fmtfn_t to, void *to_arg, ErtsSchedulerData *esdp) {
    int i;
    erts_aint32_t flg;
    Process *p;

    erts_print(to, to_arg, "=scheduler:%u\n", esdp->no);

#ifdef ERTS_SMP
    flg = erts_smp_atomic32_read_dirty(&esdp->ssi->flags);
    erts_print(to, to_arg, "Scheduler Sleep Info Flags: ");
    for (i = 0; i < ERTS_SSI_FLGS_MAX && flg; i++) {
        erts_aint32_t chk = (1 << i);
        if (flg & chk) {
            switch (chk) {
            case ERTS_SSI_FLG_SLEEPING:
                erts_print(to, to_arg, "SLEEPING"); break;
            case ERTS_SSI_FLG_POLL_SLEEPING:
                erts_print(to, to_arg, "POLL_SLEEPING"); break;
            case ERTS_SSI_FLG_TSE_SLEEPING:
                erts_print(to, to_arg, "TSE_SLEEPING"); break;
            case ERTS_SSI_FLG_WAITING:
                erts_print(to, to_arg, "WAITING"); break;
            case ERTS_SSI_FLG_SUSPENDED:
                erts_print(to, to_arg, "SUSPENDED"); break;
            case ERTS_SSI_FLG_MSB_EXEC:
                erts_print(to, to_arg, "MSB_EXEC"); break;
            default:
                erts_print(to, to_arg, "UNKNOWN(%d)", flg); break;
            }
            if (flg > chk)
                erts_print(to, to_arg, " | ");
            flg -= chk;
        }
    }
    erts_print(to, to_arg, "\n");
#endif

    flg = erts_atomic32_read_dirty(&esdp->ssi->aux_work);
    erts_print(to, to_arg, "Scheduler Sleep Info Aux Work: ");
    for (i = 0; i < ERTS_SSI_AUX_WORK_NO_FLAGS && flg; i++) {
        erts_aint32_t chk = (1 << i);
        if (flg & chk) {
	    if (erts_aux_work_flag_descr[i])
                erts_print(to, to_arg, "%s", erts_aux_work_flag_descr[i]);
	    else
                erts_print(to, to_arg, "1<<%d", i);
            if (flg > chk)
                erts_print(to, to_arg, " | ");
            flg -= chk;
        }
    }
    erts_print(to, to_arg, "\n");

    erts_print(to, to_arg, "Current Port: ");
    if (esdp->current_port)
        erts_print(to, to_arg, "%T", esdp->current_port->common.id);
    erts_print(to, to_arg, "\n");

    for (i = 0; i < ERTS_NO_PROC_PRIO_LEVELS; i++) {
        erts_print(to, to_arg, "Run Queue ");
        switch (i) {
        case PRIORITY_MAX:
            erts_print(to, to_arg, "Max ");
            break;
        case PRIORITY_HIGH:
            erts_print(to, to_arg, "High ");
            break;
        case PRIORITY_NORMAL:
            erts_print(to, to_arg, "Normal ");
            break;
        case PRIORITY_LOW:
            erts_print(to, to_arg, "Low ");
            break;
        default:
            erts_print(to, to_arg, "Unknown ");
            break;
        }
        erts_print(to, to_arg, "Length: %d\n",
                   erts_smp_atomic32_read_dirty(&esdp->run_queue->procs.prio_info[i].len));
    }
    erts_print(to, to_arg, "Run Queue Port Length: %d\n",
               erts_smp_atomic32_read_dirty(&esdp->run_queue->ports.info.len));

    flg = erts_smp_atomic32_read_dirty(&esdp->run_queue->flags);
    erts_print(to, to_arg, "Run Queue Flags: ");
    for (i = 0; i < ERTS_RUNQ_FLG_MAX && flg; i++) {
        erts_aint32_t chk = (1 << i);
        if (flg & chk) {
            switch (chk) {
            case (1 << PRIORITY_MAX):
                erts_print(to, to_arg, "NONEMPTY_MAX"); break;
            case (1 << PRIORITY_HIGH):
                erts_print(to, to_arg, "NONEMPTY_HIGH"); break;
            case (1 << PRIORITY_NORMAL):
                erts_print(to, to_arg, "NONEMPTY_NORMAL"); break;
            case (1 << PRIORITY_LOW):
                erts_print(to, to_arg, "NONEMPTY_LOW"); break;
            case (1 << (PRIORITY_MAX + ERTS_RUNQ_FLGS_EMIGRATE_SHFT)):
                erts_print(to, to_arg, "EMIGRATE_MAX"); break;
            case (1 << (PRIORITY_HIGH + ERTS_RUNQ_FLGS_EMIGRATE_SHFT)):
                erts_print(to, to_arg, "EMIGRATE_HIGH"); break;
            case (1 << (PRIORITY_NORMAL + ERTS_RUNQ_FLGS_EMIGRATE_SHFT)):
                erts_print(to, to_arg, "EMIGRATE_NORMAL"); break;
            case (1 << (PRIORITY_LOW + ERTS_RUNQ_FLGS_EMIGRATE_SHFT)):
                erts_print(to, to_arg, "EMIGRATE_LOW"); break;
            case (1 << (PRIORITY_MAX + ERTS_RUNQ_FLGS_IMMIGRATE_SHFT)):
                erts_print(to, to_arg, "IMMIGRATE_MAX"); break;
            case (1 << (PRIORITY_HIGH + ERTS_RUNQ_FLGS_IMMIGRATE_SHFT)):
                erts_print(to, to_arg, "IMMIGRATE_HIGH"); break;
            case (1 << (PRIORITY_NORMAL + ERTS_RUNQ_FLGS_IMMIGRATE_SHFT)):
                erts_print(to, to_arg, "IMMIGRATE_NORMAL"); break;
            case (1 << (PRIORITY_LOW + ERTS_RUNQ_FLGS_IMMIGRATE_SHFT)):
                erts_print(to, to_arg, "IMMIGRATE_LOW"); break;
            case (1 << (PRIORITY_MAX + ERTS_RUNQ_FLGS_EVACUATE_SHFT)):
                erts_print(to, to_arg, "EVACUATE_MAX"); break;
            case (1 << (PRIORITY_HIGH + ERTS_RUNQ_FLGS_EVACUATE_SHFT)):
                erts_print(to, to_arg, "EVACUATE_HIGH"); break;
            case (1 << (PRIORITY_NORMAL + ERTS_RUNQ_FLGS_EVACUATE_SHFT)):
                erts_print(to, to_arg, "EVACUATE_NORMAL"); break;
            case (1 << (PRIORITY_LOW + ERTS_RUNQ_FLGS_EVACUATE_SHFT)):
                erts_print(to, to_arg, "EVACUATE_LOW"); break;
            case ERTS_RUNQ_FLG_OUT_OF_WORK:
                erts_print(to, to_arg, "OUT_OF_WORK"); break;
            case ERTS_RUNQ_FLG_HALFTIME_OUT_OF_WORK:
                erts_print(to, to_arg, "HALFTIME_OUT_OF_WORK"); break;
            case ERTS_RUNQ_FLG_SUSPENDED:
                erts_print(to, to_arg, "SUSPENDED"); break;
            case ERTS_RUNQ_FLG_CHK_CPU_BIND:
                erts_print(to, to_arg, "CHK_CPU_BIND"); break;
            case ERTS_RUNQ_FLG_INACTIVE:
                erts_print(to, to_arg, "INACTIVE"); break;
            case ERTS_RUNQ_FLG_NONEMPTY:
                erts_print(to, to_arg, "NONEMPTY"); break;
            case ERTS_RUNQ_FLG_PROTECTED:
                erts_print(to, to_arg, "PROTECTED"); break;
            case ERTS_RUNQ_FLG_EXEC:
                erts_print(to, to_arg, "EXEC"); break;
            case ERTS_RUNQ_FLG_MSB_EXEC:
                erts_print(to, to_arg, "MSB_EXEC"); break;
            case ERTS_RUNQ_FLG_MISC_OP:
                erts_print(to, to_arg, "MISC_OP"); break;
            default:
                erts_print(to, to_arg, "UNKNOWN(%d)", flg); break;
            }
            if (flg > chk)
                erts_print(to, to_arg, " | ");
            flg -= chk;
        }
    }
    erts_print(to, to_arg, "\n");

    /* This *MUST* to be the last information in scheduler block */
    p = esdp->current_process;
    erts_print(to, to_arg, "Current Process: ");
    if (esdp->current_process && !(ERTS_TRACE_FLAGS(p) & F_SENSITIVE)) {
	flg = erts_smp_atomic32_read_dirty(&p->state);
	erts_print(to, to_arg, "%T\n", p->common.id);

	erts_print(to, to_arg, "Current Process State: ");
	erts_dump_process_state(to, to_arg, flg);

	erts_print(to, to_arg, "Current Process Internal State: ");
	erts_dump_extended_process_state(to, to_arg, flg);

	erts_print(to, to_arg, "Current Process Program counter: %p (", p->i);
	print_function_from_pc(to, to_arg, p->i);
	erts_print(to, to_arg, ")\n");
	erts_print(to, to_arg, "Current Process CP: %p (", p->cp);
	print_function_from_pc(to, to_arg, p->cp);
	erts_print(to, to_arg, ")\n");

	/* Getting this stacktrace can segfault if we are very very
	   unlucky if called while a process is being garbage collected.
	   Therefore we only call this on other schedulers if we either
	   have protection against segfaults, or we know that the process
	   is not garbage collecting. It *should* always be safe to call
	   on a process owned by us, even if it is currently being garbage
	   collected.
	*/
	erts_print(to, to_arg, "Current Process Limited Stack Trace:\n");
	erts_limited_stack_trace(to, to_arg, p);
    } else
	erts_print(to, to_arg, "\n");

}

/*
 * A nice system halt closing all open port goes as follows:
 * 1) This function schedules the aux work ERTS_SSI_AUX_WORK_REAP_PORTS
 *    on all schedulers, then schedules itself out.
 * 2) All shedulers detect this and set the flag ERTS_RUNQ_FLG_HALTING
 *    on their run queue. The last scheduler sets all non-closed ports
 *    ERTS_PORT_SFLG_HALT. Global atomic erts_halt_progress is used
 *    as refcount to determine which is last.
 * 3) While the run queues has flag ERTS_RUNQ_FLG_HALTING no processes
 *    will be scheduled, only ports.
 * 4) When the last port closes that scheduler calls erlang:halt/1.
 *    The same global atomic is used as refcount.
 *
 * A BIF that calls this should make sure to schedule out to never come back:
 *    erts_halt(code);
 *    ERTS_BIF_YIELD1(bif_export[BIF_erlang_halt_1], BIF_P, NIL);
 */
void erts_halt(int code)
{
    if (-1 == erts_smp_atomic32_cmpxchg_acqb(&erts_halt_progress,
					     erts_no_schedulers,
					     -1)) {
#ifdef ERTS_DIRTY_SCHEDULERS
        ERTS_RUNQ_FLGS_SET(ERTS_DIRTY_CPU_RUNQ, ERTS_RUNQ_FLG_HALTING);
        ERTS_RUNQ_FLGS_SET(ERTS_DIRTY_IO_RUNQ, ERTS_RUNQ_FLG_HALTING);
#endif
	erts_halt_code = code;
	notify_reap_ports_relb();
    }
}

#if defined(ERTS_SMP) && defined(ERTS_ENABLE_LOCK_CHECK)
int
erts_dbg_check_halloc_lock(Process *p)
{
    ErtsSchedulerData *esdp;
    if (ERTS_PROC_LOCK_MAIN & erts_proc_lc_my_proc_locks(p))
	return 1;
    if ((p->static_flags & ERTS_STC_FLG_SHADOW_PROC)
	&& ERTS_SCHEDULER_IS_DIRTY(erts_get_scheduler_data()))
	return 1;
    if (p->common.id == ERTS_INVALID_PID)
	return 1;
    esdp = erts_proc_sched_data(p);
    if (esdp && p == esdp->match_pseudo_process)
	return 1;
    if (erts_thr_progress_is_blocking())
	return 1;
    return 0;
}
#endif<|MERGE_RESOLUTION|>--- conflicted
+++ resolved
@@ -2003,14 +2003,6 @@
     int id, self = 0;
 
     if (ignore_self) {
-<<<<<<< HEAD
-	ErtsSchedulerData *esdp = erts_get_scheduler_data();
-
-	ASSERT(!ERTS_SCHEDULER_IS_DIRTY(esdp));
-
-	if (esdp)
-	    self = (int) esdp->no;
-=======
         ErtsSchedulerData *esdp = erts_get_scheduler_data();
 
         /* ignore_self is meaningless on dirty schedulers since aux work can
@@ -2018,7 +2010,6 @@
         if(esdp && !ERTS_SCHEDULER_IS_DIRTY(esdp)) {
             self = (int)esdp->no;
         }
->>>>>>> 5a537ae4
     }
 
     ASSERT(0 < max_sched && max_sched <= erts_no_schedulers);
