--- conflicted
+++ resolved
@@ -7612,8 +7612,8 @@
                             
                             /* Begin switching between scheduler types executing... */
                             ERTS_RUNQ_FLGS_SET_NOB(ERTS_RUNQ_IX(0), ERTS_RUNQ_FLG_MSB_EXEC);
-                            erts_smp_atomic32_read_bor_nob(&ERTS_RUNQ_IX(0)->scheduler->ssi->flags,
-                                                           ERTS_SSI_FLG_MSB_EXEC);
+                            erts_atomic32_read_bor_nob(&ERTS_RUNQ_IX(0)->scheduler->ssi->flags,
+                                                       ERTS_SSI_FLG_MSB_EXEC);
                         }
 		    }
 
@@ -8247,12 +8247,6 @@
             }
 
             if (!normal) {
-<<<<<<< HEAD
-                ERTS_RUNQ_FLGS_SET_NOB(ERTS_RUNQ_IX(0), ERTS_RUNQ_FLG_MSB_EXEC);
-                erts_atomic32_read_bor_nob(&ERTS_RUNQ_IX(0)->scheduler->ssi->flags,
-                                               ERTS_SSI_FLG_MSB_EXEC);
-=======
->>>>>>> 0109f91a
                 for (ix = 0; ix < erts_no_dirty_cpu_schedulers; ix++)
                     dcpu_sched_ix_suspend_wake(ix);
                 for (ix = 0; ix < erts_no_dirty_io_schedulers; ix++)
