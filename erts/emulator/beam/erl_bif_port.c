--- conflicted
+++ resolved
@@ -208,13 +208,8 @@
                 ERTS_BIF_PREP_RET(res, am_false);
             else {
                 erts_suspend(BIF_P, ERTS_PROC_LOCK_MAIN, prt);
-<<<<<<< HEAD
-                ERTS_BIF_PREP_YIELD3(res, &bif_trap_export[BIF_erts_internal_port_command_3],
-                                     BIF_P, BIF_ARG_1, BIF_ARG_2, BIF_ARG_3);
-=======
-                ERTS_BIF_YIELD3(bif_export[BIF_erts_internal_port_command_3],
+                ERTS_BIF_YIELD3(&bif_trap_export[BIF_erts_internal_port_command_3],
                                 BIF_P, BIF_ARG_1, BIF_ARG_2, BIF_ARG_3);
->>>>>>> cd4d45fb
             }
             break;
         case ERTS_PORT_OP_BUSY_SCHEDULED:
