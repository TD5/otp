/*
 * %CopyrightBegin%
 *
 * Copyright Ericsson AB 2020-2021. All Rights Reserved.
 *
 * Licensed under the Apache License, Version 2.0 (the "License");
 * you may not use this file except in compliance with the License.
 * You may obtain a copy of the License at
 *
 *     http://www.apache.org/licenses/LICENSE-2.0
 *
 * Unless required by applicable law or agreed to in writing, software
 * distributed under the License is distributed on an "AS IS" BASIS,
 * WITHOUT WARRANTIES OR CONDITIONS OF ANY KIND, either express or implied.
 * See the License for the specific language governing permissions and
 * limitations under the License.
 *
 * %CopyrightEnd%
 */

#include "beam_asm.hpp"

extern "C"
{
#include "beam_common.h"
#include "code_ix.h"
#include "erl_bif_table.h"
#include "erl_nfunc_sched.h"
#include "bif.h"
#include "erl_msacc.h"
}

/* ARG2 = argument vector, ARG4 (!) = bif function pointer
 *
 * Result is returned in RET, error is indicated by ZF. */
void BeamGlobalAssembler::emit_i_bif_guard_shared() {
    emit_enter_frame();
    emit_enter_runtime<Update::eReductions>();

    a.mov(ARG1, c_p);
    /* ARG2 has been set by caller; ARG3 is never used by guard BIFs. */
    mov_imm(ARG3, 0);
    runtime_call(ARG4, 3);

    emit_leave_runtime<Update::eReductions>();
    emit_leave_frame();

    emit_test_the_non_value(RET);
    a.ret();
}

/* ARG2 = argument vector, ARG4 (!) = bif function pointer
 *
 * Result is returned in RET. */
void BeamGlobalAssembler::emit_i_bif_body_shared() {
    Label error = a.newLabel();

    emit_enter_frame();
    emit_enter_runtime<Update::eReductions>();

    /* Save current BIF and argument vector for the error path. */
    a.mov(TMP_MEM1q, ARG2);
    a.mov(TMP_MEM2q, ARG4);

    a.mov(ARG1, c_p);
    /* ARG2 has been set by caller; ARG3 is never used by guard BIFs. */
    mov_imm(ARG3, 0);
    runtime_call(ARG4, 3);

    emit_test_the_non_value(RET);
    a.short_().je(error);

    emit_leave_runtime<Update::eReductions>();
    emit_leave_frame();

    a.ret();

    a.bind(error);
    {
        /* Copy arguments into x-registers from the argument vector. We don't
         * need to care about the actual arity since all x-registers are
         * clobbered on exceptions. */
        a.mov(ARG2, TMP_MEM1q);
        for (int i = 0; i < 3; i++) {
            a.mov(ARG1, x86::qword_ptr(ARG2, i * sizeof(Eterm)));
            a.mov(getXRef(i), ARG1);
        }

        /* Find the correct MFA from the BIF's function address. */
        a.mov(ARG1, TMP_MEM2q);
        runtime_call<1>(ubif2mfa);

        emit_leave_runtime<Update::eReductions>();
        emit_leave_frame();

        a.mov(ARG4, RET);
        a.jmp(labels[raise_exception]);
    }
}

void BeamModuleAssembler::emit_setup_guard_bif(const std::vector<ArgVal> &args,
                                               const ArgVal &bif) {
    bool is_contiguous_mem = false;

    ASSERT(args.size() > 0 && args.size() <= 3);

    /* If the guard BIF's arguments are in memory and continuous, for example
     * `map_get(x0, x1)`, then we can pass the address of the first argument
     * instead of filling in the argument vector. */
    is_contiguous_mem = args.size() && args[0].isRegister();
    for (size_t i = 1; i < args.size() && is_contiguous_mem; i++) {
        const ArgVal &curr = args[i], &prev = args[i - 1];

        is_contiguous_mem = curr.getType() == prev.getType() &&
                            curr.getValue() == prev.getValue() + 1;
    }

    if (is_contiguous_mem) {
        a.lea(ARG2, getArgRef(args[0]));
    } else {
        a.lea(ARG2, TMP_MEM3q);

        for (size_t i = 0; i < args.size(); i++) {
            mov_arg(x86::qword_ptr(ARG2, i * sizeof(Eterm)), args[i]);
        }
    }

    mov_arg(ARG4, bif);
}

void BeamModuleAssembler::emit_i_bif1(const ArgVal &Src1,
                                      const ArgVal &Fail,
                                      const ArgVal &Bif,
                                      const ArgVal &Dst) {
    emit_setup_guard_bif({Src1}, Bif);

    if (Fail.getValue() != 0) {
        safe_fragment_call(ga->get_i_bif_guard_shared());
        a.je(resolve_beam_label(Fail));
    } else {
        safe_fragment_call(ga->get_i_bif_body_shared());
    }

    mov_arg(Dst, RET);
}

void BeamModuleAssembler::emit_i_bif2(const ArgVal &Src1,
                                      const ArgVal &Src2,
                                      const ArgVal &Fail,
                                      const ArgVal &Bif,
                                      const ArgVal &Dst) {
    emit_setup_guard_bif({Src1, Src2}, Bif);

    if (Fail.getValue() != 0) {
        safe_fragment_call(ga->get_i_bif_guard_shared());
        a.je(resolve_beam_label(Fail));
    } else {
        safe_fragment_call(ga->get_i_bif_body_shared());
    }

    mov_arg(Dst, RET);
}

void BeamModuleAssembler::emit_i_bif3(const ArgVal &Src1,
                                      const ArgVal &Src2,
                                      const ArgVal &Src3,
                                      const ArgVal &Fail,
                                      const ArgVal &Bif,
                                      const ArgVal &Dst) {
    emit_setup_guard_bif({Src1, Src2, Src3}, Bif);

    if (Fail.getValue() != 0) {
        safe_fragment_call(ga->get_i_bif_guard_shared());
        a.je(resolve_beam_label(Fail));
    } else {
        safe_fragment_call(ga->get_i_bif_body_shared());
    }

    mov_arg(Dst, RET);
}

/*
 * Emit code for guard BIFs that can't fail (e.g. is_list/1).  We
 * don't need to test for failure and even in a body there is no need
 * to align the call targeting the shared fragment.
 */

void BeamModuleAssembler::emit_nofail_bif1(const ArgVal &Src1,
                                           const ArgVal &Bif,
                                           const ArgVal &Dst) {
    emit_setup_guard_bif({Src1}, Bif);
    safe_fragment_call(ga->get_i_bif_guard_shared());
    mov_arg(Dst, RET);
}

void BeamModuleAssembler::emit_nofail_bif2(const ArgVal &Src1,
                                           const ArgVal &Src2,
                                           const ArgVal &Bif,
                                           const ArgVal &Dst) {
    emit_setup_guard_bif({Src1, Src2}, Bif);
    safe_fragment_call(ga->get_i_bif_guard_shared());
    mov_arg(Dst, RET);
}

void BeamModuleAssembler::emit_i_length_setup(const ArgVal &Fail,
                                              const ArgVal &Live,
                                              const ArgVal &Src) {
    x86::Mem trap_state;

    /* Store trap state after the currently live registers. There's an extra 3
     * registers beyond the ordinary ones that we're free to use for whatever
     * purpose. */
    ERTS_CT_ASSERT(ERTS_X_REGS_ALLOCATED - MAX_REG >= 3);
    ASSERT(Live.getValue() <= MAX_REG);
    trap_state = getXRef(Live.getValue());

    /* Remainder of the list. */
    mov_arg(trap_state, Src);

    /* Accumulated length. */
    a.mov(trap_state.cloneAdjusted(1 * sizeof(Eterm)), imm(make_small(0)));

    /* Original argument. This is only needed for exceptions and can be safely
     * skipped in guards. */
    if (Fail.getValue() == 0) {
        x86::Mem original_argument;

        original_argument = trap_state.cloneAdjusted(2 * sizeof(Eterm));
        mov_arg(original_argument, Src);
    }
}

/* ARG2 = live registers, ARG3 = entry address
 *
 * Result is returned in RET. */
x86::Mem BeamGlobalAssembler::emit_i_length_common(Label fail, int state_size) {
    Label trap = a.newLabel();
    x86::Mem trap_state;

    ASSERT(state_size >= 2 && state_size <= ERTS_X_REGS_ALLOCATED - MAX_REG);

    /* getXRef(Live) */
    trap_state = getXRef(0);
    trap_state.setIndex(ARG2, 3);

    emit_enter_frame();

    /* Save arguments for error/trapping path. */
    a.mov(TMP_MEM1q, ARG2);
    a.mov(TMP_MEM2q, ARG3);

    emit_enter_runtime<Update::eReductions>();

    a.mov(ARG1, c_p);
    a.lea(ARG2, trap_state);
    runtime_call<2>(erts_trapping_length_1);

    emit_leave_runtime<Update::eReductions>();
    emit_leave_frame();

    emit_test_the_non_value(RET);
    a.short_().je(trap);

    a.ret();

    a.bind(trap);
    {
        a.mov(ARG2, TMP_MEM1q);
        a.mov(ARG3, TMP_MEM2q);

        a.cmp(x86::qword_ptr(c_p, offsetof(Process, freason)), imm(TRAP));
        a.jne(fail);

        /* The trap state is stored in the registers above the current live
         * ones, so we add the state size (in words) to keep it alive. */
        a.add(ARG2, imm(state_size));

        /* We'll find our way back through the entry address (ARG3). */
        a.add(x86::rsp, imm(sizeof(UWord)));

        a.mov(x86::qword_ptr(c_p, offsetof(Process, current)), imm(0));
        a.mov(x86::qword_ptr(c_p, offsetof(Process, arity)), ARG2);
        a.jmp(labels[context_switch_simplified]);
    }

    return trap_state;
}

/* ARG2 = live registers, ARG3 = entry address
 *
 * Result is returned in RET. */
void BeamGlobalAssembler::emit_i_length_body_shared() {
    Label error = a.newLabel();
    x86::Mem trap_state;

    /* `state_size = 3` to include the original argument. */
    trap_state = emit_i_length_common(error, 3);

    a.bind(error);
    {
        static const ErtsCodeMFA bif_mfa = {am_erlang, am_length, 1};

        /* Move the original argument to x0. It's stored in the third word of
         * the trap state. */
        a.mov(ARG1, trap_state.cloneAdjusted(2 * sizeof(Eterm)));
        a.mov(getXRef(0), ARG1);

        a.mov(ARG4, imm(&bif_mfa));
        a.jmp(labels[raise_exception]);
    }
}

/* ARG2 = live registers, ARG3 = entry address
 *
 * Result is returned in RET, error is indicated by ZF. */
void BeamGlobalAssembler::emit_i_length_guard_shared() {
    Label error = a.newLabel();

    emit_i_length_common(error, 2);

    a.bind(error);
    {
        a.sub(RET, RET);
        a.ret();
    }
}

void BeamModuleAssembler::emit_i_length(const ArgVal &Fail,
                                        const ArgVal &Live,
                                        const ArgVal &Dst) {
    Label entry = a.newLabel();

    align_erlang_cp();
    a.bind(entry);

    mov_arg(ARG2, Live);
    a.lea(ARG3, x86::qword_ptr(entry));

    if (Fail.getValue() != 0) {
        /* The return address is discarded when yielding, so it doesn't need to
         * be aligned. */
        safe_fragment_call(ga->get_i_length_guard_shared());
        a.je(resolve_beam_label(Fail));
    } else {
        safe_fragment_call(ga->get_i_length_body_shared());
    }

    mov_arg(Dst, RET);
}

#if defined(DEBUG) || defined(ERTS_ENABLE_LOCK_CHECK)

static Eterm debug_call_light_bif(Process *c_p,
                                  Eterm *reg,
                                  ErtsCodePtr I,
                                  ErtsBifFunc vbf) {
    Eterm result;

    ERTS_UNREQ_PROC_MAIN_LOCK(c_p);
    {
        ERTS_CHK_MBUF_SZ(c_p);
        ASSERT(!ERTS_PROC_IS_EXITING(c_p));
        result = vbf(c_p, reg, I);
        ASSERT(!ERTS_PROC_IS_EXITING(c_p) || is_non_value(result));
        ERTS_CHK_MBUF_SZ(c_p);

        ERTS_VERIFY_UNUSED_TEMP_ALLOC(c_p);
        ERTS_HOLE_CHECK(c_p);
    }
    PROCESS_MAIN_CHK_LOCKS(c_p);
    ERTS_REQ_PROC_MAIN_LOCK(c_p);

    return result;
}
#endif

/* It is important that the below code is as optimized as possible.
 * When doing any changes, make sure to look at the estone bif_dispatch
 * benchmark to make sure you don't introduce any regressions.
 *
 * ARG3 = entry
 * ARG4 = export entry
 * RET  = BIF pointer
 */
void BeamGlobalAssembler::emit_call_light_bif_shared() {
    /* We use the HTOP and FCALLS registers as they are
       not used on the runtime-stack and are caller save. */

    x86::Gp I = HTOP, exp = FCALLS;

    Label trace = a.newLabel(), yield = a.newLabel();

    emit_enter_frame();

    /* Check if we should trace this bif call */
    a.cmp(x86::dword_ptr(ARG4, offsetof(Export, is_bif_traced)), imm(0));
    a.jne(trace);

    a.dec(FCALLS);
    a.jle(yield);

    {
        Label call_bif = a.newLabel(), call_save_calls = a.newLabel(),
              check_bif_return = a.newLabel(), gc_after_bif_call = a.newLabel();

        emit_enter_runtime<Update::eReductions | Update::eStack |
                           Update::eHeap>();

        /* Spill the arguments we may need on the error path. */
        a.mov(I, ARG3);
        a.mov(exp, ARG4);

#ifdef ERTS_MSACC_EXTENDED_STATES
        {
            Label skip_msacc = a.newLabel();

            a.cmp(erts_msacc_cache, imm(0));
            a.short_().je(skip_msacc);

            a.mov(TMP_MEM1q, RET);

            a.mov(ARG1, erts_msacc_cache);
            a.mov(ARG2,
                  x86::qword_ptr(ARG4, offsetof(Export, info.mfa.module)));
            a.mov(ARG3, RET);
            runtime_call<3>(erts_msacc_set_bif_state);

            a.mov(ARG3, I);
            a.mov(RET, TMP_MEM1q);
            a.bind(skip_msacc);
        }
#endif

        /* Check if we need to call save_calls */
        a.cmp(active_code_ix, imm(ERTS_SAVE_CALLS_CODE_IX));
        a.je(call_save_calls);

        a.bind(call_bif);
        {
            a.mov(ARG1, x86::qword_ptr(c_p, offsetof(Process, mbuf)));
            a.mov(TMP_MEM1q, ARG1);

            /* ARG3 and RET have been set earlier. */
            a.mov(ARG1, c_p);
            load_x_reg_array(ARG2);

#if defined(DEBUG) || defined(ERTS_ENABLE_LOCK_CHECK)
            a.mov(ARG4, RET);
            runtime_call<4>(debug_call_light_bif);
#else
            runtime_call(RET, 3);
#endif

#ifdef ERTS_MSACC_EXTENDED_STATES
            Label skip_msacc = a.newLabel();

            a.cmp(erts_msacc_cache, imm(0));
            a.short_().je(skip_msacc);
            {
                /* update cache if it was changed in the bif.
                TMP_MEM1q is already taken to save ARG1 above */
                a.mov(TMP_MEM2q, RET);
                a.lea(ARG1, erts_msacc_cache);
                runtime_call<1>(erts_msacc_update_cache);
                a.mov(RET, TMP_MEM2q);

                /* set state to emulator if msacc has been enabled */
                a.cmp(erts_msacc_cache, imm(0));
                a.short_().je(skip_msacc);
                a.mov(ARG1, erts_msacc_cache);
                a.mov(ARG2, imm(ERTS_MSACC_STATE_EMULATOR));
                a.mov(ARG3, imm(1));
                runtime_call<3>(erts_msacc_set_state_m__);
                a.mov(RET, TMP_MEM2q);
            }
            a.bind(skip_msacc);
#endif
        }

        /* ERTS_IS_GC_DESIRED_INTERNAL */
        {
            /* ERTS_IS_GC_DESIRED_INTERNAL */
            a.mov(ARG2, x86::qword_ptr(c_p, offsetof(Process, stop)));
            a.mov(ARG3, RET);
            a.mov(ARG5, x86::qword_ptr(c_p, offsetof(Process, htop)));

            /* Test if binary heap size should trigger gc */
            a.mov(RET, x86::qword_ptr(c_p, offsetof(Process, bin_vheap_sz)));
            a.cmp(x86::qword_ptr(c_p, offsetof(Process, off_heap.overhead)),
                  RET);
            a.mov(RETd, x86::dword_ptr(c_p, offsetof(Process, flags)));
            a.seta(x86::cl); /* Clobber ARG1 on windows and ARG4 on Linux */
            a.and_(RETd, imm(F_FORCE_GC));
            a.or_(x86::cl, RETb);
            a.jne(gc_after_bif_call);

            /* Test if heap fragment size is larger than remaining heap size. */
            a.mov(RET, ARG2);
            a.sub(RET, ARG5);
            a.sar(RET, imm(3));
            a.cmp(RET, x86::qword_ptr(c_p, offsetof(Process, mbuf_sz)));
            a.jl(gc_after_bif_call);
        }

        /* ! FALL THROUGH ! */

        a.bind(check_bif_return);
        {
            Label trap = a.newLabel(), error = a.newLabel();

            emit_test_the_non_value(ARG3);
            a.short_().je(trap);

            /* We must update the active code index in case another process has
             * loaded new code, as the result of this BIF may be observable on
             * both ends.
             *
             * It doesn't matter whether the BIF modifies anything; if process
             * A loads new code and calls erlang:monotonic_time/0 soon after,
             * we'd break the illusion of atomic upgrades if process B still
             * ran old code after seeing a later timestamp from its own call to
             * erlang:monotonic_time/0. */
            emit_leave_runtime<Update::eReductions | Update::eStack |
                               Update::eHeap | Update::eCodeIndex>();
            emit_leave_frame();

            a.mov(getXRef(0), ARG3);
            a.ret();

            a.bind(trap);
            {
                /* raise_exception_shared expects the entry address in ARG2 and
                 * MFA in ARG4. We have to set these up *before* leaving the
                 * runtime as we've saved our arguments in callee-save
                 * registers that will be clobbered by `emit_leave_runtime` */
                a.mov(ARG2, I);
                a.lea(ARG4, x86::qword_ptr(exp, offsetof(Export, info.mfa)));

                emit_leave_runtime<Update::eReductions | Update::eStack |
                                   Update::eHeap | Update::eCodeIndex>();

                a.cmp(x86::qword_ptr(c_p, offsetof(Process, freason)),
                      imm(TRAP));
                a.short_().jne(error);

#if !defined(NATIVE_ERLANG_STACK)
                a.pop(getCPRef());
#endif

                /* Trap out, our return address is on the Erlang stack.
                 *
                 * The BIF_TRAP macros all set up c_p->arity and c_p->current,
                 * so we can use a simplified context switch. */
                a.mov(ARG3, x86::qword_ptr(c_p, offsetof(Process, i)));
                a.jmp(labels[context_switch_simplified]);
            }

            a.bind(error);
            {
#if !defined(NATIVE_ERLANG_STACK)
                /* Discard the continuation pointer as it will never be
                 * used. */
                emit_unwind_frame();
#endif

                /* Overwrite the return address with the entry address to
                 * ensure that only the entry address ends up in the stack
                 * trace. */
                if (erts_frame_layout == ERTS_FRAME_LAYOUT_RA) {
                    a.mov(x86::qword_ptr(E), ARG2);
                } else {
                    ASSERT(erts_frame_layout == ERTS_FRAME_LAYOUT_FP_RA);
                    a.mov(x86::qword_ptr(E, 8), ARG2);
                }

                a.jmp(labels[raise_exception_shared]);
            }
        }

        a.bind(gc_after_bif_call);
        {
            a.mov(ARG1, c_p);
            a.mov(ARG2, TMP_MEM1q);
            /* ARG3 already contains result */
            load_x_reg_array(ARG4);
            a.mov(ARG5, x86::qword_ptr(exp, offsetof(Export, info.mfa.arity)));
            runtime_call<5>(erts_gc_after_bif_call_lhf);
            a.mov(ARG3, RET);
            a.mov(ARG5, x86::qword_ptr(c_p, offsetof(Process, htop)));
            a.mov(ARG2, x86::qword_ptr(c_p, offsetof(Process, stop)));
            a.jmp(check_bif_return);
        }

        a.bind(call_save_calls);
        {
            /* Stash the bif function pointer. */
            a.mov(TMP_MEM1q, RET);

            /* Setup the arguments to call. */
            a.mov(ARG1, c_p);
            a.mov(ARG2, exp);
            runtime_call<2>(save_calls);

            /* Restore RET and ARG3 to the values expected by the bif call. */
            a.mov(RET, TMP_MEM1q);
            a.mov(ARG3, I);
            a.jmp(call_bif);
        }
    }

    a.bind(trace);
    {
        /* Tail call the export entry instead of the BIF. If we use the native
         * stack as the Erlang stack our return address is already on the
         * Erlang stack. Otherwise we will have to move the return address from
         * the native stack to the Erlang stack. */

        emit_leave_frame();

#if !defined(NATIVE_ERLANG_STACK)
        /* The return address must be on the Erlang stack. */
        a.pop(getCPRef());
#endif

        x86::Mem destination = emit_setup_dispatchable_call(ARG4);
        a.jmp(destination);
    }

    a.bind(yield);
    {
        a.mov(ARG2, x86::qword_ptr(ARG4, offsetof(Export, info.mfa.arity)));
        a.lea(ARG4, x86::qword_ptr(ARG4, offsetof(Export, info.mfa)));
        a.mov(x86::qword_ptr(c_p, offsetof(Process, arity)), ARG2);
        a.mov(x86::qword_ptr(c_p, offsetof(Process, current)), ARG4);

        /* We'll find our way back through ARG3 (entry address). */
        emit_unwind_frame();

        a.jmp(labels[context_switch_simplified]);
    }
}

void BeamModuleAssembler::emit_call_light_bif(const ArgVal &Bif,
                                              const ArgVal &Exp) {
    Label entry = a.newLabel();

    align_erlang_cp();
    a.bind(entry);

    make_move_patch(ARG4, imports[Exp.getValue()].patches);
    a.mov(RET, imm(Bif.getValue()));
    a.lea(ARG3, x86::qword_ptr(entry));

    fragment_call(ga->get_call_light_bif_shared());
}

void BeamModuleAssembler::emit_send() {
    Label entry = a.newLabel();

    /* This is essentially a mirror of call_light_bif, there's no point to
     * specializing send/2 anymore. We do it here because it's far more work to
     * do it in the loader. */
    align_erlang_cp();
    a.bind(entry);

    a.mov(ARG4, imm(BIF_TRAP_EXPORT(BIF_send_2)));
    a.mov(RET, imm(send_2));
    a.lea(ARG3, x86::qword_ptr(entry));

    fragment_call(ga->get_call_light_bif_shared());
}

void BeamModuleAssembler::emit_nif_start() {
    /* load time only instruction */
}

void BeamGlobalAssembler::emit_bif_nif_epilogue(void) {
    Label check_trap = a.newLabel(), trap = a.newLabel(), error = a.newLabel();

#ifdef ERTS_MSACC_EXTENDED_STATES
    {
        Label skip_msacc = a.newLabel();

        a.cmp(erts_msacc_cache, 0);
        a.short_().je(skip_msacc);
        a.mov(TMP_MEM1q, RET);
        a.mov(ARG1, erts_msacc_cache);
        a.mov(ARG2, imm(ERTS_MSACC_STATE_EMULATOR));
        a.mov(ARG3, imm(1));
        runtime_call<3>(erts_msacc_set_state_m__);
        a.mov(RET, TMP_MEM1q);
        a.bind(skip_msacc);
    }
#endif

    /* Another process may have loaded new code and somehow notified us through
     * this call, so we must update the active code index. */
    emit_leave_runtime<Update::eReductions | Update::eStack | Update::eHeap |
                       Update::eCodeIndex>();

    emit_test_the_non_value(RET);
    a.short_().je(check_trap);

    comment("Do return and dispatch to it");
    a.mov(getXRef(0), RET);

    emit_leave_frame();

#ifdef NATIVE_ERLANG_STACK
    a.ret();
#else
    a.mov(RET, getCPRef());
    a.mov(getCPRef(), imm(NIL));
    a.jmp(RET);
#endif

    a.bind(check_trap);
    a.cmp(x86::qword_ptr(c_p, offsetof(Process, freason)), imm(TRAP));
    a.jne(error);
    {
        comment("yield");

        comment("test trap to hibernate");
        a.mov(ARG1, x86::qword_ptr(c_p, offsetof(Process, flags)));
        a.mov(ARG2, ARG1);
        a.and_(ARG2, imm(F_HIBERNATE_SCHED));
        a.short_().je(trap);

        comment("do hibernate trap");
        a.and_(ARG1, imm(~F_HIBERNATE_SCHED));
        a.mov(x86::qword_ptr(c_p, offsetof(Process, flags)), ARG1);
        a.jmp(labels[do_schedule]);
    }

    a.bind(trap);
    {
        comment("do normal trap");

        /* The BIF_TRAP macros all set up c_p->arity and c_p->current, so we
         * can use a simplified context switch. */
        a.mov(ARG3, x86::qword_ptr(c_p, offsetof(Process, i)));
        a.jmp(labels[context_switch_simplified]);
    }

    a.bind(error);
    {
        a.mov(ARG2, E);

        emit_enter_runtime<Update::eStack>();

        a.mov(ARG1, c_p);
        runtime_call<2>(erts_printable_return_address);

        emit_leave_runtime<Update::eStack>();

        a.mov(ARG2, RET);
        a.mov(ARG4, x86::qword_ptr(c_p, offsetof(Process, current)));
        a.jmp(labels[raise_exception_shared]);
    }
}

/* Used by call_bif, dispatch_bif, and export_trampoline.
 *
 * Note that we don't check reductions here as we may have jumped here through
 * interpreted code (e.g. an ErtsNativeFunc or export entry) and it's very
 * tricky to yield back. Reductions are checked in module code instead.
 *
 * ARG2 = BIF MFA
 * ARG3 = I (rip), doesn't need to point past an MFA
 * ARG4 = function to be called */
void BeamGlobalAssembler::emit_call_bif_shared(void) {
    /* "Heavy" BIFs need up-to-date values for `c_p->i`, `c_p->current`, and
     * `c_p->arity`. */

    a.mov(x86::qword_ptr(c_p, offsetof(Process, current)), ARG2);
    /* `call_bif` wants arity in ARG5. */
    a.mov(ARG5, x86::qword_ptr(ARG2, offsetof(ErtsCodeMFA, arity)));
    a.mov(x86::qword_ptr(c_p, offsetof(Process, arity)), ARG5);
    a.mov(x86::qword_ptr(c_p, offsetof(Process, i)), ARG3);

    /* The corresponding leave can be found in the epilogue. */
    emit_enter_runtime<Update::eReductions | Update::eStack | Update::eHeap>();

#ifdef ERTS_MSACC_EXTENDED_STATES
    {
        Label skip_msacc = a.newLabel();

        a.cmp(erts_msacc_cache, 0);
        a.short_().je(skip_msacc);

        a.mov(TMP_MEM1q, ARG3);
        a.mov(TMP_MEM2q, ARG4);
        a.mov(TMP_MEM3q, ARG5);

        a.mov(ARG1, erts_msacc_cache);
        a.mov(ARG2, x86::qword_ptr(ARG2, offsetof(ErtsCodeMFA, module)));
        a.mov(ARG3, ARG4);
        runtime_call<3>(erts_msacc_set_bif_state);

        a.mov(ARG3, TMP_MEM1q);
        a.mov(ARG4, TMP_MEM2q);
        a.mov(ARG5, TMP_MEM3q);
        a.bind(skip_msacc);
    }
#endif

    a.mov(ARG1, c_p);
    load_x_reg_array(ARG2);
    /* ARG3 (I), ARG4 (func), and ARG5 (arity) have already been provided. */
    runtime_call<5>(beam_jit_call_bif);

#ifdef ERTS_MSACC_EXTENDED_STATES
    a.mov(TMP_MEM1q, RET);
    a.lea(ARG1, erts_msacc_cache);
    runtime_call<1>(erts_msacc_update_cache);
    a.mov(RET, TMP_MEM1q);
#endif

    emit_bif_nif_epilogue();
}

void BeamGlobalAssembler::emit_dispatch_bif(void) {
    /* c_p->i points into the trampoline of a ErtsNativeFunc, right after the
     * `info` structure. */
    a.mov(ARG3, x86::qword_ptr(c_p, offsetof(Process, i)));

    ERTS_CT_ASSERT(offsetof(ErtsNativeFunc, trampoline.trace) ==
                   sizeof(ErtsCodeInfo));

    ssize_t mfa_offset = offsetof(ErtsNativeFunc, trampoline.info.mfa) -
                         offsetof(ErtsNativeFunc, trampoline.trace);
    a.lea(ARG2, x86::qword_ptr(ARG3, mfa_offset));

    ssize_t dfunc_offset = offsetof(ErtsNativeFunc, trampoline.dfunc) -
                           offsetof(ErtsNativeFunc, trampoline.trace);
    a.mov(ARG4, x86::qword_ptr(ARG3, dfunc_offset));

    a.jmp(labels[call_bif_shared]);
}

void BeamModuleAssembler::emit_call_bif(const ArgVal &Func) {
    int mfa_offset = -(int)sizeof(ErtsCodeMFA);

    Label entry = a.newLabel();

    /* This is _always_ the first instruction in a function and replaces the
     * yield test that would otherwise add a frame, so we must add a frame
     * here. */
    emit_enter_frame();

    /* Yield entry point; must be after entering frame. */
    a.bind(entry);
    {
        a.lea(ARG2, x86::qword_ptr(currLabel, mfa_offset));
        a.lea(ARG3, x86::qword_ptr(entry));
        mov_arg(ARG4, Func);

        abs_jmp(ga->get_call_bif_shared());
    }
}

void BeamModuleAssembler::emit_call_bif_mfa(const ArgVal &M,
                                            const ArgVal &F,
                                            const ArgVal &A) {
    BeamInstr func;
    Export *e;

    e = erts_active_export_entry(M.getValue(), F.getValue(), A.getValue());
    ASSERT(e != NULL && e->bif_number != -1);

    func = (BeamInstr)bif_table[e->bif_number].f;
    emit_call_bif(ArgVal(ArgVal::Immediate, func));
}

void BeamGlobalAssembler::emit_call_nif_early() {
    /* Fetch and align the return address so we can tell where we came from. It
     * points just after the trampoline word so we'll need to skip that to find
     * our ErtsCodeInfo. */
    a.mov(ARG2, x86::qword_ptr(x86::rsp));
    a.sub(ARG2, imm(sizeof(UWord) + sizeof(ErtsCodeInfo)));

#ifdef DEBUG
    {
        Label next = a.newLabel();

        /* Crash if our return address isn't word-aligned. */
        a.test(ARG2, imm(sizeof(UWord) - 1));
        a.short_().je(next);

        comment("# Return address isn't word-aligned");
        a.ud2();

        a.bind(next);
    }
#endif

    emit_enter_runtime();

    a.mov(ARG1, c_p);
    runtime_call<2>(erts_call_nif_early);

    emit_leave_runtime();

    /* We won't return to the original code. We KNOW that the stack points at
     * a return address. */
    a.add(x86::rsp, imm(8));

    /* Emulate `emit_call_nif`, loading the current (phony) instruction
     * pointer into ARG2. We push a (redundant) frame pointer to match the
     * corresponding `emit_leave_frame` in `call_nif_shared`. */
    emit_enter_frame();
    a.mov(ARG3, RET);
    a.jmp(labels[call_nif_shared]);
}

/* Used by call_nif, call_nif_early, and dispatch_nif.
 *
 * Note that we don't check reductions here as we may have jumped here through
 * interpreted code (e.g. an ErtsNativeFunc or export entry) and it's very
 * tricky to yield back. Reductions are checked in module code instead.
 *
 * ARG3 = current I, just past the end of an ErtsCodeInfo. */
void BeamGlobalAssembler::emit_call_nif_shared(void) {
    /* The corresponding leave can be found in the epilogue. */
    emit_enter_runtime<Update::eReductions | Update::eStack | Update::eHeap>();

#ifdef ERTS_MSACC_EXTENDED_STATES
    {
        Label skip_msacc = a.newLabel();

        a.cmp(erts_msacc_cache, 0);
        a.short_().je(skip_msacc);
        a.mov(TMP_MEM1q, ARG3);
        a.mov(ARG1, erts_msacc_cache);
        a.mov(ARG2, imm(ERTS_MSACC_STATE_NIF));
        a.mov(ARG3, imm(1));
        runtime_call<3>(erts_msacc_set_state_m__);
        a.mov(ARG3, TMP_MEM1q);
        a.bind(skip_msacc);
    }
#endif

    a.mov(ARG1, c_p);
    a.mov(ARG2, ARG3);
    load_x_reg_array(ARG3);
    a.mov(ARG4, x86::qword_ptr(ARG2, 8 + BEAM_ASM_FUNC_PROLOGUE_SIZE));
    a.mov(ARG5, x86::qword_ptr(ARG2, 16 + BEAM_ASM_FUNC_PROLOGUE_SIZE));
    a.mov(ARG6, x86::qword_ptr(ARG2, 24 + BEAM_ASM_FUNC_PROLOGUE_SIZE));
    runtime_call<5>(beam_jit_call_nif);

    emit_bif_nif_epilogue();
}

void BeamGlobalAssembler::emit_dispatch_nif(void) {
    /* c_p->i points into the trampoline of a ErtsNativeFunc, right after the
     * `info` structure.
     *
     * ErtsNativeFunc already follows the NIF call layout, so we don't need to
     * do anything beyond loading the address. */
    ERTS_CT_ASSERT(offsetof(ErtsNativeFunc, trampoline.trace) ==
                   sizeof(ErtsCodeInfo));
    a.mov(ARG3, x86::qword_ptr(c_p, offsetof(Process, i)));
    a.jmp(labels[call_nif_shared]);
}

void BeamGlobalAssembler::emit_call_nif_yield_helper() {
    Label yield = a.newLabel();

    a.dec(FCALLS);
    a.short_().jl(yield);
    a.jmp(labels[call_nif_shared]);

    a.bind(yield);
    {
        int mfa_offset = -(int)sizeof(ErtsCodeMFA);
        int arity_offset = mfa_offset + (int)offsetof(ErtsCodeMFA, arity);

        a.mov(ARG1, x86::qword_ptr(ARG3, arity_offset));
        a.mov(x86::qword_ptr(c_p, offsetof(Process, arity)), ARG1);

        a.lea(ARG1, x86::qword_ptr(ARG3, mfa_offset));
        a.mov(x86::qword_ptr(c_p, offsetof(Process, current)), ARG1);

        /* Yield to `dispatch` rather than `entry` to avoid pushing too many
         * frames to the stack. See `emit_call_nif` for details. */
        a.add(ARG3, imm(BEAM_ASM_FUNC_PROLOGUE_SIZE + sizeof(UWord[4])));
        a.jmp(labels[context_switch_simplified]);
    }
}

/* WARNING: This stub is memcpy'd, so all code herein must be explicitly
 * position-independent. */
void BeamModuleAssembler::emit_call_nif(const ArgVal &Func,
                                        const ArgVal &NifMod,
                                        const ArgVal &DirtyFunc) {
<<<<<<< HEAD
    Label entry = a.newLabel(), dispatch = a.newLabel();
=======
    Label dispatch = a.newLabel();
    uint64_t val;

    /* The start of this function has to mimic the layout of ErtsNativeFunc. */
    a.jmp(dispatch); /* call_op */

    a.align(AlignMode::kCode, 8);
    /* ErtsNativeFunc.dfunc */
    val = Func.getValue();
    a.embed(&val, sizeof(val));
    /* ErtsNativeFunc.m */
    val = NifMod.getValue();
    a.embed(&val, sizeof(val));
    /* ErtsNativeFunc.func */
    val = DirtyFunc.getValue();
    a.embed(&val, sizeof(val));

    /* The real code starts here */
    a.bind(dispatch);
    {
        Label yield = a.newLabel();
>>>>>>> 055e2185

#ifdef DEBUG
    size_t entry_offset = a.offset();
#endif

    ASSERT(BEAM_ASM_FUNC_PROLOGUE_SIZE ==
           (a.offset() - code.labelOffsetFromBase(currLabel)));

    /* The start of this function must mimic the layout of ErtsNativeFunc.
     *
     * We jump here on the very first entry, pushing a stack frame if
     * applicable. */
    a.bind(entry);
    {
        emit_enter_frame();
        a.short_().jmp(dispatch); /* call_op */

        a.align(kAlignCode, 8);
        /* ErtsNativeFunc.dfunc */
        a.embedUInt64(Func.getValue());
        /* ErtsNativeFunc.m */
        a.embedUInt64(NifMod.getValue());
        /* ErtsNativeFunc.func */
        a.embedUInt64(DirtyFunc.getValue());
    }

    /* `emit_call_nif_yield_helper` relies on this to compute the address of
     * `dispatch` */
    ASSERT(a.offset() == entry_offset + sizeof(UWord[4]));

    a.bind(dispatch);
    {
        a.lea(ARG3, x86::qword_ptr(currLabel));
        pic_jmp(ga->get_call_nif_yield_helper());
    }
}

/* ARG2 = entry address. */
void BeamGlobalAssembler::emit_i_load_nif_shared() {
    static ErtsCodeMFA bif_mfa = {am_erlang, am_load_nif, 2};

    Label yield = a.newLabel(), error = a.newLabel();

    a.mov(TMP_MEM1q, ARG2);

    emit_enter_runtime<Update::eStack | Update::eHeap>();

    a.mov(ARG1, c_p);
    /* ARG2 has already been set by caller */
    load_x_reg_array(ARG3);
    runtime_call<3>(beam_jit_load_nif);

    emit_leave_runtime<Update::eStack | Update::eHeap>();

    a.cmp(RET, RET_NIF_yield);
    a.short_().je(yield);

    /* We entered the frame in module code. */
    emit_leave_frame();

    a.cmp(RET, RET_NIF_success);
    a.short_().jne(error);
    a.ret();

    a.bind(error);
    {
        a.mov(ARG4, imm(&bif_mfa));
        a.jmp(labels[raise_exception]);
    }

    a.bind(yield);
    {
        a.mov(ARG3, TMP_MEM1q);
        a.jmp(labels[context_switch_simplified]);
    }
}

static ErtsCodePtr get_on_load_address(Process *c_p, Eterm module) {
    const Module *modp = erts_get_module(module, erts_active_code_ix());

    if (modp && modp->on_load) {
        const BeamCodeHeader *hdr = (modp->on_load)->code_hdr;

        if (hdr) {
            return erts_codeinfo_to_code(hdr->on_load);
        }
    }

    c_p->freason = BADARG;

    return NULL;
}

/* Implements the internal and undocumented erlang:call_on_load_function/1,
 * which is tricky to implement in the face of frame pointers. */
void BeamModuleAssembler::emit_i_call_on_load_function() {
    static ErtsCodeMFA mfa = {am_erlang, am_call_on_load_function, 1};
    Label next = a.newLabel();

    emit_enter_runtime();

    a.mov(ARG1, c_p);
    a.mov(ARG2, getXRef(0));
    runtime_call<2>(get_on_load_address);

    emit_leave_runtime();

    a.test(RET, RET);
    a.jne(next);

    emit_raise_exception(&mfa);

    a.bind(next);
    erlang_call(RET, ARG1);
}

#ifdef NATIVE_ERLANG_STACK

void BeamModuleAssembler::emit_i_load_nif() {
    Label entry = a.newLabel(), yield = a.newLabel(), next = a.newLabel();

    /* i_load_nif is a rewrite of a call_ext instruction, so we'll body-call
     * ourselves to ensure the stack is consistent with that. This greatly
     * simplifies yielding and error handling. */
    fragment_call(entry);
    a.short_().jmp(next);

    align_erlang_cp();
    a.bind(entry);
    {
        emit_enter_frame();

        a.bind(yield);
        {
            a.lea(ARG2, x86::qword_ptr(yield));
            abs_jmp(ga->get_i_load_nif_shared());
        }
    }

    a.bind(next);
}

#else

void BeamModuleAssembler::emit_i_load_nif() {
    static ErtsCodeMFA mfa = {am_erlang, am_load_nif, 2};

    Label entry = a.newLabel(), next = a.newLabel(), schedule = a.newLabel();

    align_erlang_cp();
    a.bind(entry);

    emit_enter_runtime<Update::eStack | Update::eHeap>();

    a.mov(ARG1, c_p);
    a.lea(ARG2, x86::qword_ptr(currLabel));
    load_x_reg_array(ARG3);
    runtime_call<3>(beam_jit_load_nif);

    emit_leave_runtime<Update::eStack | Update::eHeap>();

    a.cmp(RET, imm(RET_NIF_yield));
    a.je(schedule);
    a.cmp(RET, imm(RET_NIF_success));
    a.je(next);

    emit_raise_exception(currLabel, &mfa);

    a.bind(schedule);
    {
        a.lea(ARG3, x86::qword_ptr(entry));
        abs_jmp(ga->get_context_switch_simplified());
    }

    a.bind(next);
}

#endif<|MERGE_RESOLUTION|>--- conflicted
+++ resolved
@@ -993,31 +993,7 @@
 void BeamModuleAssembler::emit_call_nif(const ArgVal &Func,
                                         const ArgVal &NifMod,
                                         const ArgVal &DirtyFunc) {
-<<<<<<< HEAD
     Label entry = a.newLabel(), dispatch = a.newLabel();
-=======
-    Label dispatch = a.newLabel();
-    uint64_t val;
-
-    /* The start of this function has to mimic the layout of ErtsNativeFunc. */
-    a.jmp(dispatch); /* call_op */
-
-    a.align(AlignMode::kCode, 8);
-    /* ErtsNativeFunc.dfunc */
-    val = Func.getValue();
-    a.embed(&val, sizeof(val));
-    /* ErtsNativeFunc.m */
-    val = NifMod.getValue();
-    a.embed(&val, sizeof(val));
-    /* ErtsNativeFunc.func */
-    val = DirtyFunc.getValue();
-    a.embed(&val, sizeof(val));
-
-    /* The real code starts here */
-    a.bind(dispatch);
-    {
-        Label yield = a.newLabel();
->>>>>>> 055e2185
 
 #ifdef DEBUG
     size_t entry_offset = a.offset();
@@ -1035,7 +1011,7 @@
         emit_enter_frame();
         a.short_().jmp(dispatch); /* call_op */
 
-        a.align(kAlignCode, 8);
+        a.align(AlignMode::kCode, 8);
         /* ErtsNativeFunc.dfunc */
         a.embedUInt64(Func.getValue());
         /* ErtsNativeFunc.m */
