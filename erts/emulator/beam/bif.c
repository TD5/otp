--- conflicted
+++ resolved
@@ -44,10 +44,7 @@
 #include "erl_ptab.h"
 #include "erl_bits.h"
 #include "erl_bif_unique.h"
-<<<<<<< HEAD
 #include "erl_msacc.h"
-=======
->>>>>>> afe72bfc
 
 Export *erts_await_result;
 static Export* flush_monitor_messages_trap = NULL;
@@ -57,12 +54,9 @@
 Export* erts_format_cpu_topology_trap = NULL;
 static Export dsend_continue_trap_export;
 Export *erts_convert_time_unit_trap = NULL;
-<<<<<<< HEAD
 
 static Export *await_msacc_mod_trap = NULL;
 static erts_smp_atomic32_t msacc;
-=======
->>>>>>> afe72bfc
 
 static Export *await_sched_wall_time_mod_trap;
 static erts_smp_atomic32_t sched_wall_time;
@@ -619,11 +613,7 @@
     ref_copy    = copy_struct(ref, ref_size, &hp, ohp);
 
     tup = TUPLE5(hp, am_DOWN, ref_copy, type, item_copy, reason_copy);
-<<<<<<< HEAD
     erts_queue_message(p, p_locksp, msgp, tup, NIL);
-=======
-    erts_queue_message(p, p_locksp, bp, tup, NIL);
->>>>>>> afe72bfc
 }
 
 static BIF_RETTYPE
@@ -1871,13 +1861,8 @@
 #define SEND_INTERNAL_ERROR	(-6)
 #define SEND_AWAIT_RESULT	(-7)
 #define SEND_YIELD_CONTINUE     (-8)
-<<<<<<< HEAD
-
-
-=======
-
-
->>>>>>> afe72bfc
+
+
 Sint do_send(Process *p, Eterm to, Eterm msg, Eterm *refp, ErtsSendContext*);
 
 static Sint remote_send(Process *p, DistEntry *dep,
@@ -1970,11 +1955,7 @@
     } else if (is_atom(to)) {
 	Eterm id = erts_whereis_name_to_id(p, to);
 
-<<<<<<< HEAD
 	rp = erts_proc_lookup_raw(id);
-=======
-	rp = erts_proc_lookup(id);
->>>>>>> afe72bfc
 	if (rp) {
 	    if (IS_TRACED(p))
 		trace_send(p, to, msg);
@@ -2167,15 +2148,11 @@
     int connect = !0;
     Eterm l = opts;
     Sint result;
-<<<<<<< HEAD
 
     DeclareTypedTmpHeap(ErtsSendContext, ctx, BIF_P);
 
     ERTS_MSACC_PUSH_STATE_M_X();
 
-=======
-    DeclareTypedTmpHeap(ErtsSendContext, ctx, BIF_P);
->>>>>>> afe72bfc
     UseTmpHeap(sizeof(ErtsSendContext)/sizeof(Eterm), BIF_P);
 
     ctx->suspend = !0;
@@ -2204,14 +2181,10 @@
     ref = NIL;
 #endif
 
-<<<<<<< HEAD
     ERTS_MSACC_SET_STATE_CACHED_M_X(ERTS_MSACC_STATE_SEND);
     result = do_send(p, to, msg, &ref, ctx);
     ERTS_MSACC_POP_STATE_M_X();
 
-=======
-    result = do_send(p, to, msg, &ref, ctx);
->>>>>>> afe72bfc
     if (result > 0) {
 	ERTS_VBUMP_REDS(p, result);
 	if (ERTS_IS_PROC_OUT_OF_REDS(p))
@@ -2327,13 +2300,8 @@
     Eterm ref;
     Sint result;
     DeclareTypedTmpHeap(ErtsSendContext, ctx, p);
-<<<<<<< HEAD
     ERTS_MSACC_PUSH_AND_SET_STATE_M_X(ERTS_MSACC_STATE_SEND);
     UseTmpHeap(sizeof(ErtsSendContext)/sizeof(Eterm), p);
-=======
-    UseTmpHeap(sizeof(ErtsSendContext)/sizeof(Eterm), p);
-
->>>>>>> afe72bfc
 #ifdef DEBUG
     ref = NIL;
 #endif
@@ -2342,17 +2310,11 @@
     ctx->return_term = msg;
     ctx->dss.reds = (Sint) (ERTS_BIF_REDS_LEFT(p) * TERM_TO_BINARY_LOOP_FACTOR);
     ctx->dss.phase = ERTS_DSIG_SEND_PHASE_INIT;
-<<<<<<< HEAD
 
     result = do_send(p, to, msg, &ref, ctx);
 
     ERTS_MSACC_POP_STATE_M_X();
 
-=======
-
-    result = do_send(p, to, msg, &ref, ctx);
-    
->>>>>>> afe72bfc
     if (result > 0) {
 	ERTS_VBUMP_REDS(p, result);
 	if (ERTS_IS_PROC_OUT_OF_REDS(p))
@@ -2956,175 +2918,12 @@
 
 /**********************************************************************/
 
-<<<<<<< HEAD
 /*
  * Converts a list of ascii base10 digits to an integer fully or partially.
  * Returns result and the remaining tail.
  * On error returns: {error,not_a_list}, or {error, no_integer}
  */
 
-=======
-/* convert a list of ascii ascii integer value to an integer */
-
-
-#define LTI_BAD_STRUCTURE 0
-#define LTI_NO_INTEGER 1
-#define LTI_SOME_INTEGER 2
-#define LTI_ALL_INTEGER 3
-
-static int do_list_to_integer(Process *p, Eterm orig_list, 
-			      Eterm *integer, Eterm *rest)
-{
-     Sint i = 0;
-     Uint ui = 0;
-     int skip = 0;
-     int neg = 0;
-     Sint n = 0;
-     int m;
-     int lg2;
-     Eterm res;
-     Eterm* hp;
-     Eterm *hp_end;
-     Eterm lst = orig_list;
-     Eterm tail = lst;
-     int error_res = LTI_BAD_STRUCTURE;
-
-     if (is_nil(lst)) {
-       error_res = LTI_NO_INTEGER;
-     error:
-	 *rest = tail;
-	 *integer = make_small(0);
-	 return error_res;
-     }       
-     if (is_not_list(lst))
-       goto error;
-
-     /* if first char is a '-' then it is a negative integer */
-     if (CAR(list_val(lst)) == make_small('-')) {
-	  neg = 1;
-	  skip = 1;
-	  lst = CDR(list_val(lst));
-	  if (is_not_list(lst)) {
-	      tail = lst;
-	      error_res = LTI_NO_INTEGER;
-	      goto error;
-	  }
-     } else if (CAR(list_val(lst)) == make_small('+')) {
-	 /* ignore plus */
-	 skip = 1;
-	 lst = CDR(list_val(lst));
-	 if (is_not_list(lst)) {
-	     tail = lst;
-	     error_res = LTI_NO_INTEGER;
-	     goto error;
-	 }
-     }
-
-     /* Calculate size and do type check */
-
-     while(1) {
-	 if (is_not_small(CAR(list_val(lst)))) {
-	     break;
-	 }
-	 if (unsigned_val(CAR(list_val(lst))) < '0' ||
-	     unsigned_val(CAR(list_val(lst))) > '9') {
-	     break;
-	 }
-	 ui = ui * 10;
-	 ui = ui + unsigned_val(CAR(list_val(lst))) - '0';
-	 n++;
-	 lst = CDR(list_val(lst));
-	 if (is_nil(lst)) {
-	     break;
-	 }
-	 if (is_not_list(lst)) {
-	     break;
-	 }
-     }
-
-     tail = lst;
-     if (!n) {
-	 error_res = LTI_NO_INTEGER;
-	 goto error;
-     } 
-
-	 
-      /* If n <= 8 then we know it's a small int 
-      ** since 2^27 = 134217728. If n > 8 then we must
-      ** construct a bignum and let that routine do the checking
-      */
-
-     if (n <= SMALL_DIGITS) {  /* It must be small */
-	 if (neg) i = -(Sint)ui;
-         else i = (Sint)ui;
-	 res = make_small(i);
-     } else {
-	 /* Convert from log10 to log2 by multiplying with 1/log10(2)=3.3219
-	    which we round up to (3 + 1/3) */
-	 lg2 = (n+1)*3 + (n+1)/3 + 1;
-	 m  = (lg2+D_EXP-1)/D_EXP; /* number of digits */
-	 m  = BIG_NEED_SIZE(m);    /* number of words + thing */
-
-	 hp = HAlloc(p, m);
-	 hp_end = hp + m;
-	 
-	 lst = orig_list;
-	 if (skip)
-	     lst = CDR(list_val(lst));
-	 
-	 /* load first digits (at least one digit) */
-	 if ((i = (n % D_DECIMAL_EXP)) == 0)
-	     i = D_DECIMAL_EXP;
-	 n -= i;
-	 m = 0;
-	 while(i--) {
-	     m = 10*m + (unsigned_val(CAR(list_val(lst))) - '0');
-	     lst = CDR(list_val(lst));
-	 }
-	 res = small_to_big(m, hp);  /* load first digits */
-	 
-	 while(n) {
-	     i = D_DECIMAL_EXP;
-	     n -= D_DECIMAL_EXP;
-	     m = 0;
-	     while(i--) {
-		 m = 10*m + (unsigned_val(CAR(list_val(lst))) - '0');
-		 lst = CDR(list_val(lst));
-	     }
-	     if (is_small(res))
-		 res = small_to_big(signed_val(res), hp);
-	     res = big_times_small(res, D_DECIMAL_BASE, hp);
-	     if (is_small(res))
-		 res = small_to_big(signed_val(res), hp);
-	     res = big_plus_small(res, m, hp);
-	 }
-
-	 if (neg) {
-	     if (is_small(res))
-		 res = make_small(-signed_val(res));
-	     else {
-		 Uint *big = big_val(res); /* point to thing */
-		 *big = bignum_header_neg(*big);
-	     }
-	 }
-
-	 if (is_not_small(res)) {
-	     res = big_plus_small(res, 0, hp); /* includes conversion to small */
-
-	     if (is_not_small(res)) {
-		 hp += (big_arity(res)+1);
-	     }
-	 }
-	 HRelease(p,hp_end,hp);
-     }
-     *integer = res;
-     *rest = tail;
-     if (tail != NIL) {
-	 return LTI_SOME_INTEGER;
-     }
-     return LTI_ALL_INTEGER;
-}
->>>>>>> afe72bfc
 BIF_RETTYPE string_to_integer_1(BIF_ALIST_1)
 {
      Eterm res;
@@ -4639,7 +4438,6 @@
 	default:
 	    ERTS_INTERNAL_ERROR("Unknown state");
 	}
-<<<<<<< HEAD
 #ifdef ERTS_ENABLE_MSACC
     } else if (BIF_ARG_1 == am_microstate_accounting) {
       Eterm threads;
@@ -4665,8 +4463,6 @@
 		  threads);
       }
 #endif
-=======
->>>>>>> afe72bfc
     } else if (ERTS_IS_ATOM_STR("scheduling_statistics", BIF_ARG_1)) {
 	int what;
 	if (ERTS_IS_ATOM_STR("disable", BIF_ARG_2))
@@ -4967,13 +4763,6 @@
 					am_await_result,
 					1);
 
-<<<<<<< HEAD
-=======
-    erts_await_result = erts_export_put(am_erts_internal,
-					am_await_result,
-					1);
-
->>>>>>> afe72bfc
     erts_init_trap_export(&dsend_continue_trap_export,
 			  am_erts_internal, am_dsend_continue_trap, 1,
 			  dsend_continue_trap_1);
