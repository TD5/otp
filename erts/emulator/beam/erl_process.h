--- conflicted
+++ resolved
@@ -1535,7 +1535,6 @@
 #define F_DELAY_GC           (1 << 13) /* Similar to disable GC (see below) */
 #define F_SCHDLR_ONLN_WAITQ  (1 << 14) /* Process enqueued waiting to change schedulers online */
 #define F_HAVE_BLCKD_NMSCHED (1 << 15) /* Process has blocked normal multi-scheduling */
-<<<<<<< HEAD
 #define F_DELAYED_DEL_PROC   (1 << 16) /* Delay delete process (dirty proc exit case) */
 #define F_DIRTY_CLA          (1 << 17) /* Dirty copy literal area scheduled */
 #define F_DIRTY_GC_HIBERNATE (1 << 18) /* Dirty GC hibernate scheduled */
@@ -1543,18 +1542,8 @@
 #define F_DIRTY_MINOR_GC     (1 << 20) /* Dirty minor GC scheduled */
 #define F_HIBERNATED         (1 << 21) /* Hibernated */
 #define F_TRAP_EXIT          (1 << 22) /* Trapping exit */
-#define F_DBG_FORCED_TRAP    (1 << 23) /* DEBUG: Last BIF call was a forced trap */
-=======
-#define F_HIPE_MODE          (1 << 16) /* Process is executing in HiPE mode */
-#define F_DELAYED_DEL_PROC   (1 << 17) /* Delay delete process (dirty proc exit case) */
-#define F_DIRTY_CLA          (1 << 18) /* Dirty copy literal area scheduled */
-#define F_DIRTY_GC_HIBERNATE (1 << 19) /* Dirty GC hibernate scheduled */
-#define F_DIRTY_MAJOR_GC     (1 << 20) /* Dirty major GC scheduled */
-#define F_DIRTY_MINOR_GC     (1 << 21) /* Dirty minor GC scheduled */
-#define F_HIBERNATED         (1 << 22) /* Hibernated */
-#define F_TRAP_EXIT          (1 << 23) /* Trapping exit */
-#define F_FRAGMENTED_SEND    (1 << 24) /* Process is doing a distributed fragmented send */
->>>>>>> 9b349a58
+#define F_FRAGMENTED_SEND    (1 << 23) /* Process is doing a distributed fragmented send */
+#define F_DBG_FORCED_TRAP    (1 << 24) /* DEBUG: Last BIF call was a forced trap */
 
 /* Signal queue flags */
 #define FS_OFF_HEAP_MSGQ       (1 << 0) /* Off heap msg queue */
