#
# %CopyrightBegin%
#
# Copyright Ericsson AB 2003-2020. All Rights Reserved.
#
# Licensed under the Apache License, Version 2.0 (the "License");
# you may not use this file except in compliance with the License.
# You may obtain a copy of the License at
#
#     http://www.apache.org/licenses/LICENSE-2.0
#
# Unless required by applicable law or agreed to in writing, software
# distributed under the License is distributed on an "AS IS" BASIS,
# WITHOUT WARRANTIES OR CONDITIONS OF ANY KIND, either express or implied.
# See the License for the specific language governing permissions and
# limitations under the License.
#
# %CopyrightEnd%
#

#
# Rules:
# * Types, allocators, and classes can be declared.
# * Types, allocators, classes, and descriptions can only contain
#   alphanumeric characters.
# * Allocators and classes have to be declared before they are used in
#   type declarations.
# * Descriptions have only one name space (i.e. class descriptions,
#   allocator descriptions, and type descriptions are all in the same
#   name space).
# * Types, allocators, classes, and descriptions have different name
#   spaces.
# * The type, allocator, and class names INVALID are reserved and
#   cannot be used.
# * The descriptions invalid_allocator, invalid_class, and invalid_type
#   are reserved and cannot be used.
# * Declarations can be done conditionally by use of a
#     +if <boolean_variable>
#
#     +else
#
#     +endif
#   or a
#     +ifnot <boolean_variable>
#
#     +else
#
#     +endif
#   construct (else branches are optional). The boolean variable X is
#   true after a "+enable X" statement or if it has been passed as a
#   command line argument to make_alloc_types. The variable X is false
#   after a "+disable X" statement or if it has never been mentioned.
#
# IMPORTANT! Only use 7-bit ascii text in this file!


# --- Allocator declarations -------------------------------------------------
#
# If, and only if, the same thread performs *all* allocations,
# reallocations and deallocations of all memory types that are handled
# by a specific allocator (<ALLOCATOR> in type declaration), set 
# <MULTI_THREAD> for this specific allocator to false; otherwise, set
# it to true.
#
# Syntax: allocator <ALLOCATOR> <MULTI_THREAD> <DESCRIPTION>
#
#		<ALLOCATOR>	<MULTI_THREAD>	<DESCRIPTION>

allocator	SYSTEM		true		sys_alloc

allocator	TEMPORARY	true		temp_alloc
allocator	SHORT_LIVED	true		sl_alloc
allocator	STANDARD	true		std_alloc
allocator	LONG_LIVED	true		ll_alloc
allocator	EHEAP		true		eheap_alloc
allocator	ETS		true		ets_alloc
allocator	FIXED_SIZE	true		fix_alloc
allocator	LITERAL 	true		literal_alloc
+if exec_alloc
allocator	EXEC     	true	        exec_alloc
+endif

allocator	BINARY		true		binary_alloc
allocator	DRIVER		true		driver_alloc

allocator	TEST            true            test_alloc

# --- Class declarations -----------------------------------------------------
#
# Syntax: class <CLASS> <DESCRIPTION>
#
#	<CLASS>		<DESCRIPTION>

class	PROCESSES	process_data
class	ATOM		atom_data
class	CODE		code_data
class	ETS		ets_data
class	BINARIES	binary_data
class	SYSTEM		system_data

# --- Type declarations ------------------------------------------------------
# 
# Syntax: type <TYPE> <ALLOCATOR> <CLASS> <DESCRIPTION>
#
# Use ERTS_ALC_T_<TYPE> as first parameter to erts_alloc(), erts_alloc_fnf(),
# erts_realloc(), erts_realloc_fnf() or erts_free() in order to allocate,
# reallocate or deallocate a memory block of type <TYPE>.
#
# NOTE: Only use temp_alloc for memory types that *really* are *temporarily*
#	allocated. A good thumb rule: all memory allocated by temp_alloc
#       should be deallocated before the emulator starts executing Erlang
#       code again.
#
#	<TYPE>		<ALLOCATOR>	<CLASS>		<DESCRIPTION>

type	PROC		FIXED_SIZE	PROCESSES	proc
type	PORT		DRIVER		SYSTEM		port
type	ATOM		LONG_LIVED	ATOM		atom_entry
type	MODULE		LONG_LIVED	CODE		module_entry
type	REG_PROC	STANDARD	PROCESSES	reg_proc
type	PROC_LIST	SHORT_LIVED	PROCESSES	proc_list
type	SAVED_ESTACK	SHORT_LIVED	PROCESSES	saved_estack
type	FUN_ENTRY	LONG_LIVED	CODE		fun_entry
type	ATOM_TXT	LONG_LIVED	ATOM		atom_text
type 	BEAM_REGISTER	EHEAP		PROCESSES	beam_register
type	HEAP		EHEAP		PROCESSES	heap
type	OLD_HEAP	EHEAP		PROCESSES	old_heap
type	HEAP_FRAG	EHEAP		PROCESSES	heap_frag
type	TMP_HEAP	TEMPORARY	PROCESSES	tmp_heap
type	MSG_REF		FIXED_SIZE	PROCESSES	msg_ref
type	MSG		EHEAP		PROCESSES	message
type	MSGQ_CHNG	SHORT_LIVED	PROCESSES	messages_queue_change
type	ROOTSET		TEMPORARY	PROCESSES	root_set
type	LOADER_TMP	TEMPORARY	CODE		loader_tmp
type	PREPARED_CODE	SHORT_LIVED	CODE		prepared_code
type	TIMER_SERVICE	LONG_LIVED	SYSTEM		timer_service
type    LL_PTIMER	FIXED_SIZE	PROCESSES	ll_ptimer
type    HL_PTIMER	FIXED_SIZE	PROCESSES	hl_ptimer
type    BIF_TIMER	FIXED_SIZE	PROCESSES	bif_timer
type    TIMER_REQUEST	SHORT_LIVED	PROCESSES	timer_request
type    BTM_YIELD_STATE	SHORT_LIVED	PROCESSES	btm_yield_state
type	REG_TABLE	STANDARD	SYSTEM		reg_tab
type	FUN_TABLE	STANDARD	CODE		fun_tab
type	DIST_TABLE	STANDARD	SYSTEM		dist_tab
type	NODE_TABLE	STANDARD	SYSTEM		node_tab
type	ATOM_TABLE	LONG_LIVED	ATOM		atom_tab
type	EXPORT_TABLE	LONG_LIVED	CODE		export_tab
type	MODULE_TABLE	LONG_LIVED	CODE		module_tab
type	TAINT		LONG_LIVED	CODE		taint_list
type	MODULE_REFS	STANDARD	CODE		module_refs
type	NC_TMP		TEMPORARY	SYSTEM		nc_tmp
type	NC_STD		STANDARD	SYSTEM		nc_std
type	TMP		TEMPORARY	SYSTEM		tmp
type	UNDEF		SYSTEM		SYSTEM		undefined
type	DCACHE		STANDARD	SYSTEM		dcache
type	DCTRL_BUF	TEMPORARY	SYSTEM		dctrl_buf
type	DIST_ENTRY	STANDARD	SYSTEM		dist_entry
type	NODE_ENTRY	STANDARD	SYSTEM		node_entry
type	PROC_TABLE	LONG_LIVED	PROCESSES	proc_tab
type	PORT_TABLE	LONG_LIVED	SYSTEM		port_tab
type	TIMER_WHEEL	LONG_LIVED	SYSTEM		timer_wheel
type	DRV		DRIVER		SYSTEM		drv_internal
type	DRV_BINARY	BINARY		BINARIES	drv_binary
type	DRIVER		DRIVER		SYSTEM		driver
type	DRV_CMD_DATA	DRIVER		SYSTEM		driver_command_data
type	DRV_CTRL_DATA	DRIVER		SYSTEM		driver_control_data
type	DRV_CALL_DATA	DRIVER		SYSTEM		driver_call_data
type	NIF		DRIVER		SYSTEM		nif_internal
type	BINARY		BINARY		BINARIES	binary
type	NBIF_TABLE	SYSTEM		SYSTEM		nbif_tab
type	ARG_REG		STANDARD	PROCESSES	arg_reg
type	PROC_DICT	STANDARD	PROCESSES	proc_dict
type	CALLS_BUF	STANDARD	PROCESSES	calls_buf
type	BPD		STANDARD	SYSTEM		bpd
type	LINEBUF		STANDARD	SYSTEM		line_buf
type	IOQ		STANDARD	SYSTEM		io_queue
type	BITS_BUF	STANDARD	SYSTEM		bits_buf
type	ASYNC_DATA	LONG_LIVED	SYSTEM		internal_async_data
type	ESTACK		TEMPORARY	SYSTEM		estack
type	DB_TABLE	ETS		ETS		db_tab
type	DB_FIXATION	SHORT_LIVED	ETS		db_fixation
type	DB_FIX_DEL	SHORT_LIVED	ETS		fixed_del
type	DB_TABLES	LONG_LIVED	ETS		db_tabs
type    DB_NTAB_ENT	STANDARD	ETS		db_named_table_entry
type	DB_TMP		TEMPORARY	ETS		db_tmp
type	DB_MC_STK	TEMPORARY	ETS		db_mc_stack
type	DB_MS_RUN_HEAP	SHORT_LIVED	ETS		db_match_spec_run_heap
type	DB_MS_CMPL_HEAP	TEMPORARY	ETS		db_match_spec_cmpl_heap
type	DB_SEG		ETS		ETS		db_segment
type	DB_STK		ETS		ETS		db_stack
type	DB_TRANS_TAB	ETS		ETS		db_trans_tab
type	DB_SEL_LIST	ETS		ETS		db_select_list
type	DB_DMC_ERROR	ETS		ETS		db_dmc_error
type	DB_DMC_ERR_INFO	ETS		ETS		db_dmc_error_info
type	DB_TERM		ETS		ETS		db_term
type	DB_PROC_CLEANUP SHORT_LIVED	ETS		db_proc_cleanup_state
type	ETS_ALL_REQ	SHORT_LIVED	ETS		ets_all_request
type	ETS_CTRS	ETS             ETS		ets_decentralized_ctrs
type	ETS_I_LST_TRAP	SHORT_LIVED	ETS		ets_insert_list_bif_trap_state
type	LOGGER_DSBUF	TEMPORARY	SYSTEM		logger_dsbuf
type	TMP_DSBUF	TEMPORARY	SYSTEM		tmp_dsbuf
type	INFO_DSBUF	SYSTEM		SYSTEM		info_dsbuf
# INFO_DSBUF have to use the SYSTEM allocator; otherwise, a deadlock might occur
type	SCHDLR_SLP_INFO	LONG_LIVED	SYSTEM		scheduler_sleep_info
type	RUNQS		LONG_LIVED	SYSTEM		run_queues
type	DDLL_HANDLE	STANDARD	SYSTEM		ddll_handle
type	DDLL_ERRCODES	LONG_LIVED	SYSTEM		ddll_errcodes
type	DDLL_TMP_BUF	TEMPORARY	SYSTEM		ddll_tmp_buf
type	PORT_TASK	SHORT_LIVED	SYSTEM		port_task
type	PT_HNDL_LIST	SHORT_LIVED	SYSTEM		port_task_handle_list
type	MISC_OP_LIST	SHORT_LIVED	SYSTEM		misc_op_list
type	PORT_NAMES	SHORT_LIVED	SYSTEM		port_names
type	PORT_DATA_LOCK	DRIVER		SYSTEM		port_data_lock
type	PTAB_LIST_DEL	SHORT_LIVED	PROCESSES	ptab_list_deleted_el
type	PTAB_LIST_CNKI	SHORT_LIVED	PROCESSES	ptab_list_chunk_info
type	PTAB_LIST_PIDS	SHORT_LIVED	PROCESSES	ptab_list_pids
type	RE_TMP_BUF	TEMPORARY	SYSTEM		re_tmp_buf
type    RE_SUBJECT      SHORT_LIVED     SYSTEM          re_subject
type  	RE_HEAP 	STANDARD	SYSTEM		re_heap
type	RE_STACK 	SHORT_LIVED	SYSTEM		re_stack
type	UNICODE_BUFFER 	SHORT_LIVED	SYSTEM		unicode_buffer
type	BINARY_BUFFER 	SHORT_LIVED	SYSTEM		binary_buffer
type	PRE_ALLOC_DATA	LONG_LIVED	SYSTEM		pre_alloc_data
type	DRV_THR_OPTS	DRIVER		SYSTEM		driver_thread_opts
type	DRV_TID		DRIVER		SYSTEM		driver_tid
type	DRV_MTX		DRIVER		SYSTEM		driver_mutex
type	DRV_CND		DRIVER		SYSTEM		driver_cond
type	DRV_RWLCK	DRIVER		SYSTEM		driver_rwlock
type	DRV_TSD		DRIVER		SYSTEM		driver_tsd
type	PSD		STANDARD	PROCESSES	process_specific_data
type	PRTSD		STANDARD	SYSTEM		port_specific_data
type	CPUDATA		LONG_LIVED	SYSTEM		cpu_data
type	TMP_CPU_IDS	SHORT_LIVED	SYSTEM		tmp_cpu_ids
type	EXT_TERM_DATA	SHORT_LIVED	PROCESSES	external_term_data
type	CPU_GRPS_MAP	LONG_LIVED	SYSTEM		cpu_groups_map
type	MISC_AUX_WORK_Q	LONG_LIVED	SYSTEM		misc_aux_work_q
type	CODE_IX_LOCK_Q  SHORT_LIVED	SYSTEM		code_ix_lock_q
type    BUSY_CALLER_TAB	SHORT_LIVED	SYSTEM		busy_caller_table
type    BUSY_CALLER	SHORT_LIVED	SYSTEM		busy_caller
type	PROC_SYS_TSK	SHORT_LIVED	PROCESSES	proc_sys_task
type	PROC_SYS_TSK_QS	SHORT_LIVED	PROCESSES	proc_sys_task_queues
type    NEW_TIME_OFFSET	SHORT_LIVED	SYSTEM		new_time_offset
type	IOB_REQ		SHORT_LIVED	SYSTEM		io_bytes_request
type    TRACER_NIF      LONG_LIVED      SYSTEM          tracer_nif
type    TRACE_MSG_QUEUE SHORT_LIVED     SYSTEM          trace_message_queue
type    DIRTY_SL	SHORT_LIVED	SYSTEM		dirty_short_lived
type    MREF_NSCHED_ENT	FIXED_SIZE	SYSTEM		nsched_magic_ref_entry
type    MREF_ENT	STANDARD	SYSTEM		magic_ref_entry
type	MREF_TAB_BKTS	STANDARD	SYSTEM		magic_ref_table_buckets
type	MREF_TAB	LONG_LIVED	SYSTEM		magic_ref_table
type	MINDIRECTION	FIXED_SIZE	SYSTEM		magic_indirection
type	BINARY_FIND	SHORT_LIVED	PROCESSES	binary_find
type	CRASH_DUMP	STANDARD	SYSTEM		crash_dump
type	DIST_TRANSCODE  SHORT_LIVED	SYSTEM		dist_transcode_context
type	RLA_BLOCK_CNTRS	LONG_LIVED	SYSTEM		release_literal_area_block_counters

type	THR_Q_EL	STANDARD   	SYSTEM		thr_q_element
type	THR_Q_EL_SL	FIXED_SIZE	SYSTEM		sl_thr_q_element
type	MISC_AUX_WORK	SHORT_LIVED	SYSTEM		misc_aux_work
type	THR_Q		STANDARD	SYSTEM		thr_queue
type	THR_Q_SL	SHORT_LIVED	SYSTEM		short_lived_thr_queue
type	THR_Q_LL	LONG_LIVED	SYSTEM		long_lived_thr_queue

type	ASYNC		SHORT_LIVED	SYSTEM		async
type	ZLIB		STANDARD	SYSTEM		zlib

type	DRIVER_LOCK	STANDARD	SYSTEM		driver_lock
type	XPORTS_LIST	SHORT_LIVED	SYSTEM		extra_port_list
type	RUNQ_BLNS	LONG_LIVED	SYSTEM		run_queue_balancing
type	THR_PRGR_IDATA	LONG_LIVED	SYSTEM		thr_prgr_internal_data
type	THR_PRGR_DATA	LONG_LIVED	SYSTEM		thr_prgr_data
type	T_THR_PRGR_DATA	SHORT_LIVED	SYSTEM		temp_thr_prgr_data
type	RELEASE_LAREA	SHORT_LIVED	SYSTEM		release_literal_area
type	SIG_DATA	SHORT_LIVED	PROCESSES	signal_data
type	DIST_DEMONITOR	SHORT_LIVED	PROCESSES	dist_demonitor
type	CML_CLEANUP	SHORT_LIVED	SYSTEM		connection_ml_cleanup
type	ML_YIELD_STATE	SHORT_LIVED	SYSTEM		monitor_link_yield_state
type	ML_DIST		STANDARD	SYSTEM		monitor_link_dist
type	PF3_ARGS	SHORT_LIVED	PROCESSES	process_flag_3_arguments
type	SETUP_CONN_ARG	SHORT_LIVED	PROCESSES	setup_connection_argument
type    LIST_TRAP       SHORT_LIVED     PROCESSES       list_bif_trap_state
type    CONT_EXIT_TRAP  SHORT_LIVED     PROCESSES       continue_exit_trap_state
type    SEQ_YIELD_STATE SHORT_LIVED     SYSTEM          dist_seq_yield_state
type    PHASH2_TRAP     SHORT_LIVED     PROCESSES       phash2_trap_state

type	ENVIRONMENT	SYSTEM		SYSTEM		environment

type	PERSISTENT_TERM	LONG_LIVED	CODE		persisten_term
type	PERSISTENT_LOCK_Q SHORT_LIVED	SYSTEM		persistent_lock_q
type	PERSISTENT_TERM_TMP SHORT_LIVED	SYSTEM		persistent_term_tmp_table

type	T2B_VEC	  	SHORT_LIVED	PROCESSES	term_to_binary_vector 

#
# Types used for special emulators
#

type	ETHR_STD	STANDARD	SYSTEM		ethread_standard
type	ETHR_SL		SHORT_LIVED	SYSTEM		ethread_short_lived
type	ETHR_LL		LONG_LIVED	SYSTEM		ethread_long_lived

type	SYS_MSG_Q	SHORT_LIVED	PROCESSES	system_messages_queue
type	FP_EXCEPTION	LONG_LIVED	SYSTEM		fp_exception
type	LL_MPATHS	LONG_LIVED	SYSTEM		ll_migration_paths
type	SL_MPATHS	SHORT_LIVED	SYSTEM		sl_migration_paths

+if hipe

type	HIPE_LL		LONG_LIVED	SYSTEM		hipe_long_lived
type	HIPE_SL		SHORT_LIVED	SYSTEM		hipe_short_lived
type	HIPE_STK	STANDARD	SYSTEM		hipe_nstack

+if exec_alloc
type	HIPE_EXEC	EXEC            CODE		hipe_code
+endif

+endif

+if lcnt

type    LCNT_CARRIER   STANDARD    SYSTEM  lcnt_lock_info_carrier
type    LCNT_VECTOR SHORT_LIVED SYSTEM lcnt_sample_vector

+endif

type	DEBUG	        SHORT_LIVED	SYSTEM          debugging

type	DDLL_PROCESS	STANDARD	SYSTEM		ddll_processes
type	MONITOR_EXT	STANDARD	PROCESSES	monitor_extended
type	LINK_EXT	STANDARD	PROCESSES	link_extended
type	CODE		LONG_LIVED	CODE		code
type	LITERAL		LITERAL 	CODE		literal
type	LITERAL_REF	SHORT_LIVED	CODE		literal_area_ref
type	PURGE_DATA	SHORT_LIVED	CODE		purge_data
type	DB_HEIR_DATA	STANDARD	ETS		db_heir_data
type	DB_MS_PSDO_PROC	LONG_LIVED	ETS		db_match_pseudo_proc
type	SCHDLR_DATA	LONG_LIVED	SYSTEM		scheduler_data

type	NFUNC_TRAP_WRAPPER	STANDARD	PROCESSES	nfunc_trap_wrapper
type	EXPORT		LONG_LIVED	CODE		export_entry
type	MONITOR		FIXED_SIZE	PROCESSES	monitor
type	MONITOR_SUSPEND	STANDARD	PROCESSES	monitor_suspend
type	LINK		FIXED_SIZE	PROCESSES	link
type	AINFO_REQ	SHORT_LIVED	SYSTEM		alloc_info_request
type	SCHED_WTIME_REQ	SHORT_LIVED	SYSTEM		sched_wall_time_request
type	GC_INFO_REQ	SHORT_LIVED	SYSTEM		gc_info_request
type	PORT_DATA_HEAP	STANDARD	SYSTEM		port_data_heap
type    MSACC           DRIVER          SYSTEM          microstate_accounting
type	SYS_CHECK_REQ	SHORT_LIVED	SYSTEM		system_check_request
type	ATOMICS		STANDARD	SYSTEM		erl_bif_atomics
type	COUNTERS	STANDARD	SYSTEM		erl_bif_counters

#
# Types used by system specific code
#

<<<<<<< HEAD
type  	TEMP_TERM       	TEMPORARY	SYSTEM		temp_term
type  	SHORT_LIVED_TERM 	SHORT_LIVED	SYSTEM		short_lived_term
type	DRV_TAB		        LONG_LIVED	SYSTEM		drv_tab
type	DRV_EV_STATE	        LONG_LIVED	SYSTEM		driver_event_state
type	DRV_SEL_D_STATE	        FIXED_SIZE	SYSTEM		driver_select_data_state
type	NIF_SEL_D_STATE	        FIXED_SIZE	SYSTEM		enif_select_data_state
type	POLLSET		        LONG_LIVED	SYSTEM		pollset
type	POLLSET_UPDREQ	        SHORT_LIVED	SYSTEM		pollset_update_req
type	POLL_FDS	        LONG_LIVED	SYSTEM		poll_fds
type	FD_STATUS	        LONG_LIVED	SYSTEM		fd_status
type	SELECT_FDS	        LONG_LIVED	SYSTEM		select_fds
=======
type  	TEMP_TERM 	TEMPORARY	SYSTEM		temp_term
type	DRV_TAB		LONG_LIVED	SYSTEM		drv_tab
type	DRV_EV_STATE	LONG_LIVED	SYSTEM		driver_event_state
type	DRV_SEL_D_STATE	FIXED_SIZE	SYSTEM		driver_select_data_state
type	NIF_SEL_D_STATE	FIXED_SIZE	SYSTEM		enif_select_data_state
type	POLLSET		LONG_LIVED	SYSTEM		pollset
type	POLLSET_UPDREQ	SHORT_LIVED	SYSTEM		pollset_update_req
type	POLL_FDS	LONG_LIVED	SYSTEM		poll_fds
type	BLOCK_PTHR_DATA	LONG_LIVED	SYSTEM		block_poll_thread_data
type	FD_STATUS	LONG_LIVED	SYSTEM		fd_status
type	SELECT_FDS	LONG_LIVED	SYSTEM		select_fds
>>>>>>> 542bd199

+if unix

type	SYS_READ_BUF	TEMPORARY	SYSTEM		sys_read_buf
type	FD_ENTRY_BUF	STANDARD	SYSTEM		fd_entry_buf
type	CS_PROG_PATH	LONG_LIVED	SYSTEM		cs_prog_path
type	SYS_BLOCKING	STANDARD	SYSTEM		sys_blocking

type	SYS_WRITE_BUF	TEMPORARY	SYSTEM		sys_write_buf

+endif

+if win32

type	DRV_DATA_BUF	SYSTEM		SYSTEM		drv_data_buf
type	PRELOADED	LONG_LIVED	SYSTEM		preloaded
type	WAITER_OBJ	LONG_LIVED	SYSTEM		waiter_object

+endif

# This type should only be used for test
type	TEST		TEST		SYSTEM		testing

# ----------------------------------------------------------------------------<|MERGE_RESOLUTION|>--- conflicted
+++ resolved
@@ -354,7 +354,6 @@
 # Types used by system specific code
 #
 
-<<<<<<< HEAD
 type  	TEMP_TERM       	TEMPORARY	SYSTEM		temp_term
 type  	SHORT_LIVED_TERM 	SHORT_LIVED	SYSTEM		short_lived_term
 type	DRV_TAB		        LONG_LIVED	SYSTEM		drv_tab
@@ -364,21 +363,9 @@
 type	POLLSET		        LONG_LIVED	SYSTEM		pollset
 type	POLLSET_UPDREQ	        SHORT_LIVED	SYSTEM		pollset_update_req
 type	POLL_FDS	        LONG_LIVED	SYSTEM		poll_fds
+type	BLOCK_PTHR_DATA	LONG_LIVED	SYSTEM		block_poll_thread_data
 type	FD_STATUS	        LONG_LIVED	SYSTEM		fd_status
 type	SELECT_FDS	        LONG_LIVED	SYSTEM		select_fds
-=======
-type  	TEMP_TERM 	TEMPORARY	SYSTEM		temp_term
-type	DRV_TAB		LONG_LIVED	SYSTEM		drv_tab
-type	DRV_EV_STATE	LONG_LIVED	SYSTEM		driver_event_state
-type	DRV_SEL_D_STATE	FIXED_SIZE	SYSTEM		driver_select_data_state
-type	NIF_SEL_D_STATE	FIXED_SIZE	SYSTEM		enif_select_data_state
-type	POLLSET		LONG_LIVED	SYSTEM		pollset
-type	POLLSET_UPDREQ	SHORT_LIVED	SYSTEM		pollset_update_req
-type	POLL_FDS	LONG_LIVED	SYSTEM		poll_fds
-type	BLOCK_PTHR_DATA	LONG_LIVED	SYSTEM		block_poll_thread_data
-type	FD_STATUS	LONG_LIVED	SYSTEM		fd_status
-type	SELECT_FDS	LONG_LIVED	SYSTEM		select_fds
->>>>>>> 542bd199
 
 +if unix
 
