--- conflicted
+++ resolved
@@ -18,11 +18,7 @@
 # %CopyrightEnd%
 # 
 
-<<<<<<< HEAD
-VSN = 12.0.2
-=======
 VSN = 12.0.3
->>>>>>> 0a887ba0
 
 # Port number 4365 in 4.2
 # Port number 4366 in 4.3
