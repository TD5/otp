--- conflicted
+++ resolved
@@ -73,11 +73,7 @@
 GDBBP=
 GDBARGS=
 TYPE=
-<<<<<<< HEAD
 FLAVOR=
-debug=
-=======
->>>>>>> ef00d145
 run_valgrind=no
 run_asan=no
 run_rr=no
