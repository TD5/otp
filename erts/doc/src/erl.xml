<?xml version="1.0" encoding="utf-8" ?>
<!DOCTYPE comref SYSTEM "comref.dtd">

<comref>
  <header>
    <copyright>
      <year>1996</year><year>2018</year>
      <holder>Ericsson AB. All Rights Reserved.</holder>
    </copyright>
    <legalnotice>
      Licensed under the Apache License, Version 2.0 (the "License");
      you may not use this file except in compliance with the License.
      You may obtain a copy of the License at
 
          http://www.apache.org/licenses/LICENSE-2.0

      Unless required by applicable law or agreed to in writing, software
      distributed under the License is distributed on an "AS IS" BASIS,
      WITHOUT WARRANTIES OR CONDITIONS OF ANY KIND, either express or implied.
      See the License for the specific language governing permissions and
      limitations under the License.

    </legalnotice>

    <title>erl</title>
    <prepared></prepared>
    <docno></docno>
    <date></date>
    <rev></rev>
    <file>erl.xml</file>
  </header>
  <com>erl</com>
  <comsummary>The Erlang emulator.</comsummary>
  <description>
    <p>The <c><![CDATA[erl]]></c> program starts an Erlang runtime system.
      The exact details (for example, whether <c><![CDATA[erl]]></c> is a
      script or a program and which other programs it calls) are
      system-dependent.</p>

    <p>Windows users probably want to use the <c><![CDATA[werl]]></c> program
      instead, which runs in its own window with scrollbars and supports
      command-line editing. The <c><![CDATA[erl]]></c> program on Windows
      provides no line editing in its shell, and on Windows 95 there is no way
      to scroll back to text that has scrolled off the screen. The
      <c><![CDATA[erl]]></c> program must be used, however, in pipelines or if
      you want to redirect standard input or output.</p>

    <note>
      <p>As from ERTS 5.9 (Erlang/OTP R15B) the runtime system does by
        default <em>not</em> bind schedulers to logical processors.
	For more information, see system flag
	<seealso marker="#+sbt"><c>+sbt</c></seealso>.</p>
    </note>
  </description>

  <funcs>
    <func>
      <name>erl &lt;arguments></name>
      <fsummary>Start an Erlang runtime system.</fsummary>
      <desc>
	<p>Starts an Erlang runtime system.</p>
	<p>The arguments can be divided into <em>emulator flags</em>,
	  <em>flags</em>, and <em>plain arguments</em>:</p>
	<list type="bulleted">
	  <item>
	    <p>Any argument starting with character <c><![CDATA[+]]></c> is
	      interpreted as an
	      <seealso marker="#emu_flags">emulator flag</seealso>.</p>
	    <p>As indicated by the name, emulator flags control
	      the behavior of the emulator.</p>
	  </item>
	  <item>
	    <p>Any argument starting with character <c><![CDATA[-]]></c>
	      (hyphen) is interpreted as a
	      <seealso marker="#init_flags">flag</seealso>, which is to
	      be passed to the Erlang part of the runtime system, more
	      specifically to the <c><![CDATA[init]]></c> system process, see
	      <seealso marker="init"><c>init(3)</c></seealso>.</p>
	    <p>The <c><![CDATA[init]]></c> process itself interprets some of
	      these flags, the <em>init flags</em>. It also stores any
	      remaining flags, the <em>user flags</em>. The latter can be
	      retrieved by calling <c><![CDATA[init:get_argument/1]]></c>.</p>
	    <p>A small number of "-" flags exist, which now actually are
	      emulator flags, see the description below.</p>
	  </item>
	  <item>
	    <p>Plain arguments are not interpreted in any way. They are also
	      stored by the <c><![CDATA[init]]></c> process and can be retrieved
	      by calling <c><![CDATA[init:get_plain_arguments/0]]></c>.
	      Plain arguments can occur before the first flag, or after a
	      <c><![CDATA[--]]></c> flag. Also, the <c><![CDATA[-extra]]></c>
	      flag causes everything that follows to become plain arguments.</p>
	  </item>
	</list>
	<p><em>Examples:</em></p>
	<pre>
% <input>erl +W w -sname arnie +R 9 -s my_init -extra +bertie</input>
(arnie@host)1> <input>init:get_argument(sname).</input>
{ok,[["arnie"]]}
(arnie@host)2> <input>init:get_plain_arguments().</input>
["+bertie"]</pre>
        <p>Here <c><![CDATA[+W w]]></c> and <c><![CDATA[+R 9]]></c> are
	  emulator flags. <c><![CDATA[-s my_init]]></c> is an init flag,
	  interpreted by <c><![CDATA[init]]></c>.
	  <c><![CDATA[-sname arnie]]></c> is a user flag, stored by
	  <c><![CDATA[init]]></c>. It is read by Kernel and causes the
	  Erlang runtime system to become distributed. Finally, everything after
	  <c><![CDATA[-extra]]></c> (that is, <c><![CDATA[+bertie]]></c>) is
	  considered as plain arguments.</p>
	<pre>
% <input>erl -myflag 1</input>
1> <input>init:get_argument(myflag).</input>
{ok,[["1"]]}
2> <input>init:get_plain_arguments().</input>
[]</pre>
        <p>Here the user flag <c><![CDATA[-myflag 1]]></c> is passed to and
	  stored by the <c><![CDATA[init]]></c> process. It is a user-defined
	  flag, presumably used by some user-defined application.</p>
      </desc>
    </func>
  </funcs>

  <section>
    <marker id="init_flags"></marker>
    <title>Flags</title>
    <p>In the following list, init flags are marked "(init flag)".
      Unless otherwise specified, all other flags are user flags, for
      which the values can be retrieved by calling
      <c><![CDATA[init:get_argument/1]]></c>. Notice that the list of user
      flags is not exhaustive, there can be more application-specific
      flags that instead are described in the corresponding
      application documentation.</p>
    <taglist>
      <tag><c><![CDATA[--]]></c> (init flag)</tag>
      <item>
        <p>Everything following <c><![CDATA[--]]></c> up to the next flag
          (<c><![CDATA[-flag]]></c> or <c><![CDATA[+flag]]></c>) is considered
          plain arguments and can be retrieved using
          <c><![CDATA[init:get_plain_arguments/0]]></c>.</p>
      </item>
      <tag><c><![CDATA[-Application Par Val]]></c></tag>
      <item>
        <p>Sets the application configuration parameter <c><![CDATA[Par]]></c>
          to the value <c><![CDATA[Val]]></c> for the application
          <c><![CDATA[Application]]></c>; see
          <seealso marker="kernel:app"><c>app(4)</c></seealso> and
          <seealso marker="kernel:application">
          <c>application(3)</c></seealso>.</p>
      </item>
      <tag><marker id="args_file"/><c><![CDATA[-args_file FileName]]></c></tag>
      <item>
        <p>Command-line arguments are read from the file
          <c><![CDATA[FileName]]></c>. The arguments read from the file replace
          flag '<c><![CDATA[-args_file FileName]]></c>' on the resulting
          command line.</p>
        <p>The file <c><![CDATA[FileName]]></c> is to be a plain text file and
          can contain comments and command-line arguments. A comment begins
          with a <c>#</c> character and continues until the next end of line
          character. Backslash (\\) is used as quoting character. All
          command-line arguments accepted by <c><![CDATA[erl]]></c> are allowed,
          also flag <c><![CDATA[-args_file FileName]]></c>. Be careful not to
          cause circular dependencies between files containing flag
          <c><![CDATA[-args_file]]></c>, though.</p>
        <p>The flag <c><![CDATA[-extra]]></c> is treated in special way. Its
          scope ends at the end of the file. Arguments following an
          <c><![CDATA[-extra]]></c> flag are moved on the command line into the
          <c><![CDATA[-extra]]></c> section, that is, the end of the command
          line following after an <c><![CDATA[-extra]]></c> flag.</p>
      </item>
      <tag><c><![CDATA[-async_shell_start]]></c></tag>
      <item>
        <p>The initial Erlang shell does not read user input until
          the system boot procedure has been completed (Erlang/OTP 5.4 and
          later). This flag disables the start synchronization feature
          and lets the shell start in parallel with the rest of
          the system.</p>
      </item>
      <tag><c><![CDATA[-boot File]]></c></tag>
      <item>
        <p>Specifies the name of the boot file, <c><![CDATA[File.boot]]></c>,
          which is used to start the system; see
          <seealso marker="init"><c>init(3)</c></seealso>. Unless
          <c><![CDATA[File]]></c> contains an absolute path, the system searches
          for <c><![CDATA[File.boot]]></c> in the current and 
          <c><![CDATA[$ROOT/bin]]></c> directories.</p>
        <p>Defaults to <c><![CDATA[$ROOT/bin/start.boot]]></c>.</p>
      </item>
      <tag><c><![CDATA[-boot_var Var Dir]]></c></tag>
      <item>
        <p>If the boot script contains a path variable <c><![CDATA[Var]]></c>
          other than <c><![CDATA[$ROOT]]></c>, this variable is expanded to
          <c><![CDATA[Dir]]></c>. Used when applications are installed in
          another directory than <c><![CDATA[$ROOT/lib]]></c>; see
          <seealso marker="sasl:systools#make_script/1">
          <c>systools:make_script/1,2</c></seealso> in SASL.</p>
      </item>
      <tag><c><![CDATA[-code_path_cache]]></c></tag>
      <item>
        <p>Enables the code path cache of the code server; see
          <seealso marker="kernel:code"><c>code(3)</c></seealso>.</p>
      </item>
      <tag><c><![CDATA[-compile Mod1 Mod2 ...]]></c></tag>
      <item>
        <p>Compiles the specified modules and then terminates (with
          non-zero exit code if the compilation of some file did not
          succeed). Implies <c><![CDATA[-noinput]]></c>.</p>
        <p>Not recommended; use <seealso marker="erlc"><c>erlc</c></seealso>
          instead.</p>
      </item>
      <tag><c><![CDATA[-config Config]]></c></tag>
      <item>
        <p>Specifies the name of a configuration file,
          <c><![CDATA[Config.config]]></c>, which is used to configure
          applications; see
          <seealso marker="kernel:app"><c>app(4)</c></seealso> and
          <seealso marker="kernel:application">
          <c>application(3)</c></seealso>.</p>
      </item>
      <tag><marker id="connect_all"/><c><![CDATA[-connect_all false]]></c></tag>
      <item>
        <p>If this flag is present, <c><![CDATA[global]]></c> does not maintain
          a fully connected network of distributed Erlang nodes, and then
          global name registration cannot be used; see
          <seealso marker="kernel:global"><c>global(3)</c></seealso>.</p>
      </item>
      <tag><c><![CDATA[-cookie Cookie]]></c></tag>
      <item>
        <p>Obsolete flag without any effect and common misspelling for
          <c><![CDATA[-setcookie]]></c>. Use <c><![CDATA[-setcookie]]></c>
          instead.</p>
      </item>
      <tag><c><![CDATA[-detached]]></c></tag>
      <item>
        <p>Starts the Erlang runtime system detached from the system
          console. Useful for running daemons and backgrounds processes. Implies
          <c><![CDATA[-noinput]]></c>.</p>
      </item>
      <tag><c><![CDATA[-emu_args]]></c></tag>
      <item>
        <p>Useful for debugging. Prints the arguments sent to the emulator.</p>
      </item>
      <tag><c><![CDATA[-emu_type Type]]></c></tag>
      <item>
        <p>Start an emulator of a different type. For example, to start
	the lock-counter emualator, use <c>-emu_type lcnt</c>. (The emulator
	must already be built. Use the <c>configure</c> option
	<c>--enable-lock-counter</c> to build the lock-counter emulator.)</p>
      </item>
      <tag><c><![CDATA[-env Variable Value]]></c></tag>
      <item>
        <p>Sets the host OS environment variable <c><![CDATA[Variable]]></c> to
          the value <c><![CDATA[Value]]></c> for the Erlang runtime system.
          Example:</p>
        <pre>
% <input>erl -env DISPLAY gin:0</input></pre>
        <p>In this example, an Erlang runtime system is started with
          environment variable <c><![CDATA[DISPLAY]]></c> set to
          <c><![CDATA[gin:0]]></c>.</p>
      </item>
      <tag><c><![CDATA[-epmd_module Module]]></c> (init flag)</tag>
      <item>
        <p>Configures the module responsible to communicate to
          <seealso marker="epmd">epmd</seealso>. Defaults to <c>erl_epmd</c>.</p>
      </item>
      <tag><c><![CDATA[-eval Expr]]></c> (init flag)</tag>
      <item>
        <p>Makes <c><![CDATA[init]]></c> evaluate the expression
          <c><![CDATA[Expr]]></c>; see
          <seealso marker="init"><c>init(3)</c></seealso>.</p>
      </item>
      <tag><c><![CDATA[-extra]]></c> (init flag)</tag>
      <item>
        <p>Everything following <c><![CDATA[-extra]]></c> is considered plain
          arguments and can be retrieved using
          <c><![CDATA[init:get_plain_arguments/0]]></c>.</p>
      </item>
      <tag><c><![CDATA[-heart]]></c></tag>
      <item>
        <p>Starts heartbeat monitoring of the Erlang runtime system;
          see <seealso marker="kernel:heart">
          <c>heart(3)</c></seealso>.</p>
      </item>
      <tag><c><![CDATA[-hidden]]></c></tag>
      <item>
        <p>Starts the Erlang runtime system as a hidden node, if it is
          run as a distributed node. Hidden nodes always establish
          hidden connections to all other nodes except for nodes in the
          same global group. Hidden connections are not published on
          any of the connected nodes, that is, none of the connected
          nodes are part of the result from <c><![CDATA[nodes/0]]></c> on the
          other node. See also hidden global groups;
          <seealso marker="kernel:global_group">
          <c>global_group(3)</c></seealso>.</p>
      </item>
      <tag><c><![CDATA[-hosts Hosts]]></c></tag>
      <item>
        <p>Specifies the IP addresses for the hosts on which Erlang boot servers
          are running, see <seealso marker="kernel:erl_boot_server">
          <c>erl_boot_server(3)</c></seealso>. This flag
          is mandatory if flag <c><![CDATA[-loader inet]]></c> is present.</p>
        <p>The IP addresses must be specified in the standard form (four
          decimal numbers separated by periods, for example,
          <c><![CDATA["150.236.20.74"]]></c>. Hosts names are not acceptable,
          but a broadcast address (preferably limited to the local network)
          is.</p>
      </item>
      <tag><c><![CDATA[-id Id]]></c></tag>
      <item>
        <p>Specifies the identity of the Erlang runtime system. If it is
          run as a distributed node, <c><![CDATA[Id]]></c> must be identical to
          the name supplied together with flag <c><![CDATA[-sname]]></c> or
          <c><![CDATA[-name]]></c>.</p>
      </item>
      <tag><c><![CDATA[-init_debug]]></c></tag>
      <item>
        <p>Makes <c><![CDATA[init]]></c> write some debug information while
          interpreting the boot script.</p>
      </item>
      <tag><marker id="instr"/><c><![CDATA[-instr]]></c> (emulator flag)</tag>
      <item>
        <p>Selects an instrumented Erlang runtime system (virtual
          machine) to run, instead of the ordinary one. When running an
          instrumented runtime system, some resource usage data can be
          obtained and analyzed using the <c><![CDATA[instrument]]></c> module.
          Functionally, it behaves exactly like an ordinary Erlang
          runtime system.</p>
      </item>
      <tag><c><![CDATA[-loader Loader]]></c></tag>
      <item>
        <p>Specifies the method used by <c><![CDATA[erl_prim_loader]]></c> to
          load Erlang modules into the system; see
          <seealso marker="erl_prim_loader"><c>erl_prim_loader(3)</c></seealso>.
          Two <c><![CDATA[Loader]]></c> methods are supported:</p>
        <list type="bulleted">
          <item>
            <p><c><![CDATA[efile]]></c>, which means use the local file system,
              this is the default.</p>
          </item>
          <item>
            <p><c><![CDATA[inet]]></c>, which means use a boot server on
              another machine. The flags <c><![CDATA[-id]]></c>,
              <c><![CDATA[-hosts]]></c> and <c><![CDATA[-setcookie]]></c> must
              also be specified.</p>
          </item>
        </list>
        <p>If <c><![CDATA[Loader]]></c> is something else, the user-supplied
          <c><![CDATA[Loader]]></c> port program is started.</p>
      </item>
      <tag><c><![CDATA[-make]]></c></tag>
      <item>
        <p>Makes the Erlang runtime system invoke <c><![CDATA[make:all()]]></c>
          in the current working directory and then terminate; see
          <seealso marker="tools:make"><c>make(3)</c></seealso>. Implies
          <c><![CDATA[-noinput]]></c>.</p>
      </item>
      <tag><c><![CDATA[-man Module]]></c></tag>
      <item>
        <p>Displays the manual page for the Erlang module
          <c><![CDATA[Module]]></c>. Only supported on Unix.</p>
      </item>
      <tag><c><![CDATA[-mode interactive | embedded]]></c></tag>
      <item>
        <p>Modules are auto loaded when they are first referenced if the
          runtime system runs in <c><![CDATA[interactive]]></c> mode, which is
          the default. In <c><![CDATA[embedded]]></c> mode modules are not auto
          loaded. The latter is recommended when the boot script preloads all
          modules, as conventionally happens in OTP releases. See
          <seealso marker="kernel:code"><c>code(3)</c></seealso></p>.
      </item>
      <tag><c><![CDATA[-name Name]]></c></tag>
      <item>
        <p>Makes the Erlang runtime system into a distributed node.
          This flag invokes all network servers necessary for a node to
          become distributed; see <seealso marker="kernel:net_kernel">
          <c>net_kernel(3)</c></seealso>. It is also ensured that
          <c><![CDATA[epmd]]></c> runs on the current host before Erlang is
          started; see <seealso marker="epmd"><c>epmd(1)</c></seealso>.and the
          <seealso marker="#start_epmd"><c>-start_epmd</c></seealso> option.</p>
        <p>The node name will be <c><![CDATA[Name@Host]]></c>, where
          <c><![CDATA[Host]]></c> is the fully qualified host name of the
          current host. For short names, use flag <c><![CDATA[-sname]]></c>
          instead.</p>
        <warning>
          <p>
            Starting a distributed node without also specifying
            <seealso marker="#proto_dist"><c>-proto_dist inet_tls</c></seealso>
            will expose the node to attacks that may give the attacker
            complete access to the node and in extension the cluster.
            When using un-secure distributed nodes, make sure that the
            network is configured to keep potential attackers out.
          </p>
        </warning>
      </item>
      <tag><c><![CDATA[-noinput]]></c></tag>
      <item>
        <p>Ensures that the Erlang runtime system never tries to read
          any input. Implies <c><![CDATA[-noshell]]></c>.</p>
      </item>
      <tag><c><![CDATA[-noshell]]></c></tag>
      <item>
        <p>Starts an Erlang runtime system with no shell. This flag
          makes it possible to have the Erlang runtime system as a
          component in a series of Unix pipes.</p>
      </item>
      <tag><c><![CDATA[-nostick]]></c></tag>
      <item>
        <p>Disables the sticky directory facility of the Erlang code
          server; see
          <seealso marker="kernel:code"><c>code(3)</c></seealso>.</p>
      </item>
      <tag><c><![CDATA[-oldshell]]></c></tag>
      <item>
        <p>Invokes the old Erlang shell from Erlang/OTP 3.3. The old shell
          can still be used.</p>
      </item>
      <tag><c><![CDATA[-pa Dir1 Dir2 ...]]></c></tag>
      <item>
        <p>Adds the specified directories to the beginning of the code
          path, similar to <seealso marker="kernel:code#add_pathsa/1">
	  <c><![CDATA[code:add_pathsa/1]]></c></seealso>. Note that the
	  order of the given directories will be reversed in the
	  resulting path.</p>
	<p>As an alternative to <c>-pa</c>, if several directories are
	  to be prepended to the code path and the directories have a
	  common parent directory, that parent directory can be
	  specified in environment variable <c>ERL_LIBS</c>; see
	  <seealso marker="kernel:code"><c>code(3)</c></seealso>.</p>
      </item>
      <tag><c><![CDATA[-pz Dir1 Dir2 ...]]></c></tag>
      <item>
        <p>Adds the specified directories to the end of the code path,
          similar to <c><![CDATA[code:add_pathsz/1]]></c>; see
          <seealso marker="kernel:code"><c>code(3)</c></seealso>.</p>
      </item>
      <tag><c><![CDATA[-path Dir1 Dir2 ...]]></c></tag>
      <item>
        <p>Replaces the path specified in the boot script; see
          <seealso marker="sasl:script"><c>script(4)</c></seealso>.</p>
      </item>
      <tag><c><![CDATA[-proto_dist Proto]]></c></tag>
      <item>
        <marker id="proto_dist"/>
        <p>Specifies a protocol for Erlang distribution:</p>
        <taglist>
          <tag><c>inet_tcp</c></tag>
          <item>TCP over IPv4 (the default)</item>
          <tag><c>inet_tls</c></tag>
          <item>Distribution over TLS/SSL, See the
            <seealso marker="ssl:ssl_distribution">
              Using SSL for Erlang Distribution</seealso> User's Guide
              for details on how to setup a secure distributed node.
          </item>
          <tag><c>inet6_tcp</c></tag>
          <item>TCP over IPv6</item>
        </taglist>
        <p>For example, to start up IPv6 distributed nodes:</p>
<pre>
% <input>erl -name test@ipv6node.example.com -proto_dist inet6_tcp</input></pre>
      </item>
      <tag><c><![CDATA[-remsh Node]]></c></tag>
      <item>
        <p>Starts Erlang with a remote shell connected to
          <c><![CDATA[Node]]></c>. Requires either <c><![CDATA[-name]]></c>
          or <c><![CDATA[-sname]]></c> to be given. If <c><![CDATA[Node]]></c>
          does not contain a hostname, one is automatically taken from
          <c><![CDATA[-name]]></c> or <c><![CDATA[-sname]]></c></p>
      </item>
      <tag><c><![CDATA[-rsh Program]]></c></tag>
      <item>
        <p>Specifies an alternative to <c><![CDATA[ssh]]></c> for starting a
          slave node on a remote host; see
          <seealso marker="stdlib:slave"><c>slave(3)</c></seealso>.</p>
      </item>
      <tag><c><![CDATA[-run Mod [Func [Arg1, Arg2, ...]]]]></c> (init
        flag)</tag>
      <item>
        <p>Makes <c><![CDATA[init]]></c> call the specified function.
          <c><![CDATA[Func]]></c> defaults to <c><![CDATA[start]]></c>.
          If no arguments are provided, the function is assumed to be of
          arity 0. Otherwise it is assumed to be of arity 1, taking the list
          <c><![CDATA[[Arg1,Arg2,...]]]></c> as argument. All arguments are
          passed as strings. See <seealso marker="init">
          <c>init(3)</c></seealso>.</p>
      </item>
      <tag><c><![CDATA[-s Mod [Func [Arg1, Arg2, ...]]]]></c> (init flag)</tag>
      <item>
        <p>Makes <c><![CDATA[init]]></c> call the specified function.
          <c><![CDATA[Func]]></c> defaults to <c><![CDATA[start]]></c>.
          If no arguments are provided, the function is assumed to be of
          arity 0. Otherwise it is assumed to be of arity 1, taking the list
          <c><![CDATA[[Arg1,Arg2,...]]]></c> as argument. All arguments are
          passed as atoms. See <seealso marker="init">
          <c>init(3)</c></seealso>.</p>
      </item>
      <tag><c><![CDATA[-setcookie Cookie]]></c></tag>
      <item>
        <p>Sets the magic cookie of the node to <c><![CDATA[Cookie]]></c>; see
          <seealso marker="erlang#set_cookie/2">
          <c>erlang:set_cookie/2</c></seealso>.</p>
      </item>
      <tag><c><![CDATA[-shutdown_time Time]]></c></tag>
      <item>
        <p>Specifies how long time (in milliseconds) the <c><![CDATA[init]]></c>
          process is allowed to spend shutting down the system. If
          <c><![CDATA[Time]]></c> milliseconds have elapsed, all processes still
          existing are killed. Defaults to <c><![CDATA[infinity]]></c>.</p>
      </item>
      <tag><c><![CDATA[-sname Name]]></c></tag>
      <item>
        <p>Makes the Erlang runtime system into a distributed node, similar to
          <c><![CDATA[-name]]></c>, but the host name portion of the node
          name <c><![CDATA[Name@Host]]></c> will be the short name, not fully
          qualified.</p>
        <p>This is sometimes the only way to run distributed Erlang if
          the Domain Name System (DNS) is not running. No communication can
          exist between nodes running with flag <c><![CDATA[-sname]]></c>
          and those running with flag <c><![CDATA[-name]]></c>, as node
          names must be unique in distributed Erlang systems.</p>
        <warning>
          <p>
            Starting a distributed node without also specifying
            <seealso marker="#proto_dist"><c>-proto_dist inet_tls</c></seealso>
            will expose the node to attacks that may give the attacker
            complete access to the node and in extension the cluster.
            When using un-secure distributed nodes, make sure that the
            network is configured to keep potential attackers out.
          </p>
        </warning>
      </item>
      <tag><marker id="start_epmd"/><c>-start_epmd true | false</c></tag>
      <item>

        <p>Specifies whether Erlang should start
          <seealso marker="epmd">epmd</seealso> on startup. By default
          this is <c>true</c>, but if you prefer to start epmd
          manually, set this to <c>false</c>.</p>

        <p>This only applies if Erlang is started as a distributed node,
          i.e. if <c>-name</c> or <c>-sname</c> is specified. Otherwise,
          epmd is not started even if <c>-start_epmd true</c> is given.</p>

        <p>Note that a distributed node will fail to start if epmd is
          not running.</p>
      </item>
      <tag><c><![CDATA[-version]]></c> (emulator flag)</tag>
      <item>
        <p>Makes the emulator print its version number. The same
          as <c><![CDATA[erl +V]]></c>.</p>
      </item>
    </taglist>
  </section>

  <section>
    <marker id="emu_flags"></marker>
    <title>Emulator Flags</title>
    <p><c><![CDATA[erl]]></c> invokes the code for the Erlang emulator (virtual
      machine), which supports the following flags:</p>
    <taglist>
      <tag><marker id="async_thread_stack_size"/>
        <c><![CDATA[+a size]]></c></tag>
      <item>
        <p>Suggested stack size, in kilowords, for threads in the
          async thread pool. Valid range is 16-8192 kilowords. The
          default suggested stack size is 16 kilowords, that is, 64
          kilobyte on 32-bit architectures. This small default size
          has been chosen because the number of async threads can
          be large. The default size is enough for drivers
          delivered with Erlang/OTP, but might not be large
          enough for other dynamically linked-in drivers that use the
          <seealso marker="erl_driver#driver_async">
          <c>driver_async()</c></seealso> functionality.
          Notice that the value passed is only a suggestion,
          and it can even be ignored on some platforms.</p>
      </item>
      <tag><marker id="async_thread_pool_size"/><c><![CDATA[+A size]]></c></tag>
      <item>
        <p>Sets the number of threads in async thread pool. Valid range
          is 0-1024. The async thread pool is used by linked-in drivers to
          handle work that may take a very long time. Since OTP-21 there are
          very few linked-in drivers in the default Erlang/OTP distribution
          that uses the async thread pool. Most of them have been migrated to
          dirty IO schedulers. Defaults to 1.</p>
      </item>
      <tag><c><![CDATA[+B [c | d | i]]]></c></tag>
      <item>
        <p>Option <c><![CDATA[c]]></c> makes <c><![CDATA[Ctrl-C]]></c>
          interrupt the current shell instead of invoking the emulator break
          handler. Option <c><![CDATA[d]]></c> (same as specifying
          <c><![CDATA[+B]]></c> without an extra option) disables the break
          handler. Option <c><![CDATA[i]]></c> makes the emulator ignore any
          break signal.</p>
        <p>If option <c><![CDATA[c]]></c> is used with
          <c><![CDATA[oldshell]]></c> on Unix, <c><![CDATA[Ctrl-C]]></c> will
          restart the shell process rather than interrupt it.</p>
        <p>Notice that on Windows, this flag is only applicable for
          <c><![CDATA[werl]]></c>, not <c><![CDATA[erl]]></c>
          (<c><![CDATA[oldshell]]></c>). Notice also that
          <c><![CDATA[Ctrl-Break]]></c> is used instead of
          <c><![CDATA[Ctrl-C]]></c> on Windows.</p>
      </item>
      <tag><marker id="+c"/><c><![CDATA[+c true | false]]></c></tag>
      <item>
        <p>Enables or disables
          <seealso marker="time_correction#Time_Correction">time
          correction</seealso>:</p>
	<taglist>
	  <tag><c>true</c></tag>
          <item>Enables time correction. This is the default if
            time correction is supported on the specific platform.</item>
          <tag><c>false</c></tag>
          <item>Disables time correction.</item>
          </taglist>
        <p>For backward compatibility, the boolean value can be omitted.
          This is interpreted as <c>+c false</c>.</p>
      </item>
      <tag><marker id="+C_"/><c><![CDATA[+C no_time_warp | single_time_warp |
        multi_time_warp]]></c></tag>
      <item>
        <p>Sets <seealso marker="time_correction#Time_Warp_Modes">time warp
          mode</seealso>:</p>
        <taglist>
        <tag><c>no_time_warp</c></tag>
          <item><seealso marker="time_correction#No_Time_Warp_Mode">
            No time warp mode</seealso> (the default)</item>
          <tag><c>single_time_warp</c></tag>
          <item><seealso marker="time_correction#Single_Time_Warp_Mode">
            Single time warp mode</seealso></item>
          <tag><c>multi_time_warp</c></tag>
          <item><seealso marker="time_correction#Multi_Time_Warp_Mode">
            Multi-time warp mode</seealso></item>
      </taglist>
      </item>
      <tag><c><![CDATA[+d]]></c></tag>
      <item>
        <p>If the emulator detects an internal error (or runs out of memory),
          it, by default, generates both a crash dump and a core dump.
          The core dump is, however, not very useful as the content
          of process heaps is destroyed by the crash dump generation.</p>
        <p>Option <c>+d</c> instructs the emulator to produce only a
          core dump and no crash dump if an internal error is detected.</p>
        <p>Calling <seealso marker="erlang#halt/1">
          <c>erlang:halt/1</c></seealso> with a string argument still
          produces a crash dump. On Unix systems, sending an emulator process
          a <c>SIGUSR1</c> signal also forces a crash dump.</p>
      </item>
      <tag><marker id="+dcg"/><c><![CDATA[+rg DecentralizedCounterGroupsLimit]]></c></tag>
      <item>
        <p>Limits the number of decentralized counter groups used by
           decentralized counters optimized for update operations in the
           Erlang runtime system. By default, the limit is 256.</p>
        <p>When the number of schedulers is less than or equal to the
           limit, each scheduler has its own group. When the
           number of schedulers is larger than the groups limit,
           schedulers share groups. Shared groups degrade
           the performance for updating counters while many reader groups
           degrade the performance for reading counters. So, the limit is a tradeoff
           between performance for update operations and performance for
           read operations. Each group consumes 64 bytes in each
           counter.</p>
        <p>Notice that a runtime system using decentralized
           counter groups benefits from <seealso marker="#+sbt">binding
           schedulers to logical processors</seealso>, as the groups are
           distributed better between schedulers with this option.</p>
        <p>This option only affects decentralized counters used for
           the counters that are keeping track of the memory consumption
           and the number of terms in ETS tables of type ordered_set with
           the write_concurrency option activated.</p>
      </item>
      <tag><marker id="+e"/><c><![CDATA[+e Number]]></c></tag>
      <item>
        <p>Sets the maximum number of ETS tables. This limit is
	<seealso marker="stdlib:ets#max_ets_tables">partially obsolete</seealso>.
	</p>
      </item>
      <tag><c><![CDATA[+ec]]></c></tag>
      <item>
        <p>Forces option <c>compressed</c> on all ETS tables.
          Only intended for test and evaluation.</p>
      </item>
      <tag><marker id="file_name_encoding"></marker>
        <c><![CDATA[+fnl]]></c></tag>
      <item>
        <p>The virtual machine works with filenames as if they are encoded
          using the ISO Latin-1 encoding, disallowing Unicode characters with
          code points &gt; 255.</p>
        <p>For more information about Unicode filenames, see section
          <seealso marker="stdlib:unicode_usage#unicode_file_names">Unicode
          Filenames</seealso> in the STDLIB User's Guide. Notice that
          this value also applies to command-line parameters and environment
          variables (see section <seealso
          marker="stdlib:unicode_usage#unicode_in_environment_and_parameters">
          Unicode in Environment and Parameters</seealso> in the STDLIB
          User's Guide).</p>
      </item>
      <tag><c><![CDATA[+fnu[{w|i|e}]]]></c></tag>
      <item>
        <p>The virtual machine works with filenames as if they are encoded
          using UTF-8 (or some other system-specific Unicode encoding). This is
          the default on operating systems that enforce Unicode encoding, that
          is, Windows and MacOS X.</p>
        <p>The <c>+fnu</c> switch can be followed by <c>w</c>, <c>i</c>, or
          <c>e</c> to control how wrongly encoded filenames are to be
          reported:</p>
        <list type="bulleted">
          <item>
            <p><c>w</c> means that a warning is sent to the <c>error_logger</c>
              whenever a wrongly encoded filename is "skipped" in directory
              listings. This is the default.</p>
          </item>
          <item>
            <p><c>i</c> means that those wrongly encoded filenames are silently
              ignored.</p>
          </item>
          <item>
            <p><c>e</c> means that the API function returns an error whenever a
              wrongly encoded filename (or directory name) is encountered.</p>
          </item>
        </list>
        <p>Notice that <seealso marker="kernel:file#read_link/1">
          <c>file:read_link/1</c></seealso> always returns an error if the link
          points to an invalid filename.</p>
        <p>For more information about Unicode filenames, see section
          <seealso marker="stdlib:unicode_usage#unicode_file_names">Unicode
          Filenames</seealso> in the STDLIB User's Guide. Notice that
          this value also applies to command-line parameters and environment
          variables (see section <seealso
          marker="stdlib:unicode_usage#unicode_in_environment_and_parameters">
          Unicode in Environment and Parameters</seealso> in the STDLIB
          User's Guide).</p>
      </item>
      <tag><c><![CDATA[+fna[{w|i|e}]]]></c></tag>
      <item>
        <p>Selection between <c>+fnl</c> and <c>+fnu</c> is done based
          on the current locale settings in the OS. This means that if you
          have set your terminal for UTF-8 encoding, the filesystem is
          expected to use the same encoding for filenames. This is
          default on all operating systems, except MacOS X and Windows.</p>
        <p>The <c>+fna</c> switch can be followed by <c>w</c>, <c>i</c>, or
          <c>e</c>. This has effect if the locale settings cause the behavior
          of <c>+fnu</c> to be selected; see the description of <c>+fnu</c>
          above. If the locale settings cause the behavior of <c>+fnl</c> to be
          selected, then <c>w</c>, <c>i</c>, or <c>e</c> have no effect.</p>
        <p>For more information about Unicode filenames, see section
          <seealso marker="stdlib:unicode_usage#unicode_file_names">Unicode
          Filenames</seealso> in the STDLIB User's Guide. Notice that
          this value also applies to command-line parameters and environment
          variables (see section <seealso
          marker="stdlib:unicode_usage#unicode_in_environment_and_parameters">
          Unicode in Environment and Parameters</seealso> in the STDLIB
          User's Guide).</p>
      </item>
      <tag><c><![CDATA[+hms Size]]></c></tag>
      <item>
        <p>Sets the default heap size of processes to the size
          <c><![CDATA[Size]]></c>.</p>
      </item>
      <tag><c><![CDATA[+hmbs Size]]></c></tag>
      <item>
        <p>Sets the default binary virtual heap size of processes to the size
          <c><![CDATA[Size]]></c>.</p>
      </item>
      <tag><marker id="+hmax"/><c><![CDATA[+hmax Size]]></c></tag>
      <item>
        <p>Sets the default maximum heap size of processes to the size
          <c><![CDATA[Size]]></c>. Defaults to <c>0</c>, which means that no
          maximum heap size is used. For more information, see
          <seealso marker="erlang#process_flag_max_heap_size">
          <c>process_flag(max_heap_size, MaxHeapSize)</c></seealso>.</p>
      </item>
      <tag><marker id="+hmaxel"/><c><![CDATA[+hmaxel true|false]]></c></tag>
      <item>
        <p>Sets whether to send an error logger message or not for processes
          reaching the maximum heap size. Defaults to <c>true</c>.
          For more information, see
          <seealso marker="erlang#process_flag_max_heap_size">
          <c>process_flag(max_heap_size, MaxHeapSize)</c></seealso>.</p>
      </item>
      <tag><marker id="+hmaxk"/><c><![CDATA[+hmaxk true|false]]></c></tag>
      <item>
        <p>Sets whether to kill processes reaching the maximum heap size or not.
          Default to <c>true</c>. For more information, see
          <seealso marker="erlang#process_flag_max_heap_size">
          <c>process_flag(max_heap_size, MaxHeapSize)</c></seealso>.</p>
      </item>
      <tag><c><![CDATA[+hpds Size]]></c></tag>
      <item>
        <p>Sets the initial process dictionary size of processes to the size
          <c><![CDATA[Size]]></c>.</p>
      </item>
      <tag><marker id="+hmqd"/><c>+hmqd off_heap|on_heap</c></tag>
      <item>
        <p>Sets the default value for process flag <c>message_queue_data</c>.
          Defaults to <c>on_heap</c>. If <c>+hmqd</c> is not
	  passed, <c>on_heap</c> will be the default. For more information, see
          <seealso marker="erlang#process_flag_message_queue_data">
          <c>process_flag(message_queue_data, MQD)</c></seealso>.</p>
      </item>
      <tag><marker id="+IOp"/><c>+IOp PollSets</c></tag>
      <item>
        <p>Sets the number of IO pollsets to use when polling for I/O.
          This option is only used on platforms that support concurrent
          updates of a pollset, otherwise the same number of pollsets
          are used as IO poll threads.
          The default is 1.
        </p>
      </item>
      <tag><marker id="+IOt"/><c>+IOt PollThreads</c></tag>
      <item>
        <p>Sets the number of IO poll threads to use when polling for I/O.
          The maximum number of poll threads allowed is 1024. The default is 1.
        </p>
        <p>A good way to check if more IO poll threads are needed is to use
          <seealso marker="runtime_tools:msacc">microstate accounting</seealso>
          and see what the load of the IO poll thread is. If it is high it could
          be a good idea to add more threads.</p>
      </item>
      <tag><marker id="+IOPp"/><c>+IOPp PollSetsPercentage</c></tag>
      <item>
        <p>Similar to <seealso marker="#+IOp"><c>+IOp</c></seealso> but uses
          percentages to set the number of IO pollsets to create, based on the
          number of poll threads configured. If both <c>+IOPp</c> and <c>+IOp</c>
          are used, <c>+IOPp</c> is ignored.
        </p>
      </item>
      <tag><marker id="+IOPt"/><c>+IOPt PollThreadsPercentage</c></tag>
      <item>
        <p>Similar to <seealso marker="#+IOt"><c>+IOt</c></seealso> but uses
          percentages to set the number of IO poll threads to create, based on
          the number of schedulers configured. If both <c>+IOPt</c> and
          <c>+IOt</c> are used, <c>+IOPt</c> is ignored.
        </p>
      </item>
      <tag><c><![CDATA[+l]]></c></tag>
      <item>
        <p>Enables autoload tracing, displaying information while loading
          code.</p>
      </item>
      <tag><c><![CDATA[+L]]></c></tag>
      <item>
        <p>Prevents loading information about source filenames and line
          numbers. This saves some memory, but exceptions do not contain
          information about the filenames and line numbers.</p>
      </item>
      <tag><marker id="erts_alloc"/><c><![CDATA[+MFlag Value]]></c></tag>
      <item>
        <p>Memory allocator-specific flags. For more information, see
          <seealso marker="erts_alloc"><c>erts_alloc(3)</c></seealso>.</p>
      </item>
      <tag><marker id="+pc"/><marker id="printable_character_range"/>
        <c><![CDATA[+pc Range]]></c></tag>
      <item>
        <p>Sets the range of characters that the system considers printable in
          heuristic detection of strings. This typically affects the shell,
          debugger, and <c>io:format</c> functions (when <c>~tp</c> is used in
          the format string).</p> 
        <p>Two values are supported for <c>Range</c>:</p>
        <taglist>
          <tag><c>latin1</c></tag>
          <item>The default. Only characters in the ISO Latin-1 range can be
            considered printable. This means that a character with a code point
            &gt; 255 is never considered printable and that lists containing
            such characters are displayed as lists of integers rather than text
            strings by tools.</item>
          <tag><c>unicode</c></tag>
          <item>All printable Unicode characters are considered when
            determining if a list of integers is to be displayed in
            string syntax. This can give unexpected results if, for
            example, your font does not cover all Unicode characters.</item>
        </taglist>
        <p>See also <seealso marker="stdlib:io#printable_range/0">
          <c>io:printable_range/0</c></seealso> in STDLIB.</p>
      </item>
      <tag><marker id="+P"/><marker id="max_processes"/><c><![CDATA[+P Number]]></c></tag>
      <item>
	<p>Sets the maximum number of simultaneously existing processes for this
          system if a <c>Number</c> is passed as value. Valid range for
	<c>Number</c> is <c>[1024-134217727]</c></p>
	<p><em>NOTE</em>: The actual maximum chosen may be much larger than
	the <c>Number</c> passed. Currently the runtime system often,
	but not always, chooses a value that is a power of 2. This might,
	however, be changed in the future. The actual value chosen can be
	checked by calling
	<seealso marker="erlang#system_info_process_limit">erlang:system_info(process_limit)</seealso>.</p>
	<p>The default value is <c>262144</c></p>
      </item>
      <tag><marker id="+Q"/><marker id="max_ports"/><c><![CDATA[+Q Number]]></c></tag>
      <item>
	<p>Sets the maximum number of simultaneously existing ports for this
          system if a Number is passed as value. Valid range for <c>Number</c>
	is <c>[1024-134217727]</c></p>
	<p><em>NOTE</em>: The actual maximum chosen may be much larger than
	the actual <c>Number</c> passed. Currently the runtime system often,
	but not always, chooses a value that is a power of 2. This might,
	however, be changed in the future. The actual value chosen can be
	checked by calling
	<seealso marker="erlang#system_info_port_limit">erlang:system_info(port_limit)</seealso>.</p>
	<p>The default value used is normally <c>65536</c>. However, if
	the runtime system is able to determine maximum amount of file
	descriptors that it is allowed to open and this value is larger
	than <c>65536</c>, the chosen value will increased to a value
	larger or equal to the maximum amount of file descriptors that
	can be opened.</p>
	<p>On Windows the default value is set to <c>8196</c> because the
	normal OS limitations are set higher than most machines can handle.</p>
      </item>
      <tag><marker id="compat_rel"/><c><![CDATA[+R ReleaseNumber]]></c></tag>
      <item>
        <p>Sets the compatibility mode.</p>
        <p>The distribution mechanism is not backward compatible by
          default. This flag sets the emulator in compatibility mode
          with an earlier Erlang/OTP release <c><![CDATA[ReleaseNumber]]></c>.
          The release number must be in the range
          <c><![CDATA[<current release>-2..<current release>]]></c>. This
          limits the emulator, making it possible for it to communicate
          with Erlang nodes (as well as C- and Java nodes) running that
          earlier release.</p>
        <note>
          <p>Ensure that all nodes (Erlang-,  C-, and Java nodes) of
            a distributed Erlang system is of the same Erlang/OTP release,
            or from two different Erlang/OTP releases X and Y, where
            <em>all</em> Y nodes have compatibility mode X.</p>
        </note>
      </item>
      <tag><c><![CDATA[+r]]></c></tag>
      <item>
        <p>Forces ETS memory block to be moved on realloc.</p>
      </item>
      <tag><marker id="+rg"/><c><![CDATA[+rg ReaderGroupsLimit]]></c></tag>
      <item>
        <p>Limits the number of reader groups used by read/write locks
          optimized for read operations in the Erlang runtime system. By
          default the reader groups limit is 64.</p>
        <p>When the number of schedulers is less than or equal to the reader
          groups limit, each scheduler has its own reader group. When the
          number of schedulers is larger than the reader groups limit,
          schedulers share reader groups. Shared reader groups degrade
          read lock and read unlock performance while many
          reader groups degrade write lock performance. So, the limit is a
          tradeoff between performance for read operations and performance
          for write operations. Each reader group consumes 64 byte
          in each read/write lock.</p>
        <p>Notice that a runtime system using shared reader groups benefits from
          <seealso marker="#+sbt">binding schedulers to logical
          processors</seealso>, as the reader groups are distributed better
          between schedulers.</p>
      </item>
      <tag><marker id="+S"/>
        <c><![CDATA[+S Schedulers:SchedulerOnline]]></c></tag>
      <item>
        <p>Sets the number of scheduler threads to create and scheduler threads
          to set online. The maximum for both
          values is 1024. If the Erlang runtime system is able to determine the
          number of logical processors configured and logical processors
          available, <c>Schedulers</c> defaults to logical processors
          configured, and <c>SchedulersOnline</c> defaults to logical processors
          available; otherwise the default values are 1. <c>Schedulers</c> can
          be omitted if <c>:SchedulerOnline</c> is not and conversely. The
          number of schedulers online can be changed at runtime through
          <seealso marker="erlang#system_flag_schedulers_online">
          <c>erlang:system_flag(schedulers_online,
          SchedulersOnline)</c></seealso>.</p>
        <p>If <c>Schedulers</c> or <c>SchedulersOnline</c> is specified as a
          negative number, the value is subtracted from the default number of
          logical processors configured or logical processors available,
          respectively.</p>
        <p>Specifying value <c>0</c> for <c>Schedulers</c> or
          <c>SchedulersOnline</c> resets the number of scheduler threads or
          scheduler threads online, respectively, to its default value.</p>
      </item>
      <tag><marker id="+SP"/><c><![CDATA[+SP
        SchedulersPercentage:SchedulersOnlinePercentage]]></c></tag>
      <item>
        <p>Similar to <seealso marker="#+S"><c>+S</c></seealso> but uses
          percentages to set the number of scheduler threads to create, based
          on logical processors configured, and scheduler threads to set online,
          based on logical processors available.
          Specified values must be &gt; 0. For example,
          <c>+SP 50:25</c> sets the number of scheduler threads to 50% of the
          logical processors configured, and the number of scheduler threads
          online to 25% of the logical processors available.
          <c>SchedulersPercentage</c> can be omitted if
          <c>:SchedulersOnlinePercentage</c> is not and conversely. The number
          of schedulers online can be changed at runtime through
          <seealso marker="erlang#system_flag_schedulers_online">
          <c>erlang:system_flag(schedulers_online,
          SchedulersOnline)</c></seealso>.</p>
        <p>This option interacts with <seealso marker="#+S"><c>+S</c></seealso>
          settings. For example, on a system with 8 logical cores configured
          and 8 logical cores available, the combination of the options
          <c>+S 4:4 +SP 50:25</c> (in either order) results in 2 scheduler
          threads (50% of 4) and 1 scheduler thread online (25% of 4).</p>
      </item>
      <tag><marker id="+SDcpu"/><c><![CDATA[+SDcpu
        DirtyCPUSchedulers:DirtyCPUSchedulersOnline]]></c></tag>
      <item>
        <p>Sets the number of dirty CPU scheduler threads to create and dirty
          CPU scheduler threads to set online.
          The maximum for both values is 1024, and each value is
          further limited by the settings for normal schedulers:</p>
        <list type="bulleted">
          <item>The number of dirty CPU scheduler threads created cannot exceed
            the number of normal scheduler threads created.</item>
          <item>The number of dirty CPU scheduler threads online cannot exceed
            the number of normal scheduler threads online.</item>
        </list>
        <p>For details, see the <seealso marker="#+S"><c>+S</c></seealso> and
          <seealso marker="#+SP"><c>+SP</c></seealso>. By default, the number
          of dirty CPU scheduler threads created equals the number of normal
          scheduler threads created, and the number of dirty CPU scheduler
          threads online equals the number of normal scheduler threads online.
          <c>DirtyCPUSchedulers</c> can be omitted if
          <c>:DirtyCPUSchedulersOnline</c> is not and conversely. The number of
          dirty CPU schedulers online can be changed at runtime through
          <seealso marker="erlang#system_flag_dirty_cpu_schedulers_online">
          <c>erlang:system_flag(dirty_cpu_schedulers_online,
          DirtyCPUSchedulersOnline)</c></seealso>.</p>
	<p>The amount of dirty CPU schedulers is limited by the amount of
	  normal schedulers in order to limit the effect on processes
	  executing on ordinary schedulers. If the amount of dirty CPU
	  schedulers was allowed to be unlimited, dirty CPU bound jobs would
	  potentially starve normal jobs.</p>
        <p>Typical users of the dirty CPU schedulers are large garbage collections,
          json protocol encode/decoders written as nifs and matrix manipulation
          libraries.</p>
        <p>You can use <seealso marker="runtime_tools:msacc">msacc(3)</seealso>
          in order to see the current load of the dirty CPU schedulers threads
          and adjust the number used accordingly.</p>
      </item>
      <tag><marker id="+SDPcpu"/><c><![CDATA[+SDPcpu
        DirtyCPUSchedulersPercentage:DirtyCPUSchedulersOnlinePercentage]]></c></tag>
      <item>
        <p>Similar to <seealso marker="#+SDcpu"><c>+SDcpu</c></seealso> but
          uses percentages to set the number of dirty CPU scheduler threads to
          create and the number of dirty CPU scheduler threads to set online.
          Specified values must be
          &gt; 0. For example, <c>+SDPcpu 50:25</c> sets the number of dirty
          CPU scheduler threads to 50% of the logical processors configured
          and the number of dirty CPU scheduler threads online to 25% of the
          logical processors available. <c>DirtyCPUSchedulersPercentage</c> can
          be omitted if <c>:DirtyCPUSchedulersOnlinePercentage</c> is not and
          conversely. The number of dirty CPU schedulers online can be changed
          at runtime through
          <seealso marker="erlang#system_flag_dirty_cpu_schedulers_online">
          <c>erlang:system_flag(dirty_cpu_schedulers_online,
          DirtyCPUSchedulersOnline)</c></seealso>.</p>
        <p>This option interacts with <seealso
          marker="#+SDcpu"><c>+SDcpu</c></seealso> settings. For example, on a
          system with 8 logical cores configured and 8 logical cores available,
          the combination of the options <c>+SDcpu 4:4 +SDPcpu 50:25</c> (in
          either order) results in 2 dirty CPU scheduler threads (50% of 4) and
          1 dirty CPU scheduler thread online (25% of 4).</p>
      </item>
      <tag><marker id="+SDio"/><c><![CDATA[+SDio DirtyIOSchedulers]]></c></tag>
      <item>
<<<<<<< HEAD
        <p>Sets the number of dirty I/O scheduler threads to create.
          Valid range is 0-1024. By
          default, the number of dirty I/O scheduler threads created is 10.</p>
=======
        <p>Sets the number of dirty I/O scheduler threads to create when
          threading support has been enabled. Valid range is 1-1024. By
          default, the number of dirty I/O scheduler threads created is 10,
          same as the default number of threads in the <seealso
          marker="#async_thread_pool_size">async thread pool</seealso>.</p>
>>>>>>> 8fa36355
	<p>The amount of dirty IO schedulers is not limited by the amount of
	  normal schedulers <seealso marker="#+SDcpu">like the amount of
	  dirty CPU schedulers</seealso>. This since only I/O bound work is
	  expected to execute on dirty I/O schedulers. If the user should schedule CPU
	  bound jobs on dirty I/O schedulers, these jobs might starve ordinary
	  jobs executing on ordinary schedulers.</p>
        <p>Typical users of the dirty IO schedulers are reading and writing to files.</p>
        <p>You can use <seealso marker="runtime_tools:msacc">msacc(3)</seealso>
          in order to see the current load of the dirty IO schedulers threads
          and adjust the number used accordingly.</p>
      </item>
      <tag><c><![CDATA[+sFlag Value]]></c></tag>
      <item>
        <p>Scheduling specific flags.</p>
        <taglist>
          <tag><marker id="+sbt"/><c>+sbt BindType</c></tag>
          <item>
            <p>Sets scheduler bind type.</p>
            <p>Schedulers can also be bound using flag
              <seealso marker="#+stbt"><c>+stbt</c></seealso>. The only
              difference between these two flags is how the following errors
              are handled:</p>
            <list type="bulleted">
              <item>Binding of schedulers is not supported on the specific
                platform.</item>
              <item>No available CPU topology. That is, the runtime system was
                not able to detect the CPU topology automatically, and no
                <seealso marker="#+sct">user-defined CPU topology</seealso>
                was set.</item>
            </list>
            <p>If any of these errors occur when <c>+sbt</c> has been passed,
              the runtime system prints an error message, and refuses to
              start. If any of these errors occur when <c>+stbt</c> has been
              passed, the runtime system silently ignores the error, and
              start up using unbound schedulers.</p>
            <p>Valid <c>BindType</c>s:</p>
            <taglist>
              <tag><c>u</c></tag>
              <item><c>unbound</c> - Schedulers are not bound to logical
                processors, that is, the operating system decides where the
                scheduler threads execute, and when to migrate them. This is
                the default.
              </item>
              <tag><c>ns</c></tag>
              <item><c>no_spread</c> - Schedulers with close scheduler
                identifiers are bound as close as possible in hardware.
              </item>
              <tag><c>ts</c></tag>
              <item><c>thread_spread</c> - Thread refers to hardware threads
                (such as Intel's hyper-threads). Schedulers with low scheduler
                identifiers, are bound to the first hardware thread of
                each core, then schedulers with higher scheduler identifiers
                are bound to the second hardware thread of each core,and so on.
              </item>
              <tag><c>ps</c></tag>
              <item><c>processor_spread</c> - Schedulers are spread like
                <c>thread_spread</c>, but also over physical processor chips.
              </item>
              <tag><c>s</c></tag>
              <item><c>spread</c> - Schedulers are spread as much as possible.
              </item>
              <tag><c>nnts</c></tag>
              <item><c>no_node_thread_spread</c> - Like <c>thread_spread</c>,
                but if multiple Non-Uniform Memory Access (NUMA) nodes exist,
                schedulers are spread over one NUMA node at a time,
                that is, all logical processors of one NUMA node are bound
                to schedulers in sequence.
              </item>
              <tag><c>nnps</c></tag>
              <item><c>no_node_processor_spread</c> - Like
                <c>processor_spread</c>, but if multiple NUMA nodes exist,
                schedulers are spread over one NUMA node at a time, that is,
                all logical processors of one NUMA node are bound to
                schedulers in sequence.
              </item>
              <tag><c>tnnps</c></tag>
              <item><c>thread_no_node_processor_spread</c> - A combination of
                <c>thread_spread</c>, and <c>no_node_processor_spread</c>.
                Schedulers are spread over hardware threads across NUMA
                nodes, but schedulers are only spread over processors
                internally in one NUMA node at a time.
              </item>
              <tag><c>db</c></tag>
              <item><c>default_bind</c> - Binds schedulers the default way.
                Defaults to <c>thread_no_node_processor_spread</c>
                (which can change in the future).
              </item>
            </taglist>
            <p>Binding of schedulers is only supported on newer
              Linux, Solaris, FreeBSD, and Windows systems.</p>
            <p>If no CPU topology is available when flag <c>+sbt</c>
              is processed and <c>BindType</c> is any other type than
              <c>u</c>, the runtime system fails to start. CPU
              topology can be defined using flag
              <seealso marker="#+sct"><c>+sct</c></seealso>. Notice
              that flag <c>+sct</c> can have to be passed before flag
              <c>+sbt</c> on the command line (if no CPU topology
              has been automatically detected).</p>
            <p>The runtime system does by default <em>not</em> bind schedulers
              to logical processors.</p>
            <note>
              <p>If the Erlang runtime system is the only operating system
                process that binds threads to logical processors, this
                improves the performance of the runtime system. However,
                if other operating system processes (for example
                another Erlang runtime system) also bind threads to
                logical processors, there can be a performance penalty
                instead. This performance penalty can sometimes be
                severe. If so, you are advised not to
                bind the schedulers.</p>
            </note>
            <p>How schedulers are bound matters. For example, in
              situations when there are fewer running processes than
              schedulers online, the runtime system tries to migrate
              processes to schedulers with low scheduler identifiers.
              The more the schedulers are spread over the hardware,
              the more resources are available to the runtime
              system in such situations.</p>
            <note>
              <p>If a scheduler fails to bind, this is
                often silently ignored, as it is not always
                possible to verify valid logical processor identifiers. If
                an error is reported, it is reported to the
                <c>error_logger</c>. If you want to verify that the
                schedulers have bound as requested, call
                <seealso marker="erlang#system_info_scheduler_bindings">
                <c>erlang:system_info(scheduler_bindings)</c></seealso>.</p>
            </note>
          </item>
          <tag><marker id="+sbwt"/>
            <c>+sbwt none|very_short|short|medium|long|very_long</c></tag>
          <item>
            <p>Sets scheduler busy wait threshold. Defaults to <c>medium</c>.
              The threshold determines how long schedulers are to busy
              wait when running out of work before going to sleep.</p>
            <note>
              <p>This flag can be removed or changed at any time
                without prior notice.</p>
            </note>
          </item>
          <tag><marker id="+sbwtdcpu"/>
            <c>+sbwtdcpu none|very_short|short|medium|long|very_long</c></tag>
          <item>
            <p>As <seealso marker="#+sbwt"><c>+sbwt</c></seealso> but affects
              dirty CPU schedulers. Defaults to <c>short</c>.</p>
            <note>
              <p>This flag can be removed or changed at any time
                without prior notice.</p>
            </note>
          </item>
          <tag><marker id="+sbwtdio"/>
            <c>+sbwtdio none|very_short|short|medium|long|very_long</c></tag>
          <item>
            <p>As <seealso marker="#+sbwt"><c>+sbwt</c></seealso> but affects
              dirty IO schedulers. Defaults to <c>short</c>.</p>
            <note>
              <p>This flag can be removed or changed at any time
                without prior notice.</p>
            </note>
          </item>
<tag><marker id="+scl"/><c>+scl true|false</c></tag>
          <item>
            <p>Enables or disables scheduler compaction of load. By default
              scheduler compaction of load is enabled. When enabled, load
              balancing strives for a load distribution, which causes
              as many scheduler threads as possible to be fully loaded (that is,
              not run out of work). This is accomplished by migrating load
              (for example, runnable processes) into a smaller set of schedulers
              when schedulers frequently run out of work. When disabled,
              the frequency with which schedulers run out of work is
              not taken into account by the load balancing logic.</p>
            <p><c>+scl false</c> is similar to
              <seealso marker="#+sub"><c>+sub true</c></seealso>, but
              <c>+sub true</c> also balances scheduler utilization
              between schedulers.</p>
          </item>
          <tag><marker id="+sct"/><c>+sct CpuTopology</c></tag>
          <item>
            <list type="bulleted">
              <item><c><![CDATA[<Id> = integer(); when 0 =< <Id> =< 65535]]></c>
              </item>
              <item><c><![CDATA[<IdRange> = <Id>-<Id>]]></c></item>
              <item><c><![CDATA[<IdOrIdRange> = <Id> | <IdRange>]]></c></item>
              <item><c><![CDATA[<IdList> = <IdOrIdRange>,<IdOrIdRange> |
                <IdOrIdRange>]]></c></item>
              <item><c><![CDATA[<LogicalIds> = L<IdList>]]></c></item>
              <item><c><![CDATA[<ThreadIds> = T<IdList> | t<IdList>]]></c>
              </item>
              <item><c><![CDATA[<CoreIds> = C<IdList> | c<IdList>]]></c></item>
              <item><c><![CDATA[<ProcessorIds> = P<IdList> | p<IdList>]]></c>
              </item>
              <item><c><![CDATA[<NodeIds> = N<IdList> | n<IdList>]]></c></item>
              <item><c><![CDATA[<IdDefs> =
                <LogicalIds><ThreadIds><CoreIds><ProcessorIds><NodeIds> |
                <LogicalIds><ThreadIds><CoreIds><NodeIds><ProcessorIds>]]></c>
              </item>
              <item><c><![CDATA[CpuTopology = <IdDefs>:<IdDefs> |
                <IdDefs>]]></c></item>
            </list>
            <p>Sets a user-defined CPU topology. The user-defined
              CPU topology overrides any automatically detected
              CPU topology. The CPU topology is used when
              <seealso marker="#+sbt">binding schedulers to logical
              processors</seealso>.</p>
            <p>Uppercase letters signify real identifiers and lowercase
	      letters signify fake identifiers only used for description
              of the topology. Identifiers passed as real identifiers can
              be used by the runtime system when trying to access specific
              hardware; if they are incorrect the behavior is
              undefined. Faked logical CPU identifiers are not accepted,
              as there is no point in defining the CPU topology without
              real logical CPU identifiers. Thread, core, processor, and
              node identifiers can be omitted. If omitted, the thread ID
              defaults to <c>t0</c>, the core ID defaults to <c>c0</c>,
              the processor ID defaults to <c>p0</c>, and the node ID is
              left undefined. Either each logical processor must 
              belong to only one NUMA node, or no logical
              processors must belong to any NUMA nodes.</p>
            <p>Both increasing and decreasing <c><![CDATA[<IdRange>]]></c>s
              are allowed.</p>
            <p>NUMA node identifiers are system wide. That is, each NUMA
              node on the system must have a unique identifier. Processor
              identifiers are also system wide. Core identifiers are
              processor wide. Thread identifiers are core wide.</p>
            <p>The order of the identifier types implies the hierarchy of the
              CPU topology. The valid orders are as follows:</p>
            <list type="bulleted">
              <item>
                <p><c><![CDATA[<LogicalIds><ThreadIds><CoreIds><ProcessorIds><NodeIds>]]></c>,
                  that is, thread is part of a core that is part of a processor,
                  which is part of a NUMA node.</p>
              </item>
              <item>
                <p><c><![CDATA[<LogicalIds><ThreadIds><CoreIds><NodeIds><ProcessorIds>]]></c>,
                  that is, thread is part of a core that is part of a NUMA node,
                  which is part of a processor.</p>
              </item>
            </list>
            <p>A CPU topology can consist of both processor external, and
              processor internal NUMA nodes as long as each logical processor
              belongs to only one NUMA node. If
              <c><![CDATA[<ProcessorIds>]]></c> is omitted, its default position
              is before <c><![CDATA[<NodeIds>]]></c>. That is, the default is
              processor external NUMA nodes.</p>
            <p>If a list of identifiers is used in an
              <c><![CDATA[<IdDefs>]]></c>:</p>
            <list type="bulleted">
              <item><c><![CDATA[<LogicalIds>]]></c> must be a list
                of identifiers.</item>
              <item>At least one other identifier type besides
                <c><![CDATA[<LogicalIds>]]></c> must also have a
                list of identifiers.</item>
              <item>All lists of identifiers must produce the
                same number of identifiers.</item>
            </list>
            <p>A simple example. A single quad core processor can be
              described as follows:</p>
<pre>
% <input>erl +sct L0-3c0-3</input>
1> <input>erlang:system_info(cpu_topology).</input>
[{processor,[{core,{logical,0}},
             {core,{logical,1}},
             {core,{logical,2}},
             {core,{logical,3}}]}]</pre>
            <p>A more complicated example with two quad core
              processors, each processor in its own NUMA node.
              The ordering of logical processors is a bit weird.
              This to give a better example of identifier lists:</p>
<pre>
% <input>erl +sct L0-1,3-2c0-3p0N0:L7,4,6-5c0-3p1N1</input>
1> <input>erlang:system_info(cpu_topology).</input>
[{node,[{processor,[{core,{logical,0}},
                    {core,{logical,1}},
                    {core,{logical,3}},
                    {core,{logical,2}}]}]},
 {node,[{processor,[{core,{logical,7}},
                    {core,{logical,4}},
                    {core,{logical,6}},
                    {core,{logical,5}}]}]}]</pre>
            <p>As long as real identifiers are correct, it is OK
              to pass a CPU topology that is not a correct
              description of the CPU topology. When used with
              care this can be very useful. This
              to trick the emulator to bind its schedulers
              as you want. For example, if you want to run multiple
              Erlang runtime systems on the same machine, you
              want to reduce the number of schedulers used and
              manipulate the CPU topology so that they bind to
              different logical CPUs. An example, with two Erlang
              runtime systems on a quad core machine:</p>
<pre>
% <input>erl +sct L0-3c0-3 +sbt db +S3:2 -detached -noinput -noshell -sname one</input>
% <input>erl +sct L3-0c0-3 +sbt db +S3:2 -detached -noinput -noshell -sname two</input></pre>
            <p>In this example, each runtime system have two
              schedulers each online, and all schedulers online
              will run on different cores. If we change to one
              scheduler online on one runtime system, and three
              schedulers online on the other, all schedulers
              online will still run on different cores.</p>
            <p>Notice that a faked CPU topology that does not reflect
              how the real CPU topology looks like is likely to
              decrease the performance of the runtime system.</p>
            <p>For more information, see
              <seealso marker="erlang#system_info_cpu_topology">
              <c>erlang:system_info(cpu_topology)</c></seealso>.</p>
          </item>
          <tag><marker id="+sfwi"/><c>+sfwi Interval</c></tag>
          <item>
            <p>Sets scheduler-forced wakeup interval. All run queues are
              scanned each <c>Interval</c> milliseconds. While there are
              sleeping schedulers in the system, one scheduler is woken
              for each non-empty run queue found. <c>Interval</c> default
              to <c>0</c>, meaning this feature is disabled.</p>
            <note>
              <p>This feature has been introduced as a temporary workaround
                for long-executing native code, and native code that does not
                bump reductions properly in OTP. When these bugs have be fixed,
                this flag will be removed.</p>
            </note>
          </item>
          <tag><marker id="+spp"/><c>+spp Bool</c></tag>
          <item>
            <p>Sets default scheduler hint for port parallelism. If set to
              <c>true</c>, the virtual machine schedules port tasks when it
              improves parallelism in the system. If set to <c>false</c>, the
              virtual machine tries to perform port tasks immediately,
              improving latency at the expense of parallelism. Default to
              <c>false</c>. The default used can be inspected in runtime by
              calling <seealso marker="erlang#system_info_port_parallelism">
              <c>erlang:system_info(port_parallelism)</c></seealso>.
              The default can be overridden on port creation by passing option
              <seealso marker="erlang#open_port_parallelism">
              <c>parallelism</c></seealso> to
              <seealso marker="erlang#open_port/2">
              <c>erlang:open_port/2</c></seealso></p>.
          </item>
          <tag><marker id="sched_thread_stack_size"/>
            <c><![CDATA[+sss size]]></c></tag>
          <item>
            <p>Suggested stack size, in kilowords, for scheduler threads.
              Valid range is 20-8192 kilowords. The default suggested
	      stack size is 128 kilowords.</p>
          </item>
          <tag><marker id="dcpu_sched_thread_stack_size"/>
            <c><![CDATA[+sssdcpu size]]></c></tag>
          <item>
            <p>Suggested stack size, in kilowords, for dirty CPU scheduler
	      threads. Valid range is 20-8192 kilowords. The default
	      suggested stack size is 40 kilowords.</p>
          </item>
          <tag><marker id="dio_sched_thread_stack_size"/>
            <c><![CDATA[+sssdio size]]></c></tag>
          <item>
            <p>Suggested stack size, in kilowords, for dirty IO scheduler
	      threads. Valid range is 20-8192 kilowords. The default
	      suggested stack size is 40 kilowords.</p>
          </item>
          <tag><marker id="+stbt"/><c>+stbt BindType</c></tag>
          <item>
            <p>Tries to set the scheduler bind type. The same as flag
              <seealso marker="#+sbt"><c>+sbt</c></seealso> except
              how some errors are handled. For more information, see
              <seealso marker="#+sbt"><c>+sbt</c></seealso>.</p>
          </item>
          <tag><marker id="+sub"/><c>+sub true|false</c></tag>
          <item>
            <p>Enables or disables
              <seealso marker="erts:erlang#statistics_scheduler_wall_time">
              scheduler utilization</seealso> balancing of load. By default
              scheduler utilization balancing is disabled and instead scheduler
              compaction of load is enabled, which strives for a load
              distribution that causes as many scheduler threads as possible
              to be fully loaded (that is, not run out of work). When scheduler
              utilization balancing is enabled, the system instead tries to
              balance scheduler utilization between schedulers. That is,
              strive for equal scheduler utilization on all schedulers.</p>
            <p><c>+sub true</c> is only supported on systems where the runtime
              system detects and uses a monotonically increasing high-resolution
              clock. On other systems, the runtime system fails to start.</p>
            <p><c>+sub true</c> implies <seealso marker="#+scl">
              <c>+scl false</c></seealso>. The difference between
              <c>+sub true</c> and <c>+scl false</c> is that <c>+scl false</c>
              does not try to balance the scheduler utilization.</p>
          </item>
          <tag><marker id="+swct"/>
            <c>+swct very_eager|eager|medium|lazy|very_lazy</c></tag>
          <item>
            <p>Sets scheduler wake cleanup threshold. Defaults to <c>medium</c>.
              Controls how eager schedulers are to be requesting
              wakeup because of certain cleanup operations. When a lazy setting
              is used, more outstanding cleanup operations can be left undone
              while a scheduler is idling. When an eager setting is used,
              schedulers are more frequently woken, potentially increasing
              CPU-utilization.</p>
            <note>
              <p>This flag can be removed or changed at any time without prior
                notice.</p>
            </note>
          </item>
          <tag><marker id="+sws"/><c>+sws default|legacy</c></tag>
          <item>
            <p>Sets scheduler wakeup strategy. Default strategy changed in
              ERTS 5.10 (Erlang/OTP R16A). This strategy was known as
              <c>proposal</c> in Erlang/OTP R15. The <c>legacy</c> strategy
              was used as default from R13 up to and including R15.</p>
            <note>
              <p>This flag can be removed or changed at any time without prior
                notice.</p>
            </note>
          </item>
          <tag><marker id="+swt"/>
            <c>+swt very_low|low|medium|high|very_high</c></tag>
          <item>
            <p>Sets scheduler wakeup threshold. Defaults to <c>medium</c>.
              The threshold determines when to wake up sleeping schedulers
              when more work than can be handled by currently awake schedulers
              exists. A low threshold causes earlier wakeups, and a high
              threshold causes later wakeups. Early wakeups distribute work
              over multiple schedulers faster, but work does more easily bounce
              between schedulers.</p>
            <note>
              <p>This flag can be removed or changed at any time without prior
                notice.</p>
            </note>
          </item>
          <tag><marker id="+swtdcpu"/>
            <c>+swtdcpu very_low|low|medium|high|very_high</c></tag>
          <item>
            <p>As <seealso marker="#+swt"><c>+swt</c></seealso> but
              affects dirty CPU schedulers. Defaults to <c>medium</c>.</p>
            <note>
              <p>This flag can be removed or changed at any time
                without prior notice.</p>
            </note>
          </item>
          <tag><marker id="+swtdio"/>
            <c>+swtdio very_low|low|medium|high|very_high</c></tag>
          <item>
            <p>As <seealso marker="#+swt"><c>+swt</c></seealso> but affects
              dirty IO schedulers. Defaults to <c>medium</c>.</p>
            <note>
              <p>This flag can be removed or changed at any time
                without prior notice.</p>
            </note>
          </item>
        </taglist>
      </item>
      <tag><marker id="+t"/><c><![CDATA[+t size]]></c></tag>
      <item>
        <p>Sets the maximum number of atoms the virtual machine can handle.
          Defaults to 1,048,576.</p>
      </item>
      <tag><marker id="+T"/><c><![CDATA[+T Level]]></c></tag>
      <item>
        <p>Enables modified timing and sets the modified timing level. Valid
          range is 0-9. The timing of the runtime system is changed. A high
          level usually means a greater change than a low level. Changing the
          timing can be very useful for finding timing-related bugs.</p>
        <p>Modified timing affects the following:</p>
        <taglist>
          <tag>Process spawning</tag>
          <item>A process calling <c><![CDATA[spawn]]></c>,
            <c><![CDATA[spawn_link]]></c>, <c><![CDATA[spawn_monitor]]></c>,
            or <c><![CDATA[spawn_opt]]></c> is scheduled out immediately
            after completing the call. When higher modified timing levels are
            used, the caller also sleeps for a while after it is scheduled out.
          </item>
          <tag>Context reductions</tag>
          <item>The number of reductions a process is allowed to use before it
            is scheduled out is increased or reduced.
          </item>
          <tag>Input reductions</tag>
          <item>The number of reductions performed before checking I/O is
            increased or reduced.
          </item>
        </taglist>
        <note>
          <p>Performance suffers when modified timing is enabled. This flag is
            <em>only</em> intended for testing and debugging.</p>
          <p><c><![CDATA[return_to]]></c> and <c><![CDATA[return_from]]></c>
            trace messages are lost when tracing on the spawn BIFs.</p>
          <p>This flag can be removed or changed at any time without prior
            notice.</p>
        </note>
      </item>
      <tag><c><![CDATA[+v]]></c></tag>
      <item>
        <p>Verbose.</p>
      </item>
      <tag><c><![CDATA[+V]]></c></tag>
      <item>
        <p>Makes the emulator print its version number.</p>
      </item>
      <tag><c><![CDATA[+W w | i | e]]></c></tag>
      <item>
        <p>Sets the mapping of warning messages for
          <c><![CDATA[error_logger]]></c>. Messages sent to the error logger
          using one of the warning routines can be mapped to errors
          (<c><![CDATA[+W e]]></c>), warnings (<c><![CDATA[+W w]]></c>), or
          information reports (<c><![CDATA[+W i]]></c>). Defaults to warnings.
          The current mapping can be retrieved using
          <c><![CDATA[error_logger:warning_map/0]]></c>. For more information,
          see <seealso marker="kernel:error_logger#warning_map/0">
          <c>error_logger:warning_map/0</c></seealso> in Kernel.</p>
      </item>
      <tag><c><![CDATA[+zFlag Value]]></c></tag>
      <item>
        <p>Miscellaneous flags:</p>
        <taglist>
          <tag><marker id="+zdbbl"/><c>+zdbbl size</c></tag>
          <item>
            <p>Sets the distribution buffer busy limit
              (<seealso marker="erlang#system_info_dist_buf_busy_limit">
              <c>dist_buf_busy_limit</c></seealso>)
              in kilobytes. Valid range is 1-2097151. Defaults to 1024.</p>
            <p>A larger buffer limit allows processes to buffer
              more outgoing messages over the distribution. When the
              buffer limit has been reached, sending processes will be
              suspended until the buffer size has shrunk. The buffer
              limit is per distribution channel. A higher limit
              gives lower latency and higher throughput at the expense
              of higher memory use.</p>
          </item>
          <tag><marker id="+zdntgc"/><c>+zdntgc time</c></tag>
          <item>
            <p>Sets the delayed node table garbage collection time
              (<seealso marker="erlang#system_info_delayed_node_table_gc">
              <c>delayed_node_table_gc</c></seealso>)
              in seconds. Valid values are either <c>infinity</c> or
              an integer in the range 0-100000000. Defaults to 60.</p>
            <p>Node table entries that are not referred linger
              in the table for at least the amount of time that this
              parameter determines. The lingering prevents repeated
              deletions and insertions in the tables from occurring.</p>
          </item>
        </taglist>
      </item>
    </taglist>
  </section>

  <section>
    <marker id="environment_variables"></marker>
    <title>Environment Variables</title>
    <taglist>
      <tag><c><![CDATA[ERL_CRASH_DUMP]]></c></tag>
      <item>
        <p>If the emulator needs to write a crash dump, the value of this
          variable is the filename of the crash dump file.
          If the variable is not set, the name of the crash dump file is
          <c><![CDATA[erl_crash.dump]]></c> in the current directory.</p>
      </item>
      <tag><c><![CDATA[ERL_CRASH_DUMP_NICE]]></c></tag>
      <item>
      <p><em>Unix systems</em>: If the emulator needs to write a crash dump,
        it uses the value of this variable to set the nice value
        for the process, thus lowering its priority. Valid range is
        1-39 (higher values are replaced with 39). The highest
        value, 39, gives the process the lowest priority.</p>
      </item>
      <tag><c><![CDATA[ERL_CRASH_DUMP_SECONDS]]></c></tag>
      <item>
        <p><em>Unix systems</em>: This variable gives the number of seconds
          that the emulator is allowed to spend writing a crash dump. When the
          given number of seconds have elapsed, the emulator is terminated.</p>
        <taglist>
          <tag><c><![CDATA[ERL_CRASH_DUMP_SECONDS=0]]></c></tag>
	  <item>If the variable is set to <c>0</c> seconds, the runtime system does
            not even attempt to write the crash dump file. It only terminates.
	    This is the default if option <c>-heart</c> is passed to <c>erl</c>
	    and <c>ERL_CRASH_DUMP_SECONDS</c> is not set.
	  </item>
          <tag><c><![CDATA[ERL_CRASH_DUMP_SECONDS=S]]></c></tag>
          <item>If the variable is set to a positive value <c>S</c>,
	    wait for <c>S</c> seconds to complete the crash dump file and
            then terminates the runtime system with a <c>SIGALRM</c> signal.
          </item>
          <tag><c><![CDATA[ERL_CRASH_DUMP_SECONDS=-1]]></c></tag>
          <item>A negative value causes the termination of the runtime system
	    to wait indefinitely until the crash dump file has been completly
	    written. This is the default if option <c>-heart</c> is <em>not</em>
	    passed to <c>erl</c> and <c>ERL_CRASH_DUMP_SECONDS</c> is not set.
          </item>
        </taglist>
        <p>See also <seealso marker="kernel:heart"><c>heart(3)</c></seealso>.</p>
      </item>
      <tag><c><![CDATA[ERL_CRASH_DUMP_BYTES]]></c></tag>
      <item>
      <p>This variable sets the maximum size of a crash dump file in bytes.
        The crash dump will be truncated if this limit is exceeded. If the
	variable is not set, no size limit is enforced by default. If the
	variable is set to <c>0</c>, the runtime system does not even attempt
	to write a crash dump file.</p>
      <p>Introduced in ERTS 8.1.2 (Erlang/OTP 19.2).</p>
      </item>
      <tag><marker id="ERL_AFLAGS"/><c><![CDATA[ERL_AFLAGS]]></c></tag>
      <item>
        <p>The content of this variable is added to the beginning of the
          command line for <c><![CDATA[erl]]></c>.</p>
        <p>Flag <c><![CDATA[-extra]]></c> is treated in a special way. Its
          scope ends at the end of the environment variable content. Arguments
          following an <c><![CDATA[-extra]]></c> flag are moved on the command
          line into section <c><![CDATA[-extra]]></c>, that is, the end of the
          command line following an <c><![CDATA[-extra]]></c> flag.</p>
      </item>
      <tag><marker id="ERL_ZFLAGS"/><c><![CDATA[ERL_ZFLAGS]]></c> and
        <marker id="ERL_FLAGS"/><c><![CDATA[ERL_FLAGS]]></c></tag>
      <item>
        <p>The content of these variables are added to the end of the command
          line for <c><![CDATA[erl]]></c>.</p>
        <p>Flag <c><![CDATA[-extra]]></c> is treated in a special way. Its
          scope ends at the end of the environment variable content. Arguments
          following an <c><![CDATA[-extra]]></c> flag are moved on the command
          line into section <c><![CDATA[-extra]]></c>, that is, the end of the
          command line following an <c><![CDATA[-extra]]></c> flag.</p>
      </item>
      <tag><c><![CDATA[ERL_LIBS]]></c></tag>
      <item>
        <p>Contains a list of additional library directories that the code
          server searches for applications and adds to the code path; see
          <seealso marker="kernel:code"><c>code(3)</c></seealso>.</p>
      </item>
      <tag><c><![CDATA[ERL_EPMD_ADDRESS]]></c></tag>
      <item>
        <p>Can be set to a comma-separated list of IP addresses, in which case
          the <seealso marker="epmd"><c>epmd</c></seealso> daemon listens only
          on the specified address(es) and on the loopback address (which is
          implicitly added to the list if it has not been specified).</p>
      </item>
      <tag><c><![CDATA[ERL_EPMD_PORT]]></c></tag>
      <item>
        <p>Can contain the port number to use when communicating with
          <seealso marker="epmd"><c>epmd</c></seealso>. The default port works
          fine in most cases. A different port can be specified
          to allow nodes of independent clusters to co-exist on the same host.
          All nodes in a cluster must use the same <c>epmd</c> port number.</p>
      </item>
    </taglist>
  </section>

  <section>
      <marker id="signals"></marker>
      <title>Signals</title>
      <p>On Unix systems, the Erlang runtime will interpret two types of signals.</p>
      <taglist>
          <tag><c>SIGUSR1</c></tag>
          <item>
              <p>A <c>SIGUSR1</c> signal forces a crash dump.</p>
          </item>
          <tag><c>SIGTERM</c></tag>
          <item>
              <p>A <c>SIGTERM</c> will produce a <c>stop</c> message to the <c>init</c> process.
                  This is equivalent to a <c>init:stop/0</c> call.</p>
              <p>Introduced in ERTS 8.3 (Erlang/OTP 19.3)</p>
          </item>
      </taglist>
      <p>The signal <c>SIGUSR2</c> is reserved for internal usage. No other signals are handled.</p>
  </section>

  <section>
    <marker id="configuration"></marker>
    <title>Configuration</title>
    <p>The standard Erlang/OTP system can be reconfigured to change the default
      behavior on startup.</p>
    <taglist>
      <tag>The <c>.erlang</c> startup file</tag>
      <item>
        <p>When Erlang/OTP is started, the system searches for a file named
        <c>.erlang</c> in the user's home directory.</p>
        <p>If an <c>.erlang</c> file is found, it is assumed to contain valid
          Erlang expressions. These expressions are evaluated as if they were
          input to the shell.</p>
        <p>A typical <c>.erlang</c> file contains a set of search paths, for
          example:</p>
    <code type="none"><![CDATA[
io:format("executing user profile in HOME/.erlang\n",[]).
code:add_path("/home/calvin/test/ebin").
code:add_path("/home/hobbes/bigappl-1.2/ebin").
io:format(".erlang rc finished\n",[]).    ]]></code>
      </item>
      <tag>user_default and shell_default</tag>
      <item>
        <p>Functions in the shell that are not prefixed by a module name are
          assumed to be functional objects (funs), built-in functions (BIFs),
          or belong to the module <c>user_default</c> or
          <c>shell_default</c>.</p>
        <p>To include private shell commands, define them in a module
          <c>user_default</c> and add the following argument as the first line
          in the <c>.erlang</c> file:</p>
        <code type="none"><![CDATA[
code:load_abs("..../user_default").    ]]></code>
      </item>
      <tag>erl</tag>
      <item>
        <p>If the contents of <c>.erlang</c> are changed and a private version
          of <c>user_default</c> is defined, the Erlang/OTP environment can be
          customized. More powerful changes can be made by supplying
          command-line arguments in the startup script <c>erl</c>. For more
          information, see <seealso marker="init"><c>init(3)</c></seealso>.</p>
      </item>
    </taglist>
  </section>

  <section>
    <title>See Also</title>
    <p><seealso marker="epmd"><c>epmd(1)</c></seealso>,
      <seealso marker="erl_prim_loader"><c>erl_prim_loader(3)</c></seealso>,
      <seealso marker="erts_alloc"><c>erts_alloc(3)</c></seealso>,
      <seealso marker="init"><c>init(3)</c></seealso>,
      <seealso marker="kernel:application">
        <c>application(3)</c></seealso>,
      <seealso marker="kernel:auth"><c>auth(3)</c></seealso>,
      <seealso marker="kernel:code"><c>code(3)</c></seealso>,
      <seealso marker="kernel:erl_boot_server">
        <c>erl_boot_server(3)</c></seealso>,
      <seealso marker="kernel:heart"><c>heart(3)</c></seealso>,
      <seealso marker="kernel:net_kernel"><c>net_kernel(3)</c></seealso>,
      <seealso marker="tools:make"><c>make(3)</c></seealso></p>
  </section>
</comref><|MERGE_RESOLUTION|>--- conflicted
+++ resolved
@@ -1052,17 +1052,9 @@
       </item>
       <tag><marker id="+SDio"/><c><![CDATA[+SDio DirtyIOSchedulers]]></c></tag>
       <item>
-<<<<<<< HEAD
         <p>Sets the number of dirty I/O scheduler threads to create.
-          Valid range is 0-1024. By
+          Valid range is 1-1024. By
           default, the number of dirty I/O scheduler threads created is 10.</p>
-=======
-        <p>Sets the number of dirty I/O scheduler threads to create when
-          threading support has been enabled. Valid range is 1-1024. By
-          default, the number of dirty I/O scheduler threads created is 10,
-          same as the default number of threads in the <seealso
-          marker="#async_thread_pool_size">async thread pool</seealso>.</p>
->>>>>>> 8fa36355
 	<p>The amount of dirty IO schedulers is not limited by the amount of
 	  normal schedulers <seealso marker="#+SDcpu">like the amount of
 	  dirty CPU schedulers</seealso>. This since only I/O bound work is
