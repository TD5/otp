<?xml version="1.0" encoding="utf-8" ?>
<!DOCTYPE chapter SYSTEM "chapter.dtd">

<chapter>
  <header>
    <copyright>
      <year>2001</year><year>2020</year>
      <holder>Ericsson AB. All Rights Reserved.</holder>
    </copyright>
    <legalnotice>
      Licensed under the Apache License, Version 2.0 (the "License");
      you may not use this file except in compliance with the License.
      You may obtain a copy of the License at

          http://www.apache.org/licenses/LICENSE-2.0

      Unless required by applicable law or agreed to in writing, software
      distributed under the License is distributed on an "AS IS" BASIS,
      WITHOUT WARRANTIES OR CONDITIONS OF ANY KIND, either express or implied.
      See the License for the specific language governing permissions and
      limitations under the License.

    </legalnotice>

    <title>The Abstract Format</title>
    <prepared>Arndt Jonasson</prepared>
    <responsible>Kenneth Lundin</responsible>
    <docno>1</docno>
    <approved></approved>
    <checked></checked>
    <date>2000-12-01</date>
    <rev>A</rev>
    <file>absform.xml</file>
  </header>
  <p>This section describes the standard representation of parse trees for Erlang
    programs as Erlang terms. This representation is known as the <em>abstract
    format</em>. Functions dealing with such parse trees are
    <seemfa marker="compiler:compile#forms/1">
    <c>compile:forms/1,2</c></seemfa> and functions in the following
    modules:</p>

  <list type="bulleted">
    <item><seeerl marker="stdlib:epp">
      <c>epp(3)</c></seeerl></item>
    <item><seeerl marker="stdlib:erl_eval">
      <c>erl_eval(3)</c></seeerl></item>
    <item><seeerl marker="stdlib:erl_lint">
      <c>erl_lint(3)</c></seeerl></item>
    <item><seeerl marker="stdlib:erl_parse">
      <c>erl_parse(3)</c></seeerl></item>
    <item><seeerl marker="stdlib:erl_pp">
      <c>erl_pp(3)</c></seeerl></item>
    <item><seeerl marker="stdlib:io">
      <c>io(3)</c></seeerl></item>
  </list>

  <p>The functions are also used as input and output for parse transforms, see
    the <seeerl marker="compiler:compile"><c>compile(3)</c></seeerl>
    module.</p>

  <p>We use the function <c>Rep</c> to denote the mapping from an Erlang source
    construct <c>C</c> to its abstract format representation <c>R</c>, and write
    <c>R = Rep(C)</c>.</p>

    <p>The word <c>ANNO</c> in this section represents an annotation,
    and denotes among other things the number of the line in the
    source file where the construction occurred. See <seeerl
    marker="stdlib:erl_anno"><c>erl_anno(3)</c></seeerl> for details.
    Several instances of <c>ANNO</c> in the same construction can denote
    different annotations.</p>

  <p>As operators are not terms in their own right, when operators are
    mentioned below, the representation of an operator is to be taken to
    be the atom with a printname consisting of the same characters as the
    operator.</p>

  <section>
    <title>Module Declarations and Forms</title>
    <p>A module declaration consists of a sequence of forms, which are either
      function declarations or attributes.</p>

    <list type="bulleted">
      <item>
        <p>If D is a module declaration consisting of the forms
          <c>F_1</c>, ..., <c>F_k</c>, then
          Rep(D) = <c>[Rep(F_1), ..., Rep(F_k)]</c>.</p>
      </item>
      <item>
        <p>If F is an attribute <c>-export([Fun_1/A_1, ..., Fun_k/A_k])</c>,
          then Rep(F) =
          <c>{attribute,ANNO,export,[{Fun_1,A_1}, ..., {Fun_k,A_k}]}</c>.</p>
      </item>
      <item>
        <p>If F is an attribute <c>-import(Mod,[Fun_1/A_1, ..., Fun_k/A_k])</c>,
          then Rep(F) =
          <c>{attribute,ANNO,import,{Mod,[{Fun_1,A_1}, ...,
          {Fun_k,A_k}]}}</c>.</p>
      </item>
      <item>
        <p>If F is an attribute <c>-module(Mod)</c>, then
          Rep(F) = <c>{attribute,ANNO,module,Mod}</c>.</p>
      </item>
      <item>
        <p>If F is an attribute <c>-file(File,Line)</c>, then
          Rep(F) = <c>{attribute,ANNO,file,{File,Line}}</c>.</p>
      </item>
      <item>
        <p>If F is a function declaration <c>Name Fc_1 ; ... ; Name Fc_k</c>,
          where each <c>Fc_i</c> is a function clause with a pattern sequence of
          the same length <c>Arity</c>, then Rep(F) =
          <c>{function,ANNO,Name,Arity,[Rep(Fc_1), ...,Rep(Fc_k)]}</c>.</p>
      </item>
      <item>
        <p>If F is a function specification <c>-Spec Name Ft_1; ...; Ft_k</c>,
          where <c>Spec</c> is either the atom <c>spec</c> or the atom
          <c>callback</c>, and each <c>Ft_i</c> is a possibly constrained
          function type with an argument sequence of the same length
          <c>Arity</c>, then Rep(F) =
          <c>{attribute,ANNO,Spec,{{Name,Arity},[Rep(Ft_1), ...,
          Rep(Ft_k)]}}</c>.</p>
      </item>
      <item>
        <p>If F is a function specification
          <c>-spec Mod:Name Ft_1; ...; Ft_k</c>, where each <c>Ft_i</c> is a
          possibly constrained function type with an argument sequence of the
          same length <c>Arity</c>, then Rep(F) =
          <c>{attribute,ANNO,spec,{{Mod,Name,Arity},[Rep(Ft_1), ...,
          Rep(Ft_k)]}}</c>.</p>
      </item>
      <item>
        <p>If F is a record declaration <c>-record(Name,{V_1, ..., V_k})</c>,
          where each <c>V_i</c> is a record field, then Rep(F) =
          <c>{attribute,ANNO,record,{Name,[Rep(V_1), ..., Rep(V_k)]}}</c>.
          For Rep(V), see below.</p>
      </item>
      <item>
        <p>If F is a type declaration <c>-Type Name(V_1, ..., V_k) :: T</c>,
          where <c>Type</c> is either the atom <c>type</c> or the atom
          <c>opaque</c>, each <c>V_i</c> is a type variable, and <c>T</c> is a type,
          then Rep(F) =
          <c>{attribute,ANNO,Type,{Name,Rep(T),[Rep(V_1), ...,
          Rep(V_k)]}}</c>.</p>
      </item>
      <item>
        <p>If F is a wild attribute <c>-A(T)</c>, then
          Rep(F) = <c>{attribute,ANNO,A,T}</c>.</p>
      </item>
    </list>

    <section>
      <title>Record Fields</title>
      <p>Each field in a record declaration can have an optional,
        explicit, default initializer expression, and an
        optional type.</p>

      <list type="bulleted">
        <item>
          <p>If V is <c>A</c>, then
            Rep(V) = <c>{record_field,ANNO,Rep(A)}</c>.</p>
        </item>
        <item>
          <p>If V is <c>A = E</c>, where <c>E</c> is an expression, then
            Rep(V) = <c>{record_field,ANNO,Rep(A),Rep(E)}</c>.</p>
        </item>
        <item>
          <p>If V is <c>A :: T</c>, where <c>T</c> is a type, then Rep(V) =
            <c>{typed_record_field,{record_field,ANNO,Rep(A)},Rep(T)}</c>.</p>
        </item>
        <item>
          <p>If V is <c>A = E :: T</c>, where
            <c>E</c> is an expression and <c>T</c> is a type, then Rep(V) =
            <c>{typed_record_field,{record_field,ANNO,Rep(A),Rep(E)},Rep(T)}</c>.
          </p>
        </item>
      </list>
    </section>

    <section>
      <title>Representation of Parse Errors and End-of-File</title>
      <p>In addition to the representations of forms, the list that represents
        a module declaration (as returned by functions in
        <seeerl marker="stdlib:epp"><c>epp(3)</c></seeerl> and
        <seeerl marker="stdlib:erl_parse"><c>erl_parse(3)</c></seeerl>)
        can contain the following:</p>

      <list type="bulleted">
        <item>
          <p>Tuples <c>{error,E}</c> and <c>{warning,W}</c>, denoting
            syntactically incorrect forms and warnings.
          </p>
        </item>
        <item>
          <p><c>{eof,LOCATION}</c>, denoting an end-of-stream
            encountered before a complete form had been parsed.
            The word <c>LOCATION</c> represents a location, and denotes the
            number of the last line, and possibly the number of the last
	    column on that line, in the source file. See <seeerl
	    marker="stdlib:erl_anno">erl_anno(3)</seeerl> for
	    details.
          </p>
        </item>
      </list>
    </section>
  </section>

  <section>
    <title>Atomic Literals</title>
    <p>There are five kinds of atomic literals, which are represented in the
      same way in patterns, expressions, and guards:</p>

    <list type="bulleted">
      <item>
        <p>If L is an atom literal, then Rep(L) = <c>{atom,ANNO,L}</c>.</p>
      </item>
      <item>
        <p>If L is a character literal, then Rep(L) = <c>{char,ANNO,L}</c>.</p>
      </item>
      <item>
        <p>If L is a float literal, then Rep(L) = <c>{float,ANNO,L}</c>.</p>
      </item>
      <item>
        <p>If L is an integer literal, then
          Rep(L) = <c>{integer,ANNO,L}</c>.</p>
      </item>
      <item>
        <p>If L is a string literal consisting of the characters
          <c>C_1</c>, ..., <c>C_k</c>, then
          Rep(L) = <c>{string,ANNO,[C_1, ..., C_k]}</c>.</p>
      </item>
    </list>

    <p>Notice that negative integer and float literals do not occur as such;
      they are parsed as an application of the unary negation operator.</p>
  </section>

  <section>
    <title>Patterns</title>
    <p>If Ps is a sequence of patterns <c>P_1, ..., P_k</c>, then
      Rep(Ps) = <c>[Rep(P_1), ..., Rep(P_k)]</c>. Such sequences occur as the
      list of arguments to a function or fun.</p>

    <p>Individual patterns are represented as follows:</p>

    <list type="bulleted">
      <item>
        <p>If P is an atomic literal <c>L</c>, then Rep(P) = Rep(L).</p>
      </item>
      <item>
        <p>If P is a bitstring pattern
          <c>&lt;&lt;P_1:Size_1/TSL_1, ..., P_k:Size_k/TSL_k>></c>, where each
          <c>Size_i</c> is an expression that can be evaluated to an integer,
          and each <c>TSL_i</c> is a type specificer list, then Rep(P) =
          <c>{bin,ANNO,[{bin_element,ANNO,Rep(P_1),Rep(Size_1),Rep(TSL_1)},
          ..., {bin_element,ANNO,Rep(P_k),Rep(Size_k),Rep(TSL_k)}]}</c>.
          For Rep(TSL), see below.
          An omitted <c>Size_i</c> is represented by <c>default</c>.
          An omitted <c>TSL_i</c> is represented by <c>default</c>.</p>
      </item>
      <item>
        <p>If P is a compound pattern <c>P_1 = P_2</c>, then Rep(P) =
          <c>{match,ANNO,Rep(P_1),Rep(P_2)}</c>.</p>
      </item>
      <item>
        <p>If P is a cons pattern <c>[P_h | P_t]</c>, then Rep(P) =
          <c>{cons,ANNO,Rep(P_h),Rep(P_t)}</c>.</p>
      </item>
      <item>
        <p>If P is a map pattern <c>#{A_1, ..., A_k}</c>, where each
          <c>A_i</c> is an association <c>P_i_1 := P_i_2</c>, then Rep(P) =
          <c>{map,ANNO,[Rep(A_1), ..., Rep(A_k)]}</c>.
          For Rep(A), see below.</p>
      </item>
      <item>
        <p>If P is a nil pattern <c>[]</c>, then Rep(P) =
          <c>{nil,ANNO}</c>.</p>
      </item>
      <item>
        <p>If P is an operator pattern <c>P_1 Op P_2</c>, where <c>Op</c> is a
          binary operator (this is either an occurrence of <c>++</c> applied to
          a literal string or character list, or an occurrence of an expression
          that can be evaluated to a number at compile time), then Rep(P) =
          <c>{op,ANNO,Op,Rep(P_1),Rep(P_2)}</c>.</p>
      </item>
      <item>
        <p>If P is an operator pattern <c>Op P_0</c>, where <c>Op</c> is a
          unary operator (this is an occurrence of an expression that can be
          evaluated to a number at compile time), then Rep(P) =
          <c>{op,ANNO,Op,Rep(P_0)}</c>.</p>
      </item>
      <item>
        <p>If P is a parenthesized pattern <c>( P_0 )</c>, then Rep(P) =
          <c>Rep(P_0)</c>, that is, parenthesized patterns cannot be
          distinguished from their bodies.</p>
      </item>
      <item>
        <p>If P is a record field index pattern <c>#Name.Field</c>,
          where <c>Field</c> is an atom, then Rep(P) =
          <c>{record_index,ANNO,Name,Rep(Field)}</c>.</p>
      </item>
      <item>
        <p>If P is a record pattern <c>#Name{Field_1=P_1, ..., Field_k=P_k}</c>,
          where each <c>Field_i</c> is an atom or <c>_</c>, then Rep(P) =
          <c>{record,ANNO,Name,[{record_field,ANNO,Rep(Field_1),Rep(P_1)}, ...,
          {record_field,ANNO,Rep(Field_k),Rep(P_k)}]}</c>.</p>
      </item>
      <item>
        <p>If P is a tuple pattern <c>{P_1, ..., P_k}</c>, then Rep(P) =
          <c>{tuple,ANNO,[Rep(P_1), ..., Rep(P_k)]}</c>.</p>
      </item>
      <item>
        <p>If P is a universal pattern <c>_</c>, then Rep(P) =
          <c>{var,ANNO,'_'}</c>.</p></item>
      <item>
        <p>If P is a variable pattern <c>V</c>, then Rep(P) =
          <c>{var,ANNO,A}</c>, where A is an atom with a printname consisting
          of the same characters as <c>V</c>.</p>
      </item>
    </list>

    <p>Notice that every pattern has the same source form as some expression,
      and is represented in the same way as the corresponding expression.</p>
  </section>

  <section>
    <title>Expressions</title>
    <p>A body B is a non-empty sequence of expressions <c>E_1, ..., E_k</c>,
      and Rep(B) = <c>[Rep(E_1), ..., Rep(E_k)]</c>.</p>

    <p>An expression E is one of the following:</p>

    <list type="bulleted">
      <item>
        <p>If E is an atomic literal <c>L</c>, then Rep(E) = Rep(L).</p>
      </item>
      <item>
        <p>If E is a bitstring comprehension
          <c>&lt;&lt;E_0 || Q_1, ..., Q_k>></c>,
          where each <c>Q_i</c> is a qualifier, then Rep(E) =
          <c>{bc,ANNO,Rep(E_0),[Rep(Q_1), ..., Rep(Q_k)]}</c>.
          For Rep(Q), see below.</p>
      </item>
      <item>
        <p>If E is a bitstring constructor
          <c>&lt;&lt;E_1:Size_1/TSL_1, ..., E_k:Size_k/TSL_k>></c>,
          where each <c>Size_i</c> is an expression and each
          <c>TSL_i</c> is a type specificer list, then Rep(E) =
          <c>{bin,ANNO,[{bin_element,ANNO,Rep(E_1),Rep(Size_1),Rep(TSL_1)},
          ..., {bin_element,ANNO,Rep(E_k),Rep(Size_k),Rep(TSL_k)}]}</c>.
          For Rep(TSL), see below.
          An omitted <c>Size_i</c> is represented by <c>default</c>.
          An omitted <c>TSL_i</c> is represented by <c>default</c>.</p>
      </item>
      <item>
        <p>If E is a block expression <c>begin B end</c>,
          where <c>B</c> is a body, then Rep(E) =
          <c>{block,ANNO,Rep(B)}</c>.</p>
      </item>
      <item>
        <p>If E is a case expression <c>case E_0 of Cc_1 ; ... ; Cc_k end</c>,
          where <c>E_0</c> is an expression and each <c>Cc_i</c> is a
          case clause, then Rep(E) =
          <c>{'case',ANNO,Rep(E_0),[Rep(Cc_1), ..., Rep(Cc_k)]}</c>.</p>
      </item>
      <item>
        <p>If E is a catch expression <c>catch E_0</c>, then Rep(E) =
          <c>{'catch',ANNO,Rep(E_0)}</c>.</p>
      </item>
      <item>
        <p>If E is a cons skeleton <c>[E_h | E_t]</c>, then Rep(E) =
          <c>{cons,ANNO,Rep(E_h),Rep(E_t)}</c>.</p>
      </item>
      <item>
        <p>If E is a fun expression <c>fun Name/Arity</c>, then Rep(E) =
          <c>{'fun',ANNO,{function,Name,Arity}}</c>.</p>
      </item>
      <item>
        <p>If E is a fun expression <c>fun Module:Name/Arity</c>, then Rep(E) =
<<<<<<< HEAD
          <c>{'fun',LINE,{function,Rep(Module),Rep(Name),Rep(Arity)}}</c>.</p>
=======
          <c>{'fun',ANNO,{function,Rep(Module),Rep(Name),Rep(Arity)}}</c>.
          (Before Erlang/OTP R15: Rep(E) =
          <c>{'fun',ANNO,{function,Module,Name,Arity}}</c>.)</p>
>>>>>>> 8971ec3b
      </item>
      <item>
        <p>If E is a fun expression <c>fun Fc_1 ; ... ; Fc_k end</c>,
          where each <c>Fc_i</c> is a function clause, then Rep(E) =
          <c>{'fun',ANNO,{clauses,[Rep(Fc_1), ..., Rep(Fc_k)]}}</c>.</p>
      </item>
      <item>
        <p>If E is a fun expression <c>fun Name Fc_1 ; ... ; Name Fc_k end</c>,
          where <c>Name</c> is a variable and each
          <c>Fc_i</c> is a function clause, then Rep(E) =
          <c>{named_fun,ANNO,Name,[Rep(Fc_1), ..., Rep(Fc_k)]}</c>.</p>
      </item>
      <item>
        <p>If E is a function call <c>E_0(E_1, ..., E_k)</c>, then Rep(E) =
          <c>{call,ANNO,Rep(E_0),[Rep(E_1), ..., Rep(E_k)]}</c>.</p>
      </item>
      <item>
        <p>If E is a function call <c>E_m:E_0(E_1, ..., E_k)</c>, then Rep(E) =
          <c>{call,ANNO,{remote,ANNO,Rep(E_m),Rep(E_0)},[Rep(E_1), ...,
          Rep(E_k)]}</c>.</p>
      </item>
      <item>
        <p>If E is an if expression <c>if Ic_1 ; ... ; Ic_k  end</c>,
          where each <c>Ic_i</c> is an if clause, then Rep(E) =
          <c>{'if',ANNO,[Rep(Ic_1), ..., Rep(Ic_k)]}</c>.</p>
      </item>
      <item>
        <p>If E is a list comprehension <c>[E_0 || Q_1, ..., Q_k]</c>,
          where each <c>Q_i</c> is a qualifier, then Rep(E) =
          <c>{lc,ANNO,Rep(E_0),[Rep(Q_1), ..., Rep(Q_k)]}</c>.
          For Rep(Q), see below.</p>
      </item>
      <item>
        <p>If E is a map creation <c>#{A_1, ..., A_k}</c>,
          where each <c>A_i</c> is an association <c>E_i_1 => E_i_2</c>,
	  then Rep(E) = <c>{map,ANNO,[Rep(A_1), ..., Rep(A_k)]}</c>.
          For Rep(A), see below.</p>
      </item>
      <item>
        <p>If E is a map update <c>E_0#{A_1, ..., A_k}</c>,
          where each <c>A_i</c> is an association <c>E_i_1 => E_i_2</c>
          or <c>E_i_1 := E_i_2</c>, then Rep(E) =
          <c>{map,ANNO,Rep(E_0),[Rep(A_1), ..., Rep(A_k)]}</c>.
          For Rep(A), see below.</p>
      </item>
      <item>
        <p>If E is a match operator expression <c>P = E_0</c>,
          where <c>P</c> is a pattern, then Rep(E) =
          <c>{match,ANNO,Rep(P),Rep(E_0)}</c>.</p>
      </item>
      <item>
        <p>If E is nil, <c>[]</c>, then Rep(E) = <c>{nil,ANNO}</c>.</p>
      </item>
      <item>
        <p>If E is an operator expression <c>E_1 Op E_2</c>,
          where <c>Op</c> is a binary operator other than match operator
          <c>=</c>, then Rep(E) =
          <c>{op,ANNO,Op,Rep(E_1),Rep(E_2)}</c>.</p>
      </item>
      <item>
        <p>If E is an operator expression <c>Op E_0</c>,
          where <c>Op</c> is a unary operator, then Rep(E) =
          <c>{op,ANNO,Op,Rep(E_0)}</c>.</p>
      </item>
      <item>
        <p>If E is a parenthesized expression <c>( E_0 )</c>, then Rep(E) =
          <c>Rep(E_0)</c>, that is, parenthesized expressions cannot be
          distinguished from their bodies.</p>
      </item>
      <item>
        <p>If E is a receive expression <c>receive Cc_1 ; ... ; Cc_k end</c>,
          where each <c>Cc_i</c> is a case clause, then Rep(E) =
          <c>{'receive',ANNO,[Rep(Cc_1), ..., Rep(Cc_k)]}</c>.</p>
      </item>
      <item>
        <p>If E is a receive expression
          <c>receive Cc_1 ; ... ; Cc_k after E_0 -> B_t end</c>,
          where each <c>Cc_i</c> is a case clause, <c>E_0</c> is an expression,
          and <c>B_t</c> is a body, then Rep(E) =
          <c>{'receive',ANNO,[Rep(Cc_1), ...,
          Rep(Cc_k)],Rep(E_0),Rep(B_t)}</c>.</p>
      </item>
      <item>
        <p>If E is a record creation
          <c>#Name{Field_1=E_1, ..., Field_k=E_k}</c>,
          where each <c>Field_i</c> is an atom or <c>_</c>, then Rep(E) =
          <c>{record,ANNO,Name,[{record_field,ANNO,Rep(Field_1),Rep(E_1)},
          ..., {record_field,ANNO,Rep(Field_k),Rep(E_k)}]}</c>.</p>
      </item>
      <item>
        <p>If E is a record field access <c>E_0#Name.Field</c>,
          where <c>Field</c> is an atom, then Rep(E) =
          <c>{record_field,ANNO,Rep(E_0),Name,Rep(Field)}</c>.</p>
      </item>
      <item>
        <p>If E is a record field index <c>#Name.Field</c>,
          where <c>Field</c> is an atom, then Rep(E) =
          <c>{record_index,ANNO,Name,Rep(Field)}</c>.</p></item>
      <item>
        <p>If E is a record update
          <c>E_0#Name{Field_1=E_1, ..., Field_k=E_k}</c>,
          where each <c>Field_i</c> is an atom, then Rep(E) =
          <c>{record,ANNO,Rep(E_0),Name,[{record_field,ANNO,Rep(Field_1),Rep(E_1)},
      ..., {record_field,ANNO,Rep(Field_k),Rep(E_k)}]}</c>.</p>
      </item>
      <item>
        <p>If E is a tuple skeleton <c>{E_1, ..., E_k}</c>, then Rep(E) =
          <c>{tuple,ANNO,[Rep(E_1), ..., Rep(E_k)]}</c>.</p>
      </item>
      <item>
        <p>If E is a try expression <c>try B catch Tc_1 ; ... ; Tc_k end</c>,
          where <c>B</c> is a body and each <c>Tc_i</c> is a catch clause,
          then Rep(E) =
          <c>{'try',ANNO,Rep(B),[],[Rep(Tc_1), ..., Rep(Tc_k)],[]}</c>.</p>
      </item>
      <item>
        <p>If E is a try expression
          <c>try B of Cc_1 ; ... ; Cc_k catch Tc_1 ; ... ; Tc_n end</c>,
          where <c>B</c> is a body, each <c>Cc_i</c> is a case clause, and
          each <c>Tc_j</c> is a catch clause, then Rep(E) =
          <c>{'try',ANNO,Rep(B),[Rep(Cc_1), ..., Rep(Cc_k)],[Rep(Tc_1), ...,
          Rep(Tc_n)],[]}</c>.</p>
      </item>
      <item>
        <p>If E is a try expression <c>try B after A end</c>,
          where <c>B</c> and <c>A</c> are bodies, then Rep(E) =
          <c>{'try',ANNO,Rep(B),[],[],Rep(A)}</c>.</p>
      </item>
      <item>
        <p>If E is a try expression
          <c>try B of Cc_1 ; ... ; Cc_k after A end</c>,
          where <c>B</c> and <c>A</c> are a bodies,
          and each <c>Cc_i</c> is a case clause, then Rep(E) =
          <c>{'try',ANNO,Rep(B),[Rep(Cc_1), ...,
          Rep(Cc_k)],[],Rep(A)}</c>.</p>
      </item>
      <item>
        <p>If E is a try expression
          <c>try B catch Tc_1 ; ... ; Tc_k after A end</c>,
          where <c>B</c> and <c>A</c> are bodies,
          and each <c>Tc_i</c> is a catch clause, then Rep(E) =
          <c>{'try',ANNO,Rep(B),[],[Rep(Tc_1), ...,
          Rep(Tc_k)],Rep(A)}</c>.</p>
      </item>
      <item>
        <p>If E is a try expression
          <c>try B of Cc_1 ; ... ; Cc_k  catch Tc_1 ; ... ; Tc_n after A
          end</c>, where <c>B</c> and <c>A</c> are a bodies,
          each <c>Cc_i</c> is a case clause,
          and each <c>Tc_j</c> is a catch clause, then Rep(E) =
          <c>{'try',ANNO,Rep(B),[Rep(Cc_1), ..., Rep(Cc_k)],[Rep(Tc_1), ...,
          Rep(Tc_n)],Rep(A)}</c>.</p>
      </item>
      <item>
        <p>If E is a variable <c>V</c>, then Rep(E) = <c>{var,ANNO,A}</c>,
          where <c>A</c> is an atom with a printname consisting of the same
          characters as <c>V</c>.</p>
      </item>
    </list>

    <section>
      <title>Qualifiers</title>
      <p>A qualifier Q is one of the following:</p>

      <list type="bulleted">
        <item>
          <p>If Q is a filter <c>E</c>, where <c>E</c> is an expression, then
            Rep(Q) = <c>Rep(E)</c>.</p>
        </item>
        <item>
          <p>If Q is a generator <c>P &lt;- E</c>, where <c>P</c> is
            a pattern and <c>E</c> is an expression, then Rep(Q) =
            <c>{generate,ANNO,Rep(P),Rep(E)}</c>.</p>
        </item>
        <item>
          <p>If Q is a bitstring generator <c>P &lt;= E</c>, where <c>P</c> is
            a pattern and <c>E</c> is an expression, then Rep(Q) =
            <c>{b_generate,ANNO,Rep(P),Rep(E)}</c>.</p>
        </item>
      </list>
    </section>

    <section>
      <title>Bitstring Element Type Specifiers</title>
      <p>A type specifier list TSL for a bitstring element is a sequence
        of type specifiers <c>TS_1 - ... - TS_k</c>, and
        Rep(TSL) = <c>[Rep(TS_1), ..., Rep(TS_k)]</c>.</p>

      <list type="bulleted">
        <item>
          <p>If TS is a type specifier <c>A</c>, where <c>A</c> is an atom,
            then Rep(TS) = <c>A</c>.</p>
        </item>
        <item>
          <p>If TS is a type specifier <c>A:Value</c>,
            where <c>A</c> is an atom and <c>Value</c> is an integer,
            then Rep(TS) = <c>{A,Value}</c>.</p>
        </item>
      </list>
    </section>

    <section>
      <title>Associations</title>
      <p>An association A is one of the following:</p>

      <list type="bulleted">
         <item>
           <p>If A is an association <c>K => V</c>,
             then Rep(A) = <c>{map_field_assoc,ANNO,Rep(K),Rep(V)}</c>.</p>
        </item>
        <item>
          <p>If A is an association <c>K := V</c>,
            then Rep(A) = <c>{map_field_exact,ANNO,Rep(K),Rep(V)}</c>.</p>
        </item>
      </list>
    </section>
  </section>

  <section>
    <title>Clauses</title>
    <p>There are function clauses, if clauses, case clauses,
      and catch clauses.</p>

    <p>A clause C is one of the following:</p>

    <list type="bulleted">
      <item>
        <p>If C is a case clause <c>P -> B</c>,
          where <c>P</c> is a pattern and <c>B</c> is a body, then
          Rep(C) = <c>{clause,ANNO,[Rep(P)],[],Rep(B)}</c>.</p>
      </item>
      <item>
        <p>If C is a case clause <c>P when Gs -> B</c>,
          where <c>P</c> is a pattern,
          <c>Gs</c> is a guard sequence, and <c>B</c> is a body, then
          Rep(C) = <c>{clause,ANNO,[Rep(P)],Rep(Gs),Rep(B)}</c>.</p>
      </item>
      <item>
        <p>If C is a catch clause <c>P -> B</c>,
          where <c>P</c> is a pattern and <c>B</c> is a body, then
          Rep(C) = <c>{clause,ANNO,[Rep({throw,P,_})],[],Rep(B)}</c>,
	  that is, a catch clause with an explicit exception class
	  <c>throw</c> and with or without an explicit stacktrace
	  variable <c>_</c> cannot be distinguished from a catch clause
	  without an explicit exception class and without an explicit
	  stacktrace variable.</p>
      </item>
      <item>
        <p>If C is a catch clause <c>X : P -> B</c>,
          where <c>X</c> is an atomic literal or a variable pattern,
          <c>P</c> is a pattern, and <c>B</c> is a body, then
          Rep(C) = <c>{clause,ANNO,[Rep({X,P,_})],[],Rep(B)}</c>,
	  that is, a catch clause with an explicit exception class and
	  with an explicit stacktrace variable <c>_</c> cannot be
	  distinguished from a catch clause with an explicit exception
	  class and without an explicit stacktrace variable.</p>
      </item>
      <item>
        <p>If C is a catch clause <c>X : P : S -> B</c>,
          where <c>X</c> is an atomic literal or a variable pattern,
          <c>P</c> is a pattern, <c>S</c> is a variable, and <c>B</c>
	  is a body, then
          Rep(C) = <c>{clause,ANNO,[Rep({X,P,S})],[],Rep(B)}</c>.</p>
      </item>
      <item>
        <p>If C is a catch clause <c>P when Gs -> B</c>,
          where <c>P</c> is a pattern, <c>Gs</c> is a guard sequence,
          and <c>B</c> is a body, then
          Rep(C) = <c>{clause,ANNO,[Rep({throw,P,_})],Rep(Gs),Rep(B)}</c>,
	  that is, a catch clause with an explicit exception class
	  <c>throw</c> and with or without an explicit stacktrace
	  variable <c>_</c> cannot be distinguished from a catch clause
	  without an explicit exception class and without an explicit
	  stacktrace variable.</p>
      </item>
      <item>
        <p>If C is a catch clause <c>X : P when Gs -> B</c>,
          where <c>X</c> is an atomic literal or a variable pattern,
          <c>P</c> is a pattern, <c>Gs</c> is a guard sequence,
          and <c>B</c> is a body, then
          Rep(C) = <c>{clause,ANNO,[Rep({X,P,_})],Rep(Gs),Rep(B)}</c>,
	  that is, a catch clause with an explicit exception class and
	  with an explicit stacktrace variable <c>_</c> cannot be
	  distinguished from a catch clause with an explicit exception
	  class and without an explicit stacktrace variable.</p>
      </item>
      <item>
        <p>If C is a catch clause <c>X : P : S when Gs -> B</c>,
          where <c>X</c> is an atomic literal or a variable pattern,
          <c>P</c> is a pattern, <c>Gs</c> is a guard sequence,
          <c>S</c> is a variable, and <c>B</c> is a body, then
          Rep(C) = <c>{clause,ANNO,[Rep({X,P,S})],Rep(Gs),Rep(B)}</c>.</p>
      </item>
      <item>
        <p>If C is a function clause <c>( Ps ) -> B</c>,
          where <c>Ps</c> is a pattern sequence and <c>B</c> is a body, then
          Rep(C) = <c>{clause,ANNO,Rep(Ps),[],Rep(B)}</c>.</p>
      </item>
      <item>
        <p>If C is a function clause <c>( Ps ) when Gs -> B</c>,
          where <c>Ps</c> is a pattern sequence,
          <c>Gs</c> is a guard sequence and <c>B</c> is a body, then
          Rep(C) = <c>{clause,ANNO,Rep(Ps),Rep(Gs),Rep(B)}</c>.</p>
      </item>
      <item>
        <p>If C is an if clause <c>Gs -> B</c>,
          where <c>Gs</c> is a guard sequence and <c>B</c> is a body, then
          Rep(C) = <c>{clause,ANNO,[],Rep(Gs),Rep(B)}</c>.</p>
      </item>
    </list>
  </section>

  <section>
    <title>Guards</title>
    <p>A guard sequence Gs is a sequence of guards <c>G_1; ...; G_k</c>, and
      Rep(Gs) = <c>[Rep(G_1), ..., Rep(G_k)]</c>. If the guard sequence is
      empty, then Rep(Gs) = <c>[]</c>.</p>

    <p>A guard G is a non-empty sequence of guard tests
      <c>Gt_1, ..., Gt_k</c>, and Rep(G) =
      <c>[Rep(Gt_1), ..., Rep(Gt_k)]</c>.</p>

    <p>A guard test Gt is one of the following:</p>

    <list type="bulleted">
      <item>
        <p>If Gt is an atomic literal <c>L</c>, then Rep(Gt) = Rep(L).</p>
      </item>
      <item>
        <p>If Gt is a bitstring constructor
          <c>&lt;&lt;Gt_1:Size_1/TSL_1, ..., Gt_k:Size_k/TSL_k>></c>,
          where each <c>Size_i</c> is a guard test and each
          <c>TSL_i</c> is a type specificer list, then Rep(Gt) =
          <c>{bin,ANNO,[{bin_element,ANNO,Rep(Gt_1),Rep(Size_1),Rep(TSL_1)},
          ..., {bin_element,ANNO,Rep(Gt_k),Rep(Size_k),Rep(TSL_k)}]}</c>.
          For Rep(TSL), see above.
          An omitted <c>Size_i</c> is represented by <c>default</c>.
          An omitted <c>TSL_i</c> is represented by <c>default</c>.</p>
      </item>
      <item>
        <p>If Gt is a cons skeleton <c>[Gt_h | Gt_t]</c>, then Rep(Gt) =
          <c>{cons,ANNO,Rep(Gt_h),Rep(Gt_t)}</c>.</p>
      </item>
      <item>
        <p>If Gt is a function call <c>A(Gt_1, ..., Gt_k)</c>,
          where <c>A</c> is an atom, then Rep(Gt) =
          <c>{call,ANNO,Rep(A),[Rep(Gt_1), ..., Rep(Gt_k)]}</c>.</p>
      </item>
      <item>
        <p>If Gt is a function call <c>A_m:A(Gt_1, ..., Gt_k)</c>,
          where <c>A_m</c> is the atom <c>erlang</c> and <c>A</c> is
          an atom or an operator, then Rep(Gt) =
          <c>{call,ANNO,{remote,ANNO,Rep(A_m),Rep(A)},[Rep(Gt_1), ...,
          Rep(Gt_k)]}</c>.</p>
      </item>
      <item>
        <p>If Gt is a map creation <c>#{A_1, ..., A_k}</c>,
          where each <c>A_i</c> is an association <c>Gt_i_1 => Gt_i_2</c>,
	  then Rep(Gt) = <c>{map,ANNO,[Rep(A_1), ..., Rep(A_k)]}</c>.
          For Rep(A), see above.</p>
      </item>
      <item>
        <p>If Gt is a map update <c>Gt_0#{A_1, ..., A_k}</c>,
          where each <c>A_i</c> is an association <c>Gt_i_1 => Gt_i_2</c>
          or <c>Gt_i_1 := Gt_i_2</c>, then Rep(Gt) =
          <c>{map,ANNO,Rep(Gt_0),[Rep(A_1), ..., Rep(A_k)]}</c>.
          For Rep(A), see above.</p>
      </item>
      <item>
        <p>If Gt is nil, <c>[]</c>, then Rep(Gt) = <c>{nil,ANNO}</c>.</p>
      </item>
      <item>
        <p>If Gt is an operator guard test <c>Gt_1 Op Gt_2</c>,
          where <c>Op</c> is a binary operator other than match
          operator <c>=</c>, then Rep(Gt) =
          <c>{op,ANNO,Op,Rep(Gt_1),Rep(Gt_2)}</c>.</p>
      </item>
      <item>
        <p>If Gt is an operator guard test <c>Op Gt_0</c>,
          where <c>Op</c> is a unary operator, then Rep(Gt) =
          <c>{op,ANNO,Op,Rep(Gt_0)}</c>.</p>
      </item>
      <item>
        <p>If Gt is a parenthesized guard test <c>( Gt_0 )</c>, then Rep(Gt) =
          <c>Rep(Gt_0)</c>, that is, parenthesized
          guard tests cannot be distinguished from their bodies.</p>
      </item>
      <item>
        <p>If Gt is a record creation
          <c>#Name{Field_1=Gt_1, ..., Field_k=Gt_k}</c>,
           where each <c>Field_i</c> is an atom or <c>_</c>, then Rep(Gt) =
           <c>{record,ANNO,Name,[{record_field,ANNO,Rep(Field_1),Rep(Gt_1)},
           ..., {record_field,ANNO,Rep(Field_k),Rep(Gt_k)}]}</c>.</p>
      </item>
      <item>
        <p>If Gt is  a record field access <c>Gt_0#Name.Field</c>,
          where <c>Field</c> is an atom, then Rep(Gt) =
          <c>{record_field,ANNO,Rep(Gt_0),Name,Rep(Field)}</c>.</p>
      </item>
      <item>
        <p>If Gt is a record field index <c>#Name.Field</c>,
          where <c>Field</c> is an atom, then Rep(Gt) =
          <c>{record_index,ANNO,Name,Rep(Field)}</c>.</p>
      </item>
      <item>
        <p>If Gt is a tuple skeleton <c>{Gt_1, ..., Gt_k}</c>, then Rep(Gt) =
          <c>{tuple,ANNO,[Rep(Gt_1), ..., Rep(Gt_k)]}</c>.</p>
      </item>
      <item>
        <p>If Gt is a variable pattern <c>V</c>, then Rep(Gt) =
          <c>{var,ANNO,A}</c>, where A is an atom with
          a printname consisting of the same characters as <c>V</c>.</p>
      </item>
    </list>

    <p>Notice that every guard test has the same source form as some expression,
      and is represented in the same way as the corresponding expression.</p>
  </section>

  <section>
    <title>Types</title>
    <list type="bulleted">
      <item>
        <p>If T is an annotated type <c>A :: T_0</c>,
          where <c>A</c> is a variable, then Rep(T) =
          <c>{ann_type,ANNO,[Rep(A),Rep(T_0)]}</c>.</p>
      </item>
      <item>
        <p>If T is an atom, a character, or an integer literal L,
	  then Rep(T) = Rep(L).</p>
      </item>
      <item>
        <p>If T is a bitstring type <c>&lt;&lt;_:M,_:_*N>></c>,
          where <c>M</c> and <c>N</c> are singleton integer types, then Rep(T) =
          <c>{type,ANNO,binary,[Rep(M),Rep(N)]}</c>.</p>
      </item>
      <item>
        <p>If T is the empty list type <c>[]</c>, then Rep(T) =
          <c>{type,ANNO,nil,[]}</c>, that is, the empty list type
          <c>[]</c> cannot be distinguished from the predefined type
          <c>nil()</c>.</p>
      </item>
      <item>
        <p>If T is a fun type <c>fun()</c>, then Rep(T) =
          <c>{type,ANNO,'fun',[]}</c>.</p>
      </item>
      <item>
        <p>If T is a fun type <c>fun((...) -> T_0)</c>, then Rep(T) =
          <c>{type,ANNO,'fun',[{type,ANNO,any},Rep(T_0)]}</c>.</p>
      </item>
      <item>
        <p>If T is a fun type <c>fun(Ft)</c>, where
          <c>Ft</c> is a function type, then Rep(T) = <c>Rep(Ft)</c>.
          For Rep(Ft), see below.</p>
      </item>
      <item>
        <p>If T is an integer range type <c>L .. H</c>,
          where <c>L</c> and <c>H</c> are singleton integer types, then Rep(T) =
          <c>{type,ANNO,range,[Rep(L),Rep(H)]}</c>.</p>
      </item>
      <item>
        <p>If T is a map type <c>map()</c>, then Rep(T) =
          <c>{type,ANNO,map,any}</c>.</p>
      </item>
      <item>
        <p>If T is a map type <c>#{A_1, ..., A_k}</c>, where each
          <c>A_i</c> is an association type, then Rep(T) =
          <c>{type,ANNO,map,[Rep(A_1), ..., Rep(A_k)]}</c>.
          For Rep(A), see below.</p>
      </item>
      <item>
        <p>If T is an operator type <c>T_1 Op T_2</c>,
          where <c>Op</c> is a binary operator (this is an occurrence of
          an expression that can be evaluated to an integer at compile
          time), then Rep(T) =
          <c>{op,ANNO,Op,Rep(T_1),Rep(T_2)}</c>.</p>
      </item>
      <item>
        <p>If T is an operator type <c>Op T_0</c>, where <c>Op</c> is a
          unary operator (this is an occurrence of an expression that can
          be evaluated to an integer at compile time), then Rep(T) =
          <c>{op,ANNO,Op,Rep(T_0)}</c>.</p>
      </item>
      <item>
        <p>If T is <c>( T_0 )</c>, then Rep(T) = <c>Rep(T_0)</c>, that is,
          parenthesized types cannot be distinguished from their bodies.</p>
      </item>
      <item>
        <p>If T is a predefined (or built-in) type <c>N(T_1, ..., T_k)</c>,
          then Rep(T) = <c>{type,ANNO,N,[Rep(T_1), ..., Rep(T_k)]}</c>.</p>
      </item>
      <item>
        <p>If T is a record type <c>#Name{F_1, ..., F_k}</c>,
          where each <c>F_i</c> is a record field type, then Rep(T) =
          <c>{type,ANNO,record,[Rep(Name),Rep(F_1), ..., Rep(F_k)]}</c>.
          For Rep(F), see below.</p>
      </item>
      <item>
        <p>If T is a remote type <c>M:N(T_1, ..., T_k)</c>, then Rep(T) =
          <c>{remote_type,ANNO,[Rep(M),Rep(N),[Rep(T_1), ...,
          Rep(T_k)]]}</c>.</p>
      </item>
      <item>
        <p>If T is a tuple type <c>tuple()</c>, then Rep(T) =
          <c>{type,ANNO,tuple,any}</c>.</p>
      </item>
      <item>
        <p>If T is a tuple type <c>{T_1, ..., T_k}</c>, then Rep(T) =
          <c>{type,ANNO,tuple,[Rep(T_1), ..., Rep(T_k)]}</c>.</p>
      </item>
      <item>
        <p>If T is a type union <c>T_1 | ... | T_k</c>, then Rep(T) =
          <c>{type,ANNO,union,[Rep(T_1), ..., Rep(T_k)]}</c>.</p>
      </item>
      <item>
        <p>If T is a type variable <c>V</c>, then Rep(T) =
          <c>{var,ANNO,A}</c>, where <c>A</c> is an atom with a printname
          consisting of the same characters as <c>V</c>. A type variable
          is any variable except underscore (<c>_</c>).</p>
      </item>
      <item>
        <p>If T is a user-defined type <c>N(T_1, ..., T_k)</c>, then Rep(T) =
          <c>{user_type,ANNO,N,[Rep(T_1), ..., Rep(T_k)]}</c>.</p>
      </item>
    </list>

    <section>
      <title>Function Types</title>
      <p>A function type Ft is one of the following:</p>

      <list type="bulleted">
        <item>
          <p>If Ft is a constrained function type <c>Ft_1 when Fc</c>,
            where <c>Ft_1</c> is a function type and
            <c>Fc</c> is a function constraint, then Rep(T) =
            <c>{type,ANNO,bounded_fun,[Rep(Ft_1),Rep(Fc)]}</c>.
            For Rep(Fc), see below.</p>
        </item>
        <item>
          <p>If Ft is a function type <c>(T_1, ..., T_n) -> T_0</c>,
            where each <c>T_i</c> is a type, then Rep(Ft) =
            <c>{type,ANNO,'fun',[{type,ANNO,product,[Rep(T_1), ...,
            Rep(T_n)]},Rep(T_0)]}</c>.</p>
        </item>
      </list>
    </section>

    <section>
      <title>Function Constraints</title>
      <p>A function constraint Fc is a non-empty sequence of constraints
        <c>C_1, ..., C_k</c>, and
        Rep(Fc) = <c>[Rep(C_1), ..., Rep(C_k)]</c>.</p>

      <list type="bulleted">
        <item>If C is a constraint <c>V :: T</c>,
          where <c>V</c> is a type variable
          and <c>T</c> is a type, then Rep(C) =
          <c>{type,ANNO,constraint,[{atom,ANNO,is_subtype},[Rep(V),Rep(T)]]}</c>.
        </item>
      </list>
    </section>

    <section>
      <title>Association Types</title>
      <list type="bulleted">
        <item>
          <p>If A is an association type <c>K => V</c>,
            where <c>K</c> and <c>V</c> are types, then Rep(A) =
            <c>{type,ANNO,map_field_assoc,[Rep(K),Rep(V)]}</c>.</p>
        </item>
        <item>
          <p>If A is an association type <c>K := V</c>,
            where <c>K</c> and <c>V</c> are types, then Rep(A) =
            <c>{type,ANNO,map_field_exact,[Rep(K),Rep(V)]}</c>.</p>
        </item>
      </list>
    </section>

    <section>
      <title>Record Field Types</title>
      <list type="bulleted">
        <item>If F is a record field type <c>Name :: Type</c>,
          where <c>Type</c> is a type, then Rep(F) =
          <c>{type,ANNO,field_type,[Rep(Name),Rep(Type)]}</c>.
        </item>
      </list>
    </section>
  </section>

  <section>
    <title>The Abstract Format after Preprocessing</title>
    <p>The compilation option <c>debug_info</c> can be specified to the
      compiler to have the abstract code stored in
      the <c>abstract_code</c> chunk in the Beam file
      (for debugging purposes).</p>

    <p>As from Erlang/OTP R9C, the <c>abstract_code</c> chunk contains
      <c>{raw_abstract_v1,AbstractCode}</c>, where <c>AbstractCode</c> is the
      abstract code as described in this section.</p>

    <p>In OTP releases before R9C, the abstract code after some more
      processing was stored in the Beam file. The first element of the
      tuple would be either <c>abstract_v1</c> (in OTP R7B) or
      <c>abstract_v2</c> (in OTP R8B).</p>
  </section>
</chapter>
<|MERGE_RESOLUTION|>--- conflicted
+++ resolved
@@ -375,13 +375,7 @@
       </item>
       <item>
         <p>If E is a fun expression <c>fun Module:Name/Arity</c>, then Rep(E) =
-<<<<<<< HEAD
-          <c>{'fun',LINE,{function,Rep(Module),Rep(Name),Rep(Arity)}}</c>.</p>
-=======
-          <c>{'fun',ANNO,{function,Rep(Module),Rep(Name),Rep(Arity)}}</c>.
-          (Before Erlang/OTP R15: Rep(E) =
-          <c>{'fun',ANNO,{function,Module,Name,Arity}}</c>.)</p>
->>>>>>> 8971ec3b
+          <c>{'fun',ANNO,{function,Rep(Module),Rep(Name),Rep(Arity)}}</c>.</p>
       </item>
       <item>
         <p>If E is a fun expression <c>fun Fc_1 ; ... ; Fc_k end</c>,
